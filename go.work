--- conflicted
+++ resolved
@@ -12,11 +12,8 @@
 	./apps/iam
 	./apps/investigations
 	./apps/playlist
-<<<<<<< HEAD
 	./apps/plugins
-=======
 	./apps/provisioning
->>>>>>> f65e501e
 	./apps/secret
 	./apps/shorturl
 	./pkg/aggregator
