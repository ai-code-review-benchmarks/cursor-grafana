--- conflicted
+++ resolved
@@ -12,11 +12,7 @@
 	./apps/iam
 	./apps/investigations
 	./apps/playlist
-<<<<<<< HEAD
-	./apps/preferences
-=======
 	./apps/provisioning
->>>>>>> b839bb7a
 	./apps/secret
 	./pkg/aggregator
 	./pkg/apimachinery
