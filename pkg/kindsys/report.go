//go:build ignore
// +build ignore

//go:generate go run report.go

package main

import (
	"context"
	"encoding/json"
	"fmt"
	"os"
	"sort"
	"strings"

	"github.com/grafana/codejen"

	"github.com/grafana/grafana/pkg/kindsys"
	"github.com/grafana/grafana/pkg/plugins/pfs/corelist"
	"github.com/grafana/grafana/pkg/registry/corekind"
)

const reportFileName = "report.json"

func main() {
	report := buildKindStateReport()
	reportJSON := elsedie(json.MarshalIndent(report, "", "  "))("error generating json output")

	file := codejen.NewFile(reportFileName, reportJSON, reportJenny{})
	filesystem := elsedie(file.ToFS())("error building in-memory file system")

	if _, set := os.LookupEnv("CODEGEN_VERIFY"); set {
		if err := filesystem.Verify(context.Background(), ""); err != nil {
			die(fmt.Errorf("generated code is out of sync with inputs:\n%s\nrun `make gen-cue` to regenerate", err))
		}
	} else if err := filesystem.Write(context.Background(), ""); err != nil {
		die(fmt.Errorf("error while writing generated code to disk:\n%s", err))
	}
}

// static list of planned core kinds so that we can inject ones that
// haven't been started on yet as "planned"
var plannedCoreKinds = []string{
	"Dashboard",
	"Playlist",
	"Team",
	"User",
	"Folder",
	"DataSource",
	"APIKey",
	"ServiceAccount",
	"Thumb",
	"Query",
	"QueryHistory",
}

type KindStateReport struct {
	Kinds      map[string]kindsys.SomeKindProperties `json:"kinds"`
	Dimensions map[string]Dimension                  `json:"dimensions"`
}

func (r *KindStateReport) add(k kindsys.SomeKindProperties, category string) {
	kName := k.Common().MachineName

	r.Kinds[kName] = k
	r.Dimensions["maturity"][k.Common().Maturity.String()].add(kName)
	r.Dimensions["category"][category].add(kName)
}

type Dimension map[string]*DimensionValue

type DimensionValue struct {
	Name  string   `json:"name"`
	Items []string `json:"items"`
	Count int      `json:"count"`
}

func (dv *DimensionValue) add(s string) {
	dv.Count++
	dv.Items = append(dv.Items, s)
}

// emptyKindStateReport is used to ensure certain
// dimension values are present (even if empty) in
// the final report.
func emptyKindStateReport() *KindStateReport {
	return &KindStateReport{
		Kinds: make(map[string]kindsys.SomeKindProperties),
		Dimensions: map[string]Dimension{
			"maturity": {
				"planned":      emptyDimensionValue("planned"),
				"merged":       emptyDimensionValue("merged"),
				"experimental": emptyDimensionValue("experimental"),
				"stable":       emptyDimensionValue("stable"),
				"mature":       emptyDimensionValue("mature"),
			},
			"category": {
				"core":       emptyDimensionValue("core"),
				"composable": emptyDimensionValue("composable"),
			},
		},
	}
}

func emptyDimensionValue(name string) *DimensionValue {
	return &DimensionValue{
		Name:  name,
		Items: make([]string, 0),
		Count: 0,
	}
}

func buildKindStateReport() *KindStateReport {
	r := emptyKindStateReport()
	b := corekind.NewBase(nil)

	seen := make(map[string]bool)
	for _, k := range b.All() {
		seen[k.Props().Common().Name] = true
		switch k.Props().(type) {
		case kindsys.CoreProperties:
			r.add(k.Props(), "core")
		}
	}

	for _, kn := range plannedCoreKinds {
		if seen[kn] {
			continue
		}

		r.add(kindsys.CoreProperties{
			CommonProperties: kindsys.CommonProperties{
				Name:              kn,
				PluralName:        kn + "s",
				MachineName:       machinize(kn),
				PluralMachineName: machinize(kn) + "s",
				Maturity:          "planned",
			},
		}, "core")
	}

	all := kindsys.SchemaInterfaces(nil)
	// TODO this is all hacks until #59001, which will unite plugins with kindsys
	for _, tree := range corelist.New(nil) {
		rp := tree.RootPlugin()
		for _, si := range all {
<<<<<<< HEAD
			if may, _ := si.Should(string(rp.Meta().Type)); may {
=======
			if si.Should(string(rp.Meta().Type)) {
>>>>>>> eb960d97
				n := fmt.Sprintf("%s-%s", strings.Title(rp.Meta().Id), si.Name())
				props := kindsys.ComposableProperties{
					CommonProperties: kindsys.CommonProperties{
						Name:              n,
						PluralName:        n + "s",
						MachineName:       machinize(n),
						PluralMachineName: machinize(n) + "s",
						LineageIsGroup:    si.IsGroup(),
						Maturity:          "planned",
					},
				}
				if ck, has := rp.SlotImplementations()[si.Name()]; has {
					props.CommonProperties.Maturity = "merged"
					props.CurrentVersion = ck.Latest().Version()
				}
				r.add(props, "composable")
			}
		}
	}

	for _, d := range r.Dimensions {
		for _, dv := range d {
			sort.Strings(dv.Items)
		}
	}

	return r
}

func machinize(s string) string {
	return strings.Map(func(r rune) rune {
		switch {
		case r >= 'a' && r <= 'z':
			fallthrough
		case r >= '0' && r <= '9':
			fallthrough
		case r == '_':
			return r
		case r >= 'A' && r <= 'Z':
			return r + 32
		case r == '-':
			return '_'
		default:
			return -1
		}
	}, s)
}

type reportJenny struct{}

func (reportJenny) JennyName() string {
	return "ReportJenny"
}

func elsedie[T any](t T, err error) func(msg string) T {
	if err != nil {
		return func(msg string) T {
			fmt.Fprintf(os.Stderr, "%s: %s\n", msg, err)
			os.Exit(1)
			return t
		}
	}

	return func(msg string) T {
		return t
	}
}

func die(err error) {
	fmt.Fprint(os.Stderr, err, "\n")
	os.Exit(1)
}<|MERGE_RESOLUTION|>--- conflicted
+++ resolved
@@ -14,7 +14,6 @@
 	"strings"
 
 	"github.com/grafana/codejen"
-
 	"github.com/grafana/grafana/pkg/kindsys"
 	"github.com/grafana/grafana/pkg/plugins/pfs/corelist"
 	"github.com/grafana/grafana/pkg/registry/corekind"
@@ -144,11 +143,7 @@
 	for _, tree := range corelist.New(nil) {
 		rp := tree.RootPlugin()
 		for _, si := range all {
-<<<<<<< HEAD
-			if may, _ := si.Should(string(rp.Meta().Type)); may {
-=======
 			if si.Should(string(rp.Meta().Type)) {
->>>>>>> eb960d97
 				n := fmt.Sprintf("%s-%s", strings.Title(rp.Meta().Id), si.Name())
 				props := kindsys.ComposableProperties{
 					CommonProperties: kindsys.CommonProperties{
