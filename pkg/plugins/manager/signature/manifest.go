package signature

import (
	"bytes"
	"context"
	"crypto/sha256"
	"encoding/hex"
	"encoding/json"
	"errors"
	"fmt"
	"io"
	"net/url"
	"os"
	"path"
	"path/filepath"
	"runtime"
	"strings"

	"github.com/ProtonMail/go-crypto/openpgp"
	"github.com/ProtonMail/go-crypto/openpgp/clearsign"
	"github.com/ProtonMail/go-crypto/openpgp/packet"
	"github.com/gobwas/glob"

	"github.com/grafana/grafana/pkg/plugins"
	"github.com/grafana/grafana/pkg/plugins/config"
	"github.com/grafana/grafana/pkg/plugins/log"
<<<<<<< HEAD
=======
	"github.com/grafana/grafana/pkg/plugins/manager/signature/statickey"
	"github.com/grafana/grafana/pkg/setting"
>>>>>>> dc486e0c
)

var (
	runningWindows = runtime.GOOS == "windows"

	// toSlash is filepath.ToSlash, but can be overwritten in tests path separators cross-platform
	toSlash = filepath.ToSlash

	// fromSlash is filepath.FromSlash, but can be overwritten in tests path separators cross-platform
	fromSlash = filepath.FromSlash
)

// PluginManifest holds details for the file manifest
type PluginManifest struct {
	Plugin  string            `json:"plugin"`
	Version string            `json:"version"`
	KeyID   string            `json:"keyId"`
	Time    int64             `json:"time"`
	Files   map[string]string `json:"files"`

	// V2 supported fields
	ManifestVersion string                `json:"manifestVersion"`
	SignatureType   plugins.SignatureType `json:"signatureType"`
	SignedByOrg     string                `json:"signedByOrg"`
	SignedByOrgName string                `json:"signedByOrgName"`
	RootURLs        []string              `json:"rootUrls"`
}

func (m *PluginManifest) isV2() bool {
	return strings.HasPrefix(m.ManifestVersion, "2.")
}

type Signature struct {
	kr  plugins.KeyRetriever
	cfg *config.Cfg
	log log.Logger
}

var _ plugins.SignatureCalculator = &Signature{}

<<<<<<< HEAD
func ProvideService(cfg *config.Cfg, kr plugins.KeyRetriever) *Signature {
	return &Signature{
		kr:  kr,
		cfg: cfg,
		log: log.New("plugin.signature"),
=======
func ProvideService(kr plugins.KeyRetriever) *Signature {
	return NewCalculator(kr)
}

func NewCalculator(kr plugins.KeyRetriever) *Signature {
	return &Signature{
		kr:  kr,
		log: log.New("plugins.signature"),
	}
}

func DefaultCalculator() *Signature {
	return &Signature{
		kr:  statickey.New(),
		log: log.New("plugins.signature"),
>>>>>>> dc486e0c
	}
}

// readPluginManifest attempts to read and verify the plugin manifest
// if any error occurs or the manifest is not valid, this will return an error
func (s *Signature) readPluginManifest(ctx context.Context, body []byte) (*PluginManifest, error) {
	block, _ := clearsign.Decode(body)
	if block == nil {
		return nil, errors.New("unable to decode manifest")
	}

	// Convert to a well typed object
	var manifest PluginManifest
	err := json.Unmarshal(block.Plaintext, &manifest)
	if err != nil {
		return nil, fmt.Errorf("%v: %w", "Error parsing manifest JSON", err)
	}

	if err = s.validateManifest(ctx, manifest, block); err != nil {
		return nil, err
	}

	return &manifest, nil
}

func (s *Signature) Calculate(ctx context.Context, src plugins.PluginSource, plugin plugins.FoundPlugin) (plugins.Signature, error) {
	if defaultSignature, exists := src.DefaultSignature(ctx); exists {
		return defaultSignature, nil
	}
	fsFiles, err := plugin.FS.Files()
	if err != nil {
		return plugins.Signature{}, fmt.Errorf("files: %w", err)
	}
	if len(fsFiles) == 0 {
		s.log.Warn("No plugin file information in directory", "pluginID", plugin.JSONData.ID)
		return plugins.Signature{
			Status: plugins.SignatureStatusInvalid,
		}, nil
	}

	f, err := plugin.FS.Open("MANIFEST.txt")
	if err != nil {
		if errors.Is(err, plugins.ErrFileNotExist) {
			s.log.Debug("Could not find a MANIFEST.txt", "id", plugin.JSONData.ID, "err", err)
			return plugins.Signature{
				Status: plugins.SignatureStatusUnsigned,
			}, nil
		}

		s.log.Debug("Could not open MANIFEST.txt", "id", plugin.JSONData.ID, "err", err)
		return plugins.Signature{
			Status: plugins.SignatureStatusInvalid,
		}, nil
	}
	defer func() {
		if f == nil {
			return
		}
		if err = f.Close(); err != nil {
			s.log.Warn("Failed to close plugin MANIFEST file", "err", err)
		}
	}()

	byteValue, err := io.ReadAll(f)
	if err != nil || len(byteValue) < 10 {
		s.log.Debug("MANIFEST.TXT is invalid", "id", plugin.JSONData.ID)
		return plugins.Signature{
			Status: plugins.SignatureStatusUnsigned,
		}, nil
	}

	manifest, err := s.readPluginManifest(ctx, byteValue)
	if err != nil {
		s.log.Warn("Plugin signature invalid", "id", plugin.JSONData.ID, "err", err)
		return plugins.Signature{
			Status: plugins.SignatureStatusInvalid,
		}, nil
	}

	if !manifest.isV2() {
		return plugins.Signature{
			Status: plugins.SignatureStatusInvalid,
		}, nil
	}

	// Make sure the versions all match
	if manifest.Plugin != plugin.JSONData.ID || manifest.Version != plugin.JSONData.Info.Version {
		return plugins.Signature{
			Status: plugins.SignatureStatusModified,
		}, nil
	}

	// Validate that plugin is running within defined root URLs
	if len(manifest.RootURLs) > 0 {
		if match, err := urlMatch(manifest.RootURLs, s.cfg.GrafanaAppURL, manifest.SignatureType); err != nil {
			s.log.Warn("Could not verify if root URLs match", "plugin", plugin.JSONData.ID, "rootUrls", manifest.RootURLs)
			return plugins.Signature{}, err
		} else if !match {
			s.log.Warn("Could not find root URL that matches running application URL", "plugin", plugin.JSONData.ID,
				"appUrl", s.cfg.GrafanaAppURL, "rootUrls", manifest.RootURLs)
			return plugins.Signature{
				Status: plugins.SignatureStatusInvalid,
			}, nil
		}
	}

	manifestFiles := make(map[string]struct{}, len(manifest.Files))

	// Verify the manifest contents
	for p, hash := range manifest.Files {
		err = verifyHash(s.log, plugin, p, hash)
		if err != nil {
			return plugins.Signature{
				Status: plugins.SignatureStatusModified,
			}, nil
		}

		manifestFiles[p] = struct{}{}
	}

	// Track files missing from the manifest
	var unsignedFiles []string
	for _, f := range fsFiles {
		// Ensure slashes are used, because MANIFEST.txt always uses slashes regardless of the filesystem
		f = toSlash(f)

		// Ignoring unsigned Chromium debug.log so it doesn't invalidate the signature for Renderer plugin running on Windows
		if runningWindows && plugin.JSONData.Type == plugins.TypeRenderer && f == "chrome-win/debug.log" {
			continue
		}

		if f == "MANIFEST.txt" {
			continue
		}
		if _, exists := manifestFiles[f]; !exists {
			unsignedFiles = append(unsignedFiles, f)
		}
	}

	if len(unsignedFiles) > 0 {
		s.log.Warn("The following files were not included in the signature", "plugin", plugin.JSONData.ID, "files", unsignedFiles)
		return plugins.Signature{
			Status: plugins.SignatureStatusModified,
		}, nil
	}

	s.log.Debug("Plugin signature valid", "id", plugin.JSONData.ID)
	return plugins.Signature{
		Status:     plugins.SignatureStatusValid,
		Type:       manifest.SignatureType,
		SigningOrg: manifest.SignedByOrgName,
	}, nil
}

func verifyHash(mlog log.Logger, plugin plugins.FoundPlugin, path, hash string) error {
	path = fromSlash(path)

	// nolint:gosec
	// We can ignore the gosec G304 warning on this one because `path` is based
	// on the path provided in a manifest file for a plugin and not user input.
	f, err := plugin.FS.Open(path)
	if err != nil {
		if os.IsPermission(err) {
			mlog.Warn("Could not open plugin file due to lack of permissions", "plugin", plugin.JSONData.ID, "path", path)
			return errors.New("permission denied when attempting to read plugin file")
		}
		mlog.Warn("Plugin file listed in the manifest was not found", "plugin", plugin.JSONData.ID, "path", path)
		return errors.New("plugin file listed in the manifest was not found")
	}
	defer func() {
		if err := f.Close(); err != nil {
			mlog.Warn("Failed to close plugin file", "path", path, "err", err)
		}
	}()

	h := sha256.New()
	if _, err := io.Copy(h, f); err != nil {
		return errors.New("could not calculate plugin file checksum")
	}
	sum := hex.EncodeToString(h.Sum(nil))
	if sum != hash {
		mlog.Warn("Plugin file checksum does not match signature checksum", "plugin", plugin.JSONData.ID, "path", path)
		return errors.New("plugin file checksum does not match signature checksum")
	}

	return nil
}

func urlMatch(specs []string, target string, signatureType plugins.SignatureType) (bool, error) {
	targetURL, err := url.Parse(target)
	if err != nil {
		return false, err
	}

	for _, spec := range specs {
		specURL, err := url.Parse(spec)
		if err != nil {
			return false, err
		}

		if specURL.Scheme == targetURL.Scheme && specURL.Host == targetURL.Host &&
			path.Clean(specURL.RequestURI()) == path.Clean(targetURL.RequestURI()) {
			return true, nil
		}

		if signatureType != plugins.SignatureTypePrivateGlob {
			continue
		}

		sp, err := glob.Compile(spec, '/', '.')
		if err != nil {
			return false, err
		}
		if match := sp.Match(target); match {
			return true, nil
		}
	}
	return false, nil
}

type invalidFieldErr struct {
	field string
}

func (r invalidFieldErr) Error() string {
	return fmt.Sprintf("valid manifest field %s is required", r.field)
}

func (s *Signature) validateManifest(ctx context.Context, m PluginManifest, block *clearsign.Block) error {
	if len(m.Plugin) == 0 {
		return invalidFieldErr{field: "plugin"}
	}
	if len(m.Version) == 0 {
		return invalidFieldErr{field: "version"}
	}
	if len(m.KeyID) == 0 {
		return invalidFieldErr{field: "keyId"}
	}
	if m.Time == 0 {
		return invalidFieldErr{field: "time"}
	}
	if len(m.Files) == 0 {
		return invalidFieldErr{field: "files"}
	}
	if m.isV2() {
		if len(m.SignedByOrg) == 0 {
			return invalidFieldErr{field: "signedByOrg"}
		}
		if len(m.SignedByOrgName) == 0 {
			return invalidFieldErr{field: "signedByOrgName"}
		}
		if !m.SignatureType.IsValid() {
			return fmt.Errorf("%s is not a valid signature type", m.SignatureType)
		}
	}

	return s.Verify(ctx, m.KeyID, block)
}

func (s *Signature) Verify(ctx context.Context, keyID string, block *clearsign.Block) error {
	publicKey, err := s.kr.GetPublicKey(ctx, keyID)
	if err != nil {
		return err
	}

	keyring, err := openpgp.ReadArmoredKeyRing(bytes.NewBufferString(publicKey))
	if err != nil {
		return fmt.Errorf("%v: %w", "failed to parse public key", err)
	}

	if _, err = openpgp.CheckDetachedSignature(keyring,
		bytes.NewBuffer(block.Bytes),
		block.ArmoredSignature.Body, &packet.Config{}); err != nil {
		return fmt.Errorf("failed to check signature: %w", err)
	}

	return nil
}<|MERGE_RESOLUTION|>--- conflicted
+++ resolved
@@ -24,11 +24,7 @@
 	"github.com/grafana/grafana/pkg/plugins"
 	"github.com/grafana/grafana/pkg/plugins/config"
 	"github.com/grafana/grafana/pkg/plugins/log"
-<<<<<<< HEAD
-=======
 	"github.com/grafana/grafana/pkg/plugins/manager/signature/statickey"
-	"github.com/grafana/grafana/pkg/setting"
->>>>>>> dc486e0c
 )
 
 var (
@@ -69,29 +65,23 @@
 
 var _ plugins.SignatureCalculator = &Signature{}
 
-<<<<<<< HEAD
 func ProvideService(cfg *config.Cfg, kr plugins.KeyRetriever) *Signature {
+	return NewCalculator(cfg, kr)
+}
+
+func NewCalculator(cfg *config.Cfg, kr plugins.KeyRetriever) *Signature {
 	return &Signature{
 		kr:  kr,
 		cfg: cfg,
-		log: log.New("plugin.signature"),
-=======
-func ProvideService(kr plugins.KeyRetriever) *Signature {
-	return NewCalculator(kr)
-}
-
-func NewCalculator(kr plugins.KeyRetriever) *Signature {
-	return &Signature{
-		kr:  kr,
 		log: log.New("plugins.signature"),
 	}
 }
 
-func DefaultCalculator() *Signature {
+func DefaultCalculator(cfg *config.Cfg) *Signature {
 	return &Signature{
 		kr:  statickey.New(),
+		cfg: cfg,
 		log: log.New("plugins.signature"),
->>>>>>> dc486e0c
 	}
 }
 
