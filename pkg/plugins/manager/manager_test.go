package manager

import (
	"archive/zip"
	"context"
	"io/ioutil"
	"net/http"
	"os"
	"path/filepath"
	"sync"
	"testing"
	"time"

	"github.com/grafana/grafana-plugin-sdk-go/backend"

	"github.com/grafana/grafana/pkg/infra/log"
	"github.com/grafana/grafana/pkg/plugins"
	"github.com/grafana/grafana/pkg/plugins/backendplugin"
<<<<<<< HEAD
	"github.com/grafana/grafana/pkg/plugins/fs"
	"github.com/grafana/grafana/pkg/plugins/repository"
	"github.com/grafana/grafana/pkg/services/sqlstore"
=======
>>>>>>> 919c4511
	"github.com/stretchr/testify/assert"
	"github.com/stretchr/testify/require"
)

const (
	testPluginID = "test-plugin"
)

func TestPluginManager_loadPlugins(t *testing.T) {
	t.Run("Managed backend plugin", func(t *testing.T) {
		p, pc := createPlugin(t, testPluginID, plugins.External, true, func(p *plugins.Plugin) {
			p.Backend = true
		})

		loader := &fakeLoader{
			mockedLoadedPlugins: []*plugins.Plugin{p},
		}

		pm := createManager(t, func(pm *PluginManager) {
			pm.pluginLoader = loader
		})
		err := pm.loadPlugins(context.Background(), plugins.External, "test/path")
		require.NoError(t, err)

		assert.Equal(t, 1, pc.startCount)
		assert.Equal(t, 0, pc.stopCount)
		assert.False(t, pc.exited)
		assert.False(t, pc.decommissioned)

		testPlugin, exists := pm.Plugin(context.Background(), testPluginID)
		assert.True(t, exists)
		assert.Equal(t, p.ToDTO(), testPlugin)
		assert.Len(t, pm.Plugins(context.Background()), 1)

		verifyNoPluginErrors(t, pm)
	})

	t.Run("Unmanaged backend plugin", func(t *testing.T) {
		p, pc := createPlugin(t, testPluginID, plugins.External, false, func(p *plugins.Plugin) {
			p.Backend = true
		})

		loader := &fakeLoader{
			mockedLoadedPlugins: []*plugins.Plugin{p},
		}

		pm := createManager(t, func(pm *PluginManager) {
			pm.pluginLoader = loader
		})
		err := pm.loadPlugins(context.Background(), plugins.External, "test/path")
		require.NoError(t, err)

		assert.Equal(t, 0, pc.startCount)
		assert.Equal(t, 0, pc.stopCount)
		assert.False(t, pc.exited)
		assert.False(t, pc.decommissioned)

		testPlugin, exists := pm.Plugin(context.Background(), testPluginID)
		assert.True(t, exists)
		assert.Equal(t, p.ToDTO(), testPlugin)
		assert.Len(t, pm.Plugins(context.Background()), 1)

		verifyNoPluginErrors(t, pm)
	})

	t.Run("Managed non-backend plugin", func(t *testing.T) {
		p, pc := createPlugin(t, testPluginID, plugins.External, false, func(p *plugins.Plugin) {
			p.Backend = true
		})

		loader := &fakeLoader{
			mockedLoadedPlugins: []*plugins.Plugin{p},
		}

		pm := createManager(t, func(pm *PluginManager) {
			pm.pluginLoader = loader
		})
		err := pm.loadPlugins(context.Background(), plugins.External, "test/path")
		require.NoError(t, err)

		assert.Equal(t, 0, pc.startCount)
		assert.Equal(t, 0, pc.stopCount)
		assert.False(t, pc.exited)
		assert.False(t, pc.decommissioned)

		testPlugin, exists := pm.Plugin(context.Background(), testPluginID)
		assert.True(t, exists)
		assert.Equal(t, p.ToDTO(), testPlugin)
		assert.Len(t, pm.Plugins(context.Background()), 1)

		verifyNoPluginErrors(t, pm)
	})

	t.Run("Unmanaged non-backend plugin", func(t *testing.T) {
		p, pc := createPlugin(t, testPluginID, plugins.External, false)

		loader := &fakeLoader{
			mockedLoadedPlugins: []*plugins.Plugin{p},
		}

		pm := createManager(t, func(pm *PluginManager) {
			pm.pluginLoader = loader
		})
		err := pm.loadPlugins(context.Background(), plugins.External, "test/path")
		require.NoError(t, err)

		assert.Equal(t, 0, pc.startCount)
		assert.Equal(t, 0, pc.stopCount)
		assert.False(t, pc.exited)
		assert.False(t, pc.decommissioned)

		testPlugin, exists := pm.Plugin(context.Background(), testPluginID)
		assert.True(t, exists)
		assert.Equal(t, p.ToDTO(), testPlugin)
		assert.Len(t, pm.Plugins(context.Background()), 1)

		verifyNoPluginErrors(t, pm)
	})
}

func TestPluginManager_Installer(t *testing.T) {
	t.Run("Add new plugin", func(t *testing.T) {
		testDir, err := ioutil.TempDir(os.TempDir(), "plugin-manager-test-*")
		require.NoError(t, err)
		t.Cleanup(func() {
			err := os.RemoveAll(testDir)
			assert.NoError(t, err)
		})

		p, pc := createPlugin(t, testPluginID, plugins.External, true, func(p *plugins.Plugin) {
			p.PluginDir = filepath.Join(testDir, p.ID)
			p.Backend = true
		})

		l := &fakeLoader{
			mockedLoadedPlugins: []*plugins.Plugin{p},
		}
		fsm := &fakeFsManager{}

		repo := &fakePluginRepo{}
		pm := createManager(t, func(pm *PluginManager) {
			pm.cfg.PluginsPath = testDir
			pm.pluginLoader = l
			pm.pluginFs = fsm
		})

		err = pm.Add(context.Background(), testPluginID, "1.0.0", repo, plugins.CompatabilityOpts{})
		require.NoError(t, err)

		assert.Equal(t, 1, repo.downloadCount)

		verifyNoPluginErrors(t, pm)

		assert.Len(t, pm.Routes(), 1)
		assert.Equal(t, p.ID, pm.Routes()[0].PluginID)
		assert.Equal(t, p.PluginDir, pm.Routes()[0].Directory)

		assert.Equal(t, 1, repo.downloadCount)
		assert.Equal(t, 0, fsm.removed)
		assert.Equal(t, 1, fsm.added)

		assert.Equal(t, 1, pc.startCount)
		assert.Equal(t, 0, pc.stopCount)
		assert.False(t, pc.exited)
		assert.False(t, pc.decommissioned)

		testPlugin, exists := pm.Plugin(context.Background(), testPluginID)
		assert.True(t, exists)
		assert.Equal(t, p.ToDTO(), testPlugin)
		assert.Len(t, pm.Plugins(context.Background()), 1)

		t.Run("Won't install if already installed", func(t *testing.T) {
			err := pm.Add(context.Background(), testPluginID, "1.0.0", repo, plugins.CompatabilityOpts{})
			assert.Equal(t, plugins.DuplicateError{
				PluginID:          p.ID,
				ExistingPluginDir: p.PluginDir,
			}, err)
		})

		t.Run("Update existing plugin", func(t *testing.T) {
			p, pc := createPlugin(t, testPluginID, plugins.External, true, func(p *plugins.Plugin) {
				p.Backend = true
				p.PluginDir = filepath.Join(testDir, p.ID)
			})

			l := &fakeLoader{
				mockedLoadedPlugins: []*plugins.Plugin{p},
			}
			pm.pluginLoader = l

			repo.downloadOptionsHandler = func(_ context.Context, _, _ string, _ repository.CompatabilityOpts) (*repository.PluginDownloadOptions, error) {
				return &repository.PluginDownloadOptions{
					Version: "1.2.0",
				}, nil
			}

			err = pm.Add(context.Background(), testPluginID, "1.2.0", repo, plugins.CompatabilityOpts{})
			assert.NoError(t, err)

			assert.Equal(t, 2, repo.downloadCount)
			assert.Equal(t, 1, fsm.removed)
			assert.Equal(t, 2, fsm.added)
			assert.Equal(t, 1, pc.startCount)
			assert.Equal(t, 0, pc.stopCount)
			assert.False(t, pc.exited)
			assert.False(t, pc.decommissioned)

			testPlugin, exists := pm.Plugin(context.Background(), testPluginID)
			assert.True(t, exists)
			assert.Equal(t, p.ToDTO(), testPlugin)
			assert.Len(t, pm.Plugins(context.Background()), 1)
		})

		t.Run("Uninstall existing plugin", func(t *testing.T) {
			err := pm.Remove(context.Background(), p.ID)
			require.NoError(t, err)

			assert.Equal(t, 2, repo.downloadCount)

			p, exists := pm.Plugin(context.Background(), p.ID)
			assert.False(t, exists)
			assert.Equal(t, plugins.PluginDTO{}, p)
			assert.Len(t, pm.Routes(), 0)

			t.Run("Won't uninstall if not installed", func(t *testing.T) {
				err := pm.Remove(context.Background(), p.ID)
				require.Equal(t, plugins.ErrPluginNotInstalled, err)
			})
		})
	})

	t.Run("Can't update core plugin", func(t *testing.T) {
		p, pc := createPlugin(t, testPluginID, plugins.Core, true, func(p *plugins.Plugin) {
			p.Backend = true
		})

		loader := &fakeLoader{
			mockedLoadedPlugins: []*plugins.Plugin{p},
		}

		repo := &fakePluginRepo{}

		pm := createManager(t, func(pm *PluginManager) {
			pm.pluginLoader = loader
		})
		err := pm.loadPlugins(context.Background(), plugins.Core, "test/path")
		require.NoError(t, err)

		assert.Equal(t, 1, pc.startCount)
		assert.Equal(t, 0, pc.stopCount)
		assert.False(t, pc.exited)
		assert.False(t, pc.decommissioned)

		testPlugin, exists := pm.Plugin(context.Background(), testPluginID)
		assert.True(t, exists)
		assert.Equal(t, p.ToDTO(), testPlugin)
		assert.Len(t, pm.Plugins(context.Background()), 1)

		verifyNoPluginErrors(t, pm)

		err = pm.Add(context.Background(), testPluginID, "1.0.0", repo, plugins.CompatabilityOpts{})
		assert.Equal(t, plugins.ErrInstallCorePlugin, err)

		t.Run("Can't uninstall core plugin", func(t *testing.T) {
			err := pm.Remove(context.Background(), p.ID)
			require.Equal(t, plugins.ErrUninstallCorePlugin, err)
		})
	})

	t.Run("Can't update bundled plugin", func(t *testing.T) {
		p, pc := createPlugin(t, testPluginID, plugins.Bundled, true, func(p *plugins.Plugin) {
			p.Backend = true
		})

		loader := &fakeLoader{
			mockedLoadedPlugins: []*plugins.Plugin{p},
		}

		pm := createManager(t, func(pm *PluginManager) {
			pm.pluginLoader = loader
		})
		err := pm.loadPlugins(context.Background(), plugins.Bundled, "test/path")
		require.NoError(t, err)

		assert.Equal(t, 1, pc.startCount)
		assert.Equal(t, 0, pc.stopCount)
		assert.False(t, pc.exited)
		assert.False(t, pc.decommissioned)

		testPlugin, exists := pm.Plugin(context.Background(), testPluginID)
		assert.True(t, exists)
		assert.Equal(t, p.ToDTO(), testPlugin)
		assert.Len(t, pm.Plugins(context.Background()), 1)

		verifyNoPluginErrors(t, pm)

		err = pm.Add(context.Background(), testPluginID, "1.0.0", &fakePluginRepo{}, plugins.CompatabilityOpts{})
		assert.Equal(t, plugins.ErrInstallCorePlugin, err)

		t.Run("Can't uninstall bundled plugin", func(t *testing.T) {
			err := pm.Remove(context.Background(), p.ID)
			require.Equal(t, plugins.ErrUninstallCorePlugin, err)
		})
	})
}

func TestPluginManager_lifecycle_managed(t *testing.T) {
	newScenario(t, true, func(t *testing.T, ctx *managerScenarioCtx) {
		t.Run("Managed plugin scenario", func(t *testing.T) {
			t.Run("Should be able to register plugin", func(t *testing.T) {
				err := ctx.manager.registerAndStart(context.Background(), ctx.plugin)
				require.NoError(t, err)
				require.NotNil(t, ctx.plugin)
				require.Equal(t, testPluginID, ctx.plugin.ID)
				require.Equal(t, 1, ctx.pluginClient.startCount)
				testPlugin, exists := ctx.manager.Plugin(context.Background(), testPluginID)
				assert.True(t, exists)
				require.NotNil(t, testPlugin)

				t.Run("Should not be able to register an already registered plugin", func(t *testing.T) {
					err := ctx.manager.registerAndStart(context.Background(), ctx.plugin)
					require.Equal(t, 1, ctx.pluginClient.startCount)
					require.Error(t, err)
				})

				t.Run("When manager runs should start and stop plugin", func(t *testing.T) {
					pCtx := context.Background()
					cCtx, cancel := context.WithCancel(pCtx)
					var wg sync.WaitGroup
					wg.Add(1)
					var runErr error
					go func() {
						runErr = ctx.manager.Run(cCtx)
						wg.Done()
					}()
					time.Sleep(time.Millisecond)
					cancel()
					wg.Wait()
					require.Equal(t, context.Canceled, runErr)
					require.Equal(t, 1, ctx.pluginClient.startCount)
					require.Equal(t, 1, ctx.pluginClient.stopCount)
				})

				t.Run("When manager runs should restart plugin process when killed", func(t *testing.T) {
					ctx.pluginClient.stopCount = 0
					ctx.pluginClient.startCount = 0
					pCtx := context.Background()
					cCtx, cancel := context.WithCancel(pCtx)
					var wgRun sync.WaitGroup
					wgRun.Add(1)
					var runErr error
					go func() {
						runErr = ctx.manager.Run(cCtx)
						wgRun.Done()
					}()

					time.Sleep(time.Millisecond)

					var wgKill sync.WaitGroup
					wgKill.Add(1)
					go func() {
						ctx.pluginClient.kill()
						for {
							if !ctx.plugin.Exited() {
								break
							}
						}
						cancel()
						wgKill.Done()
					}()
					wgKill.Wait()
					wgRun.Wait()
					require.Equal(t, context.Canceled, runErr)
					require.Equal(t, 1, ctx.pluginClient.stopCount)
					require.Equal(t, 1, ctx.pluginClient.startCount)
				})

				t.Run("Unimplemented handlers", func(t *testing.T) {
					t.Run("Collect metrics should return method not implemented error", func(t *testing.T) {
						_, err = ctx.manager.CollectMetrics(context.Background(), testPluginID)
						require.Equal(t, backendplugin.ErrMethodNotImplemented, err)
					})

					t.Run("Check health should return method not implemented error", func(t *testing.T) {
						_, err = ctx.manager.CheckHealth(context.Background(), &backend.CheckHealthRequest{PluginContext: backend.PluginContext{PluginID: testPluginID}})
						require.Equal(t, backendplugin.ErrMethodNotImplemented, err)
					})
				})

				t.Run("Implemented handlers", func(t *testing.T) {
					t.Run("Collect metrics should return expected result", func(t *testing.T) {
						ctx.pluginClient.CollectMetricsHandlerFunc = func(ctx context.Context) (*backend.CollectMetricsResult, error) {
							return &backend.CollectMetricsResult{
								PrometheusMetrics: []byte("hello"),
							}, nil
						}

						res, err := ctx.manager.CollectMetrics(context.Background(), testPluginID)
						require.NoError(t, err)
						require.NotNil(t, res)
						require.Equal(t, "hello", string(res.PrometheusMetrics))
					})

					t.Run("Check health should return expected result", func(t *testing.T) {
						json := []byte(`{
							"key": "value"
						}`)
						ctx.pluginClient.CheckHealthHandlerFunc = func(ctx context.Context, req *backend.CheckHealthRequest) (*backend.CheckHealthResult, error) {
							return &backend.CheckHealthResult{
								Status:      backend.HealthStatusOk,
								Message:     "All good",
								JSONDetails: json,
							}, nil
						}

						res, err := ctx.manager.CheckHealth(context.Background(), &backend.CheckHealthRequest{PluginContext: backend.PluginContext{PluginID: testPluginID}})
						require.NoError(t, err)
						require.NotNil(t, res)
						require.Equal(t, backend.HealthStatusOk, res.Status)
						require.Equal(t, "All good", res.Message)
						require.Equal(t, json, res.JSONDetails)
					})

					t.Run("Call resource should return expected response", func(t *testing.T) {
						ctx.pluginClient.CallResourceHandlerFunc = func(ctx context.Context,
							req *backend.CallResourceRequest, sender backend.CallResourceResponseSender) error {
							return sender.Send(&backend.CallResourceResponse{
								Status: http.StatusOK,
							})
						}

						sender := &fakeSender{}
						err = ctx.manager.CallResource(context.Background(), &backend.CallResourceRequest{PluginContext: backend.PluginContext{PluginID: testPluginID}}, sender)
						require.NoError(t, err)
						require.NotNil(t, sender.resp)
						require.Equal(t, http.StatusOK, sender.resp.Status)
					})
				})
			})
		})
	})
}

func TestPluginManager_lifecycle_unmanaged(t *testing.T) {
	newScenario(t, false, func(t *testing.T, ctx *managerScenarioCtx) {
		t.Run("Unmanaged plugin scenario", func(t *testing.T) {
			t.Run("Should be able to register plugin", func(t *testing.T) {
				err := ctx.manager.registerAndStart(context.Background(), ctx.plugin)
				require.NoError(t, err)
				require.True(t, ctx.manager.isRegistered(testPluginID))
				require.False(t, ctx.pluginClient.managed)

				t.Run("When manager runs should not start plugin", func(t *testing.T) {
					pCtx := context.Background()
					cCtx, cancel := context.WithCancel(pCtx)
					var wg sync.WaitGroup
					wg.Add(1)
					var runErr error
					go func() {
						runErr = ctx.manager.Run(cCtx)
						wg.Done()
					}()
					go func() {
						cancel()
					}()
					wg.Wait()
					require.Equal(t, context.Canceled, runErr)
					require.Equal(t, 0, ctx.pluginClient.startCount)
					require.Equal(t, 1, ctx.pluginClient.stopCount)
					require.True(t, ctx.plugin.Exited())
				})

				t.Run("Should be not be able to start unmanaged plugin", func(t *testing.T) {
					pCtx := context.Background()
					cCtx, cancel := context.WithCancel(pCtx)
					defer cancel()
					err := ctx.manager.start(cCtx, ctx.plugin)
					require.Nil(t, err)
					require.Equal(t, 0, ctx.pluginClient.startCount)
					require.True(t, ctx.plugin.Exited())
				})
			})
		})
	})
}

func createPlugin(t *testing.T, pluginID string, class plugins.Class, managed bool,
	cbs ...func(*plugins.Plugin)) (*plugins.Plugin, *fakePluginClient) {
	t.Helper()

<<<<<<< HEAD
=======
	pm := New(&plugins.Cfg{}, nil, &fakeLoader{})

	for _, cb := range cbs {
		cb(pm)
	}

	return pm
}

func createPlugin(pluginID, version string, class plugins.Class, managed, backend bool) (*plugins.Plugin, *fakePluginClient) {
>>>>>>> 919c4511
	p := &plugins.Plugin{
		Class: class,
		JSONData: plugins.JSONData{
			ID:   pluginID,
			Type: plugins.DataSource,
			Info: plugins.Info{
				Version: "1.0.0",
			},
		},
	}

	logger := fakeLogger{}

	p.SetLogger(logger)

	pc := &fakePluginClient{
		pluginID: pluginID,
		logger:   logger,
		managed:  managed,
	}

	p.RegisterClient(pc)

	for _, cb := range cbs {
		cb(p)
	}

	return p, pc
}

func createManager(t *testing.T, cbs ...func(*PluginManager)) *PluginManager {
	t.Helper()

	cfg := &plugins.Cfg{
		DevMode: false,
	}

	requestValidator := &testPluginRequestValidator{}
	loader := &fakeLoader{}
	pm := New(cfg, requestValidator, nil, loader, &fakeFsManager{}, &sqlstore.SQLStore{})

	for _, cb := range cbs {
		cb(pm)
	}

	return pm
}

type managerScenarioCtx struct {
	manager      *PluginManager
	plugin       *plugins.Plugin
	pluginClient *fakePluginClient
}

func newScenario(t *testing.T, managed bool, fn func(t *testing.T, ctx *managerScenarioCtx)) {
	t.Helper()
	cfg := &plugins.Cfg{}
	cfg.AWSAllowedAuthProviders = []string{"keys", "credentials"}
	cfg.AWSAssumeRoleEnabled = true

	cfg.Azure.ManagedIdentityEnabled = true
	cfg.Azure.Cloud = "AzureCloud"
	cfg.Azure.ManagedIdentityClientId = "client-id"

	loader := &fakeLoader{}
<<<<<<< HEAD
	manager := New(cfg, requestValidator, nil, loader, &fakeFsManager{}, nil)
=======
	manager := New(cfg, nil, loader)
>>>>>>> 919c4511
	manager.pluginLoader = loader
	ctx := &managerScenarioCtx{
		manager: manager,
	}

	ctx.plugin, ctx.pluginClient = createPlugin(t, testPluginID, plugins.Core, managed, func(p *plugins.Plugin) {
		p.Backend = true
	})

	fn(t, ctx)
}

func verifyNoPluginErrors(t *testing.T, pm *PluginManager) {
	for _, plugin := range pm.Plugins(context.Background()) {
		assert.Nil(t, plugin.SignatureError)
	}
}

type fakePluginRepo struct {
	repository.Repository

	downloadOptionsHandler func(_ context.Context, _, _ string, _ repository.CompatabilityOpts) (*repository.PluginDownloadOptions, error)

	downloadOptionsCount int
	downloadCount        int
}

func (pr *fakePluginRepo) Download(_ context.Context, _, _ string, _ repository.CompatabilityOpts) (*repository.PluginArchiveInfo, error) {
	pr.downloadCount++
	return &repository.PluginArchiveInfo{}, nil
}

// DownloadWithURL downloads the requested plugin from the specified URL.
func (pr *fakePluginRepo) DownloadWithURL(_ context.Context, _ string, _ repository.CompatabilityOpts) (*repository.PluginArchiveInfo, error) {
	pr.downloadCount++
	return &repository.PluginArchiveInfo{}, nil
}

// GetDownloadOptions provides information for downloading the requested plugin.
func (pr *fakePluginRepo) GetDownloadOptions(ctx context.Context, pluginID, version string, opts repository.CompatabilityOpts) (*repository.PluginDownloadOptions, error) {
	pr.downloadOptionsCount++
	if pr.downloadOptionsHandler != nil {
		return pr.downloadOptionsHandler(ctx, pluginID, version, opts)
	}
	return &repository.PluginDownloadOptions{}, nil
}

type fakeLoader struct {
	mockedLoadedPlugins       []*plugins.Plugin
	mockedFactoryLoadedPlugin *plugins.Plugin

	loadedPaths []string

	plugins.Loader
}

func (l *fakeLoader) Load(_ context.Context, _ plugins.Class, paths []string, _ map[string]struct{}) ([]*plugins.Plugin, error) {
	l.loadedPaths = append(l.loadedPaths, paths...)

	return l.mockedLoadedPlugins, nil
}

func (l *fakeLoader) LoadWithFactory(_ context.Context, _ plugins.Class, path string, _ backendplugin.PluginFactoryFunc) (*plugins.Plugin, error) {
	l.loadedPaths = append(l.loadedPaths, path)

	return l.mockedFactoryLoadedPlugin, nil
}

type fakePluginClient struct {
	pluginID       string
	logger         log.Logger
	startCount     int
	stopCount      int
	managed        bool
	exited         bool
	decommissioned bool
	backend.CollectMetricsHandlerFunc
	backend.CheckHealthHandlerFunc
	backend.QueryDataHandlerFunc
	backend.CallResourceHandlerFunc
	mutex sync.RWMutex

	backendplugin.Plugin
}

func (pc *fakePluginClient) PluginID() string {
	return pc.pluginID
}

func (pc *fakePluginClient) Logger() log.Logger {
	return pc.logger
}

func (pc *fakePluginClient) Start(_ context.Context) error {
	pc.mutex.Lock()
	defer pc.mutex.Unlock()
	pc.exited = false
	pc.startCount++
	return nil
}

func (pc *fakePluginClient) Stop(_ context.Context) error {
	pc.mutex.Lock()
	defer pc.mutex.Unlock()
	pc.stopCount++
	pc.exited = true
	return nil
}

func (pc *fakePluginClient) IsManaged() bool {
	return pc.managed
}

func (pc *fakePluginClient) Exited() bool {
	pc.mutex.RLock()
	defer pc.mutex.RUnlock()
	return pc.exited
}

func (pc *fakePluginClient) Decommission() error {
	pc.mutex.Lock()
	defer pc.mutex.Unlock()

	pc.decommissioned = true

	return nil
}

func (pc *fakePluginClient) IsDecommissioned() bool {
	pc.mutex.RLock()
	defer pc.mutex.RUnlock()
	return pc.decommissioned
}

func (pc *fakePluginClient) kill() {
	pc.mutex.Lock()
	defer pc.mutex.Unlock()
	pc.exited = true
}

func (pc *fakePluginClient) CollectMetrics(ctx context.Context) (*backend.CollectMetricsResult, error) {
	if pc.CollectMetricsHandlerFunc != nil {
		return pc.CollectMetricsHandlerFunc(ctx)
	}

	return nil, backendplugin.ErrMethodNotImplemented
}

func (pc *fakePluginClient) CheckHealth(ctx context.Context, req *backend.CheckHealthRequest) (*backend.CheckHealthResult, error) {
	if pc.CheckHealthHandlerFunc != nil {
		return pc.CheckHealthHandlerFunc(ctx, req)
	}

	return nil, backendplugin.ErrMethodNotImplemented
}

func (pc *fakePluginClient) QueryData(ctx context.Context, req *backend.QueryDataRequest) (*backend.QueryDataResponse, error) {
	if pc.QueryDataHandlerFunc != nil {
		return pc.QueryDataHandlerFunc(ctx, req)
	}

	return nil, backendplugin.ErrMethodNotImplemented
}

func (pc *fakePluginClient) CallResource(ctx context.Context, req *backend.CallResourceRequest, sender backend.CallResourceResponseSender) error {
	if pc.CallResourceHandlerFunc != nil {
		return pc.CallResourceHandlerFunc(ctx, req, sender)
	}

	return backendplugin.ErrMethodNotImplemented
}

func (pc *fakePluginClient) SubscribeStream(_ context.Context, _ *backend.SubscribeStreamRequest) (*backend.SubscribeStreamResponse, error) {
	return nil, backendplugin.ErrMethodNotImplemented
}

func (pc *fakePluginClient) PublishStream(_ context.Context, _ *backend.PublishStreamRequest) (*backend.PublishStreamResponse, error) {
	return nil, backendplugin.ErrMethodNotImplemented
}

func (pc *fakePluginClient) RunStream(_ context.Context, _ *backend.RunStreamRequest, _ *backend.StreamSender) error {
	return backendplugin.ErrMethodNotImplemented
}

type fakeLogger struct {
	log.Logger
}

func (l fakeLogger) Info(_ string, _ ...interface{}) {

}

func (l fakeLogger) Debug(_ string, _ ...interface{}) {

}

type fakeSender struct {
	resp *backend.CallResourceResponse
}

func (s *fakeSender) Send(crr *backend.CallResourceResponse) error {
	s.resp = crr

	return nil
}

type fakeFsManager struct {
	fs.Manager

	added   int
	removed int
}

func (fsm *fakeFsManager) Add(_ context.Context, _ *zip.ReadCloser, _, _ string) (*fs.ExtractedPluginArchive, error) {
	fsm.added++
	return &fs.ExtractedPluginArchive{}, nil
}

func (fsm *fakeFsManager) Remove(_ context.Context, _ string) error {
	fsm.removed++
	return nil
}<|MERGE_RESOLUTION|>--- conflicted
+++ resolved
@@ -16,12 +16,8 @@
 	"github.com/grafana/grafana/pkg/infra/log"
 	"github.com/grafana/grafana/pkg/plugins"
 	"github.com/grafana/grafana/pkg/plugins/backendplugin"
-<<<<<<< HEAD
 	"github.com/grafana/grafana/pkg/plugins/fs"
 	"github.com/grafana/grafana/pkg/plugins/repository"
-	"github.com/grafana/grafana/pkg/services/sqlstore"
-=======
->>>>>>> 919c4511
 	"github.com/stretchr/testify/assert"
 	"github.com/stretchr/testify/require"
 )
@@ -512,19 +508,6 @@
 	cbs ...func(*plugins.Plugin)) (*plugins.Plugin, *fakePluginClient) {
 	t.Helper()
 
-<<<<<<< HEAD
-=======
-	pm := New(&plugins.Cfg{}, nil, &fakeLoader{})
-
-	for _, cb := range cbs {
-		cb(pm)
-	}
-
-	return pm
-}
-
-func createPlugin(pluginID, version string, class plugins.Class, managed, backend bool) (*plugins.Plugin, *fakePluginClient) {
->>>>>>> 919c4511
 	p := &plugins.Plugin{
 		Class: class,
 		JSONData: plugins.JSONData{
@@ -562,9 +545,7 @@
 		DevMode: false,
 	}
 
-	requestValidator := &testPluginRequestValidator{}
-	loader := &fakeLoader{}
-	pm := New(cfg, requestValidator, nil, loader, &fakeFsManager{}, &sqlstore.SQLStore{})
+	pm := New(cfg, nil, &fakeLoader{}, &fakeFsManager{})
 
 	for _, cb := range cbs {
 		cb(pm)
@@ -590,11 +571,7 @@
 	cfg.Azure.ManagedIdentityClientId = "client-id"
 
 	loader := &fakeLoader{}
-<<<<<<< HEAD
-	manager := New(cfg, requestValidator, nil, loader, &fakeFsManager{}, nil)
-=======
-	manager := New(cfg, nil, loader)
->>>>>>> 919c4511
+	manager := New(cfg, nil, loader, &fakeFsManager{})
 	manager.pluginLoader = loader
 	ctx := &managerScenarioCtx{
 		manager: manager,
