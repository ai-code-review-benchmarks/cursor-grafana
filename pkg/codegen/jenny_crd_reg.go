package codegen

import (
	"bytes"
	"fmt"
	"path/filepath"

	"github.com/grafana/codejen"
	"github.com/grafana/kindsys"

	"github.com/grafana/grafana/pkg/cuectx"
)

// CRDKindRegistryJenny generates a static registry of the CRD representations
// of core Grafana kinds, layered on top of the publicly consumable generated
// registry in pkg/corekinds.
//
// Path should be the relative path to the directory that will contain the
// generated registry.
func CRDKindRegistryJenny(path string) ManyToOne {
	return &crdregjenny{
		path: path,
	}
}

type crdregjenny struct {
	path string
}

func (j *crdregjenny) JennyName() string {
	return "CRDKindRegistryJenny"
}

func (j *crdregjenny) Generate(kinds ...kindsys.Kind) (*codejen.File, error) {
	cores := make([]kindsys.Core, 0, len(kinds))
	for _, d := range kinds {
		if corekind, is := d.(kindsys.Core); is {
			cores = append(cores, corekind)
		}
	}
	if len(cores) == 0 {
		return nil, nil
	}

	buf := new(bytes.Buffer)
	if err := tmpls.Lookup("core_crd_registry.tmpl").Execute(buf, tvars_kind_registry{
		PackageName:       "corecrd",
<<<<<<< HEAD
		KindPackagePrefix: filepath.ToSlash("github.com/grafana/grafana/pkg/services/k8s/resources"),
=======
		KindPackagePrefix: filepath.ToSlash(filepath.Join("github.com/grafana/grafana", cuectx.GoCoreKindParentPath)),
>>>>>>> 8745d7ef
		Kinds:             cores,
	}); err != nil {
		return nil, fmt.Errorf("failed executing core crd registry template: %w", err)
	}

	b, err := postprocessGoFile(genGoFile{
		path: j.path,
		in:   buf.Bytes(),
	})
	if err != nil {
		return nil, err
	}

	return codejen.NewFile(filepath.Join(j.path, "registry_gen.go"), b, j), nil
}<|MERGE_RESOLUTION|>--- conflicted
+++ resolved
@@ -7,8 +7,6 @@
 
 	"github.com/grafana/codejen"
 	"github.com/grafana/kindsys"
-
-	"github.com/grafana/grafana/pkg/cuectx"
 )
 
 // CRDKindRegistryJenny generates a static registry of the CRD representations
@@ -45,11 +43,7 @@
 	buf := new(bytes.Buffer)
 	if err := tmpls.Lookup("core_crd_registry.tmpl").Execute(buf, tvars_kind_registry{
 		PackageName:       "corecrd",
-<<<<<<< HEAD
 		KindPackagePrefix: filepath.ToSlash("github.com/grafana/grafana/pkg/services/k8s/resources"),
-=======
-		KindPackagePrefix: filepath.ToSlash(filepath.Join("github.com/grafana/grafana", cuectx.GoCoreKindParentPath)),
->>>>>>> 8745d7ef
 		Kinds:             cores,
 	}); err != nil {
 		return nil, fmt.Errorf("failed executing core crd registry template: %w", err)
