--- conflicted
+++ resolved
@@ -145,11 +145,7 @@
 		AuthProxy:            setting.AuthProxySettings{Enabled: true},
 		Packaging:            "deb",
 		ReportingDistributor: "hosted-grafana",
-<<<<<<< HEAD
-		RemoteCache: &setting.RemoteCacheSettings{
-=======
 		RemoteCacheOptions: &setting.RemoteCacheSettings{
->>>>>>> d225e0a9
 			Name: "database",
 		},
 	}, sqlStore, statsService,
