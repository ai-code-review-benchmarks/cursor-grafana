package metrics

import (
	"runtime"

	"github.com/prometheus/client_golang/prometheus"

	"github.com/grafana/grafana/pkg/setting"
)

const exporterName = "grafana"

var (
<<<<<<< HEAD
	M_Instance_Start       prometheus.Counter
	M_Page_Status          *prometheus.CounterVec
	M_Api_Status           *prometheus.CounterVec
	M_Proxy_Status         *prometheus.CounterVec
	M_Http_Request_Total   *prometheus.CounterVec
	M_Http_Request_Summary *prometheus.SummaryVec

	M_Api_User_SignUpStarted   prometheus.Counter
	M_Api_User_SignUpCompleted prometheus.Counter
	M_Api_User_SignUpInvite    prometheus.Counter
	M_Api_Dashboard_Save       prometheus.Summary
	M_Api_Dashboard_Get        prometheus.Summary
	M_Api_Dashboard_Search     prometheus.Summary
	M_Api_Admin_User_Create    prometheus.Counter
	M_Api_Login_Post           prometheus.Counter
	M_Api_Login_OAuth          prometheus.Counter
	M_Api_Org_Create           prometheus.Counter

	M_Api_Dashboard_Snapshot_Create      prometheus.Counter
	M_Api_Dashboard_Snapshot_External    prometheus.Counter
	M_Api_Dashboard_Snapshot_Get         prometheus.Counter
	M_Api_Dashboard_Insert               prometheus.Counter
	M_Alerting_Result_State              *prometheus.CounterVec
	M_Alerting_Notification_Sent         *prometheus.CounterVec
	M_Alerting_Notification_Failed       *prometheus.CounterVec
	M_Aws_CloudWatch_GetMetricStatistics prometheus.Counter
	M_Aws_CloudWatch_ListMetrics         prometheus.Counter
	M_Aws_CloudWatch_GetMetricData       prometheus.Counter
	M_DB_DataSource_QueryById            prometheus.Counter

	// Timers
	M_DataSource_ProxyReq_Timer prometheus.Summary
	M_Alerting_Execution_Time   prometheus.Summary
=======
	// MInstanceStart is a metric counter for started instances
	MInstanceStart prometheus.Counter

	// MPageStatus is a metric page http response status
	MPageStatus *prometheus.CounterVec

	// MApiStatus is a metric api http response status
	MApiStatus *prometheus.CounterVec

	// MProxyStatus is a metric proxy http response status
	MProxyStatus *prometheus.CounterVec

	// MHttpRequestTotal is a metric http request counter
	MHttpRequestTotal *prometheus.CounterVec

	// MHttpRequestSummary is a metric http request summary
	MHttpRequestSummary *prometheus.SummaryVec

	// MApiUserSignUpStarted is a metric amount of users who started the signup flow
	MApiUserSignUpStarted prometheus.Counter

	// MApiUserSignUpCompleted is a metric amount of users who completed the signup flow
	MApiUserSignUpCompleted prometheus.Counter

	// MApiUserSignUpInvite is a metric amount of users who have been invited
	MApiUserSignUpInvite prometheus.Counter

	// MApiDashboardSave is a metric summary for dashboard save duration
	MApiDashboardSave prometheus.Summary

	// MApiDashboardGet is a metric summary for dashboard get duration
	MApiDashboardGet prometheus.Summary

	// MApiDashboardSearch is a metric summary for dashboard search duration
	MApiDashboardSearch prometheus.Summary

	// MApiAdminUserCreate is a metric api admin user created counter
	MApiAdminUserCreate prometheus.Counter

	// MApiLoginPost is a metric api login post counter
	MApiLoginPost prometheus.Counter

	// MApiLoginOAuth is a metric api login oauth counter
	MApiLoginOAuth prometheus.Counter

	// MApiLoginSAML is a metric api login SAML counter
	MApiLoginSAML prometheus.Counter

	// MApiOrgCreate is a metric api org created counter
	MApiOrgCreate prometheus.Counter

	// MApiDashboardSnapshotCreate is a metric dashboard snapshots created
	MApiDashboardSnapshotCreate prometheus.Counter

	// MApiDashboardSnapshotExternal is a metric external dashboard snapshots created
	MApiDashboardSnapshotExternal prometheus.Counter

	// MApiDashboardSnapshotGet is a metric loaded dashboards
	MApiDashboardSnapshotGet prometheus.Counter

	// MApiDashboardInsert is a metric dashboards inserted
	MApiDashboardInsert prometheus.Counter

	// MAlertingResultState is a metric alert execution result counter
	MAlertingResultState *prometheus.CounterVec

	// MAlertingNotificationSent is a metric counter for how many alert notifications been sent
	MAlertingNotificationSent *prometheus.CounterVec

	// MAwsCloudWatchGetMetricStatistics is a metric counter for getting metric statistics from aws
	MAwsCloudWatchGetMetricStatistics prometheus.Counter

	// MAwsCloudWatchListMetrics is a metric counter for getting list of metrics from aws
	MAwsCloudWatchListMetrics prometheus.Counter

	// MAwsCloudWatchGetMetricData is a metric counter for getting metric data time series from aws
	MAwsCloudWatchGetMetricData prometheus.Counter

	// MDBDataSourceQueryByID is a metric counter for getting datasource by id
	MDBDataSourceQueryByID prometheus.Counter

	// LDAPUsersSyncExecutionTime is a metric summary for LDAP users sync execution duration
	LDAPUsersSyncExecutionTime prometheus.Summary
)

// Timers
var (
	// MDataSourceProxyReqTimer is a metric summary for dataproxy request duration
	MDataSourceProxyReqTimer prometheus.Summary

	// MAlertingExecutionTime is a metric summary of alert exeuction duration
	MAlertingExecutionTime prometheus.Summary
>>>>>>> 9ccf32be
)

// StatTotals
var (
	// MAlertingActiveAlerts is a metric amount of active alerts
	MAlertingActiveAlerts prometheus.Gauge

	// MStatTotalDashboards is a metric total amount of dashboards
	MStatTotalDashboards prometheus.Gauge

	// MStatTotalUsers is a metric total amount of users
	MStatTotalUsers prometheus.Gauge

	// MStatActiveUsers is a metric number of active users
	MStatActiveUsers prometheus.Gauge

	// MStatTotalOrgs is a metric total amount of orgs
	MStatTotalOrgs prometheus.Gauge

	// MStatTotalPlaylists is a metric total amount of playlists
	MStatTotalPlaylists prometheus.Gauge

	// StatsTotalViewers is a metric total amount of viewers
	StatsTotalViewers prometheus.Gauge

	// StatsTotalEditors is a metric total amount of editors
	StatsTotalEditors prometheus.Gauge

	// StatsTotalAdmins is a metric total amount of admins
	StatsTotalAdmins prometheus.Gauge

	// StatsTotalActiveViewers is a metric total amount of viewers
	StatsTotalActiveViewers prometheus.Gauge

	// StatsTotalActiveEditors is a metric total amount of active editors
	StatsTotalActiveEditors prometheus.Gauge

	// StatsTotalActiveAdmins is a metric total amount of active admins
	StatsTotalActiveAdmins prometheus.Gauge

	// grafanaBuildVersion is a metric with a constant '1' value labeled by version, revision, branch, and goversion from which Grafana was built
	grafanaBuildVersion *prometheus.GaugeVec
)

func init() {
	httpStatusCodes := []string{"200", "404", "500", "unknown"}
	MInstanceStart = prometheus.NewCounter(prometheus.CounterOpts{
		Name:      "instance_start_total",
		Help:      "counter for started instances",
		Namespace: exporterName,
	})

	MPageStatus = newCounterVecStartingAtZero(
		prometheus.CounterOpts{
			Name:      "page_response_status_total",
			Help:      "page http response status",
			Namespace: exporterName,
		}, []string{"code"}, httpStatusCodes...)

	MApiStatus = newCounterVecStartingAtZero(
		prometheus.CounterOpts{
			Name:      "api_response_status_total",
			Help:      "api http response status",
			Namespace: exporterName,
		}, []string{"code"}, httpStatusCodes...)

	MProxyStatus = newCounterVecStartingAtZero(
		prometheus.CounterOpts{
			Name:      "proxy_response_status_total",
			Help:      "proxy http response status",
			Namespace: exporterName,
		}, []string{"code"}, httpStatusCodes...)

	MHttpRequestTotal = prometheus.NewCounterVec(
		prometheus.CounterOpts{
			Name: "http_request_total",
			Help: "http request counter",
		},
		[]string{"handler", "statuscode", "method"},
	)

	MHttpRequestSummary = prometheus.NewSummaryVec(
		prometheus.SummaryOpts{
			Name: "http_request_duration_milliseconds",
			Help: "http request summary",
		},
		[]string{"handler", "statuscode", "method"},
	)

	MApiUserSignUpStarted = newCounterStartingAtZero(prometheus.CounterOpts{
		Name:      "api_user_signup_started_total",
		Help:      "amount of users who started the signup flow",
		Namespace: exporterName,
	})

	MApiUserSignUpCompleted = newCounterStartingAtZero(prometheus.CounterOpts{
		Name:      "api_user_signup_completed_total",
		Help:      "amount of users who completed the signup flow",
		Namespace: exporterName,
	})

	MApiUserSignUpInvite = newCounterStartingAtZero(prometheus.CounterOpts{
		Name:      "api_user_signup_invite_total",
		Help:      "amount of users who have been invited",
		Namespace: exporterName,
	})

	MApiDashboardSave = prometheus.NewSummary(prometheus.SummaryOpts{
		Name:      "api_dashboard_save_milliseconds",
		Help:      "summary for dashboard save duration",
		Namespace: exporterName,
	})

	MApiDashboardGet = prometheus.NewSummary(prometheus.SummaryOpts{
		Name:      "api_dashboard_get_milliseconds",
		Help:      "summary for dashboard get duration",
		Namespace: exporterName,
	})

	MApiDashboardSearch = prometheus.NewSummary(prometheus.SummaryOpts{
		Name:      "api_dashboard_search_milliseconds",
		Help:      "summary for dashboard search duration",
		Namespace: exporterName,
	})

	MApiAdminUserCreate = newCounterStartingAtZero(prometheus.CounterOpts{
		Name:      "api_admin_user_created_total",
		Help:      "api admin user created counter",
		Namespace: exporterName,
	})

	MApiLoginPost = newCounterStartingAtZero(prometheus.CounterOpts{
		Name:      "api_login_post_total",
		Help:      "api login post counter",
		Namespace: exporterName,
	})

	MApiLoginOAuth = newCounterStartingAtZero(prometheus.CounterOpts{
		Name:      "api_login_oauth_total",
		Help:      "api login oauth counter",
		Namespace: exporterName,
	})

	MApiLoginSAML = newCounterStartingAtZero(prometheus.CounterOpts{
		Name:      "api_login_saml_total",
		Help:      "api login saml counter",
		Namespace: exporterName,
	})

	MApiOrgCreate = newCounterStartingAtZero(prometheus.CounterOpts{
		Name:      "api_org_create_total",
		Help:      "api org created counter",
		Namespace: exporterName,
	})

	MApiDashboardSnapshotCreate = newCounterStartingAtZero(prometheus.CounterOpts{
		Name:      "api_dashboard_snapshot_create_total",
		Help:      "dashboard snapshots created",
		Namespace: exporterName,
	})

	MApiDashboardSnapshotExternal = newCounterStartingAtZero(prometheus.CounterOpts{
		Name:      "api_dashboard_snapshot_external_total",
		Help:      "external dashboard snapshots created",
		Namespace: exporterName,
	})

	MApiDashboardSnapshotGet = newCounterStartingAtZero(prometheus.CounterOpts{
		Name:      "api_dashboard_snapshot_get_total",
		Help:      "loaded dashboards",
		Namespace: exporterName,
	})

	MApiDashboardInsert = newCounterStartingAtZero(prometheus.CounterOpts{
		Name:      "api_models_dashboard_insert_total",
		Help:      "dashboards inserted ",
		Namespace: exporterName,
	})

	MAlertingResultState = prometheus.NewCounterVec(prometheus.CounterOpts{
		Name:      "alerting_result_total",
		Help:      "alert execution result counter",
		Namespace: exporterName,
	}, []string{"state"})

	MAlertingNotificationSent = prometheus.NewCounterVec(prometheus.CounterOpts{
		Name:      "alerting_notification_sent_total",
		Help:      "counter for how many alert notifications have been sent",
		Namespace: exporterName,
	}, []string{"type"})

	M_Alerting_Notification_Failed = prometheus.NewCounterVec(prometheus.CounterOpts{
		Name:      "alerting_notification_failed_total",
		Help:      "counter for how many alert notifications have failed",
		Namespace: exporterName,
	}, []string{"type"})

	MAwsCloudWatchGetMetricStatistics = newCounterStartingAtZero(prometheus.CounterOpts{
		Name:      "aws_cloudwatch_get_metric_statistics_total",
		Help:      "counter for getting metric statistics from aws",
		Namespace: exporterName,
	})

	MAwsCloudWatchListMetrics = newCounterStartingAtZero(prometheus.CounterOpts{
		Name:      "aws_cloudwatch_list_metrics_total",
		Help:      "counter for getting list of metrics from aws",
		Namespace: exporterName,
	})

	MAwsCloudWatchGetMetricData = newCounterStartingAtZero(prometheus.CounterOpts{
		Name:      "aws_cloudwatch_get_metric_data_total",
		Help:      "counter for getting metric data time series from aws",
		Namespace: exporterName,
	})

	MDBDataSourceQueryByID = newCounterStartingAtZero(prometheus.CounterOpts{
		Name:      "db_datasource_query_by_id_total",
		Help:      "counter for getting datasource by id",
		Namespace: exporterName,
	})

	LDAPUsersSyncExecutionTime = prometheus.NewSummary(prometheus.SummaryOpts{
		Name:      "ldap_users_sync_execution_time",
		Help:      "summary for LDAP users sync execution duration",
		Namespace: exporterName,
	})

	MDataSourceProxyReqTimer = prometheus.NewSummary(prometheus.SummaryOpts{
		Name:      "api_dataproxy_request_all_milliseconds",
		Help:      "summary for dataproxy request duration",
		Namespace: exporterName,
	})

	MAlertingExecutionTime = prometheus.NewSummary(prometheus.SummaryOpts{
		Name:      "alerting_execution_time_milliseconds",
		Help:      "summary of alert exeuction duration",
		Namespace: exporterName,
	})

	MAlertingActiveAlerts = prometheus.NewGauge(prometheus.GaugeOpts{
		Name:      "alerting_active_alerts",
		Help:      "amount of active alerts",
		Namespace: exporterName,
	})

	MStatTotalDashboards = prometheus.NewGauge(prometheus.GaugeOpts{
		Name:      "stat_totals_dashboard",
		Help:      "total amount of dashboards",
		Namespace: exporterName,
	})

	MStatTotalUsers = prometheus.NewGauge(prometheus.GaugeOpts{
		Name:      "stat_total_users",
		Help:      "total amount of users",
		Namespace: exporterName,
	})

	MStatActiveUsers = prometheus.NewGauge(prometheus.GaugeOpts{
		Name:      "stat_active_users",
		Help:      "number of active users",
		Namespace: exporterName,
	})

	MStatTotalOrgs = prometheus.NewGauge(prometheus.GaugeOpts{
		Name:      "stat_total_orgs",
		Help:      "total amount of orgs",
		Namespace: exporterName,
	})

	MStatTotalPlaylists = prometheus.NewGauge(prometheus.GaugeOpts{
		Name:      "stat_total_playlists",
		Help:      "total amount of playlists",
		Namespace: exporterName,
	})

	StatsTotalViewers = prometheus.NewGauge(prometheus.GaugeOpts{
		Name:      "stat_totals_viewers",
		Help:      "total amount of viewers",
		Namespace: exporterName,
	})

	StatsTotalEditors = prometheus.NewGauge(prometheus.GaugeOpts{
		Name:      "stat_totals_editors",
		Help:      "total amount of editors",
		Namespace: exporterName,
	})

	StatsTotalAdmins = prometheus.NewGauge(prometheus.GaugeOpts{
		Name:      "stat_totals_admins",
		Help:      "total amount of admins",
		Namespace: exporterName,
	})

	StatsTotalActiveViewers = prometheus.NewGauge(prometheus.GaugeOpts{
		Name:      "stat_totals_active_viewers",
		Help:      "total amount of viewers",
		Namespace: exporterName,
	})

	StatsTotalActiveEditors = prometheus.NewGauge(prometheus.GaugeOpts{
		Name:      "stat_totals_active_editors",
		Help:      "total amount of active editors",
		Namespace: exporterName,
	})

	StatsTotalActiveAdmins = prometheus.NewGauge(prometheus.GaugeOpts{
		Name:      "stat_totals_active_admins",
		Help:      "total amount of active admins",
		Namespace: exporterName,
	})

	grafanaBuildVersion = prometheus.NewGaugeVec(prometheus.GaugeOpts{
		Name:      "build_info",
		Help:      "A metric with a constant '1' value labeled by version, revision, branch, and goversion from which Grafana was built",
		Namespace: exporterName,
	}, []string{"version", "revision", "branch", "goversion", "edition"})
}

// SetBuildInformation sets the build information for this binary
func SetBuildInformation(version, revision, branch string) {
	edition := "oss"
	if setting.IsEnterprise {
		edition = "enterprise"
	}

	grafanaBuildVersion.WithLabelValues(version, revision, branch, runtime.Version(), edition).Set(1)
}

func initMetricVars() {
	prometheus.MustRegister(
<<<<<<< HEAD
		M_Instance_Start,
		M_Page_Status,
		M_Api_Status,
		M_Proxy_Status,
		M_Http_Request_Total,
		M_Http_Request_Summary,
		M_Api_User_SignUpStarted,
		M_Api_User_SignUpCompleted,
		M_Api_User_SignUpInvite,
		M_Api_Dashboard_Save,
		M_Api_Dashboard_Get,
		M_Api_Dashboard_Search,
		M_DataSource_ProxyReq_Timer,
		M_Alerting_Execution_Time,
		M_Api_Admin_User_Create,
		M_Api_Login_Post,
		M_Api_Login_OAuth,
		M_Api_Org_Create,
		M_Api_Dashboard_Snapshot_Create,
		M_Api_Dashboard_Snapshot_External,
		M_Api_Dashboard_Snapshot_Get,
		M_Api_Dashboard_Insert,
		M_Alerting_Result_State,
		M_Alerting_Notification_Sent,
		M_Alerting_Notification_Failed,
		M_Aws_CloudWatch_GetMetricStatistics,
		M_Aws_CloudWatch_ListMetrics,
		M_Aws_CloudWatch_GetMetricData,
		M_DB_DataSource_QueryById,
		M_Alerting_Active_Alerts,
		M_StatTotal_Dashboards,
		M_StatTotal_Users,
		M_StatActive_Users,
		M_StatTotal_Orgs,
		M_StatTotal_Playlists,
		M_Grafana_Version,
=======
		MInstanceStart,
		MPageStatus,
		MApiStatus,
		MProxyStatus,
		MHttpRequestTotal,
		MHttpRequestSummary,
		MApiUserSignUpStarted,
		MApiUserSignUpCompleted,
		MApiUserSignUpInvite,
		MApiDashboardSave,
		MApiDashboardGet,
		MApiDashboardSearch,
		MDataSourceProxyReqTimer,
		MAlertingExecutionTime,
		MApiAdminUserCreate,
		MApiLoginPost,
		MApiLoginOAuth,
		MApiLoginSAML,
		MApiOrgCreate,
		MApiDashboardSnapshotCreate,
		MApiDashboardSnapshotExternal,
		MApiDashboardSnapshotGet,
		MApiDashboardInsert,
		MAlertingResultState,
		MAlertingNotificationSent,
		MAwsCloudWatchGetMetricStatistics,
		MAwsCloudWatchListMetrics,
		MAwsCloudWatchGetMetricData,
		MDBDataSourceQueryByID,
		LDAPUsersSyncExecutionTime,
		MAlertingActiveAlerts,
		MStatTotalDashboards,
		MStatTotalUsers,
		MStatActiveUsers,
		MStatTotalOrgs,
		MStatTotalPlaylists,
>>>>>>> 9ccf32be
		StatsTotalViewers,
		StatsTotalEditors,
		StatsTotalAdmins,
		StatsTotalActiveViewers,
		StatsTotalActiveEditors,
		StatsTotalActiveAdmins,
		grafanaBuildVersion,
	)

}

func newCounterVecStartingAtZero(opts prometheus.CounterOpts, labels []string, labelValues ...string) *prometheus.CounterVec {
	counter := prometheus.NewCounterVec(opts, labels)

	for _, label := range labelValues {
		counter.WithLabelValues(label).Add(0)
	}

	return counter
}

func newCounterStartingAtZero(opts prometheus.CounterOpts, labelValues ...string) prometheus.Counter {
	counter := prometheus.NewCounter(opts)
	counter.Add(0)

	return counter
}<|MERGE_RESOLUTION|>--- conflicted
+++ resolved
@@ -11,41 +11,6 @@
 const exporterName = "grafana"
 
 var (
-<<<<<<< HEAD
-	M_Instance_Start       prometheus.Counter
-	M_Page_Status          *prometheus.CounterVec
-	M_Api_Status           *prometheus.CounterVec
-	M_Proxy_Status         *prometheus.CounterVec
-	M_Http_Request_Total   *prometheus.CounterVec
-	M_Http_Request_Summary *prometheus.SummaryVec
-
-	M_Api_User_SignUpStarted   prometheus.Counter
-	M_Api_User_SignUpCompleted prometheus.Counter
-	M_Api_User_SignUpInvite    prometheus.Counter
-	M_Api_Dashboard_Save       prometheus.Summary
-	M_Api_Dashboard_Get        prometheus.Summary
-	M_Api_Dashboard_Search     prometheus.Summary
-	M_Api_Admin_User_Create    prometheus.Counter
-	M_Api_Login_Post           prometheus.Counter
-	M_Api_Login_OAuth          prometheus.Counter
-	M_Api_Org_Create           prometheus.Counter
-
-	M_Api_Dashboard_Snapshot_Create      prometheus.Counter
-	M_Api_Dashboard_Snapshot_External    prometheus.Counter
-	M_Api_Dashboard_Snapshot_Get         prometheus.Counter
-	M_Api_Dashboard_Insert               prometheus.Counter
-	M_Alerting_Result_State              *prometheus.CounterVec
-	M_Alerting_Notification_Sent         *prometheus.CounterVec
-	M_Alerting_Notification_Failed       *prometheus.CounterVec
-	M_Aws_CloudWatch_GetMetricStatistics prometheus.Counter
-	M_Aws_CloudWatch_ListMetrics         prometheus.Counter
-	M_Aws_CloudWatch_GetMetricData       prometheus.Counter
-	M_DB_DataSource_QueryById            prometheus.Counter
-
-	// Timers
-	M_DataSource_ProxyReq_Timer prometheus.Summary
-	M_Alerting_Execution_Time   prometheus.Summary
-=======
 	// MInstanceStart is a metric counter for started instances
 	MInstanceStart prometheus.Counter
 
@@ -114,6 +79,9 @@
 
 	// MAlertingNotificationSent is a metric counter for how many alert notifications been sent
 	MAlertingNotificationSent *prometheus.CounterVec
+
+	// MAlertingNotificationSent is a metric counter for how many alert notifications that failed
+	MAlertingNotificationFailed *prometheus.CounterVec
 
 	// MAwsCloudWatchGetMetricStatistics is a metric counter for getting metric statistics from aws
 	MAwsCloudWatchGetMetricStatistics prometheus.Counter
@@ -138,7 +106,6 @@
 
 	// MAlertingExecutionTime is a metric summary of alert exeuction duration
 	MAlertingExecutionTime prometheus.Summary
->>>>>>> 9ccf32be
 )
 
 // StatTotals
@@ -330,7 +297,7 @@
 		Namespace: exporterName,
 	}, []string{"type"})
 
-	M_Alerting_Notification_Failed = prometheus.NewCounterVec(prometheus.CounterOpts{
+	MAlertingNotificationFailed = prometheus.NewCounterVec(prometheus.CounterOpts{
 		Name:      "alerting_notification_failed_total",
 		Help:      "counter for how many alert notifications have failed",
 		Namespace: exporterName,
@@ -469,44 +436,6 @@
 
 func initMetricVars() {
 	prometheus.MustRegister(
-<<<<<<< HEAD
-		M_Instance_Start,
-		M_Page_Status,
-		M_Api_Status,
-		M_Proxy_Status,
-		M_Http_Request_Total,
-		M_Http_Request_Summary,
-		M_Api_User_SignUpStarted,
-		M_Api_User_SignUpCompleted,
-		M_Api_User_SignUpInvite,
-		M_Api_Dashboard_Save,
-		M_Api_Dashboard_Get,
-		M_Api_Dashboard_Search,
-		M_DataSource_ProxyReq_Timer,
-		M_Alerting_Execution_Time,
-		M_Api_Admin_User_Create,
-		M_Api_Login_Post,
-		M_Api_Login_OAuth,
-		M_Api_Org_Create,
-		M_Api_Dashboard_Snapshot_Create,
-		M_Api_Dashboard_Snapshot_External,
-		M_Api_Dashboard_Snapshot_Get,
-		M_Api_Dashboard_Insert,
-		M_Alerting_Result_State,
-		M_Alerting_Notification_Sent,
-		M_Alerting_Notification_Failed,
-		M_Aws_CloudWatch_GetMetricStatistics,
-		M_Aws_CloudWatch_ListMetrics,
-		M_Aws_CloudWatch_GetMetricData,
-		M_DB_DataSource_QueryById,
-		M_Alerting_Active_Alerts,
-		M_StatTotal_Dashboards,
-		M_StatTotal_Users,
-		M_StatActive_Users,
-		M_StatTotal_Orgs,
-		M_StatTotal_Playlists,
-		M_Grafana_Version,
-=======
 		MInstanceStart,
 		MPageStatus,
 		MApiStatus,
@@ -532,6 +461,7 @@
 		MApiDashboardInsert,
 		MAlertingResultState,
 		MAlertingNotificationSent,
+		MAlertingNotificationFailed,
 		MAwsCloudWatchGetMetricStatistics,
 		MAwsCloudWatchListMetrics,
 		MAwsCloudWatchGetMetricData,
@@ -543,7 +473,6 @@
 		MStatActiveUsers,
 		MStatTotalOrgs,
 		MStatTotalPlaylists,
->>>>>>> 9ccf32be
 		StatsTotalViewers,
 		StatsTotalEditors,
 		StatsTotalAdmins,
