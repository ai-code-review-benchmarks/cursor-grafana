// shared logic between httpserver and teamapi
package prefapi

import (
	"context"
	"net/http"

	preferences "github.com/grafana/grafana/apps/preferences/pkg/apis/preferences/v0alpha1"
	"github.com/grafana/grafana/pkg/api/dtos"
	"github.com/grafana/grafana/pkg/api/response"
	"github.com/grafana/grafana/pkg/services/dashboards"
	"github.com/grafana/grafana/pkg/services/featuremgmt"
	pref "github.com/grafana/grafana/pkg/services/preference"
)

func UpdatePreferencesFor(ctx context.Context,
	dashboardService dashboards.DashboardService, preferenceService pref.Service, features featuremgmt.FeatureToggles,
	orgID, userID, teamId int64, dtoCmd *dtos.UpdatePrefsCmd) response.Response {
	if dtoCmd.Theme != "" && !pref.IsValidThemeID(dtoCmd.Theme) {
		return response.Error(http.StatusBadRequest, "Invalid theme", nil)
	}

	// convert dashboard UID to ID in order to store internally if it exists in the query, otherwise take the id from query
	// nolint:staticcheck
	dashboardID := dtoCmd.HomeDashboardID
	if dtoCmd.HomeDashboardUID != nil {
		query := dashboards.GetDashboardQuery{UID: *dtoCmd.HomeDashboardUID, OrgID: orgID}
		if query.UID == "" {
			// clear the value
			dashboardID = 0
		} else {
			queryResult, err := dashboardService.GetDashboard(ctx, &query)
			if err != nil {
				return response.Error(http.StatusNotFound, "Dashboard not found", err)
			}
			dashboardID = queryResult.ID
		}
	} else if dtoCmd.HomeDashboardID != 0 {
		// make sure uid is always set if id is set
		queryResult, err := dashboardService.GetDashboard(ctx, &dashboards.GetDashboardQuery{ID: dtoCmd.HomeDashboardID, OrgID: orgID}) // nolint:staticcheck
		if err != nil {
			return response.Error(http.StatusNotFound, "Dashboard not found", err)
		}
		dtoCmd.HomeDashboardUID = &queryResult.UID
	}
	// nolint:staticcheck
	dtoCmd.HomeDashboardID = dashboardID

	saveCmd := pref.SavePreferenceCommand{
		UserID:            userID,
		OrgID:             orgID,
		TeamID:            teamId,
		Theme:             dtoCmd.Theme,
		Language:          dtoCmd.Language,
		Timezone:          dtoCmd.Timezone,
		WeekStart:         dtoCmd.WeekStart,
		HomeDashboardID:   dtoCmd.HomeDashboardID,
		HomeDashboardUID:  dtoCmd.HomeDashboardUID,
		QueryHistory:      dtoCmd.QueryHistory,
		CookiePreferences: dtoCmd.Cookies,
		Navbar:            dtoCmd.Navbar,
	}

	if features.IsEnabled(ctx, featuremgmt.FlagLocaleFormatPreference) {
		saveCmd.RegionalFormat = dtoCmd.RegionalFormat
	}

	if err := preferenceService.Save(ctx, &saveCmd); err != nil {
		return response.ErrOrFallback(http.StatusInternalServerError, "Failed to save preferences", err)
	}

	return response.Success("Preferences updated")
}

func GetPreferencesFor(ctx context.Context,
	dashboardService dashboards.DashboardService, preferenceService pref.Service,
	features featuremgmt.FeatureToggles, orgID, userID, teamID int64) response.Response {
	prefsQuery := pref.GetPreferenceQuery{UserID: userID, OrgID: orgID, TeamID: teamID}

	preference, err := preferenceService.Get(ctx, &prefsQuery)
	if err != nil {
		return response.Error(http.StatusInternalServerError, "Failed to get preferences", err)
	}

<<<<<<< HEAD
	var dashboardUID string
	// when homedashboardID is 0, that means it is the default home dashboard, no UID would be returned in the response
	if preference.HomeDashboardID != 0 {
		query := dashboards.GetDashboardQuery{ID: preference.HomeDashboardID, OrgID: orgID}
		queryResult, err := dashboardService.GetDashboard(ctx, &query)
		if err == nil {
			dashboardUID = queryResult.UID
		}
	}

	dto := preferences.PreferencesSpec{}

=======
	dto := preferences.Spec{}
>>>>>>> e0eff97d
	if preference.WeekStart != nil && *preference.WeekStart != "" {
		dto.WeekStart = preference.WeekStart
	}
	if preference.Theme != "" {
		dto.Theme = &preference.Theme
	}
	if preference.HomeDashboardUID != "" {
		dto.HomeDashboardUID = &preference.HomeDashboardUID
	}
	if preference.Timezone != "" {
		dto.Timezone = &preference.Timezone
	}

	if preference.JSONData != nil {
		if preference.JSONData.Language != "" {
			dto.Language = &preference.JSONData.Language
		}

		if features.IsEnabled(ctx, featuremgmt.FlagLocaleFormatPreference) {
			if preference.JSONData.RegionalFormat != "" {
				dto.RegionalFormat = &preference.JSONData.RegionalFormat
			}
		}

		if preference.JSONData.Navbar.BookmarkUrls != nil {
			dto.Navbar = &preferences.PreferencesNavbarPreference{
				BookmarkUrls: []string{},
			}
			dto.Navbar.BookmarkUrls = preference.JSONData.Navbar.BookmarkUrls
		}

		if preference.JSONData.QueryHistory.HomeTab != "" {
			dto.QueryHistory = &preferences.PreferencesQueryHistoryPreference{
				HomeTab: &preference.JSONData.QueryHistory.HomeTab,
			}
		}
	}

	return response.JSON(http.StatusOK, &dto)
}<|MERGE_RESOLUTION|>--- conflicted
+++ resolved
@@ -82,22 +82,7 @@
 		return response.Error(http.StatusInternalServerError, "Failed to get preferences", err)
 	}
 
-<<<<<<< HEAD
-	var dashboardUID string
-	// when homedashboardID is 0, that means it is the default home dashboard, no UID would be returned in the response
-	if preference.HomeDashboardID != 0 {
-		query := dashboards.GetDashboardQuery{ID: preference.HomeDashboardID, OrgID: orgID}
-		queryResult, err := dashboardService.GetDashboard(ctx, &query)
-		if err == nil {
-			dashboardUID = queryResult.UID
-		}
-	}
-
 	dto := preferences.PreferencesSpec{}
-
-=======
-	dto := preferences.Spec{}
->>>>>>> e0eff97d
 	if preference.WeekStart != nil && *preference.WeekStart != "" {
 		dto.WeekStart = preference.WeekStart
 	}
