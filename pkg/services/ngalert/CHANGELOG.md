--- conflicted
+++ resolved
@@ -47,13 +47,9 @@
 
 - [CHANGE] Prometheus Compatible API: Use float-like values for `api/prometheus/grafana/api/v1/alerts` and `api/prometheus/grafana/api/v1/rules` instead of the evaluation string #47216
 - [CHANGE] Notification URL points to alert view page instead of alert edit page. #47752
+- [FEATURE] Indicate whether routes are provisioned when GETting Alertmanager configuration #47857
 - [BUGFIX] (Legacy) Templates: Parse notification templates using all the matches of the alert rule when going from `Alerting` to `OK` in legacy alerting #47355
 - [BUGFIX] Scheduler: Fix state manager to support OK option of `AlertRule.ExecErrState` #47670 
 - [ENHANCEMENT] Templates: Enable the use of classic condition values in templates #46971
-<<<<<<< HEAD
-- [ENHANCEMENT] Migration: Migrate each legacy notification channel to its own contact point, use nested routes to reproduce multi-channel alerts #47291
-=======
 - [ENHANCEMENT] Scheduler: ticker expose new metrics `grafana_alerting_ticker_last_consumed_tick_timestamp_seconds`, `grafana_alerting_ticker_next_tick_timestamp_seconds`, `grafana_alerting_ticker_interval_seconds` #47828 
-- [CHANGE] Notification URL points to alert view page instead of alert edit page. #47752
-- [FEATURE]  Indicate whether routes are provisioned when GETting Alertmanager configuration #47857
->>>>>>> 75ba4e98
+- [ENHANCEMENT] Migration: Migrate each legacy notification channel to its own contact point, use nested routes to reproduce multi-channel alerts #47291