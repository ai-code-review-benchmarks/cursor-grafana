--- conflicted
+++ resolved
@@ -49,12 +49,9 @@
   - `grafana_alerting_ticker_last_consumed_tick_timestamp_seconds`
   - `grafana_alerting_ticker_next_tick_timestamp_seconds`
   - `grafana_alerting_ticker_interval_seconds`
-<<<<<<< HEAD
-- [ENHANCEMENT] Scheduler to drop ticks if rule evaluation is too slow #48885
-=======
 - [ENHANCEMENT] Create folder 'General Alerting' when Grafana starts from the scratch #48866
 - [ENHANCEMENT] Rule changes authorization logic to use UID folder scope instead of ID scope #48970
->>>>>>> e528f2e4
+- [ENHANCEMENT] Scheduler to drop ticks if rule evaluation is too slow #48885
 - [FEATURE] Indicate whether routes are provisioned when GETting Alertmanager configuration #47857
 - [FEATURE] Indicate whether contact point is provisioned when GETting Alertmanager configuration #48323
 - [FEATURE] Indicate whether alert rule is provisioned when GETting the rule #48458
