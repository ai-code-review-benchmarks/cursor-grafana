package schedule

import (
	"bytes"
	"context"
	"encoding/json"
	"errors"
	"fmt"
	"math"
	"math/rand"
	"net/url"
	"sync"
	"testing"
	"time"

	"github.com/benbjohnson/clock"
	"github.com/grafana/grafana-plugin-sdk-go/data"
	"github.com/prometheus/client_golang/prometheus"
	"github.com/prometheus/client_golang/prometheus/testutil"
	"github.com/stretchr/testify/require"

	"github.com/grafana/grafana/pkg/expr"
	"github.com/grafana/grafana/pkg/infra/log"
	"github.com/grafana/grafana/pkg/services/annotations"
	"github.com/grafana/grafana/pkg/services/ngalert/eval"
	"github.com/grafana/grafana/pkg/services/ngalert/metrics"
	"github.com/grafana/grafana/pkg/services/ngalert/models"
	"github.com/grafana/grafana/pkg/services/ngalert/notifier"
	"github.com/grafana/grafana/pkg/services/ngalert/provisioning"
	"github.com/grafana/grafana/pkg/services/ngalert/sender"
	"github.com/grafana/grafana/pkg/services/ngalert/state"
	"github.com/grafana/grafana/pkg/services/ngalert/store"
	"github.com/grafana/grafana/pkg/services/secrets/fakes"
	secretsManager "github.com/grafana/grafana/pkg/services/secrets/manager"
	"github.com/grafana/grafana/pkg/services/sqlstore/mockstore"
	"github.com/grafana/grafana/pkg/setting"
	"github.com/grafana/grafana/pkg/util"
)

func TestSendingToExternalAlertmanager(t *testing.T) {
	fakeAM := store.NewFakeExternalAlertmanager(t)
	defer fakeAM.Close()
	fakeRuleStore := store.NewFakeRuleStore(t)
	fakeInstanceStore := &store.FakeInstanceStore{}
	fakeAdminConfigStore := store.NewFakeAdminConfigStore(t)

	// create alert rule with one second interval
	alertRule := CreateTestAlertRule(t, fakeRuleStore, 1, 1, eval.Alerting)

	// First, let's create an admin configuration that holds an alertmanager.
	adminConfig := &models.AdminConfiguration{OrgID: 1, Alertmanagers: []string{fakeAM.Server.URL}, SendAlertsTo: models.AllAlertmanagers}
	cmd := store.UpdateAdminConfigurationCmd{AdminConfiguration: adminConfig}
	require.NoError(t, fakeAdminConfigStore.UpdateAdminConfiguration(cmd))

	sched, mockedClock := setupScheduler(t, fakeRuleStore, fakeInstanceStore, fakeAdminConfigStore, nil)

	// Make sure we sync the configuration at least once before the evaluation happens to guarantee the sender is running
	// when the first alert triggers.
	require.NoError(t, sched.SyncAndApplyConfigFromDatabase())
	sched.adminConfigMtx.Lock()
	require.Equal(t, 1, len(sched.senders))
	require.Equal(t, 1, len(sched.sendersCfgHash))
	sched.adminConfigMtx.Unlock()

	// Then, ensure we've discovered the Alertmanager.
	require.Eventually(t, func() bool {
		return len(sched.AlertmanagersFor(1)) == 1 && len(sched.DroppedAlertmanagersFor(1)) == 0
	}, 10*time.Second, 200*time.Millisecond)

	ctx, cancel := context.WithCancel(context.Background())
	t.Cleanup(func() {
		cancel()
	})
	go func() {
		err := sched.Run(ctx)
		require.NoError(t, err)
	}()

	// With everything up and running, let's advance the time to make sure we get at least one alert iteration.
	mockedClock.Add(2 * time.Second)

	// Eventually, our Alertmanager should have received at least one alert.
	require.Eventually(t, func() bool {
		return fakeAM.AlertsCount() >= 1 && fakeAM.AlertNamesCompare([]string{alertRule.Title})
	}, 10*time.Second, 200*time.Millisecond)

	// Now, let's remove the Alertmanager from the admin configuration.
	adminConfig.Alertmanagers = []string{}
	cmd = store.UpdateAdminConfigurationCmd{AdminConfiguration: adminConfig}
	require.NoError(t, fakeAdminConfigStore.UpdateAdminConfiguration(cmd))

	// Again, make sure we sync and verify the senders.
	require.NoError(t, sched.SyncAndApplyConfigFromDatabase())
	sched.adminConfigMtx.Lock()
	require.Equal(t, 0, len(sched.senders))
	require.Equal(t, 0, len(sched.sendersCfgHash))
	sched.adminConfigMtx.Unlock()

	// Then, ensure we've dropped the Alertmanager.
	require.Eventually(t, func() bool {
		return len(sched.AlertmanagersFor(1)) == 0 && len(sched.DroppedAlertmanagersFor(1)) == 0
	}, 10*time.Second, 200*time.Millisecond)
}

func TestSendingToExternalAlertmanager_WithMultipleOrgs(t *testing.T) {
	fakeAM := store.NewFakeExternalAlertmanager(t)
	defer fakeAM.Close()
	fakeRuleStore := store.NewFakeRuleStore(t)
	fakeInstanceStore := &store.FakeInstanceStore{}
	fakeAdminConfigStore := store.NewFakeAdminConfigStore(t)

	// First, let's create an admin configuration that holds an alertmanager.
	adminConfig := &models.AdminConfiguration{OrgID: 1, Alertmanagers: []string{fakeAM.Server.URL}}
	cmd := store.UpdateAdminConfigurationCmd{AdminConfiguration: adminConfig}
	require.NoError(t, fakeAdminConfigStore.UpdateAdminConfiguration(cmd))

	sched, mockedClock := setupScheduler(t, fakeRuleStore, fakeInstanceStore, fakeAdminConfigStore, nil)

	// Make sure we sync the configuration at least once before the evaluation happens to guarantee the sender is running
	// when the first alert triggers.
	require.NoError(t, sched.SyncAndApplyConfigFromDatabase())
	sched.adminConfigMtx.Lock()
	require.Equal(t, 1, len(sched.senders))
	require.Equal(t, 1, len(sched.sendersCfgHash))
	sched.adminConfigMtx.Unlock()

	// Then, ensure we've discovered the Alertmanager.
	require.Eventuallyf(t, func() bool {
		return len(sched.AlertmanagersFor(1)) == 1 && len(sched.DroppedAlertmanagersFor(1)) == 0
	}, 10*time.Second, 200*time.Millisecond, "Alertmanager for org 1 was never discovered")

	ctx, cancel := context.WithCancel(context.Background())
	t.Cleanup(func() {
		cancel()
	})
	go func() {
		err := sched.Run(ctx)
		require.NoError(t, err)
	}()

	// 1. Now, let's assume a new org comes along.
	adminConfig2 := &models.AdminConfiguration{OrgID: 2, Alertmanagers: []string{fakeAM.Server.URL}}
	cmd = store.UpdateAdminConfigurationCmd{AdminConfiguration: adminConfig2}
	require.NoError(t, fakeAdminConfigStore.UpdateAdminConfiguration(cmd))

	// If we sync again, new senders must have spawned.
	require.NoError(t, sched.SyncAndApplyConfigFromDatabase())
	sched.adminConfigMtx.Lock()
	require.Equal(t, 2, len(sched.senders))
	require.Equal(t, 2, len(sched.sendersCfgHash))
	sched.adminConfigMtx.Unlock()

	// Then, ensure we've discovered the Alertmanager for the new organization.
	require.Eventuallyf(t, func() bool {
		return len(sched.AlertmanagersFor(2)) == 1 && len(sched.DroppedAlertmanagersFor(2)) == 0
	}, 10*time.Second, 200*time.Millisecond, "Alertmanager for org 2 was never discovered")

	// With everything up and running, let's advance the time to make sure we get at least one alert iteration.
	mockedClock.Add(10 * time.Second)

	// TODO(gotjosh): Disabling this assertion as for some reason even after advancing the clock the alert is not being delivered.
	// the check previous to this assertion would ensure that the sender is up and running before sending the notification.
	// However, sometimes this does not happen.

	// Create two alert rules with one second interval.
	// alertRuleOrgOne := CreateTestAlertRule(t, FakeRuleStore, 1, 1)
	// alertRuleOrgTwo := CreateTestAlertRule(t, FakeRuleStore, 1, 2)
	// Eventually, our Alertmanager should have received at least two alerts.
	// var count int
	// require.Eventuallyf(t, func() bool {
	//	count := fakeAM.AlertsCount()
	//	return count == 2 && fakeAM.AlertNamesCompare([]string{alertRuleOrgOne.Title, alertRuleOrgTwo.Title})
	// }, 20*time.Second, 200*time.Millisecond, "Alertmanager never received an '%s' from org 1 or '%s' from org 2, the alert count was: %d", alertRuleOrgOne.Title, alertRuleOrgTwo.Title, count)

	// 2. Next, let's modify the configuration of an organization by adding an extra alertmanager.
	fakeAM2 := store.NewFakeExternalAlertmanager(t)
	adminConfig2 = &models.AdminConfiguration{OrgID: 2, Alertmanagers: []string{fakeAM.Server.URL, fakeAM2.Server.URL}}
	cmd = store.UpdateAdminConfigurationCmd{AdminConfiguration: adminConfig2}
	require.NoError(t, fakeAdminConfigStore.UpdateAdminConfiguration(cmd))

	// Before we sync, let's grab the existing hash of this particular org.
	sched.adminConfigMtx.Lock()
	currentHash := sched.sendersCfgHash[2]
	sched.adminConfigMtx.Unlock()

	// Now, sync again.
	require.NoError(t, sched.SyncAndApplyConfigFromDatabase())

	// The hash for org two should not be the same and we should still have two senders.
	sched.adminConfigMtx.Lock()
	require.NotEqual(t, sched.sendersCfgHash[2], currentHash)
	require.Equal(t, 2, len(sched.senders))
	require.Equal(t, 2, len(sched.sendersCfgHash))
	sched.adminConfigMtx.Unlock()

	// Wait for the discovery of the new Alertmanager for orgID = 2.
	require.Eventuallyf(t, func() bool {
		return len(sched.AlertmanagersFor(2)) == 2 && len(sched.DroppedAlertmanagersFor(2)) == 0
	}, 10*time.Second, 200*time.Millisecond, "Alertmanager for org 2 was never re-discovered after fix")

	// 3. Now, let's provide a configuration that fails for OrgID = 1.
	adminConfig2 = &models.AdminConfiguration{OrgID: 1, Alertmanagers: []string{"123://invalid.org"}}
	cmd = store.UpdateAdminConfigurationCmd{AdminConfiguration: adminConfig2}
	require.NoError(t, fakeAdminConfigStore.UpdateAdminConfiguration(cmd))

	// Before we sync, let's get the current config hash.
	sched.adminConfigMtx.Lock()
	currentHash = sched.sendersCfgHash[1]
	sched.adminConfigMtx.Unlock()

	// Now, sync again.
	require.NoError(t, sched.SyncAndApplyConfigFromDatabase())

	// The old configuration should still be running.
	sched.adminConfigMtx.Lock()
	require.Equal(t, sched.sendersCfgHash[1], currentHash)
	sched.adminConfigMtx.Unlock()
	require.Equal(t, 1, len(sched.AlertmanagersFor(1)))

	// If we fix it - it should be applied.
	adminConfig2 = &models.AdminConfiguration{OrgID: 1, Alertmanagers: []string{"notarealalertmanager:3030"}}
	cmd = store.UpdateAdminConfigurationCmd{AdminConfiguration: adminConfig2}
	require.NoError(t, fakeAdminConfigStore.UpdateAdminConfiguration(cmd))
	require.NoError(t, sched.SyncAndApplyConfigFromDatabase())
	sched.adminConfigMtx.Lock()
	require.NotEqual(t, sched.sendersCfgHash[1], currentHash)
	sched.adminConfigMtx.Unlock()

	// Finally, remove everything.
	require.NoError(t, fakeAdminConfigStore.DeleteAdminConfiguration(1))
	require.NoError(t, fakeAdminConfigStore.DeleteAdminConfiguration(2))
	require.NoError(t, sched.SyncAndApplyConfigFromDatabase())
	sched.adminConfigMtx.Lock()
	require.Equal(t, 0, len(sched.senders))
	require.Equal(t, 0, len(sched.sendersCfgHash))
	sched.adminConfigMtx.Unlock()

	require.Eventuallyf(t, func() bool {
		NoAlertmanagerOrgOne := len(sched.AlertmanagersFor(1)) == 0 && len(sched.DroppedAlertmanagersFor(1)) == 0
		NoAlertmanagerOrgTwo := len(sched.AlertmanagersFor(2)) == 0 && len(sched.DroppedAlertmanagersFor(2)) == 0

		return NoAlertmanagerOrgOne && NoAlertmanagerOrgTwo
	}, 10*time.Second, 200*time.Millisecond, "Alertmanager for org 1 and 2 were never removed")
}

func TestChangingAlertmanagersChoice(t *testing.T) {
	fakeAM := store.NewFakeExternalAlertmanager(t)
	defer fakeAM.Close()
	fakeRuleStore := store.NewFakeRuleStore(t)
	fakeInstanceStore := &store.FakeInstanceStore{}
	fakeAdminConfigStore := store.NewFakeAdminConfigStore(t)

	// create alert rule with one second interval and an Alertmanagers choice.
	alertRule := CreateTestAlertRule(t, fakeRuleStore, 1, 1, eval.Alerting)

	// First, let's create an admin configuration that holds an alertmanager
	// and sends alerts to both internal and external alertmanagers (default).
	adminConfig := &models.AdminConfiguration{OrgID: 1, Alertmanagers: []string{fakeAM.Server.URL}}
	cmd := store.UpdateAdminConfigurationCmd{AdminConfiguration: adminConfig}
	require.NoError(t, fakeAdminConfigStore.UpdateAdminConfiguration(cmd))

	sched, mockedClock := setupScheduler(t, fakeRuleStore, fakeInstanceStore, fakeAdminConfigStore, nil)

	// Make sure we sync the configuration at least once before the evaluation happens to guarantee the sender is running
	// when the first alert triggers.
	require.NoError(t, sched.SyncAndApplyConfigFromDatabase())
	sched.adminConfigMtx.Lock()
	require.Equal(t, 1, len(sched.senders))
	require.Equal(t, 1, len(sched.sendersCfgHash))
	sched.adminConfigMtx.Unlock()

	// Then, ensure we've discovered the Alertmanager and the Alertmanagers choice is correct.
	require.Eventually(t, func() bool {
		return len(sched.AlertmanagersFor(1)) == 1 &&
			len(sched.DroppedAlertmanagersFor(1)) == 0 &&
			sched.sendAlertsTo[1] == adminConfig.SendAlertsTo
	}, 10*time.Second, 200*time.Millisecond)

	ctx, cancel := context.WithCancel(context.Background())
	t.Cleanup(func() {
		cancel()
	})
	go func() {
		err := sched.Run(ctx)
		require.NoError(t, err)
	}()

	// With everything up and running, let's advance the time to make sure we get at least one alert iteration.
	mockedClock.Add(2 * time.Second)

	// Eventually, our Alertmanager should have received alerts.
	require.Eventually(t, func() bool {
		return fakeAM.AlertsCount() >= 1 &&
			fakeAM.AlertNamesCompare([]string{alertRule.Title})
	}, 10*time.Second, 200*time.Millisecond)

	// Now, let's change the Alertmanagers choice to send only to the external Alertmanager.
	adminConfig.SendAlertsTo = models.ExternalAlertmanagers
	cmd = store.UpdateAdminConfigurationCmd{AdminConfiguration: adminConfig}
	require.NoError(t, fakeAdminConfigStore.UpdateAdminConfiguration(cmd))

	// Again, make sure we sync and verify the senders.
	require.NoError(t, sched.SyncAndApplyConfigFromDatabase())
	sched.adminConfigMtx.Lock()
	require.Equal(t, 1, len(sched.senders))
	require.Equal(t, 1, len(sched.sendersCfgHash))
	sched.adminConfigMtx.Unlock()

	// Then, ensure we still have the Alertmanager but the Alertmanagers choice has changed.
	require.Eventually(t, func() bool {
		return len(sched.AlertmanagersFor(1)) == 1 &&
			len(sched.DroppedAlertmanagersFor(1)) == 0 &&
			sched.sendAlertsTo[1] == adminConfig.SendAlertsTo
	}, 10*time.Second, 200*time.Millisecond)

	// Finally, let's change the Alertmanagers choice to send only to the internal Alertmanager.
	adminConfig.SendAlertsTo = models.InternalAlertmanager
	cmd = store.UpdateAdminConfigurationCmd{AdminConfiguration: adminConfig}
	require.NoError(t, fakeAdminConfigStore.UpdateAdminConfiguration(cmd))

	// Again, make sure we sync and verify the senders.
	// Senders should be running even though alerts are being handled externally.
	require.NoError(t, sched.SyncAndApplyConfigFromDatabase())
	sched.adminConfigMtx.Lock()
	require.Equal(t, 1, len(sched.senders))
	require.Equal(t, 1, len(sched.sendersCfgHash))
	sched.adminConfigMtx.Unlock()

	// Then, ensure the Alertmanager is still listed and the Alertmanagers choice has changed.
	require.Eventually(t, func() bool {
		return len(sched.AlertmanagersFor(1)) == 1 &&
			len(sched.DroppedAlertmanagersFor(1)) == 0 &&
			sched.sendAlertsTo[1] == adminConfig.SendAlertsTo
	}, 10*time.Second, 200*time.Millisecond)
}

func TestSchedule_ruleRoutine(t *testing.T) {
	createSchedule := func(
		evalAppliedChan chan time.Time,
	) (*schedule, *store.FakeRuleStore, *store.FakeInstanceStore, *store.FakeAdminConfigStore, prometheus.Gatherer) {
		ruleStore := store.NewFakeRuleStore(t)
		instanceStore := &store.FakeInstanceStore{}
		adminConfigStore := store.NewFakeAdminConfigStore(t)

		registry := prometheus.NewPedanticRegistry()
		sch, _ := setupScheduler(t, ruleStore, instanceStore, adminConfigStore, registry)
		sch.evalAppliedFunc = func(key models.AlertRuleKey, t time.Time) {
			evalAppliedChan <- t
		}
		return sch, ruleStore, instanceStore, adminConfigStore, registry
	}

	// normal states do not include NoData and Error because currently it is not possible to perform any sensible test
	normalStates := []eval.State{eval.Normal, eval.Alerting, eval.Pending}
	allStates := [...]eval.State{eval.Normal, eval.Alerting, eval.Pending, eval.NoData, eval.Error}
	randomNormalState := func() eval.State {
		// pick only supported cases
		return normalStates[rand.Intn(3)]
	}

	for _, evalState := range normalStates {
		// TODO rewrite when we are able to mock/fake state manager
		t.Run(fmt.Sprintf("when rule evaluation happens (evaluation state %s)", evalState), func(t *testing.T) {
			evalChan := make(chan *evaluation)
			evalAppliedChan := make(chan time.Time)
			sch, ruleStore, instanceStore, _, reg := createSchedule(evalAppliedChan)

			rule := CreateTestAlertRule(t, ruleStore, 10, rand.Int63(), evalState)

			go func() {
				ctx, cancel := context.WithCancel(context.Background())
				t.Cleanup(cancel)
				_ = sch.ruleRoutine(ctx, rule.GetKey(), evalChan, make(chan struct{}))
			}()

			expectedTime := time.UnixMicro(rand.Int63())

			evalChan <- &evaluation{
				scheduledAt: expectedTime,
				version:     rule.Version,
			}

			actualTime := waitForTimeChannel(t, evalAppliedChan)
			require.Equal(t, expectedTime, actualTime)

			t.Run("it should get rule from database when run the first time", func(t *testing.T) {
				queries := make([]models.GetAlertRuleByUIDQuery, 0)
				for _, op := range ruleStore.RecordedOps {
					switch q := op.(type) {
					case models.GetAlertRuleByUIDQuery:
						queries = append(queries, q)
					}
				}
				require.NotEmptyf(t, queries, "Expected a %T request to rule store but nothing was recorded", models.GetAlertRuleByUIDQuery{})
				require.Len(t, queries, 1, "Expected exactly one request of %T but got %d", models.GetAlertRuleByUIDQuery{}, len(queries))
				require.Equal(t, rule.UID, queries[0].UID)
				require.Equal(t, rule.OrgID, queries[0].OrgID)
			})
			t.Run("it should process evaluation results via state manager", func(t *testing.T) {
				// TODO rewrite when we are able to mock/fake state manager
				states := sch.stateManager.GetStatesForRuleUID(rule.OrgID, rule.UID)
				require.Len(t, states, 1)
				s := states[0]
				t.Logf("State: %v", s)
				require.Equal(t, rule.UID, s.AlertRuleUID)
				require.Len(t, s.Results, 1)
				var expectedStatus = evalState
				if evalState == eval.Pending {
					expectedStatus = eval.Alerting
				}
				require.Equal(t, expectedStatus.String(), s.Results[0].EvaluationState.String())
				require.Equal(t, expectedTime, s.Results[0].EvaluationTime)
			})
			t.Run("it should save alert instances to storage", func(t *testing.T) {
				// TODO rewrite when we are able to mock/fake state manager
				states := sch.stateManager.GetStatesForRuleUID(rule.OrgID, rule.UID)
				require.Len(t, states, 1)
				s := states[0]

				var cmd *models.SaveAlertInstanceCommand
				for _, op := range instanceStore.RecordedOps {
					switch q := op.(type) {
					case models.SaveAlertInstanceCommand:
						cmd = &q
					}
					if cmd != nil {
						break
					}
				}

				require.NotNil(t, cmd)
				t.Logf("Saved alert instance: %v", cmd)
				require.Equal(t, rule.OrgID, cmd.RuleOrgID)
				require.Equal(t, expectedTime, cmd.LastEvalTime)
				require.Equal(t, cmd.RuleUID, cmd.RuleUID)
				require.Equal(t, evalState.String(), string(cmd.State))
				require.Equal(t, s.Labels, data.Labels(cmd.Labels))
			})
			t.Run("it reports metrics", func(t *testing.T) {
				// duration metric has 0 values because of mocked clock that do not advance
				expectedMetric := fmt.Sprintf(
					`# HELP grafana_alerting_rule_evaluation_duration_seconds The duration for a rule to execute.
        	            	# TYPE grafana_alerting_rule_evaluation_duration_seconds summary
        	            	grafana_alerting_rule_evaluation_duration_seconds{org="%[1]d",quantile="0.5"} 0
        	            	grafana_alerting_rule_evaluation_duration_seconds{org="%[1]d",quantile="0.9"} 0
        	            	grafana_alerting_rule_evaluation_duration_seconds{org="%[1]d",quantile="0.99"} 0
        	            	grafana_alerting_rule_evaluation_duration_seconds_sum{org="%[1]d"} 0
        	            	grafana_alerting_rule_evaluation_duration_seconds_count{org="%[1]d"} 1
							# HELP grafana_alerting_rule_evaluation_failures_total The total number of rule evaluation failures.
        	            	# TYPE grafana_alerting_rule_evaluation_failures_total counter
        	            	grafana_alerting_rule_evaluation_failures_total{org="%[1]d"} 0
        	            	# HELP grafana_alerting_rule_evaluations_total The total number of rule evaluations.
        	            	# TYPE grafana_alerting_rule_evaluations_total counter
        	            	grafana_alerting_rule_evaluations_total{org="%[1]d"} 1
				`, rule.OrgID)

				err := testutil.GatherAndCompare(reg, bytes.NewBufferString(expectedMetric), "grafana_alerting_rule_evaluation_duration_seconds", "grafana_alerting_rule_evaluations_total", "grafana_alerting_rule_evaluation_failures_total")
				require.NoError(t, err)
			})
		})
	}

	t.Run("should exit", func(t *testing.T) {
		t.Run("when context is cancelled", func(t *testing.T) {
			stoppedChan := make(chan error)
			sch, _, _, _, _ := createSchedule(make(chan time.Time))

			ctx, cancel := context.WithCancel(context.Background())
			go func() {
				err := sch.ruleRoutine(ctx, models.AlertRuleKey{}, make(chan *evaluation), make(chan struct{}))
				stoppedChan <- err
			}()

			cancel()
			err := waitForErrChannel(t, stoppedChan)
			require.NoError(t, err)
		})
	})

	t.Run("should fetch rule from database only if new version is greater than current", func(t *testing.T) {
		evalChan := make(chan *evaluation)
		evalAppliedChan := make(chan time.Time)

		ctx := context.Background()
		sch, ruleStore, _, _, _ := createSchedule(evalAppliedChan)

		rule := CreateTestAlertRule(t, ruleStore, 10, rand.Int63(), randomNormalState())

		go func() {
			ctx, cancel := context.WithCancel(context.Background())
			t.Cleanup(cancel)
			_ = sch.ruleRoutine(ctx, rule.GetKey(), evalChan, make(chan struct{}))
		}()

		expectedTime := time.UnixMicro(rand.Int63())
		evalChan <- &evaluation{
			scheduledAt: expectedTime,
			version:     rule.Version,
		}

		actualTime := waitForTimeChannel(t, evalAppliedChan)
		require.Equal(t, expectedTime, actualTime)

		// Now update the rule
		newRule := *rule
		newRule.Version++
		ruleStore.PutRule(ctx, &newRule)

		// and call with new version
		expectedTime = expectedTime.Add(time.Duration(rand.Intn(10)) * time.Second)
		evalChan <- &evaluation{
			scheduledAt: expectedTime,
			version:     newRule.Version,
		}

		actualTime = waitForTimeChannel(t, evalAppliedChan)
		require.Equal(t, expectedTime, actualTime)

		queries := make([]models.GetAlertRuleByUIDQuery, 0)
		for _, op := range ruleStore.RecordedOps {
			switch q := op.(type) {
			case models.GetAlertRuleByUIDQuery:
				queries = append(queries, q)
			}
		}
		require.Len(t, queries, 2, "Expected exactly two request of %T", models.GetAlertRuleByUIDQuery{})
		require.Equal(t, rule.UID, queries[0].UID)
		require.Equal(t, rule.OrgID, queries[0].OrgID)
		require.Equal(t, rule.UID, queries[1].UID)
		require.Equal(t, rule.OrgID, queries[1].OrgID)
	})

	t.Run("should not fetch rule if version is equal or less than current", func(t *testing.T) {
		evalChan := make(chan *evaluation)
		evalAppliedChan := make(chan time.Time)

		sch, ruleStore, _, _, _ := createSchedule(evalAppliedChan)

		rule := CreateTestAlertRule(t, ruleStore, 10, rand.Int63(), randomNormalState())

		go func() {
			ctx, cancel := context.WithCancel(context.Background())
			t.Cleanup(cancel)
			_ = sch.ruleRoutine(ctx, rule.GetKey(), evalChan, make(chan struct{}))
		}()

		expectedTime := time.UnixMicro(rand.Int63())
		evalChan <- &evaluation{
			scheduledAt: expectedTime,
			version:     rule.Version,
		}

		actualTime := waitForTimeChannel(t, evalAppliedChan)
		require.Equal(t, expectedTime, actualTime)

		// try again with the same version
		expectedTime = expectedTime.Add(time.Duration(rand.Intn(10)) * time.Second)
		evalChan <- &evaluation{
			scheduledAt: expectedTime,
			version:     rule.Version,
		}
		actualTime = waitForTimeChannel(t, evalAppliedChan)
		require.Equal(t, expectedTime, actualTime)

		expectedTime = expectedTime.Add(time.Duration(rand.Intn(10)) * time.Second)
		evalChan <- &evaluation{
			scheduledAt: expectedTime,
			version:     rule.Version - 1,
		}
		actualTime = waitForTimeChannel(t, evalAppliedChan)
		require.Equal(t, expectedTime, actualTime)

		queries := make([]models.GetAlertRuleByUIDQuery, 0)
		for _, op := range ruleStore.RecordedOps {
			switch q := op.(type) {
			case models.GetAlertRuleByUIDQuery:
				queries = append(queries, q)
			}
		}
		require.Len(t, queries, 1, "Expected exactly one request of %T", models.GetAlertRuleByUIDQuery{})
	})

	t.Run("when update channel is not empty", func(t *testing.T) {
		t.Run("should fetch the alert rule from database", func(t *testing.T) {
			evalChan := make(chan *evaluation)
			evalAppliedChan := make(chan time.Time)
			updateChan := make(chan struct{})

			sch, ruleStore, _, _, _ := createSchedule(evalAppliedChan)

			rule := CreateTestAlertRule(t, ruleStore, 10, rand.Int63(), eval.Alerting) // we want the alert to fire

			go func() {
				ctx, cancel := context.WithCancel(context.Background())
				t.Cleanup(cancel)
				_ = sch.ruleRoutine(ctx, rule.GetKey(), evalChan, updateChan)
			}()
			updateChan <- struct{}{}

			// wait for command to be executed
			var queries []interface{}
			require.Eventuallyf(t, func() bool {
				queries = ruleStore.GetRecordedCommands(func(cmd interface{}) (interface{}, bool) {
					c, ok := cmd.(models.GetAlertRuleByUIDQuery)
					return c, ok
				})
				return len(queries) == 1
			}, 5*time.Second, 100*time.Millisecond, "Expected command a single %T to be recorded. All recordings: %#v", models.GetAlertRuleByUIDQuery{}, ruleStore.RecordedOps)

			m := queries[0].(models.GetAlertRuleByUIDQuery)
			require.Equal(t, rule.UID, m.UID)
			require.Equal(t, rule.OrgID, m.OrgID)

			// now call evaluation loop to make sure that the rule was persisted
			evalChan <- &evaluation{
				scheduledAt: time.UnixMicro(rand.Int63()),
				version:     rule.Version,
			}
			waitForTimeChannel(t, evalAppliedChan)

			queries = ruleStore.GetRecordedCommands(func(cmd interface{}) (interface{}, bool) {
				c, ok := cmd.(models.GetAlertRuleByUIDQuery)
				return c, ok
			})
			require.Lenf(t, queries, 1, "evaluation loop requested a rule from database but it should not be")
		})

		t.Run("should retry when database fails", func(t *testing.T) {
			evalAppliedChan := make(chan time.Time)
			updateChan := make(chan struct{})

			sch, ruleStore, _, _, _ := createSchedule(evalAppliedChan)
			sch.maxAttempts = rand.Int63n(4) + 1

			rule := CreateTestAlertRule(t, ruleStore, 10, rand.Int63(), randomNormalState())

			go func() {
				ctx, cancel := context.WithCancel(context.Background())
				t.Cleanup(cancel)
				_ = sch.ruleRoutine(ctx, rule.GetKey(), make(chan *evaluation), updateChan)
			}()

			ruleStore.Hook = func(cmd interface{}) error {
				if _, ok := cmd.(models.GetAlertRuleByUIDQuery); !ok {
					return nil
				}
				return errors.New("TEST")
			}
			updateChan <- struct{}{}

			var queries []interface{}
			require.Eventuallyf(t, func() bool {
				queries = ruleStore.GetRecordedCommands(func(cmd interface{}) (interface{}, bool) {
					c, ok := cmd.(models.GetAlertRuleByUIDQuery)
					return c, ok
				})
				return int64(len(queries)) == sch.maxAttempts
			}, 5*time.Second, 100*time.Millisecond, "Expected exactly two request of %T. All recordings: %#v", models.GetAlertRuleByUIDQuery{}, ruleStore.RecordedOps)
		})
	})

	t.Run("when rule version is updated", func(t *testing.T) {
		t.Run("should clear the state and expire firing alerts", func(t *testing.T) {
			fakeAM := store.NewFakeExternalAlertmanager(t)
			defer fakeAM.Close()

			orgID := rand.Int63()
			s, err := sender.New(nil)
			require.NoError(t, err)
			adminConfig := &models.AdminConfiguration{OrgID: orgID, Alertmanagers: []string{fakeAM.Server.URL}}
			err = s.ApplyConfig(adminConfig)
			require.NoError(t, err)
			s.Run()
			defer s.Stop()

			require.Eventuallyf(t, func() bool {
				return len(s.Alertmanagers()) == 1
			}, 20*time.Second, 200*time.Millisecond, "external Alertmanager was not discovered.")

			evalChan := make(chan *evaluation)
			evalAppliedChan := make(chan time.Time)
			updateChan := make(chan struct{})

			ctx := context.Background()
			sch, ruleStore, _, _, _ := createSchedule(evalAppliedChan)
			sch.senders[orgID] = s

			var rulePtr = CreateTestAlertRule(t, ruleStore, 10, orgID, eval.Alerting) // we want the alert to fire
			var rule = *rulePtr

			// define some state
			states := make([]*state.State, 0, len(allStates))
			for _, s := range allStates {
				for i := 0; i < 2; i++ {
					states = append(states, &state.State{
						AlertRuleUID: rule.UID,
						CacheId:      util.GenerateShortUID(),
						OrgID:        rule.OrgID,
						State:        s,
						StartsAt:     sch.clock.Now(),
						EndsAt:       sch.clock.Now().Add(time.Duration(rand.Intn(25)+5) * time.Second),
						Labels:       rule.Labels,
					})
				}
			}
			sch.stateManager.Put(states)
			states = sch.stateManager.GetStatesForRuleUID(rule.OrgID, rule.UID)
			expectedToBeSent := FromAlertsStateToStoppedAlert(states, sch.appURL, sch.clock)
			require.NotEmptyf(t, expectedToBeSent.PostableAlerts, "State manger was expected to return at least one state that can be expired")

			go func() {
				ctx, cancel := context.WithCancel(context.Background())
				t.Cleanup(cancel)
				_ = sch.ruleRoutine(ctx, rule.GetKey(), evalChan, updateChan)
			}()

			wg := sync.WaitGroup{}
			wg.Add(1)
			ruleStore.Hook = func(cmd interface{}) error {
				_, ok := cmd.(models.GetAlertRuleByUIDQuery)
				if ok {
					wg.Done() // add synchronization.
				}
				return nil
			}

			updateChan <- struct{}{}

			wg.Wait()
			newRule := rule
			newRule.Version++
			ruleStore.PutRule(ctx, &newRule)
			wg.Add(1)
			updateChan <- struct{}{}
			wg.Wait()

			require.Eventually(t, func() bool {
				return len(sch.stateManager.GetStatesForRuleUID(rule.OrgID, rule.UID)) == 0
			}, 5*time.Second, 100*time.Millisecond)

			var count int
			require.Eventuallyf(t, func() bool {
				count = fakeAM.AlertsCount()
				return count == len(expectedToBeSent.PostableAlerts)
			}, 20*time.Second, 200*time.Millisecond, "Alertmanager was expected to receive %d alerts, but received only %d", len(expectedToBeSent.PostableAlerts), count)

			for _, alert := range fakeAM.Alerts() {
				require.Equalf(t, sch.clock.Now().UTC(), time.Time(alert.EndsAt).UTC(), "Alert received by Alertmanager should be expired as of now")
			}
		})
	})

	t.Run("when evaluation fails", func(t *testing.T) {
		t.Run("it should increase failure counter", func(t *testing.T) {
			t.Skip()
			// TODO implement check for counter
		})
		t.Run("it should retry up to configured times", func(t *testing.T) {
			// TODO figure out how to simulate failure
			t.Skip()
		})
	})

	t.Run("when there are alerts that should be firing", func(t *testing.T) {
		t.Run("it should send to local alertmanager if configured for organization", func(t *testing.T) {
			// TODO figure out how to simulate multiorg alertmanager
			t.Skip()
		})
		t.Run("it should send to external alertmanager if configured for organization", func(t *testing.T) {
			fakeAM := store.NewFakeExternalAlertmanager(t)
			defer fakeAM.Close()

			orgID := rand.Int63()
			s, err := sender.New(nil)
			require.NoError(t, err)
			adminConfig := &models.AdminConfiguration{OrgID: orgID, Alertmanagers: []string{fakeAM.Server.URL}}
			err = s.ApplyConfig(adminConfig)
			require.NoError(t, err)
			s.Run()
			defer s.Stop()

			require.Eventuallyf(t, func() bool {
				return len(s.Alertmanagers()) == 1
			}, 20*time.Second, 200*time.Millisecond, "external Alertmanager was not discovered.")

			evalChan := make(chan *evaluation)
			evalAppliedChan := make(chan time.Time)

			sch, ruleStore, _, _, _ := createSchedule(evalAppliedChan)
			sch.senders[orgID] = s
			// eval.Alerting makes state manager to create notifications for alertmanagers
			rule := CreateTestAlertRule(t, ruleStore, 10, orgID, eval.Alerting)

			go func() {
				ctx, cancel := context.WithCancel(context.Background())
				t.Cleanup(cancel)
				_ = sch.ruleRoutine(ctx, rule.GetKey(), evalChan, make(chan struct{}))
			}()

			evalChan <- &evaluation{
				scheduledAt: time.Now(),
				version:     rule.Version,
			}
			waitForTimeChannel(t, evalAppliedChan)

			var count int
			require.Eventuallyf(t, func() bool {
				count = fakeAM.AlertsCount()
				return count == 1 && fakeAM.AlertNamesCompare([]string{rule.Title})
			}, 20*time.Second, 200*time.Millisecond, "Alertmanager never received an '%s', received alerts count: %d", rule.Title, count)
		})
	})

	t.Run("when there are no alerts to send it should not call notifiers", func(t *testing.T) {
		// TODO needs some mocking/stubbing for Alertmanager and Sender to make sure it was not called
		t.Skip()
	})
}

<<<<<<< HEAD
func TestSchedule_alertRuleInfo(t *testing.T) {
	type evalResponse struct {
		success     bool
		droppedEval *evaluation
	}

	t.Run("when rule evaluation is not stopped", func(t *testing.T) {
		t.Run("Update should send to updateCh", func(t *testing.T) {
			r := newAlertRuleInfo(context.Background())
			resultCh := make(chan bool)
			go func() {
				resultCh <- r.update()
			}()
			select {
			case <-r.updateCh:
				require.True(t, <-resultCh)
			case <-time.After(5 * time.Second):
				t.Fatal("No message was received on update channel")
			}
		})
		t.Run("eval should send to evalCh", func(t *testing.T) {
			r := newAlertRuleInfo(context.Background())
			expected := time.Now()
			resultCh := make(chan evalResponse)
			version := rand.Int63()
			go func() {
				result, dropped := r.eval(expected, version)
				resultCh <- evalResponse{result, dropped}
			}()
			select {
			case ctx := <-r.evalCh:
				require.Equal(t, version, ctx.version)
				require.Equal(t, expected, ctx.scheduledAt)
				result := <-resultCh
				require.True(t, result.success)
				require.Nilf(t, result.droppedEval, "expected no dropped evaluations but got one")
			case <-time.After(5 * time.Second):
				t.Fatal("No message was received on eval channel")
			}
		})
		t.Run("eval should drop any concurrent sending to evalCh", func(t *testing.T) {
			r := newAlertRuleInfo(context.Background())
			time1 := time.UnixMilli(rand.Int63n(math.MaxInt64))
			time2 := time.UnixMilli(rand.Int63n(math.MaxInt64))
			resultCh1 := make(chan evalResponse)
			resultCh2 := make(chan evalResponse)
			version := rand.Int63()
			wg := sync.WaitGroup{}
			wg.Add(1)
			go func() {
				wg.Done()
				result, dropped := r.eval(time1, version)
				wg.Done()
				resultCh1 <- evalResponse{result, dropped}
			}()
			wg.Wait()
			wg.Add(2) // one when time1 is sent, another when go-routine for time2 has started
			go func() {
				wg.Done()
				result, dropped := r.eval(time2, version)
				resultCh2 <- evalResponse{result, dropped}
			}()
			wg.Wait() // at this point tick 1 has already been dropped
			select {
			case ctx := <-r.evalCh:
				require.Equal(t, time2, ctx.scheduledAt)
				result := <-resultCh1
				require.True(t, result.success)
				require.Nilf(t, result.droppedEval, "expected no dropped evaluations but got one")
				result = <-resultCh2
				require.True(t, result.success)
				require.NotNil(t, result.droppedEval, "expected no dropped evaluations but got one")
				require.Equal(t, time1, result.droppedEval.scheduledAt)
			case <-time.After(5 * time.Second):
				t.Fatal("No message was received on eval channel")
			}
		})
		t.Run("eval should exit when context is cancelled", func(t *testing.T) {
			r := newAlertRuleInfo(context.Background())
			resultCh := make(chan evalResponse)
			go func() {
				result, dropped := r.eval(time.Now(), rand.Int63())
				resultCh <- evalResponse{result, dropped}
			}()
			runtime.Gosched()
			r.stop()
			select {
			case result := <-resultCh:
				require.False(t, result.success)
				require.Nilf(t, result.droppedEval, "expected no dropped evaluations but got one")
			case <-time.After(5 * time.Second):
				t.Fatal("No message was received on eval channel")
			}
		})
	})
	t.Run("when rule evaluation is stopped", func(t *testing.T) {
		t.Run("Update should do nothing", func(t *testing.T) {
			r := newAlertRuleInfo(context.Background())
			r.stop()
			require.False(t, r.update())
		})
		t.Run("eval should do nothing", func(t *testing.T) {
			r := newAlertRuleInfo(context.Background())
			r.stop()
			success, dropped := r.eval(time.Now(), rand.Int63())
			require.False(t, success)
			require.Nilf(t, dropped, "expected no dropped evaluations but got one")
		})
		t.Run("stop should do nothing", func(t *testing.T) {
			r := newAlertRuleInfo(context.Background())
			r.stop()
			r.stop()
		})
	})
	t.Run("should be thread-safe", func(t *testing.T) {
		r := newAlertRuleInfo(context.Background())
		wg := sync.WaitGroup{}
		go func() {
			for {
				select {
				case <-r.evalCh:
					time.Sleep(time.Microsecond)
				case <-r.updateCh:
					time.Sleep(time.Microsecond)
				case <-r.ctx.Done():
					return
				}
			}
		}()

		for i := 0; i < 10; i++ {
			wg.Add(1)
			go func() {
				for i := 0; i < 20; i++ {
					max := 3
					if i <= 10 {
						max = 2
					}
					switch rand.Intn(max) + 1 {
					case 1:
						r.update()
					case 2:
						r.eval(time.Now(), rand.Int63())
					case 3:
						r.stop()
					}
				}
				wg.Done()
			}()
		}

		wg.Wait()
	})
}

=======
>>>>>>> 99156b40
func TestSchedule_UpdateAlertRule(t *testing.T) {
	t.Run("when rule exists", func(t *testing.T) {
		t.Run("it should call Update", func(t *testing.T) {
			sch := setupSchedulerWithFakeStores(t)
			key := generateRuleKey()
			info, _ := sch.registry.getOrCreateInfo(context.Background(), key)
			go func() {
				sch.UpdateAlertRule(key)
			}()

			select {
			case <-info.updateCh:
			case <-time.After(5 * time.Second):
				t.Fatal("No message was received on update channel")
			}
		})
		t.Run("should exit if it is closed", func(t *testing.T) {
			sch := setupSchedulerWithFakeStores(t)
			key := generateRuleKey()
			info, _ := sch.registry.getOrCreateInfo(context.Background(), key)
			info.stop()
			sch.UpdateAlertRule(key)
		})
	})
	t.Run("when rule does not exist", func(t *testing.T) {
		t.Run("should exit", func(t *testing.T) {
			sch := setupSchedulerWithFakeStores(t)
			key := generateRuleKey()
			sch.UpdateAlertRule(key)
		})
	})
}

func TestSchedule_DeleteAlertRule(t *testing.T) {
	t.Run("when rule exists", func(t *testing.T) {
		t.Run("it should stop evaluation loop and remove the controller from registry", func(t *testing.T) {
			sch := setupSchedulerWithFakeStores(t)
			key := generateRuleKey()
			info, _ := sch.registry.getOrCreateInfo(context.Background(), key)
			sch.DeleteAlertRule(key)
			require.False(t, info.update())
			success, dropped := info.eval(time.Now(), 1)
			require.False(t, success)
			require.Nilf(t, dropped, "expected no dropped evaluations but got one")
			require.False(t, sch.registry.exists(key))
		})
		t.Run("should remove controller from registry", func(t *testing.T) {
			sch := setupSchedulerWithFakeStores(t)
			key := generateRuleKey()
			info, _ := sch.registry.getOrCreateInfo(context.Background(), key)
			info.stop()
			sch.DeleteAlertRule(key)
			require.False(t, info.update())
			success, dropped := info.eval(time.Now(), 1)
			require.False(t, success)
			require.Nilf(t, dropped, "expected no dropped evaluations but got one")
			require.False(t, sch.registry.exists(key))
		})
	})
	t.Run("when rule does not exist", func(t *testing.T) {
		t.Run("should exit", func(t *testing.T) {
			sch := setupSchedulerWithFakeStores(t)
			key := generateRuleKey()
			sch.DeleteAlertRule(key)
		})
	})
}

func generateRuleKey() models.AlertRuleKey {
	return models.AlertRuleKey{
		OrgID: rand.Int63(),
		UID:   util.GenerateShortUID(),
	}
}

func setupSchedulerWithFakeStores(t *testing.T) *schedule {
	t.Helper()
	ruleStore := store.NewFakeRuleStore(t)
	instanceStore := &store.FakeInstanceStore{}
	adminConfigStore := store.NewFakeAdminConfigStore(t)
	sch, _ := setupScheduler(t, ruleStore, instanceStore, adminConfigStore, nil)
	return sch
}

func setupScheduler(t *testing.T, rs store.RuleStore, is store.InstanceStore, acs store.AdminConfigurationStore, registry *prometheus.Registry) (*schedule, *clock.Mock) {
	t.Helper()

	fakeAnnoRepo := store.NewFakeAnnotationsRepo()
	annotations.SetRepository(fakeAnnoRepo)
	mockedClock := clock.NewMock()
	logger := log.New("ngalert schedule test")
	if registry == nil {
		registry = prometheus.NewPedanticRegistry()
	}
	m := metrics.NewNGAlert(registry)
	secretsService := secretsManager.SetupTestService(t, fakes.NewFakeSecretsStore())
	decryptFn := secretsService.GetDecryptedValue
	moa, err := notifier.NewMultiOrgAlertmanager(&setting.Cfg{}, &notifier.FakeConfigStore{}, &notifier.FakeOrgStore{}, &notifier.FakeKVStore{}, provisioning.NewFakeProvisioningStore(), decryptFn, m.GetMultiOrgAlertmanagerMetrics(), nil, log.New("testlogger"), secretsService)
	require.NoError(t, err)

	schedCfg := SchedulerCfg{
		C:                       mockedClock,
		BaseInterval:            time.Second,
		MaxAttempts:             1,
		Evaluator:               eval.NewEvaluator(&setting.Cfg{ExpressionsEnabled: true}, logger, nil, secretsService),
		RuleStore:               rs,
		InstanceStore:           is,
		AdminConfigStore:        acs,
		MultiOrgNotifier:        moa,
		Logger:                  logger,
		Metrics:                 m.GetSchedulerMetrics(),
		AdminConfigPollInterval: 10 * time.Minute, // do not poll in unit tests.
	}
	st := state.NewManager(schedCfg.Logger, m.GetStateMetrics(), nil, rs, is, mockstore.NewSQLStoreMock())
	appUrl := &url.URL{
		Scheme: "http",
		Host:   "localhost",
	}
	return NewScheduler(schedCfg, expr.ProvideService(&setting.Cfg{ExpressionsEnabled: true}, nil, nil), appUrl, st), mockedClock
}

// createTestAlertRule creates a dummy alert definition to be used by the tests.
func CreateTestAlertRule(t *testing.T, dbstore *store.FakeRuleStore, intervalSeconds int64, orgID int64, evalResult eval.State) *models.AlertRule {
	ctx := context.Background()

	t.Helper()
	records := make([]interface{}, 0, len(dbstore.RecordedOps))
	copy(records, dbstore.RecordedOps)
	defer func() {
		// erase queries that were made by the testing suite
		dbstore.RecordedOps = records
	}()
	d := rand.Intn(1000)
	ruleGroup := fmt.Sprintf("ruleGroup-%d", d)

	var expression string
	var forDuration time.Duration
	switch evalResult {
	case eval.Normal:
		expression = `{
			"datasourceUid": "-100",
			"type":"math",
			"expression":"2 + 1 < 1"
		}`
	case eval.Pending, eval.Alerting:
		expression = `{
			"datasourceUid": "-100",
			"type":"math",
			"expression":"2 + 2 > 1"
		}`
		if evalResult == eval.Pending {
			forDuration = 100 * time.Second
		}
	case eval.Error:
		expression = `{
			"datasourceUid": "-100",
			"type":"math",
			"expression":"$A"
		}`
	case eval.NoData:
		// TODO Implement support for NoData
		require.Fail(t, "Alert rule with desired evaluation result NoData is not supported yet")
	}

	rule := &models.AlertRule{
		ID:        1,
		OrgID:     orgID,
		Title:     fmt.Sprintf("an alert definition %d", d),
		Condition: "A",
		Data: []models.AlertQuery{
			{
				DatasourceUID: "-100",
				Model:         json.RawMessage(expression),
				RelativeTimeRange: models.RelativeTimeRange{
					From: models.Duration(5 * time.Hour),
					To:   models.Duration(3 * time.Hour),
				},
				RefID: "A",
			},
		},
		Updated:         time.Now(),
		IntervalSeconds: intervalSeconds,
		Version:         1,
		UID:             util.GenerateShortUID(),
		NamespaceUID:    "namespace",
		RuleGroup:       ruleGroup,
		NoDataState:     models.NoData,
		ExecErrState:    models.AlertingErrState,
		For:             forDuration,
		Annotations:     map[string]string{"testAnnoKey": "testAnnoValue"},
		Labels:          nil,
	}

	dbstore.PutRule(ctx, rule)

	t.Logf("alert definition: %v with interval: %d created", rule.GetKey(), rule.IntervalSeconds)
	return rule
}<|MERGE_RESOLUTION|>--- conflicted
+++ resolved
@@ -6,7 +6,6 @@
 	"encoding/json"
 	"errors"
 	"fmt"
-	"math"
 	"math/rand"
 	"net/url"
 	"sync"
@@ -817,164 +816,6 @@
 	})
 }
 
-<<<<<<< HEAD
-func TestSchedule_alertRuleInfo(t *testing.T) {
-	type evalResponse struct {
-		success     bool
-		droppedEval *evaluation
-	}
-
-	t.Run("when rule evaluation is not stopped", func(t *testing.T) {
-		t.Run("Update should send to updateCh", func(t *testing.T) {
-			r := newAlertRuleInfo(context.Background())
-			resultCh := make(chan bool)
-			go func() {
-				resultCh <- r.update()
-			}()
-			select {
-			case <-r.updateCh:
-				require.True(t, <-resultCh)
-			case <-time.After(5 * time.Second):
-				t.Fatal("No message was received on update channel")
-			}
-		})
-		t.Run("eval should send to evalCh", func(t *testing.T) {
-			r := newAlertRuleInfo(context.Background())
-			expected := time.Now()
-			resultCh := make(chan evalResponse)
-			version := rand.Int63()
-			go func() {
-				result, dropped := r.eval(expected, version)
-				resultCh <- evalResponse{result, dropped}
-			}()
-			select {
-			case ctx := <-r.evalCh:
-				require.Equal(t, version, ctx.version)
-				require.Equal(t, expected, ctx.scheduledAt)
-				result := <-resultCh
-				require.True(t, result.success)
-				require.Nilf(t, result.droppedEval, "expected no dropped evaluations but got one")
-			case <-time.After(5 * time.Second):
-				t.Fatal("No message was received on eval channel")
-			}
-		})
-		t.Run("eval should drop any concurrent sending to evalCh", func(t *testing.T) {
-			r := newAlertRuleInfo(context.Background())
-			time1 := time.UnixMilli(rand.Int63n(math.MaxInt64))
-			time2 := time.UnixMilli(rand.Int63n(math.MaxInt64))
-			resultCh1 := make(chan evalResponse)
-			resultCh2 := make(chan evalResponse)
-			version := rand.Int63()
-			wg := sync.WaitGroup{}
-			wg.Add(1)
-			go func() {
-				wg.Done()
-				result, dropped := r.eval(time1, version)
-				wg.Done()
-				resultCh1 <- evalResponse{result, dropped}
-			}()
-			wg.Wait()
-			wg.Add(2) // one when time1 is sent, another when go-routine for time2 has started
-			go func() {
-				wg.Done()
-				result, dropped := r.eval(time2, version)
-				resultCh2 <- evalResponse{result, dropped}
-			}()
-			wg.Wait() // at this point tick 1 has already been dropped
-			select {
-			case ctx := <-r.evalCh:
-				require.Equal(t, time2, ctx.scheduledAt)
-				result := <-resultCh1
-				require.True(t, result.success)
-				require.Nilf(t, result.droppedEval, "expected no dropped evaluations but got one")
-				result = <-resultCh2
-				require.True(t, result.success)
-				require.NotNil(t, result.droppedEval, "expected no dropped evaluations but got one")
-				require.Equal(t, time1, result.droppedEval.scheduledAt)
-			case <-time.After(5 * time.Second):
-				t.Fatal("No message was received on eval channel")
-			}
-		})
-		t.Run("eval should exit when context is cancelled", func(t *testing.T) {
-			r := newAlertRuleInfo(context.Background())
-			resultCh := make(chan evalResponse)
-			go func() {
-				result, dropped := r.eval(time.Now(), rand.Int63())
-				resultCh <- evalResponse{result, dropped}
-			}()
-			runtime.Gosched()
-			r.stop()
-			select {
-			case result := <-resultCh:
-				require.False(t, result.success)
-				require.Nilf(t, result.droppedEval, "expected no dropped evaluations but got one")
-			case <-time.After(5 * time.Second):
-				t.Fatal("No message was received on eval channel")
-			}
-		})
-	})
-	t.Run("when rule evaluation is stopped", func(t *testing.T) {
-		t.Run("Update should do nothing", func(t *testing.T) {
-			r := newAlertRuleInfo(context.Background())
-			r.stop()
-			require.False(t, r.update())
-		})
-		t.Run("eval should do nothing", func(t *testing.T) {
-			r := newAlertRuleInfo(context.Background())
-			r.stop()
-			success, dropped := r.eval(time.Now(), rand.Int63())
-			require.False(t, success)
-			require.Nilf(t, dropped, "expected no dropped evaluations but got one")
-		})
-		t.Run("stop should do nothing", func(t *testing.T) {
-			r := newAlertRuleInfo(context.Background())
-			r.stop()
-			r.stop()
-		})
-	})
-	t.Run("should be thread-safe", func(t *testing.T) {
-		r := newAlertRuleInfo(context.Background())
-		wg := sync.WaitGroup{}
-		go func() {
-			for {
-				select {
-				case <-r.evalCh:
-					time.Sleep(time.Microsecond)
-				case <-r.updateCh:
-					time.Sleep(time.Microsecond)
-				case <-r.ctx.Done():
-					return
-				}
-			}
-		}()
-
-		for i := 0; i < 10; i++ {
-			wg.Add(1)
-			go func() {
-				for i := 0; i < 20; i++ {
-					max := 3
-					if i <= 10 {
-						max = 2
-					}
-					switch rand.Intn(max) + 1 {
-					case 1:
-						r.update()
-					case 2:
-						r.eval(time.Now(), rand.Int63())
-					case 3:
-						r.stop()
-					}
-				}
-				wg.Done()
-			}()
-		}
-
-		wg.Wait()
-	})
-}
-
-=======
->>>>>>> 99156b40
 func TestSchedule_UpdateAlertRule(t *testing.T) {
 	t.Run("when rule exists", func(t *testing.T) {
 		t.Run("it should call Update", func(t *testing.T) {
