package store_test

import (
	"context"
	"testing"
	"time"

	"github.com/google/uuid"
	"github.com/stretchr/testify/assert"
	"github.com/stretchr/testify/require"

	"github.com/grafana/grafana/pkg/services/ngalert/models"
	"github.com/grafana/grafana/pkg/services/ngalert/store"
	"github.com/grafana/grafana/pkg/services/ngalert/tests"
)

func createTestImg(fakeUrl string, fakePath string) *models.Image {
	return &models.Image{
		ID:    0,
		Token: "",
		Path:  fakeUrl + "local",
		URL:   fakeUrl,
	}
}

func addID(img *models.Image, id int64) *models.Image {
	img.ID = id
	return img
}

func addToken(img *models.Image) *models.Image {
<<<<<<< HEAD
	token, err := uuid.NewV4()
=======
	token, err := uuid.NewRandom()
>>>>>>> 82e32447
	if err != nil {
		panic("wat")
	}
	img.Token = token.String()
	return img
}

func TestIntegrationSaveAndGetImage(t *testing.T) {
	if testing.Short() {
		t.Skip("skipping integration test")
	}
	mockTimeNow()
	ctx := context.Background()
	_, dbstore := tests.SetupTestEnv(t, baseIntervalSeconds)

	// Here are some images to save.
	imgs := []struct {
		name   string
		img    *models.Image
		errors bool
	}{
		{
			"with file path",
			createTestImg("", "path"),
			false,
		},
		{
			"with URL",
			createTestImg("url", ""),
			false,
		},
		{
			"ID already set, should not change",
			addToken(addID(createTestImg("Foo", ""), 123)),
			true,
		},
	}

	for _, test := range imgs {
		t.Run(test.name, func(t *testing.T) {
			ctx, cancel := context.WithTimeout(ctx, 5*time.Second)
			defer cancel()
			err := dbstore.SaveImage(ctx, test.img)
			if test.errors {
				require.Error(t, err)
				return
			}

			require.NoError(t, err)
			returned, err := dbstore.GetImage(ctx, test.img.Token)
			assert.NoError(t, err, "Shouldn't error when getting the image")
			assert.Equal(t, test.img, returned)

			// Save again to test update path.
			err = dbstore.SaveImage(ctx, test.img)
			require.NoError(t, err, "Should have no error on second write")
			returned, err = dbstore.GetImage(ctx, test.img.Token)
			assert.NoError(t, err, "Shouldn't error when getting the image a second time")
			assert.Equal(t, test.img, returned)
		})
	}
}

func TestIntegrationGetImages(t *testing.T) {
<<<<<<< HEAD
=======
	if testing.Short() {
		t.Skip("skipping integration test")
	}
>>>>>>> 82e32447
	mockTimeNow()
	ctx, cancel := context.WithTimeout(context.Background(), 5*time.Second)
	defer cancel()
	_, dbstore := tests.SetupTestEnv(t, baseIntervalSeconds)

	// create an image foo.png
	img1 := models.Image{Path: "foo.png"}
	require.NoError(t, dbstore.SaveImage(ctx, &img1))

	// GetImages should return the first image
	imgs, err := dbstore.GetImages(ctx, []string{img1.Token})
	require.NoError(t, err)
	assert.Equal(t, []models.Image{img1}, imgs)

	// create another image bar.png
	img2 := models.Image{Path: "bar.png"}
	require.NoError(t, dbstore.SaveImage(ctx, &img2))

	// GetImages should return both images
	imgs, err = dbstore.GetImages(ctx, []string{img1.Token, img2.Token})
	require.NoError(t, err)
	assert.ElementsMatch(t, []models.Image{img1, img2}, imgs)

	// GetImages should return the first image
	imgs, err = dbstore.GetImages(ctx, []string{img1.Token})
	require.NoError(t, err)
	assert.Equal(t, []models.Image{img1}, imgs)

	// GetImages should return the second image
	imgs, err = dbstore.GetImages(ctx, []string{img2.Token})
	require.NoError(t, err)
	assert.Equal(t, []models.Image{img2}, imgs)

	// GetImages should return the first image and an error
	imgs, err = dbstore.GetImages(ctx, []string{img1.Token, "unknown"})
	assert.EqualError(t, err, "image not found")
	assert.Equal(t, []models.Image{img1}, imgs)

	// GetImages should return no images for no tokens
	imgs, err = dbstore.GetImages(ctx, []string{})
	require.NoError(t, err)
	assert.Len(t, imgs, 0)

	// GetImages should return no images for nil tokens
	imgs, err = dbstore.GetImages(ctx, nil)
	require.NoError(t, err)
	assert.Len(t, imgs, 0)
}

func TestIntegrationDeleteExpiredImages(t *testing.T) {
	if testing.Short() {
		t.Skip("skipping integration test")
	}
	mockTimeNow()
	ctx, cancel := context.WithTimeout(context.Background(), 1*time.Minute)
	defer cancel()
	_, dbstore := tests.SetupTestEnv(t, baseIntervalSeconds)

	// Save two images.
	imgs := []*models.Image{
		createTestImg("", ""),
		createTestImg("", ""),
	}

	for _, img := range imgs {
		err := dbstore.SaveImage(ctx, img)
		require.NoError(t, err)
	}

	// Images are availabile
	img, err := dbstore.GetImage(ctx, imgs[0].Token)
	require.NoError(t, err)
	require.NotNil(t, img)

	img, err = dbstore.GetImage(ctx, imgs[1].Token)
	require.NoError(t, err)
	require.NotNil(t, img)

	// Wait until timeout.
	for i := 0; i < 120; i++ {
		store.TimeNow()
	}

	// Call expired
	err = dbstore.DeleteExpiredImages(ctx)
	require.NoError(t, err)

	// All images are gone.
	img, err = dbstore.GetImage(ctx, imgs[0].Token)
	require.Nil(t, img)
	require.Error(t, err)

	img, err = dbstore.GetImage(ctx, imgs[1].Token)
	require.Nil(t, img)
	require.Error(t, err)
}<|MERGE_RESOLUTION|>--- conflicted
+++ resolved
@@ -29,11 +29,7 @@
 }
 
 func addToken(img *models.Image) *models.Image {
-<<<<<<< HEAD
-	token, err := uuid.NewV4()
-=======
 	token, err := uuid.NewRandom()
->>>>>>> 82e32447
 	if err != nil {
 		panic("wat")
 	}
@@ -98,12 +94,9 @@
 }
 
 func TestIntegrationGetImages(t *testing.T) {
-<<<<<<< HEAD
-=======
 	if testing.Short() {
 		t.Skip("skipping integration test")
 	}
->>>>>>> 82e32447
 	mockTimeNow()
 	ctx, cancel := context.WithTimeout(context.Background(), 5*time.Second)
 	defer cancel()
