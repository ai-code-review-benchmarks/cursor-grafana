--- conflicted
+++ resolved
@@ -8,14 +8,11 @@
 	"testing"
 	"time"
 
-<<<<<<< HEAD
-=======
 	prometheus "github.com/prometheus/alertmanager/config"
 	"github.com/prometheus/alertmanager/timeinterval"
 	"github.com/prometheus/common/model"
 	"github.com/stretchr/testify/require"
 
->>>>>>> 82e32447
 	"github.com/grafana/grafana/pkg/components/simplejson"
 	"github.com/grafana/grafana/pkg/infra/log"
 	gfcore "github.com/grafana/grafana/pkg/models"
@@ -26,15 +23,8 @@
 	"github.com/grafana/grafana/pkg/services/secrets"
 	secrets_fakes "github.com/grafana/grafana/pkg/services/secrets/fakes"
 	"github.com/grafana/grafana/pkg/services/sqlstore"
-<<<<<<< HEAD
-	"github.com/grafana/grafana/pkg/web"
-	prometheus "github.com/prometheus/alertmanager/config"
-	"github.com/prometheus/alertmanager/timeinterval"
-	"github.com/stretchr/testify/require"
-=======
 	"github.com/grafana/grafana/pkg/setting"
 	"github.com/grafana/grafana/pkg/web"
->>>>>>> 82e32447
 )
 
 func TestProvisioningApi(t *testing.T) {
@@ -188,15 +178,9 @@
 				sut := createProvisioningSrvSut(t)
 				rc := createTestRequestCtx()
 				tmpl := definitions.MessageTemplateContent{Template: ""}
-<<<<<<< HEAD
 
 				response := sut.RoutePutTemplate(&rc, tmpl, "test")
 
-=======
-
-				response := sut.RoutePutTemplate(&rc, tmpl, "test")
-
->>>>>>> 82e32447
 				require.Equal(t, 400, response.Status())
 				require.NotEmpty(t, response.Body())
 				require.Contains(t, string(response.Body()), "template must have content")
@@ -241,37 +225,6 @@
 			require.Equal(t, 404, response.Status())
 		})
 	})
-<<<<<<< HEAD
-
-	t.Run("alert rules", func(t *testing.T) {
-		t.Run("are invalid", func(t *testing.T) {
-			t.Run("POST returns 400", func(t *testing.T) {
-				sut := createProvisioningSrvSut(t)
-				rc := createTestRequestCtx()
-				rule := createInvalidAlertRule()
-
-				response := sut.RoutePostAlertRule(&rc, rule)
-
-				require.Equal(t, 400, response.Status())
-				require.NotEmpty(t, response.Body())
-				require.Contains(t, string(response.Body()), "invalid alert rule")
-			})
-
-			t.Run("PUT returns 400", func(t *testing.T) {
-				sut := createProvisioningSrvSut(t)
-				rc := createTestRequestCtx()
-				insertRule(t, sut, createTestAlertRule("rule", 1))
-				rule := createInvalidAlertRule()
-
-				response := sut.RoutePutAlertRule(&rc, rule, "rule")
-
-				require.Equal(t, 400, response.Status())
-				require.NotEmpty(t, response.Body())
-				require.Contains(t, string(response.Body()), "invalid alert rule")
-			})
-		})
-
-=======
 
 	t.Run("alert rules", func(t *testing.T) {
 		t.Run("are invalid", func(t *testing.T) {
@@ -303,7 +256,6 @@
 			})
 		})
 
->>>>>>> 82e32447
 		t.Run("are missing, PUT returns 404", func(t *testing.T) {
 			sut := createProvisioningSrvSut(t)
 			rc := createTestRequestCtx()
@@ -346,10 +298,6 @@
 			insertRule(t, sut, createTestAlertRule("rule", 1))
 
 			response := sut.RouteGetAlertRuleGroup(&rc, "folder-uid", "does not exist")
-<<<<<<< HEAD
-
-			require.Equal(t, 404, response.Status())
-=======
 
 			require.Equal(t, 404, response.Status())
 		})
@@ -383,7 +331,6 @@
 				require.NotEmpty(t, response.Body())
 				require.Contains(t, string(response.Body()), "invalid alert rule")
 			})
->>>>>>> 82e32447
 		})
 	})
 }
@@ -411,15 +358,10 @@
 		})
 	sqlStore := sqlstore.InitTestDB(t)
 	store := store.DBstore{
-<<<<<<< HEAD
-		SQLStore:     sqlStore,
-		BaseInterval: time.Second * 10,
-=======
 		SQLStore: sqlStore,
 		Cfg: setting.UnifiedAlertingSettings{
 			BaseInterval: time.Second * 10,
 		},
->>>>>>> 82e32447
 	}
 	quotas := &provisioning.MockQuotaChecker{}
 	quotas.EXPECT().LimitOK()
@@ -564,14 +506,6 @@
 	}
 }
 
-<<<<<<< HEAD
-func createInvalidAlertRule() definitions.AlertRule {
-	return definitions.AlertRule{}
-}
-
-func createTestAlertRule(title string, orgID int64) definitions.AlertRule {
-	return definitions.AlertRule{
-=======
 func createInvalidAlertRule() definitions.ProvisionedAlertRule {
 	return definitions.ProvisionedAlertRule{}
 }
@@ -586,7 +520,6 @@
 
 func createTestAlertRule(title string, orgID int64) definitions.ProvisionedAlertRule {
 	return definitions.ProvisionedAlertRule{
->>>>>>> 82e32447
 		OrgID:     orgID,
 		Title:     title,
 		Condition: "A",
@@ -602,21 +535,13 @@
 		},
 		RuleGroup:    "my-cool-group",
 		FolderUID:    "folder-uid",
-<<<<<<< HEAD
-		For:          time.Second * 60,
-=======
 		For:          model.Duration(60),
->>>>>>> 82e32447
 		NoDataState:  models.OK,
 		ExecErrState: models.OkErrState,
 	}
 }
 
-<<<<<<< HEAD
-func insertRule(t *testing.T, srv ProvisioningSrv, rule definitions.AlertRule) {
-=======
 func insertRule(t *testing.T, srv ProvisioningSrv, rule definitions.ProvisionedAlertRule) {
->>>>>>> 82e32447
 	t.Helper()
 
 	rc := createTestRequestCtx()
