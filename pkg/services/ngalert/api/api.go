package api

import (
	"time"

	"github.com/grafana/grafana/pkg/services/ngalert/state"

	"github.com/go-macaron/binding"

	apimodels "github.com/grafana/alerting-api/pkg/api"
	"github.com/grafana/grafana/pkg/api/routing"
	"github.com/grafana/grafana/pkg/infra/log"
	"github.com/grafana/grafana/pkg/middleware"
	"github.com/grafana/grafana/pkg/services/datasourceproxy"
	"github.com/grafana/grafana/pkg/services/datasources"
	ngmodels "github.com/grafana/grafana/pkg/services/ngalert/models"
	"github.com/grafana/grafana/pkg/services/ngalert/schedule"
	"github.com/grafana/grafana/pkg/services/ngalert/store"
	"github.com/grafana/grafana/pkg/setting"
	"github.com/grafana/grafana/pkg/tsdb"
)

// timeNow makes it possible to test usage of time
var timeNow = time.Now

type Alertmanager interface {
	// Configuration
	ApplyConfig(config *apimodels.PostableUserConfig) error

	// Silences
	CreateSilence(ps *apimodels.PostableSilence) (string, error)
	DeleteSilence(silenceID string) error
	GetSilence(silenceID string) (apimodels.GettableSilence, error)
	ListSilences(filter []string) (apimodels.GettableSilences, error)

	// Alerts
	GetAlerts(active, silenced, inhibited bool, filter []string, receiver string) (apimodels.GettableAlerts, error)
	GetAlertGroups(active, silenced, inhibited bool, filter []string, receiver string) (apimodels.AlertGroups, error)
}

// API handlers.
type API struct {
	Cfg             *setting.Cfg
	DatasourceCache datasources.CacheService
	RouteRegister   routing.RouteRegister
	DataService     *tsdb.Service
	Schedule        schedule.ScheduleService
	Store           store.Store
	RuleStore       store.RuleStore
	AlertingStore   store.AlertingStore
	DataProxy       *datasourceproxy.DatasourceProxyService
	Alertmanager    Alertmanager
	StateTracker    *state.StateTracker
}

// RegisterAPIEndpoints registers API handlers
func (api *API) RegisterAPIEndpoints() {
	logger := log.New("ngalert.api")
	proxy := &AlertingProxy{
		DataProxy: api.DataProxy,
	}
	// Register endpoints for proxing to Alertmanager-compatible backends.
	api.RegisterAlertmanagerApiEndpoints(NewForkedAM(
		api.DatasourceCache,
		NewLotexAM(proxy, logger),
		AlertmanagerSrv{store: api.AlertingStore, am: api.Alertmanager, log: logger},
	))
	// Register endpoints for proxing to Prometheus-compatible backends.
	api.RegisterPrometheusApiEndpoints(NewForkedProm(
		api.DatasourceCache,
		NewLotexProm(proxy, logger),
		PrometheusSrv{log: logger, stateTracker: api.StateTracker},
	))
	// Register endpoints for proxing to Cortex Ruler-compatible backends.
	api.RegisterRulerApiEndpoints(NewForkedRuler(
		api.DatasourceCache,
		NewLotexRuler(proxy, logger),
		RulerSrv{store: api.RuleStore, log: logger},
	))
<<<<<<< HEAD
	api.RegisterTestingApiEndpoints(TestingApiSrv{
		AlertingProxy:   proxy,
		Cfg:             api.Cfg,
		DataService:     api.DataService,
		DatasourceCache: api.DatasourceCache,
		log:             logger,
	})
=======
	// Register endpoints for testing evaluation of rules and notification channels.
	api.RegisterTestingApiEndpoints(TestingApiMock{log: logger})
>>>>>>> c9e5088e

	// Legacy routes; they will be removed in v8
	api.RouteRegister.Group("/api/alert-definitions", func(alertDefinitions routing.RouteRegister) {
		alertDefinitions.Get("", middleware.ReqSignedIn, routing.Wrap(api.listAlertDefinitions))
		alertDefinitions.Get("/eval/:alertDefinitionUID", middleware.ReqSignedIn, api.validateOrgAlertDefinition, routing.Wrap(api.alertDefinitionEvalEndpoint))
		alertDefinitions.Post("/eval", middleware.ReqSignedIn, binding.Bind(ngmodels.EvalAlertConditionCommand{}), routing.Wrap(api.conditionEvalEndpoint))
		alertDefinitions.Get("/:alertDefinitionUID", middleware.ReqSignedIn, api.validateOrgAlertDefinition, routing.Wrap(api.getAlertDefinitionEndpoint))
		alertDefinitions.Delete("/:alertDefinitionUID", middleware.ReqEditorRole, api.validateOrgAlertDefinition, routing.Wrap(api.deleteAlertDefinitionEndpoint))
		alertDefinitions.Post("/", middleware.ReqEditorRole, binding.Bind(ngmodels.SaveAlertDefinitionCommand{}), routing.Wrap(api.createAlertDefinitionEndpoint))
		alertDefinitions.Put("/:alertDefinitionUID", middleware.ReqEditorRole, api.validateOrgAlertDefinition, binding.Bind(ngmodels.UpdateAlertDefinitionCommand{}), routing.Wrap(api.updateAlertDefinitionEndpoint))
		alertDefinitions.Post("/pause", middleware.ReqEditorRole, binding.Bind(ngmodels.UpdateAlertDefinitionPausedCommand{}), routing.Wrap(api.alertDefinitionPauseEndpoint))
		alertDefinitions.Post("/unpause", middleware.ReqEditorRole, binding.Bind(ngmodels.UpdateAlertDefinitionPausedCommand{}), routing.Wrap(api.alertDefinitionUnpauseEndpoint))
	})

	if api.Cfg.Env == setting.Dev {
		api.RouteRegister.Group("/api/alert-definitions", func(alertDefinitions routing.RouteRegister) {
			alertDefinitions.Post("/evalOld", middleware.ReqSignedIn, routing.Wrap(api.conditionEvalOldEndpoint))
		})
		api.RouteRegister.Group("/api/alert-definitions", func(alertDefinitions routing.RouteRegister) {
			alertDefinitions.Get("/evalOldByID/:id", middleware.ReqSignedIn, routing.Wrap(api.conditionEvalOldEndpointByID))
		})
		api.RouteRegister.Group("/api/alert-definitions", func(alertDefinitions routing.RouteRegister) {
			alertDefinitions.Get("/oldByID/:id", middleware.ReqSignedIn, routing.Wrap(api.conditionOldEndpointByID))
		})
		api.RouteRegister.Group("/api/alert-definitions", func(alertDefinitions routing.RouteRegister) {
			alertDefinitions.Get("/ruleGroupByOldID/:id", middleware.ReqSignedIn, routing.Wrap(api.ruleGroupByOldID))
		})
	}

	api.RouteRegister.Group("/api/ngalert/", func(schedulerRouter routing.RouteRegister) {
		schedulerRouter.Post("/pause", routing.Wrap(api.pauseScheduler))
		schedulerRouter.Post("/unpause", routing.Wrap(api.unpauseScheduler))
	}, middleware.ReqOrgAdmin)

	api.RouteRegister.Group("/api/alert-instances", func(alertInstances routing.RouteRegister) {
		alertInstances.Get("", middleware.ReqSignedIn, routing.Wrap(api.listAlertInstancesEndpoint))
	})
<<<<<<< HEAD
}

// conditionEvalEndpoint handles POST /api/alert-definitions/eval.
func (api *API) conditionEvalEndpoint(c *models.ReqContext, cmd ngmodels.EvalAlertConditionCommand) response.Response {
	return conditionEval(c, cmd, api.DatasourceCache, api.DataService, api.Cfg)
}

func conditionEval(c *models.ReqContext, cmd ngmodels.EvalAlertConditionCommand, datasourceCache datasources.CacheService, dataService *tsdb.Service, cfg *setting.Cfg) response.Response {
	evalCond := ngmodels.Condition{
		Condition: cmd.Condition,
		OrgID:     c.SignedInUser.OrgId,
		Data:      cmd.Data,
	}
	if err := validateCondition(evalCond, c.SignedInUser, c.SkipCache, datasourceCache); err != nil {
		return response.Error(400, "invalid condition", err)
	}

	now := cmd.Now
	if now.IsZero() {
		now = timeNow()
	}

	evaluator := eval.Evaluator{Cfg: cfg}
	evalResults, err := evaluator.ConditionEval(&evalCond, timeNow(), dataService)
	if err != nil {
		return response.Error(400, "Failed to evaluate conditions", err)
	}

	frame := evalResults.AsDataFrame()

	return response.JSONStreaming(200, util.DynMap{
		"instances": []*data.Frame{&frame},
	})
}

// alertDefinitionEvalEndpoint handles GET /api/alert-definitions/eval/:alertDefinitionUID.
func (api *API) alertDefinitionEvalEndpoint(c *models.ReqContext) response.Response {
	alertDefinitionUID := c.Params(":alertDefinitionUID")

	condition, err := api.LoadAlertCondition(alertDefinitionUID, c.SignedInUser.OrgId)
	if err != nil {
		return response.Error(400, "Failed to load alert definition conditions", err)
	}

	if err := validateCondition(*condition, c.SignedInUser, c.SkipCache, api.DatasourceCache); err != nil {
		return response.Error(400, "invalid condition", err)
	}

	evaluator := eval.Evaluator{Cfg: api.Cfg}
	evalResults, err := evaluator.ConditionEval(condition, timeNow(), api.DataService)
	if err != nil {
		return response.Error(400, "Failed to evaluate alert", err)
	}
	frame := evalResults.AsDataFrame()

	return response.JSONStreaming(200, util.DynMap{
		"instances": []*data.Frame{&frame},
	})
}

// getAlertDefinitionEndpoint handles GET /api/alert-definitions/:alertDefinitionUID.
func (api *API) getAlertDefinitionEndpoint(c *models.ReqContext) response.Response {
	alertDefinitionUID := c.Params(":alertDefinitionUID")

	query := ngmodels.GetAlertDefinitionByUIDQuery{
		UID:   alertDefinitionUID,
		OrgID: c.SignedInUser.OrgId,
	}

	if err := api.Store.GetAlertDefinitionByUID(&query); err != nil {
		return response.Error(500, "Failed to get alert definition", err)
	}

	return response.JSON(200, &query.Result)
}

// deleteAlertDefinitionEndpoint handles DELETE /api/alert-definitions/:alertDefinitionUID.
func (api *API) deleteAlertDefinitionEndpoint(c *models.ReqContext) response.Response {
	alertDefinitionUID := c.Params(":alertDefinitionUID")

	cmd := ngmodels.DeleteAlertDefinitionByUIDCommand{
		UID:   alertDefinitionUID,
		OrgID: c.SignedInUser.OrgId,
	}

	if err := api.Store.DeleteAlertDefinitionByUID(&cmd); err != nil {
		return response.Error(500, "Failed to delete alert definition", err)
	}

	return response.Success("Alert definition deleted")
}

// updateAlertDefinitionEndpoint handles PUT /api/alert-definitions/:alertDefinitionUID.
func (api *API) updateAlertDefinitionEndpoint(c *models.ReqContext, cmd ngmodels.UpdateAlertDefinitionCommand) response.Response {
	cmd.UID = c.Params(":alertDefinitionUID")
	cmd.OrgID = c.SignedInUser.OrgId

	evalCond := ngmodels.Condition{
		Condition: cmd.Condition,
		OrgID:     c.SignedInUser.OrgId,
		Data:      cmd.Data,
	}
	if err := validateCondition(evalCond, c.SignedInUser, c.SkipCache, api.DatasourceCache); err != nil {
		return response.Error(400, "invalid condition", err)
	}

	if err := api.Store.UpdateAlertDefinition(&cmd); err != nil {
		return response.Error(500, "Failed to update alert definition", err)
	}

	return response.JSON(200, cmd.Result)
}

// createAlertDefinitionEndpoint handles POST /api/alert-definitions.
func (api *API) createAlertDefinitionEndpoint(c *models.ReqContext, cmd ngmodels.SaveAlertDefinitionCommand) response.Response {
	cmd.OrgID = c.SignedInUser.OrgId

	evalCond := ngmodels.Condition{
		Condition: cmd.Condition,
		OrgID:     c.SignedInUser.OrgId,
		Data:      cmd.Data,
	}
	if err := validateCondition(evalCond, c.SignedInUser, c.SkipCache, api.DatasourceCache); err != nil {
		return response.Error(400, "invalid condition", err)
	}

	if err := api.Store.SaveAlertDefinition(&cmd); err != nil {
		return response.Error(500, "Failed to create alert definition", err)
	}

	return response.JSON(200, cmd.Result)
}

// listAlertDefinitions handles GET /api/alert-definitions.
func (api *API) listAlertDefinitions(c *models.ReqContext) response.Response {
	query := ngmodels.ListAlertDefinitionsQuery{OrgID: c.SignedInUser.OrgId}

	if err := api.Store.GetOrgAlertDefinitions(&query); err != nil {
		return response.Error(500, "Failed to list alert definitions", err)
	}

	return response.JSON(200, util.DynMap{"results": query.Result})
}

func (api *API) pauseScheduler() response.Response {
	err := api.Schedule.Pause()
	if err != nil {
		return response.Error(500, "Failed to pause scheduler", err)
	}
	return response.JSON(200, util.DynMap{"message": "alert definition scheduler paused"})
}

func (api *API) unpauseScheduler() response.Response {
	err := api.Schedule.Unpause()
	if err != nil {
		return response.Error(500, "Failed to unpause scheduler", err)
	}
	return response.JSON(200, util.DynMap{"message": "alert definition scheduler unpaused"})
}

// alertDefinitionPauseEndpoint handles POST /api/alert-definitions/pause.
func (api *API) alertDefinitionPauseEndpoint(c *models.ReqContext, cmd ngmodels.UpdateAlertDefinitionPausedCommand) response.Response {
	cmd.OrgID = c.SignedInUser.OrgId
	cmd.Paused = true

	err := api.Store.UpdateAlertDefinitionPaused(&cmd)
	if err != nil {
		return response.Error(500, "Failed to pause alert definition", err)
	}
	return response.JSON(200, util.DynMap{"message": fmt.Sprintf("%d alert definitions paused", cmd.ResultCount)})
}

// alertDefinitionUnpauseEndpoint handles POST /api/alert-definitions/unpause.
func (api *API) alertDefinitionUnpauseEndpoint(c *models.ReqContext, cmd ngmodels.UpdateAlertDefinitionPausedCommand) response.Response {
	cmd.OrgID = c.SignedInUser.OrgId
	cmd.Paused = false

	err := api.Store.UpdateAlertDefinitionPaused(&cmd)
	if err != nil {
		return response.Error(500, "Failed to unpause alert definition", err)
	}
	return response.JSON(200, util.DynMap{"message": fmt.Sprintf("%d alert definitions unpaused", cmd.ResultCount)})
}

// LoadAlertCondition returns a Condition object for the given alertDefinitionID.
func (api *API) LoadAlertCondition(alertDefinitionUID string, orgID int64) (*ngmodels.Condition, error) {
	q := ngmodels.GetAlertDefinitionByUIDQuery{UID: alertDefinitionUID, OrgID: orgID}
	if err := api.Store.GetAlertDefinitionByUID(&q); err != nil {
		return nil, err
	}
	alertDefinition := q.Result

	err := api.Store.ValidateAlertDefinition(alertDefinition, true)
	if err != nil {
		return nil, err
	}

	return &ngmodels.Condition{
		Condition: alertDefinition.Condition,
		OrgID:     alertDefinition.OrgID,
		Data:      alertDefinition.Data,
	}, nil
}

func validateCondition(c ngmodels.Condition, user *models.SignedInUser, skipCache bool, datasourceCache datasources.CacheService) error {
	var refID string

	if len(c.Data) == 0 {
		return nil
	}

	for _, query := range c.Data {
		if c.Condition == query.RefID {
			refID = c.Condition
		}

		datasourceUID, err := query.GetDatasource()
		if err != nil {
			return err
		}

		isExpression, err := query.IsExpression()
		if err != nil {
			return err
		}
		if isExpression {
			continue
		}

		_, err = datasourceCache.GetDatasourceByUID(datasourceUID, user, skipCache)
		if err != nil {
			return fmt.Errorf("failed to get datasource: %s: %w", datasourceUID, err)
		}
	}

	if refID == "" {
		return fmt.Errorf("condition %s not found in any query or expression", c.Condition)
	}
	return nil
=======
>>>>>>> c9e5088e
}<|MERGE_RESOLUTION|>--- conflicted
+++ resolved
@@ -77,7 +77,6 @@
 		NewLotexRuler(proxy, logger),
 		RulerSrv{store: api.RuleStore, log: logger},
 	))
-<<<<<<< HEAD
 	api.RegisterTestingApiEndpoints(TestingApiSrv{
 		AlertingProxy:   proxy,
 		Cfg:             api.Cfg,
@@ -85,10 +84,6 @@
 		DatasourceCache: api.DatasourceCache,
 		log:             logger,
 	})
-=======
-	// Register endpoints for testing evaluation of rules and notification channels.
-	api.RegisterTestingApiEndpoints(TestingApiMock{log: logger})
->>>>>>> c9e5088e
 
 	// Legacy routes; they will be removed in v8
 	api.RouteRegister.Group("/api/alert-definitions", func(alertDefinitions routing.RouteRegister) {
@@ -126,246 +121,4 @@
 	api.RouteRegister.Group("/api/alert-instances", func(alertInstances routing.RouteRegister) {
 		alertInstances.Get("", middleware.ReqSignedIn, routing.Wrap(api.listAlertInstancesEndpoint))
 	})
-<<<<<<< HEAD
-}
-
-// conditionEvalEndpoint handles POST /api/alert-definitions/eval.
-func (api *API) conditionEvalEndpoint(c *models.ReqContext, cmd ngmodels.EvalAlertConditionCommand) response.Response {
-	return conditionEval(c, cmd, api.DatasourceCache, api.DataService, api.Cfg)
-}
-
-func conditionEval(c *models.ReqContext, cmd ngmodels.EvalAlertConditionCommand, datasourceCache datasources.CacheService, dataService *tsdb.Service, cfg *setting.Cfg) response.Response {
-	evalCond := ngmodels.Condition{
-		Condition: cmd.Condition,
-		OrgID:     c.SignedInUser.OrgId,
-		Data:      cmd.Data,
-	}
-	if err := validateCondition(evalCond, c.SignedInUser, c.SkipCache, datasourceCache); err != nil {
-		return response.Error(400, "invalid condition", err)
-	}
-
-	now := cmd.Now
-	if now.IsZero() {
-		now = timeNow()
-	}
-
-	evaluator := eval.Evaluator{Cfg: cfg}
-	evalResults, err := evaluator.ConditionEval(&evalCond, timeNow(), dataService)
-	if err != nil {
-		return response.Error(400, "Failed to evaluate conditions", err)
-	}
-
-	frame := evalResults.AsDataFrame()
-
-	return response.JSONStreaming(200, util.DynMap{
-		"instances": []*data.Frame{&frame},
-	})
-}
-
-// alertDefinitionEvalEndpoint handles GET /api/alert-definitions/eval/:alertDefinitionUID.
-func (api *API) alertDefinitionEvalEndpoint(c *models.ReqContext) response.Response {
-	alertDefinitionUID := c.Params(":alertDefinitionUID")
-
-	condition, err := api.LoadAlertCondition(alertDefinitionUID, c.SignedInUser.OrgId)
-	if err != nil {
-		return response.Error(400, "Failed to load alert definition conditions", err)
-	}
-
-	if err := validateCondition(*condition, c.SignedInUser, c.SkipCache, api.DatasourceCache); err != nil {
-		return response.Error(400, "invalid condition", err)
-	}
-
-	evaluator := eval.Evaluator{Cfg: api.Cfg}
-	evalResults, err := evaluator.ConditionEval(condition, timeNow(), api.DataService)
-	if err != nil {
-		return response.Error(400, "Failed to evaluate alert", err)
-	}
-	frame := evalResults.AsDataFrame()
-
-	return response.JSONStreaming(200, util.DynMap{
-		"instances": []*data.Frame{&frame},
-	})
-}
-
-// getAlertDefinitionEndpoint handles GET /api/alert-definitions/:alertDefinitionUID.
-func (api *API) getAlertDefinitionEndpoint(c *models.ReqContext) response.Response {
-	alertDefinitionUID := c.Params(":alertDefinitionUID")
-
-	query := ngmodels.GetAlertDefinitionByUIDQuery{
-		UID:   alertDefinitionUID,
-		OrgID: c.SignedInUser.OrgId,
-	}
-
-	if err := api.Store.GetAlertDefinitionByUID(&query); err != nil {
-		return response.Error(500, "Failed to get alert definition", err)
-	}
-
-	return response.JSON(200, &query.Result)
-}
-
-// deleteAlertDefinitionEndpoint handles DELETE /api/alert-definitions/:alertDefinitionUID.
-func (api *API) deleteAlertDefinitionEndpoint(c *models.ReqContext) response.Response {
-	alertDefinitionUID := c.Params(":alertDefinitionUID")
-
-	cmd := ngmodels.DeleteAlertDefinitionByUIDCommand{
-		UID:   alertDefinitionUID,
-		OrgID: c.SignedInUser.OrgId,
-	}
-
-	if err := api.Store.DeleteAlertDefinitionByUID(&cmd); err != nil {
-		return response.Error(500, "Failed to delete alert definition", err)
-	}
-
-	return response.Success("Alert definition deleted")
-}
-
-// updateAlertDefinitionEndpoint handles PUT /api/alert-definitions/:alertDefinitionUID.
-func (api *API) updateAlertDefinitionEndpoint(c *models.ReqContext, cmd ngmodels.UpdateAlertDefinitionCommand) response.Response {
-	cmd.UID = c.Params(":alertDefinitionUID")
-	cmd.OrgID = c.SignedInUser.OrgId
-
-	evalCond := ngmodels.Condition{
-		Condition: cmd.Condition,
-		OrgID:     c.SignedInUser.OrgId,
-		Data:      cmd.Data,
-	}
-	if err := validateCondition(evalCond, c.SignedInUser, c.SkipCache, api.DatasourceCache); err != nil {
-		return response.Error(400, "invalid condition", err)
-	}
-
-	if err := api.Store.UpdateAlertDefinition(&cmd); err != nil {
-		return response.Error(500, "Failed to update alert definition", err)
-	}
-
-	return response.JSON(200, cmd.Result)
-}
-
-// createAlertDefinitionEndpoint handles POST /api/alert-definitions.
-func (api *API) createAlertDefinitionEndpoint(c *models.ReqContext, cmd ngmodels.SaveAlertDefinitionCommand) response.Response {
-	cmd.OrgID = c.SignedInUser.OrgId
-
-	evalCond := ngmodels.Condition{
-		Condition: cmd.Condition,
-		OrgID:     c.SignedInUser.OrgId,
-		Data:      cmd.Data,
-	}
-	if err := validateCondition(evalCond, c.SignedInUser, c.SkipCache, api.DatasourceCache); err != nil {
-		return response.Error(400, "invalid condition", err)
-	}
-
-	if err := api.Store.SaveAlertDefinition(&cmd); err != nil {
-		return response.Error(500, "Failed to create alert definition", err)
-	}
-
-	return response.JSON(200, cmd.Result)
-}
-
-// listAlertDefinitions handles GET /api/alert-definitions.
-func (api *API) listAlertDefinitions(c *models.ReqContext) response.Response {
-	query := ngmodels.ListAlertDefinitionsQuery{OrgID: c.SignedInUser.OrgId}
-
-	if err := api.Store.GetOrgAlertDefinitions(&query); err != nil {
-		return response.Error(500, "Failed to list alert definitions", err)
-	}
-
-	return response.JSON(200, util.DynMap{"results": query.Result})
-}
-
-func (api *API) pauseScheduler() response.Response {
-	err := api.Schedule.Pause()
-	if err != nil {
-		return response.Error(500, "Failed to pause scheduler", err)
-	}
-	return response.JSON(200, util.DynMap{"message": "alert definition scheduler paused"})
-}
-
-func (api *API) unpauseScheduler() response.Response {
-	err := api.Schedule.Unpause()
-	if err != nil {
-		return response.Error(500, "Failed to unpause scheduler", err)
-	}
-	return response.JSON(200, util.DynMap{"message": "alert definition scheduler unpaused"})
-}
-
-// alertDefinitionPauseEndpoint handles POST /api/alert-definitions/pause.
-func (api *API) alertDefinitionPauseEndpoint(c *models.ReqContext, cmd ngmodels.UpdateAlertDefinitionPausedCommand) response.Response {
-	cmd.OrgID = c.SignedInUser.OrgId
-	cmd.Paused = true
-
-	err := api.Store.UpdateAlertDefinitionPaused(&cmd)
-	if err != nil {
-		return response.Error(500, "Failed to pause alert definition", err)
-	}
-	return response.JSON(200, util.DynMap{"message": fmt.Sprintf("%d alert definitions paused", cmd.ResultCount)})
-}
-
-// alertDefinitionUnpauseEndpoint handles POST /api/alert-definitions/unpause.
-func (api *API) alertDefinitionUnpauseEndpoint(c *models.ReqContext, cmd ngmodels.UpdateAlertDefinitionPausedCommand) response.Response {
-	cmd.OrgID = c.SignedInUser.OrgId
-	cmd.Paused = false
-
-	err := api.Store.UpdateAlertDefinitionPaused(&cmd)
-	if err != nil {
-		return response.Error(500, "Failed to unpause alert definition", err)
-	}
-	return response.JSON(200, util.DynMap{"message": fmt.Sprintf("%d alert definitions unpaused", cmd.ResultCount)})
-}
-
-// LoadAlertCondition returns a Condition object for the given alertDefinitionID.
-func (api *API) LoadAlertCondition(alertDefinitionUID string, orgID int64) (*ngmodels.Condition, error) {
-	q := ngmodels.GetAlertDefinitionByUIDQuery{UID: alertDefinitionUID, OrgID: orgID}
-	if err := api.Store.GetAlertDefinitionByUID(&q); err != nil {
-		return nil, err
-	}
-	alertDefinition := q.Result
-
-	err := api.Store.ValidateAlertDefinition(alertDefinition, true)
-	if err != nil {
-		return nil, err
-	}
-
-	return &ngmodels.Condition{
-		Condition: alertDefinition.Condition,
-		OrgID:     alertDefinition.OrgID,
-		Data:      alertDefinition.Data,
-	}, nil
-}
-
-func validateCondition(c ngmodels.Condition, user *models.SignedInUser, skipCache bool, datasourceCache datasources.CacheService) error {
-	var refID string
-
-	if len(c.Data) == 0 {
-		return nil
-	}
-
-	for _, query := range c.Data {
-		if c.Condition == query.RefID {
-			refID = c.Condition
-		}
-
-		datasourceUID, err := query.GetDatasource()
-		if err != nil {
-			return err
-		}
-
-		isExpression, err := query.IsExpression()
-		if err != nil {
-			return err
-		}
-		if isExpression {
-			continue
-		}
-
-		_, err = datasourceCache.GetDatasourceByUID(datasourceUID, user, skipCache)
-		if err != nil {
-			return fmt.Errorf("failed to get datasource: %s: %w", datasourceUID, err)
-		}
-	}
-
-	if refID == "" {
-		return fmt.Errorf("condition %s not found in any query or expression", c.Condition)
-	}
-	return nil
-=======
->>>>>>> c9e5088e
 }