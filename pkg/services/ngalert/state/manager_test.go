package state_test

import (
	"context"
	"errors"
	"fmt"
	"math/rand"
	"sort"
	"testing"
	"time"

	"github.com/benbjohnson/clock"
	"github.com/google/go-cmp/cmp"
	"github.com/google/go-cmp/cmp/cmpopts"
	"github.com/grafana/grafana-plugin-sdk-go/data"
	"github.com/prometheus/client_golang/prometheus"
	"github.com/stretchr/testify/assert"
	"github.com/stretchr/testify/require"

	"github.com/grafana/grafana/pkg/expr"
	"github.com/grafana/grafana/pkg/services/annotations"
	"github.com/grafana/grafana/pkg/services/annotations/annotationstest"
	"github.com/grafana/grafana/pkg/services/dashboards"
	"github.com/grafana/grafana/pkg/services/ngalert/eval"
	"github.com/grafana/grafana/pkg/services/ngalert/metrics"
	"github.com/grafana/grafana/pkg/services/ngalert/models"
	"github.com/grafana/grafana/pkg/services/ngalert/state"
	"github.com/grafana/grafana/pkg/services/ngalert/state/historian"
	"github.com/grafana/grafana/pkg/services/ngalert/tests"
)

var testMetrics = metrics.NewNGAlert(prometheus.NewPedanticRegistry())

func TestWarmStateCache(t *testing.T) {
	evaluationTime, err := time.Parse("2006-01-02", "2021-03-25")
	require.NoError(t, err)
	ctx := context.Background()
	_, dbstore := tests.SetupTestEnv(t, 1)

	const mainOrgID int64 = 1
	rule := tests.CreateTestAlertRule(t, ctx, dbstore, 600, mainOrgID)

	expectedEntries := []*state.State{
		{
			AlertRuleUID: rule.UID,
			OrgID:        rule.OrgID,
			CacheID:      `[["test1","testValue1"]]`,
			Labels:       data.Labels{"test1": "testValue1"},
			State:        eval.Normal,
			Results: []state.Evaluation{
				{EvaluationTime: evaluationTime, EvaluationState: eval.Normal},
			},
			StartsAt:           evaluationTime.Add(-1 * time.Minute),
			EndsAt:             evaluationTime.Add(1 * time.Minute),
			LastEvaluationTime: evaluationTime,
			Annotations:        map[string]string{"testAnnoKey": "testAnnoValue"},
		}, {
			AlertRuleUID: rule.UID,
			OrgID:        rule.OrgID,
			CacheID:      `[["test2","testValue2"]]`,
			Labels:       data.Labels{"test2": "testValue2"},
			State:        eval.Alerting,
			Results: []state.Evaluation{
				{EvaluationTime: evaluationTime, EvaluationState: eval.Alerting},
			},
			StartsAt:           evaluationTime.Add(-1 * time.Minute),
			EndsAt:             evaluationTime.Add(1 * time.Minute),
			LastEvaluationTime: evaluationTime,
			Annotations:        map[string]string{"testAnnoKey": "testAnnoValue"},
		},
		{
			AlertRuleUID: rule.UID,
			OrgID:        rule.OrgID,
			CacheID:      `[["test3","testValue3"]]`,
			Labels:       data.Labels{"test3": "testValue3"},
			State:        eval.NoData,
			Results: []state.Evaluation{
				{EvaluationTime: evaluationTime, EvaluationState: eval.NoData},
			},
			StartsAt:           evaluationTime.Add(-1 * time.Minute),
			EndsAt:             evaluationTime.Add(1 * time.Minute),
			LastEvaluationTime: evaluationTime,
			Annotations:        map[string]string{"testAnnoKey": "testAnnoValue"},
		},
		{
			AlertRuleUID: rule.UID,
			OrgID:        rule.OrgID,
			CacheID:      `[["test4","testValue4"]]`,
			Labels:       data.Labels{"test4": "testValue4"},
			State:        eval.Error,
			Results: []state.Evaluation{
				{EvaluationTime: evaluationTime, EvaluationState: eval.Error},
			},
			StartsAt:           evaluationTime.Add(-1 * time.Minute),
			EndsAt:             evaluationTime.Add(1 * time.Minute),
			LastEvaluationTime: evaluationTime,
			Annotations:        map[string]string{"testAnnoKey": "testAnnoValue"},
		},
		{
			AlertRuleUID: rule.UID,
			OrgID:        rule.OrgID,
			CacheID:      `[["test5","testValue5"]]`,
			Labels:       data.Labels{"test5": "testValue5"},
			State:        eval.Pending,
			Results: []state.Evaluation{
				{EvaluationTime: evaluationTime, EvaluationState: eval.Pending},
			},
			StartsAt:           evaluationTime.Add(-1 * time.Minute),
			EndsAt:             evaluationTime.Add(1 * time.Minute),
			LastEvaluationTime: evaluationTime,
			Annotations:        map[string]string{"testAnnoKey": "testAnnoValue"},
		},
	}

	labels := models.InstanceLabels{"test1": "testValue1"}
	_, hash, _ := labels.StringAndHash()
	instance1 := models.AlertInstance{
		AlertInstanceKey: models.AlertInstanceKey{
			RuleOrgID:  rule.OrgID,
			RuleUID:    rule.UID,
			LabelsHash: hash,
		},
		CurrentState:      models.InstanceStateNormal,
		LastEvalTime:      evaluationTime,
		CurrentStateSince: evaluationTime.Add(-1 * time.Minute),
		CurrentStateEnd:   evaluationTime.Add(1 * time.Minute),
		Labels:            labels,
	}

	labels = models.InstanceLabels{"test2": "testValue2"}
	_, hash, _ = labels.StringAndHash()
	instance2 := models.AlertInstance{
		AlertInstanceKey: models.AlertInstanceKey{
			RuleOrgID:  rule.OrgID,
			RuleUID:    rule.UID,
			LabelsHash: hash,
		},
		CurrentState:      models.InstanceStateFiring,
		LastEvalTime:      evaluationTime,
		CurrentStateSince: evaluationTime.Add(-1 * time.Minute),
		CurrentStateEnd:   evaluationTime.Add(1 * time.Minute),
		Labels:            labels,
	}

	labels = models.InstanceLabels{"test3": "testValue3"}
	_, hash, _ = labels.StringAndHash()
	instance3 := models.AlertInstance{
		AlertInstanceKey: models.AlertInstanceKey{
			RuleOrgID:  rule.OrgID,
			RuleUID:    rule.UID,
			LabelsHash: hash,
		},
		CurrentState:      models.InstanceStateNoData,
		LastEvalTime:      evaluationTime,
		CurrentStateSince: evaluationTime.Add(-1 * time.Minute),
		CurrentStateEnd:   evaluationTime.Add(1 * time.Minute),
		Labels:            labels,
	}

	labels = models.InstanceLabels{"test4": "testValue4"}
	_, hash, _ = labels.StringAndHash()
	instance4 := models.AlertInstance{
		AlertInstanceKey: models.AlertInstanceKey{
			RuleOrgID:  rule.OrgID,
			RuleUID:    rule.UID,
			LabelsHash: hash,
		},
		CurrentState:      models.InstanceStateError,
		LastEvalTime:      evaluationTime,
		CurrentStateSince: evaluationTime.Add(-1 * time.Minute),
		CurrentStateEnd:   evaluationTime.Add(1 * time.Minute),
		Labels:            labels,
	}

	labels = models.InstanceLabels{"test5": "testValue5"}
	_, hash, _ = labels.StringAndHash()
	instance5 := models.AlertInstance{
		AlertInstanceKey: models.AlertInstanceKey{
			RuleOrgID:  rule.OrgID,
			RuleUID:    rule.UID,
			LabelsHash: hash,
		},
		CurrentState:      models.InstanceStatePending,
		LastEvalTime:      evaluationTime,
		CurrentStateSince: evaluationTime.Add(-1 * time.Minute),
		CurrentStateEnd:   evaluationTime.Add(1 * time.Minute),
		Labels:            labels,
	}
	_ = dbstore.SaveAlertInstances(ctx, instance1, instance2, instance3, instance4, instance5)
<<<<<<< HEAD
	st := state.NewManager(testMetrics.GetStateMetrics(), nil, dbstore, &state.NoopImageService{}, clock.NewMock(), &state.FakeHistorian{}, false)
=======

	cfg := state.ManagerCfg{
		Metrics:       testMetrics.GetStateMetrics(),
		ExternalURL:   nil,
		InstanceStore: dbstore,
		Images:        &state.NoopImageService{},
		Clock:         clock.NewMock(),
		Historian:     &state.FakeHistorian{},
	}
	st := state.NewManager(cfg)
>>>>>>> 86b5fbbf
	st.Warm(ctx, dbstore)

	t.Run("instance cache has expected entries", func(t *testing.T) {
		for _, entry := range expectedEntries {
			cacheEntry := st.Get(entry.OrgID, entry.AlertRuleUID, entry.CacheID)

			if diff := cmp.Diff(entry, cacheEntry, cmpopts.IgnoreFields(state.State{}, "Results")); diff != "" {
				t.Errorf("Result mismatch (-want +got):\n%s", diff)
				t.FailNow()
			}
		}
	})
}

func TestDashboardAnnotations(t *testing.T) {
	evaluationTime, err := time.Parse("2006-01-02", "2022-01-01")
	require.NoError(t, err)

	ctx := context.Background()
	_, dbstore := tests.SetupTestEnv(t, 1)

	fakeAnnoRepo := annotationstest.NewFakeAnnotationsRepo()
	hist := historian.NewAnnotationBackend(fakeAnnoRepo, &dashboards.FakeDashboardService{})
<<<<<<< HEAD
	st := state.NewManager(testMetrics.GetStateMetrics(), nil, dbstore, &state.NoopImageService{}, clock.New(), hist, false)
=======
	cfg := state.ManagerCfg{
		Metrics:       testMetrics.GetStateMetrics(),
		ExternalURL:   nil,
		InstanceStore: dbstore,
		Images:        &state.NoopImageService{},
		Clock:         clock.New(),
		Historian:     hist,
	}
	st := state.NewManager(cfg)
>>>>>>> 86b5fbbf

	const mainOrgID int64 = 1

	rule := tests.CreateTestAlertRuleWithLabels(t, ctx, dbstore, 600, mainOrgID, map[string]string{
		"test1": "testValue1",
		"test2": "{{ $labels.instance_label }}",
	})

	st.Warm(ctx, dbstore)
	bValue := float64(42)
	cValue := float64(1)
	_ = st.ProcessEvalResults(ctx, evaluationTime, rule, eval.Results{{
		Instance:    data.Labels{"instance_label": "testValue2"},
		State:       eval.Alerting,
		EvaluatedAt: evaluationTime,
		Values: map[string]eval.NumberValueCapture{
			"B": {Var: "B", Value: &bValue, Labels: data.Labels{"job": "prometheus"}},
			"C": {Var: "C", Value: &cValue, Labels: data.Labels{"job": "prometheus"}},
		},
	}}, data.Labels{
		"alertname": rule.Title,
	})

	expected := []string{rule.Title + " {alertname=" + rule.Title + ", instance_label=testValue2, test1=testValue1, test2=testValue2} - B=42.000000, C=1.000000"}
	sort.Strings(expected)
	require.Eventuallyf(t, func() bool {
		var actual []string
		for _, next := range fakeAnnoRepo.Items() {
			actual = append(actual, next.Text)
		}
		sort.Strings(actual)
		if len(expected) != len(actual) {
			return false
		}
		for i := 0; i < len(expected); i++ {
			if expected[i] != actual[i] {
				return false
			}
		}
		return true
	}, time.Second, 100*time.Millisecond, "unexpected annotations")
}

func TestProcessEvalResults(t *testing.T) {
	evaluationTime, err := time.Parse("2006-01-02", "2021-03-25")
	if err != nil {
		t.Fatalf("error parsing date format: %s", err.Error())
	}
	evaluationDuration := 10 * time.Millisecond

	testCases := []struct {
		desc                string
		alertRule           *models.AlertRule
		evalResults         []eval.Results
		expectedStates      map[string]*state.State
		expectedAnnotations int
	}{
		{
			desc: "a cache entry is correctly created",
			alertRule: &models.AlertRule{
				OrgID:           1,
				Title:           "test_title",
				UID:             "test_alert_rule_uid",
				NamespaceUID:    "test_namespace_uid",
				Annotations:     map[string]string{"annotation": "test"},
				Labels:          map[string]string{"label": "test"},
				IntervalSeconds: 10,
			},
			evalResults: []eval.Results{
				{
					eval.Result{
						Instance:           data.Labels{"instance_label": "test"},
						State:              eval.Normal,
						EvaluatedAt:        evaluationTime,
						EvaluationDuration: evaluationDuration,
					},
				},
			},
			expectedStates: map[string]*state.State{
				`[["__alert_rule_namespace_uid__","test_namespace_uid"],["__alert_rule_uid__","test_alert_rule_uid"],["alertname","test_title"],["instance_label","test"],["label","test"]]`: {
					AlertRuleUID: "test_alert_rule_uid",
					OrgID:        1,
					CacheID:      `[["__alert_rule_namespace_uid__","test_namespace_uid"],["__alert_rule_uid__","test_alert_rule_uid"],["alertname","test_title"],["instance_label","test"],["label","test"]]`,
					Labels: data.Labels{
						"__alert_rule_namespace_uid__": "test_namespace_uid",
						"__alert_rule_uid__":           "test_alert_rule_uid",
						"alertname":                    "test_title",
						"label":                        "test",
						"instance_label":               "test",
					},
					Values: make(map[string]float64),
					State:  eval.Normal,
					Results: []state.Evaluation{
						{
							EvaluationTime:  evaluationTime,
							EvaluationState: eval.Normal,
							Values:          make(map[string]*float64),
						},
					},
					LastEvaluationTime: evaluationTime,
					EvaluationDuration: evaluationDuration,
					Annotations:        map[string]string{"annotation": "test"},
				},
			},
		},
		{
			desc: "two results create two correct cache entries",
			alertRule: &models.AlertRule{
				OrgID:           1,
				Title:           "test_title",
				UID:             "test_alert_rule_uid",
				NamespaceUID:    "test_namespace_uid",
				Annotations:     map[string]string{"annotation": "test"},
				Labels:          map[string]string{"label": "test"},
				IntervalSeconds: 10,
			},
			evalResults: []eval.Results{
				{
					eval.Result{
						Instance:           data.Labels{"instance_label_1": "test"},
						State:              eval.Normal,
						EvaluatedAt:        evaluationTime,
						EvaluationDuration: evaluationDuration,
					},
					eval.Result{
						Instance:           data.Labels{"instance_label_2": "test"},
						State:              eval.Alerting,
						EvaluatedAt:        evaluationTime,
						EvaluationDuration: evaluationDuration,
					},
				},
			},
			expectedAnnotations: 1,
			expectedStates: map[string]*state.State{
				`[["__alert_rule_namespace_uid__","test_namespace_uid"],["__alert_rule_uid__","test_alert_rule_uid"],["alertname","test_title"],["instance_label_1","test"],["label","test"]]`: {
					AlertRuleUID: "test_alert_rule_uid",
					OrgID:        1,
					CacheID:      `[["__alert_rule_namespace_uid__","test_namespace_uid"],["__alert_rule_uid__","test_alert_rule_uid"],["alertname","test_title"],["instance_label_1","test"],["label","test"]]`,
					Labels: data.Labels{
						"__alert_rule_namespace_uid__": "test_namespace_uid",
						"__alert_rule_uid__":           "test_alert_rule_uid",
						"alertname":                    "test_title",
						"label":                        "test",
						"instance_label_1":             "test",
					},
					Values: make(map[string]float64),
					State:  eval.Normal,
					Results: []state.Evaluation{
						{
							EvaluationTime:  evaluationTime,
							EvaluationState: eval.Normal,
							Values:          make(map[string]*float64),
						},
					},
					LastEvaluationTime: evaluationTime,
					EvaluationDuration: evaluationDuration,
					Annotations:        map[string]string{"annotation": "test"},
				},
				`[["__alert_rule_namespace_uid__","test_namespace_uid"],["__alert_rule_uid__","test_alert_rule_uid"],["alertname","test_title"],["instance_label_2","test"],["label","test"]]`: {
					AlertRuleUID: "test_alert_rule_uid",
					OrgID:        1,
					CacheID:      `[["__alert_rule_namespace_uid__","test_namespace_uid"],["__alert_rule_uid__","test_alert_rule_uid"],["alertname","test_title"],["instance_label_2","test"],["label","test"]]`,
					Labels: data.Labels{
						"__alert_rule_namespace_uid__": "test_namespace_uid",
						"__alert_rule_uid__":           "test_alert_rule_uid",
						"alertname":                    "test_title",
						"label":                        "test",
						"instance_label_2":             "test",
					},
					Values: make(map[string]float64),
					State:  eval.Alerting,
					Results: []state.Evaluation{
						{
							EvaluationTime:  evaluationTime,
							EvaluationState: eval.Alerting,
							Values:          make(map[string]*float64),
						},
					},
					StartsAt:           evaluationTime,
					EndsAt:             evaluationTime.Add(state.ResendDelay * 3),
					LastEvaluationTime: evaluationTime,
					EvaluationDuration: evaluationDuration,
					Annotations:        map[string]string{"annotation": "test"},
				},
			},
		},
		{
			desc: "state is maintained",
			alertRule: &models.AlertRule{
				OrgID:           1,
				Title:           "test_title",
				UID:             "test_alert_rule_uid_1",
				NamespaceUID:    "test_namespace_uid",
				Annotations:     map[string]string{"annotation": "test"},
				Labels:          map[string]string{"label": "test"},
				IntervalSeconds: 10,
			},
			evalResults: []eval.Results{
				{
					eval.Result{
						Instance:           data.Labels{"instance_label": "test"},
						State:              eval.Normal,
						EvaluatedAt:        evaluationTime,
						EvaluationDuration: evaluationDuration,
					},
				},
				{
					eval.Result{
						Instance:           data.Labels{"instance_label": "test"},
						State:              eval.Normal,
						EvaluatedAt:        evaluationTime.Add(1 * time.Minute),
						EvaluationDuration: evaluationDuration,
					},
				},
			},
			expectedStates: map[string]*state.State{
				`[["__alert_rule_namespace_uid__","test_namespace_uid"],["__alert_rule_uid__","test_alert_rule_uid_1"],["alertname","test_title"],["instance_label","test"],["label","test"]]`: {
					AlertRuleUID: "test_alert_rule_uid_1",
					OrgID:        1,
					CacheID:      `[["__alert_rule_namespace_uid__","test_namespace_uid"],["__alert_rule_uid__","test_alert_rule_uid_1"],["alertname","test_title"],["instance_label","test"],["label","test"]]`,
					Labels: data.Labels{
						"__alert_rule_namespace_uid__": "test_namespace_uid",
						"__alert_rule_uid__":           "test_alert_rule_uid_1",
						"alertname":                    "test_title",
						"label":                        "test",
						"instance_label":               "test",
					},
					Values: make(map[string]float64),
					State:  eval.Normal,
					Results: []state.Evaluation{
						{
							EvaluationTime:  evaluationTime,
							EvaluationState: eval.Normal,
							Values:          make(map[string]*float64),
						},
						{
							EvaluationTime:  evaluationTime.Add(1 * time.Minute),
							EvaluationState: eval.Normal,
							Values:          make(map[string]*float64),
						},
					},
					LastEvaluationTime: evaluationTime.Add(1 * time.Minute),
					EvaluationDuration: evaluationDuration,
					Annotations:        map[string]string{"annotation": "test"},
				},
			},
		},
		{
			desc: "normal -> alerting transition when For is unset",
			alertRule: &models.AlertRule{
				OrgID:           1,
				Title:           "test_title",
				UID:             "test_alert_rule_uid_2",
				NamespaceUID:    "test_namespace_uid",
				Annotations:     map[string]string{"annotation": "test"},
				Labels:          map[string]string{"label": "test"},
				IntervalSeconds: 10,
			},
			evalResults: []eval.Results{
				{
					eval.Result{
						Instance:           data.Labels{"instance_label": "test"},
						State:              eval.Normal,
						EvaluatedAt:        evaluationTime,
						EvaluationDuration: evaluationDuration,
					},
				},
				{
					eval.Result{
						Instance:           data.Labels{"instance_label": "test"},
						State:              eval.Alerting,
						EvaluatedAt:        evaluationTime.Add(1 * time.Minute),
						EvaluationDuration: evaluationDuration,
					},
				},
			},
			expectedAnnotations: 1,
			expectedStates: map[string]*state.State{
				`[["__alert_rule_namespace_uid__","test_namespace_uid"],["__alert_rule_uid__","test_alert_rule_uid_2"],["alertname","test_title"],["instance_label","test"],["label","test"]]`: {
					AlertRuleUID: "test_alert_rule_uid_2",
					OrgID:        1,
					CacheID:      `[["__alert_rule_namespace_uid__","test_namespace_uid"],["__alert_rule_uid__","test_alert_rule_uid_2"],["alertname","test_title"],["instance_label","test"],["label","test"]]`,
					Labels: data.Labels{
						"__alert_rule_namespace_uid__": "test_namespace_uid",
						"__alert_rule_uid__":           "test_alert_rule_uid_2",
						"alertname":                    "test_title",
						"label":                        "test",
						"instance_label":               "test",
					},
					Values: make(map[string]float64),
					State:  eval.Alerting,
					Results: []state.Evaluation{
						{
							EvaluationTime:  evaluationTime,
							EvaluationState: eval.Normal,
							Values:          make(map[string]*float64),
						},
						{
							EvaluationTime:  evaluationTime.Add(1 * time.Minute),
							EvaluationState: eval.Alerting,
							Values:          make(map[string]*float64),
						},
					},
					StartsAt:           evaluationTime.Add(1 * time.Minute),
					EndsAt:             evaluationTime.Add(1 * time.Minute).Add(state.ResendDelay * 3),
					LastEvaluationTime: evaluationTime.Add(1 * time.Minute),
					EvaluationDuration: evaluationDuration,
					Annotations:        map[string]string{"annotation": "test"},
				},
			},
		},
		{
			desc: "normal -> alerting when For is set",
			alertRule: &models.AlertRule{
				OrgID:           1,
				Title:           "test_title",
				UID:             "test_alert_rule_uid_2",
				NamespaceUID:    "test_namespace_uid",
				Annotations:     map[string]string{"annotation": "test"},
				Labels:          map[string]string{"label": "test"},
				IntervalSeconds: 10,
				For:             1 * time.Minute,
			},
			evalResults: []eval.Results{
				{
					eval.Result{
						Instance:           data.Labels{"instance_label": "test"},
						State:              eval.Normal,
						EvaluatedAt:        evaluationTime,
						EvaluationDuration: evaluationDuration,
					},
				},
				{
					eval.Result{
						Instance:           data.Labels{"instance_label": "test"},
						State:              eval.Alerting,
						EvaluatedAt:        evaluationTime.Add(10 * time.Second),
						EvaluationDuration: evaluationDuration,
					},
				},
				{
					eval.Result{
						Instance:           data.Labels{"instance_label": "test"},
						State:              eval.Alerting,
						EvaluatedAt:        evaluationTime.Add(80 * time.Second),
						EvaluationDuration: evaluationDuration,
					},
				},
			},
			expectedAnnotations: 2,
			expectedStates: map[string]*state.State{
				`[["__alert_rule_namespace_uid__","test_namespace_uid"],["__alert_rule_uid__","test_alert_rule_uid_2"],["alertname","test_title"],["instance_label","test"],["label","test"]]`: {
					AlertRuleUID: "test_alert_rule_uid_2",
					OrgID:        1,
					CacheID:      `[["__alert_rule_namespace_uid__","test_namespace_uid"],["__alert_rule_uid__","test_alert_rule_uid_2"],["alertname","test_title"],["instance_label","test"],["label","test"]]`,
					Labels: data.Labels{
						"__alert_rule_namespace_uid__": "test_namespace_uid",
						"__alert_rule_uid__":           "test_alert_rule_uid_2",
						"alertname":                    "test_title",
						"label":                        "test",
						"instance_label":               "test",
					},
					Values: make(map[string]float64),
					State:  eval.Alerting,
					Results: []state.Evaluation{
						{
							EvaluationTime:  evaluationTime,
							EvaluationState: eval.Normal,
							Values:          make(map[string]*float64),
						},
						{
							EvaluationTime:  evaluationTime.Add(10 * time.Second),
							EvaluationState: eval.Alerting,
							Values:          make(map[string]*float64),
						},
						{
							EvaluationTime:  evaluationTime.Add(80 * time.Second),
							EvaluationState: eval.Alerting,
							Values:          make(map[string]*float64),
						},
					},
					StartsAt:           evaluationTime.Add(80 * time.Second),
					EndsAt:             evaluationTime.Add(80 * time.Second).Add(state.ResendDelay * 3),
					LastEvaluationTime: evaluationTime.Add(80 * time.Second),
					EvaluationDuration: evaluationDuration,
					Annotations:        map[string]string{"annotation": "test"},
				},
			},
		},
		{
			desc: "normal -> alerting -> noData -> alerting when For is set",
			alertRule: &models.AlertRule{
				OrgID:           1,
				Title:           "test_title",
				UID:             "test_alert_rule_uid_2",
				NamespaceUID:    "test_namespace_uid",
				Annotations:     map[string]string{"annotation": "test"},
				Labels:          map[string]string{"label": "test"},
				IntervalSeconds: 10,
				For:             20 * time.Second,
				NoDataState:     models.NoData,
			},
			evalResults: []eval.Results{
				{
					eval.Result{
						Instance:           data.Labels{"instance_label": "test"},
						State:              eval.Normal,
						EvaluatedAt:        evaluationTime,
						EvaluationDuration: evaluationDuration,
					},
				},
				{
					eval.Result{
						Instance:           data.Labels{"instance_label": "test"},
						State:              eval.Alerting,
						EvaluatedAt:        evaluationTime.Add(10 * time.Second),
						EvaluationDuration: evaluationDuration,
					},
				},
				{
					eval.Result{
						Instance:           data.Labels{"instance_label": "test"},
						State:              eval.NoData,
						EvaluatedAt:        evaluationTime.Add(20 * time.Second),
						EvaluationDuration: evaluationDuration,
					},
				},
				{
					eval.Result{
						Instance:           data.Labels{"instance_label": "test"},
						State:              eval.Alerting,
						EvaluatedAt:        evaluationTime.Add(30 * time.Second),
						EvaluationDuration: evaluationDuration,
					},
				},
				{
					eval.Result{
						Instance:           data.Labels{"instance_label": "test"},
						State:              eval.Alerting,
						EvaluatedAt:        evaluationTime.Add(40 * time.Second),
						EvaluationDuration: evaluationDuration,
					},
				},
			},
			expectedAnnotations: 3,
			expectedStates: map[string]*state.State{
				`[["__alert_rule_namespace_uid__","test_namespace_uid"],["__alert_rule_uid__","test_alert_rule_uid_2"],["alertname","test_title"],["instance_label","test"],["label","test"]]`: {
					AlertRuleUID: "test_alert_rule_uid_2",
					OrgID:        1,
					CacheID:      `[["__alert_rule_namespace_uid__","test_namespace_uid"],["__alert_rule_uid__","test_alert_rule_uid_2"],["alertname","test_title"],["instance_label","test"],["label","test"]]`,
					Labels: data.Labels{
						"__alert_rule_namespace_uid__": "test_namespace_uid",
						"__alert_rule_uid__":           "test_alert_rule_uid_2",
						"alertname":                    "test_title",
						"label":                        "test",
						"instance_label":               "test",
					},
					Values: make(map[string]float64),
					State:  eval.Pending,
					Results: []state.Evaluation{
						{
							EvaluationTime:  evaluationTime.Add(30 * time.Second),
							EvaluationState: eval.Alerting,
							Values:          make(map[string]*float64),
						},
						{
							EvaluationTime:  evaluationTime.Add(40 * time.Second),
							EvaluationState: eval.Alerting,
							Values:          make(map[string]*float64),
						},
					},
					StartsAt:           evaluationTime.Add(30 * time.Second),
					EndsAt:             evaluationTime.Add(30 * time.Second).Add(state.ResendDelay * 3),
					LastEvaluationTime: evaluationTime.Add(40 * time.Second),
					EvaluationDuration: evaluationDuration,
					Annotations:        map[string]string{"annotation": "test"},
				},
			},
		},
		{
			desc: "pending -> alerting -> noData when For is set and NoDataState is NoData",
			alertRule: &models.AlertRule{
				OrgID:           1,
				Title:           "test_title",
				UID:             "test_alert_rule_uid_2",
				NamespaceUID:    "test_namespace_uid",
				Annotations:     map[string]string{"annotation": "test"},
				Labels:          map[string]string{"label": "test"},
				IntervalSeconds: 10,
				For:             20 * time.Second,
				NoDataState:     models.NoData,
			},
			evalResults: []eval.Results{
				{
					eval.Result{
						Instance:           data.Labels{"instance_label": "test"},
						State:              eval.Alerting,
						EvaluatedAt:        evaluationTime,
						EvaluationDuration: evaluationDuration,
					},
				},
				{
					eval.Result{
						Instance:           data.Labels{"instance_label": "test"},
						State:              eval.Alerting,
						EvaluatedAt:        evaluationTime.Add(10 * time.Second),
						EvaluationDuration: evaluationDuration,
					},
				},
				{
					eval.Result{
						Instance:           data.Labels{"instance_label": "test"},
						State:              eval.Alerting,
						EvaluatedAt:        evaluationTime.Add(20 * time.Second),
						EvaluationDuration: evaluationDuration,
					},
				},
				{
					eval.Result{
						Instance:           data.Labels{"instance_label": "test"},
						State:              eval.NoData,
						EvaluatedAt:        evaluationTime.Add(30 * time.Second),
						EvaluationDuration: evaluationDuration,
					},
				},
			},
			expectedAnnotations: 3,
			expectedStates: map[string]*state.State{
				`[["__alert_rule_namespace_uid__","test_namespace_uid"],["__alert_rule_uid__","test_alert_rule_uid_2"],["alertname","test_title"],["instance_label","test"],["label","test"]]`: {
					AlertRuleUID: "test_alert_rule_uid_2",
					OrgID:        1,
					CacheID:      `[["__alert_rule_namespace_uid__","test_namespace_uid"],["__alert_rule_uid__","test_alert_rule_uid_2"],["alertname","test_title"],["instance_label","test"],["label","test"]]`,
					Labels: data.Labels{
						"__alert_rule_namespace_uid__": "test_namespace_uid",
						"__alert_rule_uid__":           "test_alert_rule_uid_2",
						"alertname":                    "test_title",
						"label":                        "test",
						"instance_label":               "test",
					},
					Values: make(map[string]float64),
					State:  eval.NoData,
					Results: []state.Evaluation{
						{
							EvaluationTime:  evaluationTime.Add(20 * time.Second),
							EvaluationState: eval.Alerting,
							Values:          make(map[string]*float64),
						},
						{
							EvaluationTime:  evaluationTime.Add(30 * time.Second),
							EvaluationState: eval.NoData,
							Values:          make(map[string]*float64),
						},
					},
					StartsAt:           evaluationTime.Add(20 * time.Second),
					EndsAt:             evaluationTime.Add(30 * time.Second).Add(state.ResendDelay * 3),
					LastEvaluationTime: evaluationTime.Add(30 * time.Second),
					EvaluationDuration: evaluationDuration,
					Annotations:        map[string]string{"annotation": "test"},
				},
			},
		},
		{
			desc: "normal -> pending when For is set but not exceeded and first result is normal",
			alertRule: &models.AlertRule{
				OrgID:           1,
				Title:           "test_title",
				UID:             "test_alert_rule_uid_2",
				NamespaceUID:    "test_namespace_uid",
				Annotations:     map[string]string{"annotation": "test"},
				Labels:          map[string]string{"label": "test"},
				IntervalSeconds: 10,
				For:             1 * time.Minute,
			},
			evalResults: []eval.Results{
				{
					eval.Result{
						Instance:           data.Labels{"instance_label": "test"},
						State:              eval.Normal,
						EvaluatedAt:        evaluationTime,
						EvaluationDuration: evaluationDuration,
					},
				},
				{
					eval.Result{
						Instance:           data.Labels{"instance_label": "test"},
						State:              eval.Alerting,
						EvaluatedAt:        evaluationTime.Add(10 * time.Second),
						EvaluationDuration: evaluationDuration,
					},
				},
			},
			expectedAnnotations: 1,
			expectedStates: map[string]*state.State{
				`[["__alert_rule_namespace_uid__","test_namespace_uid"],["__alert_rule_uid__","test_alert_rule_uid_2"],["alertname","test_title"],["instance_label","test"],["label","test"]]`: {
					AlertRuleUID: "test_alert_rule_uid_2",
					OrgID:        1,
					CacheID:      `[["__alert_rule_namespace_uid__","test_namespace_uid"],["__alert_rule_uid__","test_alert_rule_uid_2"],["alertname","test_title"],["instance_label","test"],["label","test"]]`,
					Labels: data.Labels{
						"__alert_rule_namespace_uid__": "test_namespace_uid",
						"__alert_rule_uid__":           "test_alert_rule_uid_2",
						"alertname":                    "test_title",
						"label":                        "test",
						"instance_label":               "test",
					},
					Values: make(map[string]float64),
					State:  eval.Pending,
					Results: []state.Evaluation{
						{
							EvaluationTime:  evaluationTime,
							EvaluationState: eval.Normal,
							Values:          make(map[string]*float64),
						},
						{
							EvaluationTime:  evaluationTime.Add(10 * time.Second),
							EvaluationState: eval.Alerting,
							Values:          make(map[string]*float64),
						},
					},
					StartsAt:           evaluationTime.Add(10 * time.Second),
					EndsAt:             evaluationTime.Add(10 * time.Second).Add(state.ResendDelay * 3),
					LastEvaluationTime: evaluationTime.Add(10 * time.Second),
					EvaluationDuration: evaluationDuration,
					Annotations:        map[string]string{"annotation": "test"},
				},
			},
		},
		{
			desc: "normal -> pending when For is set but not exceeded and first result is alerting",
			alertRule: &models.AlertRule{
				OrgID:           1,
				Title:           "test_title",
				UID:             "test_alert_rule_uid_2",
				NamespaceUID:    "test_namespace_uid",
				Annotations:     map[string]string{"annotation": "test"},
				Labels:          map[string]string{"label": "test"},
				IntervalSeconds: 10,
				For:             1 * time.Minute,
			},
			evalResults: []eval.Results{
				{
					eval.Result{
						Instance:           data.Labels{"instance_label": "test"},
						State:              eval.Alerting,
						EvaluatedAt:        evaluationTime,
						EvaluationDuration: evaluationDuration,
					},
				},
				{
					eval.Result{
						Instance:           data.Labels{"instance_label": "test"},
						State:              eval.Alerting,
						EvaluatedAt:        evaluationTime.Add(10 * time.Second),
						EvaluationDuration: evaluationDuration,
					},
				},
			},
			expectedAnnotations: 1,
			expectedStates: map[string]*state.State{
				`[["__alert_rule_namespace_uid__","test_namespace_uid"],["__alert_rule_uid__","test_alert_rule_uid_2"],["alertname","test_title"],["instance_label","test"],["label","test"]]`: {
					AlertRuleUID: "test_alert_rule_uid_2",
					OrgID:        1,
					CacheID:      `[["__alert_rule_namespace_uid__","test_namespace_uid"],["__alert_rule_uid__","test_alert_rule_uid_2"],["alertname","test_title"],["instance_label","test"],["label","test"]]`,
					Labels: data.Labels{
						"__alert_rule_namespace_uid__": "test_namespace_uid",
						"__alert_rule_uid__":           "test_alert_rule_uid_2",
						"alertname":                    "test_title",
						"label":                        "test",
						"instance_label":               "test",
					},
					Values: make(map[string]float64),
					State:  eval.Pending,
					Results: []state.Evaluation{
						{
							EvaluationTime:  evaluationTime,
							EvaluationState: eval.Alerting,
							Values:          make(map[string]*float64),
						},
						{
							EvaluationTime:  evaluationTime.Add(10 * time.Second),
							EvaluationState: eval.Alerting,
							Values:          make(map[string]*float64),
						},
					},
					StartsAt:           evaluationTime,
					EndsAt:             evaluationTime.Add(state.ResendDelay * 3),
					LastEvaluationTime: evaluationTime.Add(10 * time.Second),
					EvaluationDuration: evaluationDuration,
					Annotations:        map[string]string{"annotation": "test"},
				},
			},
		},
		{
			desc: "normal -> alerting when result is NoData and NoDataState is alerting",
			alertRule: &models.AlertRule{
				OrgID:           1,
				Title:           "test_title",
				UID:             "test_alert_rule_uid_2",
				NamespaceUID:    "test_namespace_uid",
				Annotations:     map[string]string{"annotation": "test"},
				Labels:          map[string]string{"label": "test"},
				IntervalSeconds: 10,
				NoDataState:     models.Alerting,
			},
			evalResults: []eval.Results{
				{
					eval.Result{
						Instance:           data.Labels{"instance_label": "test"},
						State:              eval.Normal,
						EvaluatedAt:        evaluationTime,
						EvaluationDuration: evaluationDuration,
					},
				},
				{
					eval.Result{
						Instance:           data.Labels{"instance_label": "test"},
						State:              eval.NoData,
						EvaluatedAt:        evaluationTime.Add(10 * time.Second),
						EvaluationDuration: evaluationDuration,
					},
				},
			},
			expectedAnnotations: 1,
			expectedStates: map[string]*state.State{
				`[["__alert_rule_namespace_uid__","test_namespace_uid"],["__alert_rule_uid__","test_alert_rule_uid_2"],["alertname","test_title"],["instance_label","test"],["label","test"]]`: {
					AlertRuleUID: "test_alert_rule_uid_2",
					OrgID:        1,
					CacheID:      `[["__alert_rule_namespace_uid__","test_namespace_uid"],["__alert_rule_uid__","test_alert_rule_uid_2"],["alertname","test_title"],["instance_label","test"],["label","test"]]`,
					Labels: data.Labels{
						"__alert_rule_namespace_uid__": "test_namespace_uid",
						"__alert_rule_uid__":           "test_alert_rule_uid_2",
						"alertname":                    "test_title",
						"label":                        "test",
						"instance_label":               "test",
					},
					Values:      make(map[string]float64),
					State:       eval.Alerting,
					StateReason: eval.NoData.String(),
					Results: []state.Evaluation{
						{
							EvaluationTime:  evaluationTime,
							EvaluationState: eval.Normal,
							Values:          make(map[string]*float64),
						},
						{
							EvaluationTime:  evaluationTime.Add(10 * time.Second),
							EvaluationState: eval.NoData,
							Values:          make(map[string]*float64),
						},
					},
					StartsAt:           evaluationTime.Add(10 * time.Second),
					EndsAt:             evaluationTime.Add(10 * time.Second).Add(state.ResendDelay * 3),
					LastEvaluationTime: evaluationTime.Add(10 * time.Second),
					EvaluationDuration: evaluationDuration,
					Annotations:        map[string]string{"annotation": "test"},
				},
			},
		},
		{
			desc: "normal -> nodata when result is NoData and NoDataState is nodata",
			alertRule: &models.AlertRule{
				OrgID:           1,
				Title:           "test_title",
				UID:             "test_alert_rule_uid_2",
				NamespaceUID:    "test_namespace_uid",
				Annotations:     map[string]string{"annotation": "test"},
				Labels:          map[string]string{"label": "test"},
				IntervalSeconds: 10,
				NoDataState:     models.NoData,
			},
			evalResults: []eval.Results{
				{
					eval.Result{
						Instance:           data.Labels{"instance_label": "test"},
						State:              eval.Normal,
						EvaluatedAt:        evaluationTime,
						EvaluationDuration: evaluationDuration,
					},
				},
				{
					eval.Result{
						Instance:           data.Labels{"instance_label": "test"},
						State:              eval.NoData,
						EvaluatedAt:        evaluationTime.Add(10 * time.Second),
						EvaluationDuration: evaluationDuration,
					},
				},
			},
			expectedAnnotations: 1,
			expectedStates: map[string]*state.State{
				`[["__alert_rule_namespace_uid__","test_namespace_uid"],["__alert_rule_uid__","test_alert_rule_uid_2"],["alertname","test_title"],["instance_label","test"],["label","test"]]`: {
					AlertRuleUID: "test_alert_rule_uid_2",
					OrgID:        1,
					CacheID:      `[["__alert_rule_namespace_uid__","test_namespace_uid"],["__alert_rule_uid__","test_alert_rule_uid_2"],["alertname","test_title"],["instance_label","test"],["label","test"]]`,
					Labels: data.Labels{
						"__alert_rule_namespace_uid__": "test_namespace_uid",
						"__alert_rule_uid__":           "test_alert_rule_uid_2",
						"alertname":                    "test_title",
						"label":                        "test",
						"instance_label":               "test",
					},
					Values: make(map[string]float64),
					State:  eval.NoData,
					Results: []state.Evaluation{
						{
							EvaluationTime:  evaluationTime,
							EvaluationState: eval.Normal,
							Values:          make(map[string]*float64),
						},
						{
							EvaluationTime:  evaluationTime.Add(10 * time.Second),
							EvaluationState: eval.NoData,
							Values:          make(map[string]*float64),
						},
					},
					StartsAt:           evaluationTime.Add(10 * time.Second),
					EndsAt:             evaluationTime.Add(10 * time.Second).Add(state.ResendDelay * 3),
					LastEvaluationTime: evaluationTime.Add(10 * time.Second),
					EvaluationDuration: evaluationDuration,
					Annotations:        map[string]string{"annotation": "test"},
				},
			},
		},
		{
			desc: "normal -> nodata no labels when result is NoData and NoDataState is nodata",
			alertRule: &models.AlertRule{
				OrgID:           1,
				Title:           "test_title",
				UID:             "test_alert_rule_uid_2",
				NamespaceUID:    "test_namespace_uid",
				Annotations:     map[string]string{"annotation": "test"},
				Labels:          map[string]string{"label": "test"},
				IntervalSeconds: 10,
				NoDataState:     models.NoData,
			},
			evalResults: []eval.Results{
				{
					eval.Result{
						Instance:           data.Labels{"instance_label": "test"},
						State:              eval.Normal,
						EvaluatedAt:        evaluationTime,
						EvaluationDuration: evaluationDuration,
					},
				},
				{
					eval.Result{
						Instance:           data.Labels{},
						State:              eval.NoData,
						EvaluatedAt:        evaluationTime.Add(10 * time.Second),
						EvaluationDuration: evaluationDuration,
					},
				},
			},
			expectedAnnotations: 1,
			expectedStates: map[string]*state.State{
				`[["__alert_rule_namespace_uid__","test_namespace_uid"],["__alert_rule_uid__","test_alert_rule_uid_2"],["alertname","test_title"],["instance_label","test"],["label","test"]]`: {
					AlertRuleUID: "test_alert_rule_uid_2",
					OrgID:        1,
					CacheID:      `[["__alert_rule_namespace_uid__","test_namespace_uid"],["__alert_rule_uid__","test_alert_rule_uid_2"],["alertname","test_title"],["instance_label","test"],["label","test"]]`,
					Labels: data.Labels{
						"__alert_rule_namespace_uid__": "test_namespace_uid",
						"__alert_rule_uid__":           "test_alert_rule_uid_2",
						"alertname":                    "test_title",
						"label":                        "test",
						"instance_label":               "test",
					},
					Values: make(map[string]float64),
					State:  eval.Normal,
					Results: []state.Evaluation{
						{
							EvaluationTime:  evaluationTime,
							EvaluationState: eval.Normal,
							Values:          make(map[string]*float64),
						},
					},
					StartsAt:           time.Time{},
					EndsAt:             time.Time{},
					LastEvaluationTime: evaluationTime,
					EvaluationDuration: evaluationDuration,
					Annotations:        map[string]string{"annotation": "test"},
				},
				`[["__alert_rule_namespace_uid__","test_namespace_uid"],["__alert_rule_uid__","test_alert_rule_uid_2"],["alertname","test_title"],["label","test"]]`: {
					AlertRuleUID: "test_alert_rule_uid_2",
					OrgID:        1,
					CacheID:      `[["__alert_rule_namespace_uid__","test_namespace_uid"],["__alert_rule_uid__","test_alert_rule_uid_2"],["alertname","test_title"],["label","test"]]`,
					Labels: data.Labels{
						"__alert_rule_namespace_uid__": "test_namespace_uid",
						"__alert_rule_uid__":           "test_alert_rule_uid_2",
						"alertname":                    "test_title",
						"label":                        "test",
					},
					Values: make(map[string]float64),
					State:  eval.NoData,
					Results: []state.Evaluation{
						{
							EvaluationTime:  evaluationTime.Add(10 * time.Second),
							EvaluationState: eval.NoData,
							Values:          make(map[string]*float64),
						},
					},
					StartsAt:           evaluationTime.Add(10 * time.Second),
					EndsAt:             evaluationTime.Add(10 * time.Second).Add(state.ResendDelay * 3),
					LastEvaluationTime: evaluationTime.Add(10 * time.Second),
					EvaluationDuration: evaluationDuration,
					Annotations:        map[string]string{"annotation": "test"},
				},
			},
		},
		{
			desc: "normal (multi-dimensional) -> nodata no labels when result is NoData and NoDataState is nodata",
			alertRule: &models.AlertRule{
				OrgID:           1,
				Title:           "test_title",
				UID:             "test_alert_rule_uid_2",
				NamespaceUID:    "test_namespace_uid",
				Annotations:     map[string]string{"annotation": "test"},
				Labels:          map[string]string{"label": "test"},
				IntervalSeconds: 10,
				NoDataState:     models.NoData,
			},
			evalResults: []eval.Results{
				{
					eval.Result{
						Instance:           data.Labels{"instance_label": "test-1"},
						State:              eval.Normal,
						EvaluatedAt:        evaluationTime,
						EvaluationDuration: evaluationDuration,
					},
					eval.Result{
						Instance:           data.Labels{"instance_label": "test-2"},
						State:              eval.Normal,
						EvaluatedAt:        evaluationTime,
						EvaluationDuration: evaluationDuration,
					},
				},
				{
					eval.Result{
						Instance:           data.Labels{},
						State:              eval.NoData,
						EvaluatedAt:        evaluationTime.Add(10 * time.Second),
						EvaluationDuration: evaluationDuration,
					},
				},
			},
			expectedAnnotations: 1,
			expectedStates: map[string]*state.State{
				`[["__alert_rule_namespace_uid__","test_namespace_uid"],["__alert_rule_uid__","test_alert_rule_uid_2"],["alertname","test_title"],["instance_label","test-1"],["label","test"]]`: {
					AlertRuleUID: "test_alert_rule_uid_2",
					OrgID:        1,
					CacheID:      `[["__alert_rule_namespace_uid__","test_namespace_uid"],["__alert_rule_uid__","test_alert_rule_uid_2"],["alertname","test_title"],["instance_label","test-1"],["label","test"]]`,
					Labels: data.Labels{
						"__alert_rule_namespace_uid__": "test_namespace_uid",
						"__alert_rule_uid__":           "test_alert_rule_uid_2",
						"alertname":                    "test_title",
						"label":                        "test",
						"instance_label":               "test-1",
					},
					Values: make(map[string]float64),
					State:  eval.Normal,
					Results: []state.Evaluation{
						{
							EvaluationTime:  evaluationTime,
							EvaluationState: eval.Normal,
							Values:          make(map[string]*float64),
						},
					},
					StartsAt:           time.Time{},
					EndsAt:             time.Time{},
					LastEvaluationTime: evaluationTime,
					EvaluationDuration: evaluationDuration,
					Annotations:        map[string]string{"annotation": "test"},
				},
				`[["__alert_rule_namespace_uid__","test_namespace_uid"],["__alert_rule_uid__","test_alert_rule_uid_2"],["alertname","test_title"],["instance_label","test-2"],["label","test"]]`: {
					AlertRuleUID: "test_alert_rule_uid_2",
					OrgID:        1,
					CacheID:      `[["__alert_rule_namespace_uid__","test_namespace_uid"],["__alert_rule_uid__","test_alert_rule_uid_2"],["alertname","test_title"],["instance_label","test-2"],["label","test"]]`,
					Labels: data.Labels{
						"__alert_rule_namespace_uid__": "test_namespace_uid",
						"__alert_rule_uid__":           "test_alert_rule_uid_2",
						"alertname":                    "test_title",
						"label":                        "test",
						"instance_label":               "test-2",
					},
					Values: make(map[string]float64),
					State:  eval.Normal,
					Results: []state.Evaluation{
						{
							EvaluationTime:  evaluationTime,
							EvaluationState: eval.Normal,
							Values:          make(map[string]*float64),
						},
					},
					StartsAt:           time.Time{},
					EndsAt:             time.Time{},
					LastEvaluationTime: evaluationTime,
					EvaluationDuration: evaluationDuration,
					Annotations:        map[string]string{"annotation": "test"},
				},
				`[["__alert_rule_namespace_uid__","test_namespace_uid"],["__alert_rule_uid__","test_alert_rule_uid_2"],["alertname","test_title"],["label","test"]]`: {
					AlertRuleUID: "test_alert_rule_uid_2",
					OrgID:        1,
					CacheID:      `[["__alert_rule_namespace_uid__","test_namespace_uid"],["__alert_rule_uid__","test_alert_rule_uid_2"],["alertname","test_title"],["label","test"]]`,
					Labels: data.Labels{
						"__alert_rule_namespace_uid__": "test_namespace_uid",
						"__alert_rule_uid__":           "test_alert_rule_uid_2",
						"alertname":                    "test_title",
						"label":                        "test",
					},
					Values: make(map[string]float64),
					State:  eval.NoData,
					Results: []state.Evaluation{
						{
							EvaluationTime:  evaluationTime.Add(10 * time.Second),
							EvaluationState: eval.NoData,
							Values:          make(map[string]*float64),
						},
					},
					StartsAt:           evaluationTime.Add(10 * time.Second),
					EndsAt:             evaluationTime.Add(10 * time.Second).Add(state.ResendDelay * 3),
					LastEvaluationTime: evaluationTime.Add(10 * time.Second),
					EvaluationDuration: evaluationDuration,
					Annotations:        map[string]string{"annotation": "test"},
				},
			},
		},
		{
			desc: "normal -> nodata no labels -> normal when result is NoData and NoDataState is nodata",
			alertRule: &models.AlertRule{
				OrgID:           1,
				Title:           "test_title",
				UID:             "test_alert_rule_uid_2",
				NamespaceUID:    "test_namespace_uid",
				Annotations:     map[string]string{"annotation": "test"},
				Labels:          map[string]string{"label": "test"},
				IntervalSeconds: 10,
				NoDataState:     models.NoData,
			},
			evalResults: []eval.Results{
				{
					eval.Result{
						Instance:           data.Labels{"instance_label": "test"},
						State:              eval.Normal,
						EvaluatedAt:        evaluationTime,
						EvaluationDuration: evaluationDuration,
					},
				},
				{
					eval.Result{
						Instance:           data.Labels{},
						State:              eval.NoData,
						EvaluatedAt:        evaluationTime.Add(10 * time.Second),
						EvaluationDuration: evaluationDuration,
					},
				},
				{
					eval.Result{
						Instance:           data.Labels{"instance_label": "test"},
						State:              eval.Normal,
						EvaluatedAt:        evaluationTime.Add(20 * time.Second),
						EvaluationDuration: evaluationDuration,
					},
				},
			},
			expectedAnnotations: 1,
			expectedStates: map[string]*state.State{
				`[["__alert_rule_namespace_uid__","test_namespace_uid"],["__alert_rule_uid__","test_alert_rule_uid_2"],["alertname","test_title"],["instance_label","test"],["label","test"]]`: {
					AlertRuleUID: "test_alert_rule_uid_2",
					OrgID:        1,
					CacheID:      `[["__alert_rule_namespace_uid__","test_namespace_uid"],["__alert_rule_uid__","test_alert_rule_uid_2"],["alertname","test_title"],["instance_label","test"],["label","test"]]`,
					Labels: data.Labels{
						"__alert_rule_namespace_uid__": "test_namespace_uid",
						"__alert_rule_uid__":           "test_alert_rule_uid_2",
						"alertname":                    "test_title",
						"label":                        "test",
						"instance_label":               "test",
					},
					Values: make(map[string]float64),
					State:  eval.Normal,
					Results: []state.Evaluation{
						{
							EvaluationTime:  evaluationTime,
							EvaluationState: eval.Normal,
							Values:          make(map[string]*float64),
						},
						{
							EvaluationTime:  evaluationTime.Add(20 * time.Second),
							EvaluationState: eval.Normal,
							Values:          make(map[string]*float64),
						},
					},
					StartsAt:           time.Time{},
					EndsAt:             time.Time{},
					LastEvaluationTime: evaluationTime.Add(20 * time.Second),
					EvaluationDuration: evaluationDuration,
					Annotations:        map[string]string{"annotation": "test"},
				},
				`[["__alert_rule_namespace_uid__","test_namespace_uid"],["__alert_rule_uid__","test_alert_rule_uid_2"],["alertname","test_title"],["label","test"]]`: {
					AlertRuleUID: "test_alert_rule_uid_2",
					OrgID:        1,
					CacheID:      `[["__alert_rule_namespace_uid__","test_namespace_uid"],["__alert_rule_uid__","test_alert_rule_uid_2"],["alertname","test_title"],["label","test"]]`,
					Labels: data.Labels{
						"__alert_rule_namespace_uid__": "test_namespace_uid",
						"__alert_rule_uid__":           "test_alert_rule_uid_2",
						"alertname":                    "test_title",
						"label":                        "test",
					},
					Values: make(map[string]float64),
					State:  eval.NoData,
					Results: []state.Evaluation{
						{
							EvaluationTime:  evaluationTime.Add(10 * time.Second),
							EvaluationState: eval.NoData,
							Values:          make(map[string]*float64),
						},
					},
					StartsAt:           evaluationTime.Add(10 * time.Second),
					EndsAt:             evaluationTime.Add(10 * time.Second).Add(state.ResendDelay * 3),
					LastEvaluationTime: evaluationTime.Add(10 * time.Second),
					EvaluationDuration: evaluationDuration,
					Annotations:        map[string]string{"annotation": "test"},
				},
			},
		},
		{
			desc: "normal -> normal when result is NoData and NoDataState is ok",
			alertRule: &models.AlertRule{
				OrgID:           1,
				Title:           "test_title",
				UID:             "test_alert_rule_uid_2",
				NamespaceUID:    "test_namespace_uid",
				Annotations:     map[string]string{"annotation": "test"},
				Labels:          map[string]string{"label": "test"},
				IntervalSeconds: 10,
				NoDataState:     models.OK,
			},
			evalResults: []eval.Results{
				{
					eval.Result{
						Instance:           data.Labels{"instance_label": "test"},
						State:              eval.Normal,
						EvaluatedAt:        evaluationTime,
						EvaluationDuration: evaluationDuration,
					},
				},
				{
					eval.Result{
						Instance:           data.Labels{"instance_label": "test"},
						State:              eval.NoData,
						EvaluatedAt:        evaluationTime.Add(10 * time.Second),
						EvaluationDuration: evaluationDuration,
					},
				},
			},
			expectedAnnotations: 1,
			expectedStates: map[string]*state.State{
				`[["__alert_rule_namespace_uid__","test_namespace_uid"],["__alert_rule_uid__","test_alert_rule_uid_2"],["alertname","test_title"],["instance_label","test"],["label","test"]]`: {
					AlertRuleUID: "test_alert_rule_uid_2",
					OrgID:        1,
					CacheID:      `[["__alert_rule_namespace_uid__","test_namespace_uid"],["__alert_rule_uid__","test_alert_rule_uid_2"],["alertname","test_title"],["instance_label","test"],["label","test"]]`,
					Labels: data.Labels{
						"__alert_rule_namespace_uid__": "test_namespace_uid",
						"__alert_rule_uid__":           "test_alert_rule_uid_2",
						"alertname":                    "test_title",
						"label":                        "test",
						"instance_label":               "test",
					},
					Values:      make(map[string]float64),
					State:       eval.Normal,
					StateReason: eval.NoData.String(),
					Results: []state.Evaluation{
						{
							EvaluationTime:  evaluationTime,
							EvaluationState: eval.Normal,
							Values:          make(map[string]*float64),
						},
						{
							EvaluationTime:  evaluationTime.Add(10 * time.Second),
							EvaluationState: eval.NoData,
							Values:          make(map[string]*float64),
						},
					},
					StartsAt:           evaluationTime.Add(10 * time.Second),
					EndsAt:             evaluationTime.Add(10 * time.Second).Add(state.ResendDelay * 3),
					LastEvaluationTime: evaluationTime.Add(10 * time.Second),
					EvaluationDuration: evaluationDuration,
					Annotations:        map[string]string{"annotation": "test"},
				},
			},
		},
		{
			desc: "EndsAt set correctly. normal -> alerting when result is NoData and NoDataState is alerting and For is set and For is breached",
			alertRule: &models.AlertRule{
				OrgID:           1,
				Title:           "test_title",
				UID:             "test_alert_rule_uid_2",
				NamespaceUID:    "test_namespace_uid",
				Annotations:     map[string]string{"annotation": "test"},
				Labels:          map[string]string{"label": "test"},
				IntervalSeconds: 10,
				For:             1 * time.Minute,
				NoDataState:     models.Alerting,
			},
			evalResults: []eval.Results{
				{
					eval.Result{
						Instance:           data.Labels{"instance_label": "test"},
						State:              eval.Normal,
						EvaluatedAt:        evaluationTime,
						EvaluationDuration: evaluationDuration,
					},
				},
				{
					eval.Result{
						Instance:           data.Labels{"instance_label": "test"},
						State:              eval.NoData,
						EvaluatedAt:        evaluationTime.Add(10 * time.Second),
						EvaluationDuration: evaluationDuration,
					},
				},
			},
			expectedAnnotations: 1,
			expectedStates: map[string]*state.State{
				`[["__alert_rule_namespace_uid__","test_namespace_uid"],["__alert_rule_uid__","test_alert_rule_uid_2"],["alertname","test_title"],["instance_label","test"],["label","test"]]`: {
					AlertRuleUID: "test_alert_rule_uid_2",
					OrgID:        1,
					CacheID:      `[["__alert_rule_namespace_uid__","test_namespace_uid"],["__alert_rule_uid__","test_alert_rule_uid_2"],["alertname","test_title"],["instance_label","test"],["label","test"]]`,
					Labels: data.Labels{
						"__alert_rule_namespace_uid__": "test_namespace_uid",
						"__alert_rule_uid__":           "test_alert_rule_uid_2",
						"alertname":                    "test_title",
						"label":                        "test",
						"instance_label":               "test",
					},
					Values:      make(map[string]float64),
					State:       eval.Alerting,
					StateReason: eval.NoData.String(),

					Results: []state.Evaluation{
						{
							EvaluationTime:  evaluationTime,
							EvaluationState: eval.Normal,
							Values:          make(map[string]*float64),
						},
						{
							EvaluationTime:  evaluationTime.Add(10 * time.Second),
							EvaluationState: eval.NoData,
							Values:          make(map[string]*float64),
						},
					},
					StartsAt:           evaluationTime.Add(10 * time.Second),
					EndsAt:             evaluationTime.Add(10 * time.Second).Add(state.ResendDelay * 3),
					LastEvaluationTime: evaluationTime.Add(10 * time.Second),
					EvaluationDuration: evaluationDuration,
					Annotations:        map[string]string{"annotation": "test"},
				},
			},
		},
		{
			desc: "normal -> pending when For is set but not exceeded, result is Error and ExecErrState is Alerting",
			alertRule: &models.AlertRule{
				OrgID:           1,
				Title:           "test_title",
				UID:             "test_alert_rule_uid_2",
				NamespaceUID:    "test_namespace_uid",
				Annotations:     map[string]string{"annotation": "test"},
				Labels:          map[string]string{"label": "test"},
				IntervalSeconds: 10,
				For:             1 * time.Minute,
				ExecErrState:    models.AlertingErrState,
			},
			evalResults: []eval.Results{
				{
					eval.Result{
						Instance:           data.Labels{"instance_label": "test"},
						State:              eval.Normal,
						EvaluatedAt:        evaluationTime,
						EvaluationDuration: evaluationDuration,
					},
				},
				{
					eval.Result{
						Instance:           data.Labels{"instance_label": "test"},
						State:              eval.Error,
						Error:              errors.New("test error"),
						EvaluatedAt:        evaluationTime.Add(10 * time.Second),
						EvaluationDuration: evaluationDuration,
					},
				},
			},
			expectedAnnotations: 1,
			expectedStates: map[string]*state.State{
				`[["__alert_rule_namespace_uid__","test_namespace_uid"],["__alert_rule_uid__","test_alert_rule_uid_2"],["alertname","test_title"],["instance_label","test"],["label","test"]]`: {
					AlertRuleUID: "test_alert_rule_uid_2",
					OrgID:        1,
					CacheID:      `[["__alert_rule_namespace_uid__","test_namespace_uid"],["__alert_rule_uid__","test_alert_rule_uid_2"],["alertname","test_title"],["instance_label","test"],["label","test"]]`,
					Labels: data.Labels{
						"__alert_rule_namespace_uid__": "test_namespace_uid",
						"__alert_rule_uid__":           "test_alert_rule_uid_2",
						"alertname":                    "test_title",
						"label":                        "test",
						"instance_label":               "test",
					},
					Values:      make(map[string]float64),
					State:       eval.Pending,
					StateReason: eval.Error.String(),
					Error:       errors.New("test error"),
					Results: []state.Evaluation{
						{
							EvaluationTime:  evaluationTime,
							EvaluationState: eval.Normal,
							Values:          make(map[string]*float64),
						},
						{
							EvaluationTime:  evaluationTime.Add(10 * time.Second),
							EvaluationState: eval.Error,
							Values:          make(map[string]*float64),
						},
					},
					StartsAt:           evaluationTime.Add(10 * time.Second),
					EndsAt:             evaluationTime.Add(10 * time.Second).Add(state.ResendDelay * 3),
					LastEvaluationTime: evaluationTime.Add(10 * time.Second),
					EvaluationDuration: evaluationDuration,
					Annotations:        map[string]string{"annotation": "test"},
				},
			},
		},
		{
			desc: "normal -> alerting when For is exceeded, result is Error and ExecErrState is Alerting",
			alertRule: &models.AlertRule{
				OrgID:           1,
				Title:           "test_title",
				UID:             "test_alert_rule_uid_2",
				NamespaceUID:    "test_namespace_uid",
				Annotations:     map[string]string{"annotation": "test"},
				Labels:          map[string]string{"label": "test"},
				IntervalSeconds: 10,
				For:             30 * time.Second,
				ExecErrState:    models.AlertingErrState,
			},
			evalResults: []eval.Results{
				{
					eval.Result{
						Instance:           data.Labels{"instance_label": "test"},
						State:              eval.Normal,
						EvaluatedAt:        evaluationTime,
						EvaluationDuration: evaluationDuration,
					},
				},
				{
					eval.Result{
						Instance:           data.Labels{"instance_label": "test"},
						State:              eval.Error,
						EvaluatedAt:        evaluationTime.Add(10 * time.Second),
						EvaluationDuration: evaluationDuration,
					},
				},
				{
					eval.Result{
						Instance:           data.Labels{"instance_label": "test"},
						State:              eval.Error,
						EvaluatedAt:        evaluationTime.Add(20 * time.Second),
						EvaluationDuration: evaluationDuration,
					},
				},
				{
					eval.Result{
						Instance:           data.Labels{"instance_label": "test"},
						State:              eval.Error,
						EvaluatedAt:        evaluationTime.Add(30 * time.Second),
						EvaluationDuration: evaluationDuration,
					},
				},
				{
					eval.Result{
						Instance:           data.Labels{"instance_label": "test"},
						State:              eval.Error,
						EvaluatedAt:        evaluationTime.Add(40 * time.Second),
						EvaluationDuration: evaluationDuration,
					},
				},
			},
			expectedAnnotations: 2,
			expectedStates: map[string]*state.State{
				`[["__alert_rule_namespace_uid__","test_namespace_uid"],["__alert_rule_uid__","test_alert_rule_uid_2"],["alertname","test_title"],["instance_label","test"],["label","test"]]`: {
					AlertRuleUID: "test_alert_rule_uid_2",
					OrgID:        1,
					CacheID:      `[["__alert_rule_namespace_uid__","test_namespace_uid"],["__alert_rule_uid__","test_alert_rule_uid_2"],["alertname","test_title"],["instance_label","test"],["label","test"]]`,
					Labels: data.Labels{
						"__alert_rule_namespace_uid__": "test_namespace_uid",
						"__alert_rule_uid__":           "test_alert_rule_uid_2",
						"alertname":                    "test_title",
						"label":                        "test",
						"instance_label":               "test",
					},
					Values:      make(map[string]float64),
					State:       eval.Alerting,
					StateReason: eval.Error.String(),
					Results: []state.Evaluation{
						{
							EvaluationTime:  evaluationTime.Add(20 * time.Second),
							EvaluationState: eval.Error,
							Values:          make(map[string]*float64),
						},
						{
							EvaluationTime:  evaluationTime.Add(30 * time.Second),
							EvaluationState: eval.Error,
							Values:          make(map[string]*float64),
						},
						{
							EvaluationTime:  evaluationTime.Add(40 * time.Second),
							EvaluationState: eval.Error,
							Values:          make(map[string]*float64),
						},
					},
					StartsAt:           evaluationTime.Add(40 * time.Second),
					EndsAt:             evaluationTime.Add(40 * time.Second).Add(state.ResendDelay * 3),
					LastEvaluationTime: evaluationTime.Add(40 * time.Second),
					EvaluationDuration: evaluationDuration,
					Annotations:        map[string]string{"annotation": "test"},
				},
			},
		},
		{
			desc: "normal -> error when result is Error and ExecErrState is Error",
			alertRule: &models.AlertRule{
				OrgID:        1,
				Title:        "test_title",
				UID:          "test_alert_rule_uid_2",
				NamespaceUID: "test_namespace_uid",
				Data: []models.AlertQuery{{
					RefID:         "A",
					DatasourceUID: "datasource_uid_1",
				}},
				Annotations:     map[string]string{"annotation": "test"},
				Labels:          map[string]string{"label": "test"},
				IntervalSeconds: 10,
				For:             1 * time.Minute,
				ExecErrState:    models.ErrorErrState,
			},
			evalResults: []eval.Results{
				{
					eval.Result{
						Instance:           data.Labels{"instance_label": "test"},
						State:              eval.Normal,
						EvaluatedAt:        evaluationTime,
						EvaluationDuration: evaluationDuration,
					},
				},
				{
					eval.Result{
						Instance: data.Labels{"instance_label": "test"},
						Error: expr.QueryError{
							RefID: "A",
							Err:   errors.New("this is an error"),
						},
						State:              eval.Error,
						EvaluatedAt:        evaluationTime.Add(10 * time.Second),
						EvaluationDuration: evaluationDuration,
					},
				},
			},
			expectedAnnotations: 1,
			expectedStates: map[string]*state.State{
				`[["__alert_rule_namespace_uid__","test_namespace_uid"],["__alert_rule_uid__","test_alert_rule_uid_2"],["alertname","test_title"],["instance_label","test"],["label","test"]]`: {
					AlertRuleUID: "test_alert_rule_uid_2",
					OrgID:        1,
					CacheID:      `[["__alert_rule_namespace_uid__","test_namespace_uid"],["__alert_rule_uid__","test_alert_rule_uid_2"],["alertname","test_title"],["instance_label","test"],["label","test"]]`,
					Labels: data.Labels{
						"__alert_rule_namespace_uid__": "test_namespace_uid",
						"__alert_rule_uid__":           "test_alert_rule_uid_2",
						"alertname":                    "test_title",
						"label":                        "test",
						"instance_label":               "test",
						"datasource_uid":               "datasource_uid_1",
						"ref_id":                       "A",
					},
					Values: make(map[string]float64),
					State:  eval.Error,
					Error: expr.QueryError{
						RefID: "A",
						Err:   errors.New("this is an error"),
					},
					Results: []state.Evaluation{
						{
							EvaluationTime:  evaluationTime,
							EvaluationState: eval.Normal,
							Values:          make(map[string]*float64),
						},
						{
							EvaluationTime:  evaluationTime.Add(10 * time.Second),
							EvaluationState: eval.Error,
							Values:          make(map[string]*float64),
						},
					},
					StartsAt:           evaluationTime.Add(10 * time.Second),
					EndsAt:             evaluationTime.Add(10 * time.Second).Add(state.ResendDelay * 3),
					LastEvaluationTime: evaluationTime.Add(10 * time.Second),
					EvaluationDuration: evaluationDuration,
					Annotations:        map[string]string{"annotation": "test", "Error": "failed to execute query A: this is an error"},
				},
			},
		},
		{
			desc: "normal -> normal when result is Error and ExecErrState is OK",
			alertRule: &models.AlertRule{
				OrgID:        1,
				Title:        "test_title",
				UID:          "test_alert_rule_uid_2",
				NamespaceUID: "test_namespace_uid",
				Data: []models.AlertQuery{{
					RefID:         "A",
					DatasourceUID: "datasource_uid_1",
				}},
				Annotations:     map[string]string{"annotation": "test"},
				Labels:          map[string]string{"label": "test"},
				IntervalSeconds: 10,
				For:             1 * time.Minute,
				ExecErrState:    models.OkErrState,
			},
			evalResults: []eval.Results{
				{
					eval.Result{
						Instance:           data.Labels{"instance_label": "test"},
						State:              eval.Normal,
						EvaluatedAt:        evaluationTime,
						EvaluationDuration: evaluationDuration,
					},
				},
				{
					eval.Result{
						Instance: data.Labels{"instance_label": "test"},
						Error: expr.QueryError{
							RefID: "A",
							Err:   errors.New("this is an error"),
						},
						State:              eval.Error,
						EvaluatedAt:        evaluationTime.Add(10 * time.Second),
						EvaluationDuration: evaluationDuration,
					},
				},
			},
			expectedAnnotations: 1,
			expectedStates: map[string]*state.State{
				`[["__alert_rule_namespace_uid__","test_namespace_uid"],["__alert_rule_uid__","test_alert_rule_uid_2"],["alertname","test_title"],["instance_label","test"],["label","test"]]`: {
					AlertRuleUID: "test_alert_rule_uid_2",
					OrgID:        1,
					CacheID:      `[["__alert_rule_namespace_uid__","test_namespace_uid"],["__alert_rule_uid__","test_alert_rule_uid_2"],["alertname","test_title"],["instance_label","test"],["label","test"]]`,
					Labels: data.Labels{
						"__alert_rule_namespace_uid__": "test_namespace_uid",
						"__alert_rule_uid__":           "test_alert_rule_uid_2",
						"alertname":                    "test_title",
						"label":                        "test",
						"instance_label":               "test",
					},
					Values:      make(map[string]float64),
					State:       eval.Normal,
					StateReason: eval.Error.String(),
					Error:       nil,
					Results: []state.Evaluation{
						{
							EvaluationTime:  evaluationTime,
							EvaluationState: eval.Normal,
							Values:          make(map[string]*float64),
						},
						{
							EvaluationTime:  evaluationTime.Add(10 * time.Second),
							EvaluationState: eval.Error,
							Values:          make(map[string]*float64),
						},
					},
					LastEvaluationTime: evaluationTime.Add(10 * time.Second),
					EvaluationDuration: evaluationDuration,
					Annotations:        map[string]string{"annotation": "test"},
				},
			},
		},
		{
			desc: "alerting -> normal when result is Error and ExecErrState is OK",
			alertRule: &models.AlertRule{
				OrgID:        1,
				Title:        "test_title",
				UID:          "test_alert_rule_uid_2",
				NamespaceUID: "test_namespace_uid",
				Data: []models.AlertQuery{{
					RefID:         "A",
					DatasourceUID: "datasource_uid_1",
				}},
				Annotations:     map[string]string{"annotation": "test"},
				Labels:          map[string]string{"label": "test"},
				IntervalSeconds: 10,
				For:             1 * time.Minute,
				ExecErrState:    models.OkErrState,
			},
			evalResults: []eval.Results{
				{
					eval.Result{
						Instance:           data.Labels{"instance_label": "test"},
						State:              eval.Alerting,
						EvaluatedAt:        evaluationTime,
						EvaluationDuration: evaluationDuration,
					},
				},
				{
					eval.Result{
						Instance: data.Labels{"instance_label": "test"},
						Error: expr.QueryError{
							RefID: "A",
							Err:   errors.New("this is an error"),
						},
						State:              eval.Error,
						EvaluatedAt:        evaluationTime.Add(10 * time.Second),
						EvaluationDuration: evaluationDuration,
					},
				},
			},
			expectedAnnotations: 2,
			expectedStates: map[string]*state.State{
				`[["__alert_rule_namespace_uid__","test_namespace_uid"],["__alert_rule_uid__","test_alert_rule_uid_2"],["alertname","test_title"],["instance_label","test"],["label","test"]]`: {
					AlertRuleUID: "test_alert_rule_uid_2",
					OrgID:        1,
					CacheID:      `[["__alert_rule_namespace_uid__","test_namespace_uid"],["__alert_rule_uid__","test_alert_rule_uid_2"],["alertname","test_title"],["instance_label","test"],["label","test"]]`,
					Labels: data.Labels{
						"__alert_rule_namespace_uid__": "test_namespace_uid",
						"__alert_rule_uid__":           "test_alert_rule_uid_2",
						"alertname":                    "test_title",
						"label":                        "test",
						"instance_label":               "test",
					},
					Values:      make(map[string]float64),
					State:       eval.Normal,
					StateReason: eval.Error.String(),
					Error:       nil,
					Results: []state.Evaluation{
						{
							EvaluationTime:  evaluationTime,
							EvaluationState: eval.Alerting,
							Values:          make(map[string]*float64),
						},
						{
							EvaluationTime:  evaluationTime.Add(10 * time.Second),
							EvaluationState: eval.Error,
							Values:          make(map[string]*float64),
						},
					},
					StartsAt:           evaluationTime.Add(10 * time.Second),
					EndsAt:             evaluationTime.Add(10 * time.Second),
					LastEvaluationTime: evaluationTime.Add(10 * time.Second),
					EvaluationDuration: evaluationDuration,
					Annotations:        map[string]string{"annotation": "test"},
				},
			},
		},
		{
			desc: "normal -> alerting -> error when result is Error and ExecErrorState is Error",
			alertRule: &models.AlertRule{
				OrgID:           1,
				Title:           "test_title",
				UID:             "test_alert_rule_uid_2",
				NamespaceUID:    "test_namespace_uid",
				Annotations:     map[string]string{"annotation": "test"},
				Labels:          map[string]string{"label": "test"},
				IntervalSeconds: 10,
				For:             20 * time.Second,
				ExecErrState:    models.ErrorErrState,
			},
			evalResults: []eval.Results{
				{
					eval.Result{
						Instance:           data.Labels{"instance_label": "test"},
						State:              eval.Alerting,
						EvaluatedAt:        evaluationTime,
						EvaluationDuration: evaluationDuration,
					},
				},
				{
					eval.Result{
						Instance:           data.Labels{"instance_label": "test"},
						State:              eval.Alerting,
						EvaluatedAt:        evaluationTime.Add(10 * time.Second),
						EvaluationDuration: evaluationDuration,
					},
				},
				{
					eval.Result{
						Instance:           data.Labels{"instance_label": "test"},
						State:              eval.Alerting,
						EvaluatedAt:        evaluationTime.Add(20 * time.Second),
						EvaluationDuration: evaluationDuration,
					},
				},
				{
					eval.Result{
						Instance:           data.Labels{"instance_label": "test"},
						State:              eval.Error,
						EvaluatedAt:        evaluationTime.Add(30 * time.Second),
						EvaluationDuration: evaluationDuration,
					},
				},
				{
					eval.Result{
						Instance:           data.Labels{"instance_label": "test"},
						State:              eval.Error,
						EvaluatedAt:        evaluationTime.Add(40 * time.Second),
						EvaluationDuration: evaluationDuration,
					},
				},
				{
					eval.Result{
						Instance:           data.Labels{"instance_label": "test"},
						State:              eval.Error,
						EvaluatedAt:        evaluationTime.Add(50 * time.Second),
						EvaluationDuration: evaluationDuration,
					},
				},
			},
			expectedAnnotations: 3,
			expectedStates: map[string]*state.State{
				`[["__alert_rule_namespace_uid__","test_namespace_uid"],["__alert_rule_uid__","test_alert_rule_uid_2"],["alertname","test_title"],["instance_label","test"],["label","test"]]`: {
					AlertRuleUID: "test_alert_rule_uid_2",
					OrgID:        1,
					CacheID:      `[["__alert_rule_namespace_uid__","test_namespace_uid"],["__alert_rule_uid__","test_alert_rule_uid_2"],["alertname","test_title"],["instance_label","test"],["label","test"]]`,
					Labels: data.Labels{
						"__alert_rule_namespace_uid__": "test_namespace_uid",
						"__alert_rule_uid__":           "test_alert_rule_uid_2",
						"alertname":                    "test_title",
						"label":                        "test",
						"instance_label":               "test",
					},
					Values: make(map[string]float64),
					State:  eval.Error,
					Results: []state.Evaluation{
						{
							EvaluationTime:  evaluationTime.Add(40 * time.Second),
							EvaluationState: eval.Error,
							Values:          make(map[string]*float64),
						},
						{
							EvaluationTime:  evaluationTime.Add(50 * time.Second),
							EvaluationState: eval.Error,
							Values:          make(map[string]*float64),
						},
					},
					StartsAt:           evaluationTime.Add(30 * time.Second),
					EndsAt:             evaluationTime.Add(50 * time.Second).Add(state.ResendDelay * 3),
					LastEvaluationTime: evaluationTime.Add(50 * time.Second),
					EvaluationDuration: evaluationDuration,
					Annotations:        map[string]string{"annotation": "test"},
				},
			},
		},
		{
			desc: "normal -> alerting -> error -> alerting - it should clear the error",
			alertRule: &models.AlertRule{
				OrgID:           1,
				Title:           "test_title",
				UID:             "test_alert_rule_uid_2",
				NamespaceUID:    "test_namespace_uid",
				Annotations:     map[string]string{"annotation": "test"},
				Labels:          map[string]string{"label": "test"},
				IntervalSeconds: 10,
				For:             30 * time.Second,
			},
			evalResults: []eval.Results{
				{
					eval.Result{
						Instance:           data.Labels{"instance_label": "test"},
						State:              eval.Normal,
						EvaluatedAt:        evaluationTime,
						EvaluationDuration: evaluationDuration,
					},
				},
				{
					eval.Result{
						Instance:           data.Labels{"instance_label": "test"},
						State:              eval.Alerting,
						EvaluatedAt:        evaluationTime.Add(30 * time.Second),
						EvaluationDuration: evaluationDuration,
					},
				},
				{
					eval.Result{
						Instance:           data.Labels{"instance_label": "test"},
						State:              eval.Error,
						Error:              fmt.Errorf("Failed to query data"),
						EvaluatedAt:        evaluationTime.Add(40 * time.Second),
						EvaluationDuration: evaluationDuration,
					},
				},
				{
					eval.Result{
						Instance:           data.Labels{"instance_label": "test"},
						State:              eval.Alerting,
						EvaluatedAt:        evaluationTime.Add(70 * time.Second),
						EvaluationDuration: evaluationDuration,
					},
				},
			},
			expectedAnnotations: 3,
			expectedStates: map[string]*state.State{
				`[["__alert_rule_namespace_uid__","test_namespace_uid"],["__alert_rule_uid__","test_alert_rule_uid_2"],["alertname","test_title"],["instance_label","test"],["label","test"]]`: {
					AlertRuleUID: "test_alert_rule_uid_2",
					OrgID:        1,
					CacheID:      `[["__alert_rule_namespace_uid__","test_namespace_uid"],["__alert_rule_uid__","test_alert_rule_uid_2"],["alertname","test_title"],["instance_label","test"],["label","test"]]`,
					Labels: data.Labels{
						"__alert_rule_namespace_uid__": "test_namespace_uid",
						"__alert_rule_uid__":           "test_alert_rule_uid_2",
						"alertname":                    "test_title",
						"label":                        "test",
						"instance_label":               "test",
					},
					Values: make(map[string]float64),
					State:  eval.Pending,
					Results: []state.Evaluation{
						{
							EvaluationTime:  evaluationTime.Add(30 * time.Second),
							EvaluationState: eval.Alerting,
							Values:          make(map[string]*float64),
						},
						{
							EvaluationTime:  evaluationTime.Add(40 * time.Second),
							EvaluationState: eval.Error,
							Values:          make(map[string]*float64),
						},
						{
							EvaluationTime:  evaluationTime.Add(70 * time.Second),
							EvaluationState: eval.Alerting,
							Values:          make(map[string]*float64),
						},
					},
					StartsAt:           evaluationTime.Add(70 * time.Second),
					EndsAt:             evaluationTime.Add(70 * time.Second).Add(state.ResendDelay * 3),
					LastEvaluationTime: evaluationTime.Add(70 * time.Second),
					EvaluationDuration: evaluationDuration,
					Annotations:        map[string]string{"annotation": "test"},
				},
			},
		},
		{
			desc: "normal -> alerting -> error -> no data - it should clear the error",
			alertRule: &models.AlertRule{
				OrgID:           1,
				Title:           "test_title",
				UID:             "test_alert_rule_uid_2",
				NamespaceUID:    "test_namespace_uid",
				Annotations:     map[string]string{"annotation": "test"},
				Labels:          map[string]string{"label": "test"},
				IntervalSeconds: 10,
				For:             30 * time.Second,
				NoDataState:     models.NoData,
			},
			evalResults: []eval.Results{
				{
					eval.Result{
						Instance:           data.Labels{"instance_label": "test"},
						State:              eval.Normal,
						EvaluatedAt:        evaluationTime,
						EvaluationDuration: evaluationDuration,
					},
				},
				{
					eval.Result{
						Instance:           data.Labels{"instance_label": "test"},
						State:              eval.Alerting,
						EvaluatedAt:        evaluationTime.Add(30 * time.Second),
						EvaluationDuration: evaluationDuration,
					},
				},
				{
					eval.Result{
						Instance:           data.Labels{"instance_label": "test"},
						State:              eval.Error,
						Error:              fmt.Errorf("Failed to query data"),
						EvaluatedAt:        evaluationTime.Add(40 * time.Second),
						EvaluationDuration: evaluationDuration,
					},
				},
				{
					eval.Result{
						Instance:           data.Labels{"instance_label": "test"},
						State:              eval.NoData,
						EvaluatedAt:        evaluationTime.Add(50 * time.Second),
						EvaluationDuration: evaluationDuration,
					},
				},
			},
			expectedAnnotations: 3,
			expectedStates: map[string]*state.State{
				`[["__alert_rule_namespace_uid__","test_namespace_uid"],["__alert_rule_uid__","test_alert_rule_uid_2"],["alertname","test_title"],["instance_label","test"],["label","test"]]`: {
					AlertRuleUID: "test_alert_rule_uid_2",
					OrgID:        1,
					CacheID:      `[["__alert_rule_namespace_uid__","test_namespace_uid"],["__alert_rule_uid__","test_alert_rule_uid_2"],["alertname","test_title"],["instance_label","test"],["label","test"]]`,
					Labels: data.Labels{
						"__alert_rule_namespace_uid__": "test_namespace_uid",
						"__alert_rule_uid__":           "test_alert_rule_uid_2",
						"alertname":                    "test_title",
						"label":                        "test",
						"instance_label":               "test",
					},
					Values: make(map[string]float64),
					State:  eval.NoData,
					Results: []state.Evaluation{
						{
							EvaluationTime:  evaluationTime.Add(30 * time.Second),
							EvaluationState: eval.Alerting,
							Values:          make(map[string]*float64),
						},
						{
							EvaluationTime:  evaluationTime.Add(40 * time.Second),
							EvaluationState: eval.Error,
							Values:          make(map[string]*float64),
						},
						{
							EvaluationTime:  evaluationTime.Add(50 * time.Second),
							EvaluationState: eval.NoData,
							Values:          make(map[string]*float64),
						},
					},
					StartsAt:           evaluationTime.Add(30 * time.Second),
					EndsAt:             evaluationTime.Add(50 * time.Second).Add(state.ResendDelay * 3),
					LastEvaluationTime: evaluationTime.Add(50 * time.Second),
					EvaluationDuration: evaluationDuration,
					Annotations:        map[string]string{"annotation": "test"},
				},
			},
		},
		{
			desc: "template is correctly expanded",
			alertRule: &models.AlertRule{
				OrgID:           1,
				Title:           "test_title",
				UID:             "test_alert_rule_uid",
				NamespaceUID:    "test_namespace_uid",
				Annotations:     map[string]string{"summary": "{{$labels.pod}} is down in {{$labels.cluster}} cluster -> {{$labels.namespace}} namespace"},
				Labels:          map[string]string{"label": "test", "job": "{{$labels.namespace}}/{{$labels.pod}}"},
				IntervalSeconds: 10,
			},
			evalResults: []eval.Results{
				{
					eval.Result{
						Instance:           data.Labels{"cluster": "us-central-1", "namespace": "prod", "pod": "grafana"},
						State:              eval.Normal,
						EvaluatedAt:        evaluationTime,
						EvaluationDuration: evaluationDuration,
					},
				},
			},
			expectedStates: map[string]*state.State{
				`[["__alert_rule_namespace_uid__","test_namespace_uid"],["__alert_rule_uid__","test_alert_rule_uid"],["alertname","test_title"],["cluster","us-central-1"],["job","prod/grafana"],["label","test"],["namespace","prod"],["pod","grafana"]]`: {
					AlertRuleUID: "test_alert_rule_uid",
					OrgID:        1,
					CacheID:      `[["__alert_rule_namespace_uid__","test_namespace_uid"],["__alert_rule_uid__","test_alert_rule_uid"],["alertname","test_title"],["cluster","us-central-1"],["job","prod/grafana"],["label","test"],["namespace","prod"],["pod","grafana"]]`,
					Labels: data.Labels{
						"__alert_rule_namespace_uid__": "test_namespace_uid",
						"__alert_rule_uid__":           "test_alert_rule_uid",
						"alertname":                    "test_title",
						"cluster":                      "us-central-1",
						"namespace":                    "prod",
						"pod":                          "grafana",
						"label":                        "test",
						"job":                          "prod/grafana",
					},
					Values: make(map[string]float64),
					State:  eval.Normal,
					Results: []state.Evaluation{
						{
							EvaluationTime:  evaluationTime,
							EvaluationState: eval.Normal,
							Values:          make(map[string]*float64),
						},
					},
					LastEvaluationTime: evaluationTime,
					EvaluationDuration: evaluationDuration,
					Annotations:        map[string]string{"summary": "grafana is down in us-central-1 cluster -> prod namespace"},
				},
			},
		},
	}

	for _, tc := range testCases {
		fakeAnnoRepo := annotationstest.NewFakeAnnotationsRepo()
		hist := historian.NewAnnotationBackend(fakeAnnoRepo, &dashboards.FakeDashboardService{})
<<<<<<< HEAD
		st := state.NewManager(testMetrics.GetStateMetrics(), nil, &state.FakeInstanceStore{}, &state.NotAvailableImageService{}, clock.New(), hist, false)
=======
		cfg := state.ManagerCfg{
			Metrics:       testMetrics.GetStateMetrics(),
			ExternalURL:   nil,
			InstanceStore: &state.FakeInstanceStore{},
			Images:        &state.NotAvailableImageService{},
			Clock:         clock.New(),
			Historian:     hist,
		}
		st := state.NewManager(cfg)
>>>>>>> 86b5fbbf
		t.Run(tc.desc, func(t *testing.T) {
			for _, res := range tc.evalResults {
				_ = st.ProcessEvalResults(context.Background(), evaluationTime, tc.alertRule, res, data.Labels{
					"alertname":                    tc.alertRule.Title,
					"__alert_rule_namespace_uid__": tc.alertRule.NamespaceUID,
					"__alert_rule_uid__":           tc.alertRule.UID,
				})
			}

			states := st.GetStatesForRuleUID(tc.alertRule.OrgID, tc.alertRule.UID)
			assert.Len(t, states, len(tc.expectedStates))

			for _, s := range tc.expectedStates {
				cachedState := st.Get(s.OrgID, s.AlertRuleUID, s.CacheID)
				assert.Equal(t, s, cachedState)
			}

			require.Eventuallyf(t, func() bool {
				return tc.expectedAnnotations == fakeAnnoRepo.Len()
			}, time.Second, 100*time.Millisecond, "%d annotations are present, expected %d. We have %+v", fakeAnnoRepo.Len(), tc.expectedAnnotations, printAllAnnotations(fakeAnnoRepo.Items()))
		})
	}

	t.Run("should save state to database", func(t *testing.T) {
		instanceStore := &state.FakeInstanceStore{}
		clk := clock.New()
<<<<<<< HEAD
		st := state.NewManager(testMetrics.GetStateMetrics(), nil, instanceStore, &state.NotAvailableImageService{}, clk, &state.FakeHistorian{}, false)
=======
		cfg := state.ManagerCfg{
			Metrics:       testMetrics.GetStateMetrics(),
			ExternalURL:   nil,
			InstanceStore: instanceStore,
			Images:        &state.NotAvailableImageService{},
			Clock:         clk,
			Historian:     &state.FakeHistorian{},
		}
		st := state.NewManager(cfg)
>>>>>>> 86b5fbbf
		rule := models.AlertRuleGen()()
		var results = eval.GenerateResults(rand.Intn(4)+1, eval.ResultGen(eval.WithEvaluatedAt(clk.Now())))

		states := st.ProcessEvalResults(context.Background(), clk.Now(), rule, results, make(data.Labels))

		require.NotEmpty(t, states)

		savedStates := make(map[string]models.AlertInstance)
		for _, op := range instanceStore.RecordedOps {
			switch q := op.(type) {
			case models.AlertInstance:
				cacheId, err := q.Labels.StringKey()
				require.NoError(t, err)
				savedStates[cacheId] = q
			}
		}
		require.Len(t, savedStates, len(states))
		for _, s := range states {
			require.Contains(t, savedStates, s.CacheID)
		}
	})
}

func printAllAnnotations(annos map[int64]annotations.Item) string {
	str := "["
	for _, anno := range annos {
		str += fmt.Sprintf("%+v, ", anno)
	}
	str += "]"

	return str
}

func TestStaleResultsHandler(t *testing.T) {
	evaluationTime := time.Now()
	interval := time.Minute

	ctx := context.Background()
	_, dbstore := tests.SetupTestEnv(t, 1)

	const mainOrgID int64 = 1
	rule := tests.CreateTestAlertRule(t, ctx, dbstore, int64(interval.Seconds()), mainOrgID)
	lastEval := evaluationTime.Add(-2 * interval)

	labels1 := models.InstanceLabels{"test1": "testValue1"}
	_, hash1, _ := labels1.StringAndHash()
	labels2 := models.InstanceLabels{"test2": "testValue2"}
	_, hash2, _ := labels2.StringAndHash()
	instances := []models.AlertInstance{
		{
			AlertInstanceKey: models.AlertInstanceKey{
				RuleOrgID:  rule.OrgID,
				RuleUID:    rule.UID,
				LabelsHash: hash1,
			},
			CurrentState:      models.InstanceStateNormal,
			Labels:            labels1,
			LastEvalTime:      lastEval,
			CurrentStateSince: lastEval,
			CurrentStateEnd:   lastEval.Add(3 * interval),
		},
		{
			AlertInstanceKey: models.AlertInstanceKey{
				RuleOrgID:  rule.OrgID,
				RuleUID:    rule.UID,
				LabelsHash: hash2,
			},
			CurrentState:      models.InstanceStateFiring,
			Labels:            labels2,
			LastEvalTime:      lastEval,
			CurrentStateSince: lastEval,
			CurrentStateEnd:   lastEval.Add(3 * interval),
		},
	}

	_ = dbstore.SaveAlertInstances(ctx, instances...)

	testCases := []struct {
		desc               string
		evalResults        []eval.Results
		expectedStates     map[string]*state.State
		startingStateCount int
		finalStateCount    int
	}{
		{
			desc: "stale cache entries are removed",
			evalResults: []eval.Results{
				{
					eval.Result{
						Instance:    data.Labels{"test1": "testValue1"},
						State:       eval.Normal,
						EvaluatedAt: evaluationTime,
					},
				},
			},
			expectedStates: map[string]*state.State{
				`[["__alert_rule_namespace_uid__","namespace"],["__alert_rule_uid__","` + rule.UID + `"],["alertname","` + rule.Title + `"],["test1","testValue1"]]`: {
					AlertRuleUID: rule.UID,
					OrgID:        1,
					CacheID:      `[["__alert_rule_namespace_uid__","namespace"],["__alert_rule_uid__","` + rule.UID + `"],["alertname","` + rule.Title + `"],["test1","testValue1"]]`,
					Labels: data.Labels{
						"__alert_rule_namespace_uid__": "namespace",
						"__alert_rule_uid__":           rule.UID,
						"alertname":                    rule.Title,
						"test1":                        "testValue1",
					},
					Values: make(map[string]float64),
					State:  eval.Normal,
					Results: []state.Evaluation{
						{
							EvaluationTime:  evaluationTime,
							EvaluationState: eval.Normal,
							Values:          make(map[string]*float64),
							Condition:       "A",
						},
					},
					LastEvaluationTime: evaluationTime,
					EvaluationDuration: 0,
					Annotations:        map[string]string{"testAnnoKey": "testAnnoValue"},
				},
			},
			startingStateCount: 2,
			finalStateCount:    1,
		},
	}

	for _, tc := range testCases {
		ctx := context.Background()
<<<<<<< HEAD
		st := state.NewManager(testMetrics.GetStateMetrics(), nil, dbstore, &state.NoopImageService{}, clock.New(), &state.FakeHistorian{}, false)
=======
		cfg := state.ManagerCfg{
			Metrics:       testMetrics.GetStateMetrics(),
			ExternalURL:   nil,
			InstanceStore: dbstore,
			Images:        &state.NoopImageService{},
			Clock:         clock.New(),
			Historian:     &state.FakeHistorian{},
		}
		st := state.NewManager(cfg)
>>>>>>> 86b5fbbf
		st.Warm(ctx, dbstore)
		existingStatesForRule := st.GetStatesForRuleUID(rule.OrgID, rule.UID)

		// We have loaded the expected number of entries from the db
		assert.Equal(t, tc.startingStateCount, len(existingStatesForRule))
		for _, res := range tc.evalResults {
			evalTime := evaluationTime
			for _, re := range res {
				if re.EvaluatedAt.After(evalTime) {
					evalTime = re.EvaluatedAt
				}
			}
			st.ProcessEvalResults(context.Background(), evalTime, rule, res, data.Labels{
				"alertname":                    rule.Title,
				"__alert_rule_namespace_uid__": rule.NamespaceUID,
				"__alert_rule_uid__":           rule.UID,
			})
			for _, s := range tc.expectedStates {
				cachedState := st.Get(s.OrgID, s.AlertRuleUID, s.CacheID)
				assert.Equal(t, s, cachedState)
			}
		}
		existingStatesForRule = st.GetStatesForRuleUID(rule.OrgID, rule.UID)

		// The expected number of state entries remains after results are processed
		assert.Equal(t, tc.finalStateCount, len(existingStatesForRule))
	}
}

func TestStaleResults(t *testing.T) {
	getCacheID := func(t *testing.T, rule *models.AlertRule, result eval.Result) string {
		t.Helper()
		labels := data.Labels{}
		for key, value := range rule.Labels {
			labels[key] = value
		}
		for key, value := range result.Instance {
			labels[key] = value
		}
		lbls := models.InstanceLabels(labels)
		key, err := lbls.StringKey()
		require.NoError(t, err)
		return key
	}

	checkExpectedStates := func(t *testing.T, actual []*state.State, expected map[string]struct{}) map[string]*state.State {
		t.Helper()
		result := make(map[string]*state.State)
		require.Len(t, actual, len(expected))
		for _, currentState := range actual {
			_, ok := expected[currentState.CacheID]
			result[currentState.CacheID] = currentState
			require.Truef(t, ok, "State %s is not expected. States: %v", currentState.CacheID, expected)
		}
		return result
	}
	checkExpectedStateTransitions := func(t *testing.T, actual []state.StateTransition, expected map[string]struct{}) {
		t.Helper()
		require.Len(t, actual, len(expected))
		for _, currentState := range actual {
			_, ok := expected[currentState.CacheID]
			require.Truef(t, ok, "State %s is not expected. States: %v", currentState.CacheID, expected)
		}
	}

	ctx := context.Background()
	clk := clock.NewMock()

	store := &state.FakeInstanceStore{}

<<<<<<< HEAD
	st := state.NewManager(testMetrics.GetStateMetrics(), nil, store, &state.NoopImageService{}, clk, &state.FakeHistorian{}, false)
=======
	cfg := state.ManagerCfg{
		Metrics:       testMetrics.GetStateMetrics(),
		ExternalURL:   nil,
		InstanceStore: store,
		Images:        &state.NoopImageService{},
		Clock:         clk,
		Historian:     &state.FakeHistorian{},
	}
	st := state.NewManager(cfg)
>>>>>>> 86b5fbbf

	rule := models.AlertRuleGen(models.WithFor(0))()

	initResults := eval.Results{
		eval.ResultGen(eval.WithEvaluatedAt(clk.Now()))(),
		eval.ResultGen(eval.WithState(eval.Alerting), eval.WithEvaluatedAt(clk.Now()))(),
		eval.ResultGen(eval.WithState(eval.Normal), eval.WithEvaluatedAt(clk.Now()))(),
	}

	state1 := getCacheID(t, rule, initResults[0])
	state2 := getCacheID(t, rule, initResults[1])
	state3 := getCacheID(t, rule, initResults[2])

	initStates := map[string]struct{}{
		state1: {},
		state2: {},
		state3: {},
	}

	// Init
	processed := st.ProcessEvalResults(ctx, clk.Now(), rule, initResults, nil)
	checkExpectedStateTransitions(t, processed, initStates)

	currentStates := st.GetStatesForRuleUID(rule.OrgID, rule.UID)
	statesMap := checkExpectedStates(t, currentStates, initStates)
	require.Equal(t, eval.Alerting, statesMap[state2].State) // make sure the state is alerting because we need it to be resolved later

	staleDuration := 2 * time.Duration(rule.IntervalSeconds) * time.Second
	clk.Add(staleDuration)
	result := initResults[0]
	result.EvaluatedAt = clk.Now()
	results := eval.Results{
		result,
	}

	var expectedStaleKeys []models.AlertInstanceKey
	t.Run("should mark missing states as stale", func(t *testing.T) {
		processed = st.ProcessEvalResults(ctx, clk.Now(), rule, results, nil)
		checkExpectedStateTransitions(t, processed, initStates)
		for _, s := range processed {
			if s.CacheID == state1 {
				continue
			}
			assert.Equal(t, eval.Normal, s.State.State)
			assert.Equal(t, models.StateReasonMissingSeries, s.StateReason)
			assert.Equal(t, clk.Now(), s.EndsAt)
			if s.CacheID == state2 {
				assert.Truef(t, s.Resolved, "Returned stale state should have Resolved set to true")
			}
			key, err := s.GetAlertInstanceKey()
			require.NoError(t, err)
			expectedStaleKeys = append(expectedStaleKeys, key)
		}
	})

	t.Run("should remove stale states from cache", func(t *testing.T) {
		currentStates = st.GetStatesForRuleUID(rule.OrgID, rule.UID)
		checkExpectedStates(t, currentStates, map[string]struct{}{
			getCacheID(t, rule, results[0]): {},
		})
	})

	t.Run("should delete stale states from the database", func(t *testing.T) {
		for _, op := range store.RecordedOps {
			switch q := op.(type) {
			case state.FakeInstanceStoreOp:
				keys, ok := q.Args[1].([]models.AlertInstanceKey)
				require.Truef(t, ok, "Failed to parse fake store operations")
				require.Len(t, keys, 2)
				require.EqualValues(t, expectedStaleKeys, keys)
			}
		}
	})
}<|MERGE_RESOLUTION|>--- conflicted
+++ resolved
@@ -187,9 +187,6 @@
 		Labels:            labels,
 	}
 	_ = dbstore.SaveAlertInstances(ctx, instance1, instance2, instance3, instance4, instance5)
-<<<<<<< HEAD
-	st := state.NewManager(testMetrics.GetStateMetrics(), nil, dbstore, &state.NoopImageService{}, clock.NewMock(), &state.FakeHistorian{}, false)
-=======
 
 	cfg := state.ManagerCfg{
 		Metrics:       testMetrics.GetStateMetrics(),
@@ -200,7 +197,6 @@
 		Historian:     &state.FakeHistorian{},
 	}
 	st := state.NewManager(cfg)
->>>>>>> 86b5fbbf
 	st.Warm(ctx, dbstore)
 
 	t.Run("instance cache has expected entries", func(t *testing.T) {
@@ -224,9 +220,6 @@
 
 	fakeAnnoRepo := annotationstest.NewFakeAnnotationsRepo()
 	hist := historian.NewAnnotationBackend(fakeAnnoRepo, &dashboards.FakeDashboardService{})
-<<<<<<< HEAD
-	st := state.NewManager(testMetrics.GetStateMetrics(), nil, dbstore, &state.NoopImageService{}, clock.New(), hist, false)
-=======
 	cfg := state.ManagerCfg{
 		Metrics:       testMetrics.GetStateMetrics(),
 		ExternalURL:   nil,
@@ -236,7 +229,6 @@
 		Historian:     hist,
 	}
 	st := state.NewManager(cfg)
->>>>>>> 86b5fbbf
 
 	const mainOrgID int64 = 1
 
@@ -2217,9 +2209,6 @@
 	for _, tc := range testCases {
 		fakeAnnoRepo := annotationstest.NewFakeAnnotationsRepo()
 		hist := historian.NewAnnotationBackend(fakeAnnoRepo, &dashboards.FakeDashboardService{})
-<<<<<<< HEAD
-		st := state.NewManager(testMetrics.GetStateMetrics(), nil, &state.FakeInstanceStore{}, &state.NotAvailableImageService{}, clock.New(), hist, false)
-=======
 		cfg := state.ManagerCfg{
 			Metrics:       testMetrics.GetStateMetrics(),
 			ExternalURL:   nil,
@@ -2229,7 +2218,6 @@
 			Historian:     hist,
 		}
 		st := state.NewManager(cfg)
->>>>>>> 86b5fbbf
 		t.Run(tc.desc, func(t *testing.T) {
 			for _, res := range tc.evalResults {
 				_ = st.ProcessEvalResults(context.Background(), evaluationTime, tc.alertRule, res, data.Labels{
@@ -2256,9 +2244,6 @@
 	t.Run("should save state to database", func(t *testing.T) {
 		instanceStore := &state.FakeInstanceStore{}
 		clk := clock.New()
-<<<<<<< HEAD
-		st := state.NewManager(testMetrics.GetStateMetrics(), nil, instanceStore, &state.NotAvailableImageService{}, clk, &state.FakeHistorian{}, false)
-=======
 		cfg := state.ManagerCfg{
 			Metrics:       testMetrics.GetStateMetrics(),
 			ExternalURL:   nil,
@@ -2268,7 +2253,6 @@
 			Historian:     &state.FakeHistorian{},
 		}
 		st := state.NewManager(cfg)
->>>>>>> 86b5fbbf
 		rule := models.AlertRuleGen()()
 		var results = eval.GenerateResults(rand.Intn(4)+1, eval.ResultGen(eval.WithEvaluatedAt(clk.Now())))
 
@@ -2397,9 +2381,6 @@
 
 	for _, tc := range testCases {
 		ctx := context.Background()
-<<<<<<< HEAD
-		st := state.NewManager(testMetrics.GetStateMetrics(), nil, dbstore, &state.NoopImageService{}, clock.New(), &state.FakeHistorian{}, false)
-=======
 		cfg := state.ManagerCfg{
 			Metrics:       testMetrics.GetStateMetrics(),
 			ExternalURL:   nil,
@@ -2409,7 +2390,6 @@
 			Historian:     &state.FakeHistorian{},
 		}
 		st := state.NewManager(cfg)
->>>>>>> 86b5fbbf
 		st.Warm(ctx, dbstore)
 		existingStatesForRule := st.GetStatesForRuleUID(rule.OrgID, rule.UID)
 
@@ -2480,9 +2460,6 @@
 
 	store := &state.FakeInstanceStore{}
 
-<<<<<<< HEAD
-	st := state.NewManager(testMetrics.GetStateMetrics(), nil, store, &state.NoopImageService{}, clk, &state.FakeHistorian{}, false)
-=======
 	cfg := state.ManagerCfg{
 		Metrics:       testMetrics.GetStateMetrics(),
 		ExternalURL:   nil,
@@ -2492,7 +2469,6 @@
 		Historian:     &state.FakeHistorian{},
 	}
 	st := state.NewManager(cfg)
->>>>>>> 86b5fbbf
 
 	rule := models.AlertRuleGen(models.WithFor(0))()
 
