--- conflicted
+++ resolved
@@ -1201,48 +1201,23 @@
 	}
 
 	for _, tc := range testCases {
-<<<<<<< HEAD
-		fakeAnnoRepo := annotationstest.NewFakeAnnotationsRepo()
-		reg := prometheus.NewPedanticRegistry()
-		stateMetrics := metrics.NewStateMetrics(reg)
-		metrics := metrics.NewHistorianMetrics(prometheus.NewRegistry())
-		store := historian.NewAnnotationStore(fakeAnnoRepo, &dashboards.FakeDashboardService{}, metrics)
-		hist := historian.NewAnnotationBackend(store, nil, metrics)
-		cfg := state.ManagerCfg{
-			Metrics:                 stateMetrics,
-			ExternalURL:             nil,
-			InstanceStore:           &state.FakeInstanceStore{},
-			Images:                  &state.NotAvailableImageService{},
-			Clock:                   clock.New(),
-			Historian:               hist,
-			MaxStateSaveConcurrency: 1,
-			Tracer:                  tracing.InitializeTracerForTest(),
-		}
-		st := state.NewManager(cfg)
-		t.Run(tc.desc, func(t *testing.T) {
-			results := 0
-			for _, res := range tc.evalResults {
-				_ = st.ProcessEvalResults(context.Background(), evaluationTime, tc.alertRule, res, data.Labels{
-					"alertname":                    tc.alertRule.Title,
-					"__alert_rule_namespace_uid__": tc.alertRule.NamespaceUID,
-					"__alert_rule_uid__":           tc.alertRule.UID,
-				})
-				results += len(res)
-=======
 		t.Run(tc.desc, func(t *testing.T) {
 			fakeAnnoRepo := annotationstest.NewFakeAnnotationsRepo()
-			m := metrics.NewHistorianMetrics(prometheus.NewRegistry())
-			store := historian.NewAnnotationStore(fakeAnnoRepo, &dashboards.FakeDashboardService{}, m)
-			hist := historian.NewAnnotationBackend(store, nil, m)
+			reg := prometheus.NewPedanticRegistry()
+			stateMetrics := metrics.NewStateMetrics(reg)
+			metrics := metrics.NewHistorianMetrics(prometheus.NewRegistry())
+			store := historian.NewAnnotationStore(fakeAnnoRepo, &dashboards.FakeDashboardService{}, metrics)
+			hist := historian.NewAnnotationBackend(store, nil, metrics)
 			clk := clock.NewMock()
 			cfg := state.ManagerCfg{
-				Metrics:                 testMetrics.GetStateMetrics(),
+				Metrics:                 stateMetrics,
 				ExternalURL:             nil,
 				InstanceStore:           &state.FakeInstanceStore{},
 				Images:                  &state.NotAvailableImageService{},
 				Clock:                   clk,
 				Historian:               hist,
 				MaxStateSaveConcurrency: 1,
+				Tracer:                  tracing.InitializeTracerForTest(),
 			}
 			st := state.NewManager(cfg)
 
@@ -1253,7 +1228,7 @@
 			slices.SortFunc(evals, func(a, b time.Time) bool {
 				return a.Before(b)
 			})
-
+			results := 0
 			for _, evalTime := range evals {
 				res := tc.evalResults[evalTime]
 				for i := 0; i < len(res); i++ {
@@ -1261,7 +1236,7 @@
 				}
 				clk.Set(evalTime)
 				_ = st.ProcessEvalResults(context.Background(), evalTime, tc.alertRule, res, systemLabels)
->>>>>>> c9ed2c80
+				results += len(res)
 			}
 
 			states := st.GetStatesForRuleUID(tc.alertRule.OrgID, tc.alertRule.UID)
