--- conflicted
+++ resolved
@@ -424,13 +424,10 @@
 			n, err = channels.NewWebHookNotifier(cfg, tmpl)
 		case "sensugo":
 			n, err = channels.NewSensuGoNotifier(cfg, tmpl)
-<<<<<<< HEAD
 		case "discord":
 			n, err = channels.NewDiscordNotifier(cfg, tmpl)
-=======
 		case "alertmanager":
 			n, err = channels.NewAlertmanagerNotifier(cfg, tmpl)
->>>>>>> b987237c
 		default:
 			return nil, fmt.Errorf("notifier %s is not supported", r.Type)
 		}
