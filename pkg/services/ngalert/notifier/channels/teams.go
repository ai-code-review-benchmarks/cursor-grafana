package channels

import (
	"bytes"
	"context"
	"encoding/json"
	"fmt"

	"github.com/pkg/errors"
	"github.com/prometheus/alertmanager/template"
	"github.com/prometheus/alertmanager/types"
	"github.com/prometheus/common/model"

	"github.com/grafana/grafana/pkg/infra/log"
	"github.com/grafana/grafana/pkg/models"
	ngmodels "github.com/grafana/grafana/pkg/services/ngalert/models"
	"github.com/grafana/grafana/pkg/services/notifications"
)

const (
	ImageSizeSmall  = "small"
	ImageSizeMedium = "medium"
	ImageSizeLarge  = "large"

	TextColorDark      = "dark"
	TextColorLight     = "light"
	TextColorAccent    = "accent"
	TextColorGood      = "good"
	TextColorWarning   = "warning"
	TextColorAttention = "attention"

	TextSizeSmall      = "small"
	TextSizeMedium     = "medium"
	TextSizeLarge      = "large"
	TextSizeExtraLarge = "extraLarge"
	TextSizeDefault    = "default"

	TextWeightLighter = "lighter"
	TextWeightBolder  = "bolder"
	TextWeightDefault = "default"
)

// AdaptiveCardsMessage represents a message for adaptive cards.
type AdaptiveCardsMessage struct {
	Attachments []AdaptiveCardsAttachment `json:"attachments"`
	Type        string                    `json:"type"`
}

// NewAdaptiveCardsMessage returns a message prepared for adaptive cards.
// https://docs.microsoft.com/en-us/microsoftteams/platform/webhooks-and-connectors/how-to/connectors-using#send-adaptive-cards-using-an-incoming-webhook
func NewAdaptiveCardsMessage(card AdaptiveCard) AdaptiveCardsMessage {
	return AdaptiveCardsMessage{
		Attachments: []AdaptiveCardsAttachment{{
			ContentType: "application/vnd.microsoft.card.adaptive",
			Content:     card,
		}},
		Type: "message",
	}
}

// AdaptiveCardsAttachment contains an adaptive card.
type AdaptiveCardsAttachment struct {
	Content     AdaptiveCard `json:"content"`
	ContentType string       `json:"contentType"`
	ContentURL  string       `json:"contentUrl,omitempty"`
}

// AdapativeCard repesents an Adaptive Card.
// https://adaptivecards.io/explorer/AdaptiveCard.html
type AdaptiveCard struct {
	Body    []AdaptiveCardItem `json:"body"`
	Schema  string             `json:"$schema"`
	Type    string             `json:"type"`
	Version string             `json:"version"`
}

// NewAdaptiveCard returns a prepared Adaptive Card.
func NewAdaptiveCard() AdaptiveCard {
	return AdaptiveCard{
		Body:    make([]AdaptiveCardItem, 0),
		Schema:  "http://adaptivecards.io/schemas/adaptive-card.json",
		Type:    "AdaptiveCard",
		Version: "1.4",
	}
}

// AppendItem appends an item, such as text or an image, to the Adaptive Card.
func (c *AdaptiveCard) AppendItem(i AdaptiveCardItem) {
	c.Body = append(c.Body, i)
}

// AdaptiveCardItem is an interface for adaptive card items such as containers, elements and inputs.
type AdaptiveCardItem interface {
	MarshalJSON() ([]byte, error)
}

// AdaptiveCardTextBlockItem is a TextBlock.
type AdaptiveCardTextBlockItem struct {
	Color  string
	Size   string
	Text   string
	Weight string
	Wrap   bool
}

func (i AdaptiveCardTextBlockItem) MarshalJSON() ([]byte, error) {
	return json.Marshal(struct {
		Type   string `json:"type"`
		Text   string `json:"text"`
		Color  string `json:"color,omitempty"`
		Size   string `json:"size,omitempty"`
		Weight string `json:"weight,omitempty"`
		Wrap   bool   `json:"wrap,omitempty"`
	}{
		Type:   "TextBlock",
		Text:   i.Text,
		Color:  i.Color,
		Size:   i.Size,
		Weight: i.Weight,
		Wrap:   i.Wrap,
	})
}

// AdaptiveCardImageSetItem is an ImageSet.
type AdaptiveCardImageSetItem struct {
	Images []AdaptiveCardImageItem
	Size   string
}

// AppendImage appends an image to image set.
func (i *AdaptiveCardImageSetItem) AppendImage(image AdaptiveCardImageItem) {
	i.Images = append(i.Images, image)
}

func (i AdaptiveCardImageSetItem) MarshalJSON() ([]byte, error) {
	return json.Marshal(struct {
		Type   string                  `json:"type"`
		Images []AdaptiveCardImageItem `json:"images"`
		Size   string                  `json:"imageSize"`
	}{
		Type:   "ImageSet",
		Images: i.Images,
		Size:   i.Size,
	})
}

// AdaptiveCardImageItem is an Image.
type AdaptiveCardImageItem struct {
	AltText string
	Size    string
	URL     string
}

func (i AdaptiveCardImageItem) MarshalJSON() ([]byte, error) {
	return json.Marshal(struct {
		Type    string                 `json:"type"`
		URL     string                 `json:"url"`
		AltText string                 `json:"altText,omitempty"`
		Size    string                 `json:"size,omitempty"`
		MsTeams map[string]interface{} `json:"msTeams,omitempty"`
	}{
		Type:    "Image",
		URL:     i.URL,
		AltText: i.AltText,
		Size:    i.Size,
		MsTeams: map[string]interface{}{"allowExpand": true},
	})
}

// AdaptiveCardActionSetItem is an ActionSet.
type AdaptiveCardActionSetItem struct {
	Actions []AdaptiveCardActionItem
}

func (i AdaptiveCardActionSetItem) MarshalJSON() ([]byte, error) {
	return json.Marshal(struct {
		Type    string                   `json:"type"`
		Actions []AdaptiveCardActionItem `json:"actions"`
	}{
		Type:    "ActionSet",
		Actions: i.Actions,
	})
}

type AdaptiveCardActionItem interface {
	MarshalJSON() ([]byte, error)
}

// AdapativeCardOpenURLActionItem is an Action.OpenUrl action.
type AdaptiveCardOpenURLActionItem struct {
	IconURL string
	Title   string
	URL     string
}

func (i AdaptiveCardOpenURLActionItem) MarshalJSON() ([]byte, error) {
	return json.Marshal(struct {
		Type    string `json:"type"`
		Title   string `json:"title"`
		URL     string `json:"url"`
		IconURL string `json:"iconUrl,omitempty"`
	}{
		Type:    "Action.OpenUrl",
		Title:   i.Title,
		URL:     i.URL,
		IconURL: i.IconURL,
	})
}

type TeamsConfig struct {
	*NotificationChannelConfig
	URL          string
	Message      string
	Title        string
	SectionTitle string
}

func NewTeamsConfig(config *NotificationChannelConfig) (*TeamsConfig, error) {
	URL := config.Settings.Get("url").MustString()
	if URL == "" {
		return nil, errors.New("could not find url property in settings")
	}
	return &TeamsConfig{
		NotificationChannelConfig: config,
		URL:                       URL,
		Message:                   config.Settings.Get("message").MustString(`{{ template "teams.default.message" .}}`),
		Title:                     config.Settings.Get("title").MustString(DefaultMessageTitleEmbed),
		SectionTitle:              config.Settings.Get("sectiontitle").MustString(""),
	}, nil
}

type TeamsNotifier struct {
	*Base
	URL          string
	Message      string
	Title        string
	SectionTitle string
	tmpl         *template.Template
	log          log.Logger
	ns           notifications.WebhookSender
	images       ImageStore
}

// NewTeamsNotifier is the constructor for Teams notifier.
func NewTeamsNotifier(config *TeamsConfig, ns notifications.WebhookSender, images ImageStore, t *template.Template) *TeamsNotifier {
	return &TeamsNotifier{
		Base: NewBase(&models.AlertNotification{
			Uid:                   config.UID,
			Name:                  config.Name,
			Type:                  config.Type,
			DisableResolveMessage: config.DisableResolveMessage,
			Settings:              config.Settings,
		}),
		URL:          config.URL,
		Message:      config.Message,
		Title:        config.Title,
		SectionTitle: config.SectionTitle,
		log:          log.New("alerting.notifier.teams"),
		ns:           ns,
		images:       images,
		tmpl:         t,
	}
}

func TeamsFactory(fc FactoryConfig) (NotificationChannel, error) {
	cfg, err := NewTeamsConfig(fc.Config)
	if err != nil {
		return nil, receiverInitError{
			Reason: err.Error(),
			Cfg:    *fc.Config,
		}
	}
	return NewTeamsNotifier(cfg, fc.NotificationService, fc.ImageStore, fc.Template), nil
}

func (tn *TeamsNotifier) Notify(ctx context.Context, as ...*types.Alert) (bool, error) {
	var tmplErr error
	tmpl, _ := TmplText(ctx, tn.tmpl, as, tn.log, &tmplErr)

<<<<<<< HEAD
	ruleURL := joinUrlPath(tn.tmpl.ExternalURL.String(), "/alerting/list", tn.log)

	var images []teamsImage
	_ = withStoredImages(ctx, tn.log, tn.images,
		func(_ int, image ngmodels.Image) error {
			if len(image.URL) != 0 {
				images = append(images, teamsImage{Image: image.URL})
			}
			return nil
		},
		as...)
=======
	card := NewAdaptiveCard()
	card.AppendItem(AdaptiveCardTextBlockItem{
		Color:  getTeamsTextColor(types.Alerts(as...)),
		Text:   tmpl(tn.Title),
		Size:   TextSizeLarge,
		Weight: TextWeightBolder,
		Wrap:   true,
	})
	card.AppendItem(AdaptiveCardTextBlockItem{
		Text: tmpl(tn.Message),
		Wrap: true,
	})
>>>>>>> 82e32447

	var s AdaptiveCardImageSetItem
	_ = withStoredImages(ctx, tn.log, tn.images,
		func(_ int, image ngmodels.Image) error {
			if image.URL != "" {
				s.AppendImage(AdaptiveCardImageItem{URL: image.URL})
			}
			return nil
		},
		as...)

	if len(s.Images) > 2 {
		s.Size = ImageSizeMedium
		card.AppendItem(s)
	} else if len(s.Images) > 0 {
		s.Size = ImageSizeLarge
		card.AppendItem(s)
	}

	card.AppendItem(AdaptiveCardActionSetItem{
		Actions: []AdaptiveCardActionItem{
			AdaptiveCardOpenURLActionItem{
				Title: "View URL",
				URL:   joinUrlPath(tn.tmpl.ExternalURL.String(), "/alerting/list", tn.log),
			},
		},
	})

	// This check for tmplErr must happen before templating the URL
	if tmplErr != nil {
		tn.log.Warn("failed to template Teams message", "err", tmplErr.Error())
		tmplErr = nil
	}

	u := tmpl(tn.URL)
	if tmplErr != nil {
		tn.log.Warn("failed to template Teams URL", "err", tmplErr.Error(), "fallback", tn.URL)
		u = tn.URL
	}

	b, err := json.Marshal(NewAdaptiveCardsMessage(card))
	if err != nil {
		return false, fmt.Errorf("failed to marshal JSON: %w", err)
	}

	cmd := &models.SendWebhookSync{Url: u, Body: string(b)}
	// Teams sometimes does not use status codes to show when a request has failed. Instead, the
	// response can contain an error message, irrespective of status code (i.e. https://docs.microsoft.com/en-us/microsoftteams/platform/webhooks-and-connectors/how-to/connectors-using?tabs=cURL#rate-limiting-for-connectors)
	cmd.Validation = func(b []byte, statusCode int) error {
		// The request succeeded if the response is "1"
		// https://docs.microsoft.com/en-us/microsoftteams/platform/webhooks-and-connectors/how-to/connectors-using?tabs=cURL#send-messages-using-curl-and-powershell
		if !bytes.Equal(b, []byte("1")) {
			return errors.New(string(b))
		}
		return nil
	}

	// Teams does not always return non-2xx response when the request fails. Instead, the response body can contain an error message regardless of status code.
	// Ex. 429 - Too Many Requests: https://docs.microsoft.com/en-us/microsoftteams/platform/webhooks-and-connectors/how-to/connectors-using?tabs=cURL#rate-limiting-for-connectors
	cmd.Validation = func(b []byte, statusCode int) error {
		body := string(b)

		// https://docs.microsoft.com/en-us/microsoftteams/platform/webhooks-and-connectors/how-to/connectors-using?tabs=cURL#send-messages-using-curl-and-powershell
		// Above states that if the POST succeeds, you must see a simple "1" output.
		if body != "1" {
			return errors.New(body)
		}

		return nil
	}

	if err := tn.ns.SendWebhookSync(ctx, cmd); err != nil {
		return false, errors.Wrap(err, "send notification to Teams")
	}

	return true, nil
}

func (tn *TeamsNotifier) SendResolved() bool {
	return !tn.GetDisableResolveMessage()
}

// getTeamsTextColor returns the text color for the message title.
func getTeamsTextColor(alerts model.Alerts) string {
	if getAlertStatusColor(alerts.Status()) == ColorAlertFiring {
		return TextColorAttention
	}
	return TextColorGood
}<|MERGE_RESOLUTION|>--- conflicted
+++ resolved
@@ -277,19 +277,6 @@
 	var tmplErr error
 	tmpl, _ := TmplText(ctx, tn.tmpl, as, tn.log, &tmplErr)
 
-<<<<<<< HEAD
-	ruleURL := joinUrlPath(tn.tmpl.ExternalURL.String(), "/alerting/list", tn.log)
-
-	var images []teamsImage
-	_ = withStoredImages(ctx, tn.log, tn.images,
-		func(_ int, image ngmodels.Image) error {
-			if len(image.URL) != 0 {
-				images = append(images, teamsImage{Image: image.URL})
-			}
-			return nil
-		},
-		as...)
-=======
 	card := NewAdaptiveCard()
 	card.AppendItem(AdaptiveCardTextBlockItem{
 		Color:  getTeamsTextColor(types.Alerts(as...)),
@@ -302,7 +289,6 @@
 		Text: tmpl(tn.Message),
 		Wrap: true,
 	})
->>>>>>> 82e32447
 
 	var s AdaptiveCardImageSetItem
 	_ = withStoredImages(ctx, tn.log, tn.images,
