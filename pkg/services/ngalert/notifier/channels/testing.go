--- conflicted
+++ resolved
@@ -152,12 +152,7 @@
 func CreateNotificationService(t *testing.T) *notifications.NotificationService {
 	t.Helper()
 
-<<<<<<< HEAD
-	tracer, err := tracing.InitializeTracerForTest()
-	require.NoError(t, err)
-=======
 	tracer := tracing.InitializeTracerForTest()
->>>>>>> 82e32447
 	bus := bus.ProvideBus(tracer)
 
 	cfg := setting.NewCfg()
