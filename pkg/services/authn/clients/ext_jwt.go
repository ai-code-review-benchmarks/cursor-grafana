--- conflicted
+++ resolved
@@ -147,11 +147,7 @@
 		ClientParams: authn.ClientParams{
 			SyncPermissions: true,
 			FetchPermissionsParams: authn.FetchPermissionsParams{
-<<<<<<< HEAD
-				RestrictedActions: accessTokenClaims.Rest.DelegatedPermissions,
-=======
-				ActionsLookup: accessTokenClaims.DelegatedPermissions(),
->>>>>>> 2a1a43fc
+				RestrictedActions: accessTokenClaims.DelegatedPermissions(),
 			},
 			FetchSyncedUser: true,
 		}}, nil
@@ -170,6 +166,17 @@
 
 	if !claims.IsIdentityType(t, claims.TypeAccessPolicy) {
 		return nil, errExtJWTInvalidSubject.Errorf("unexpected identity: %s", accessTokenClaims.Subject())
+	}
+
+	permissions := accessTokenClaims.Permissions()
+	roles := make([]string, 0, len(permissions))
+	actions := make([]string, 0, len(permissions))
+	for i := range permissions {
+		if strings.HasPrefix(permissions[i], "fixed:") {
+			roles = append(roles, permissions[i])
+		} else {
+			actions = append(actions, permissions[i])
+		}
 	}
 
 	return &authn.Identity{
@@ -183,7 +190,8 @@
 		ClientParams: authn.ClientParams{
 			SyncPermissions: true,
 			FetchPermissionsParams: authn.FetchPermissionsParams{
-				Roles: accessTokenClaims.Permissions(),
+				Roles:          roles,
+				AllowedActions: actions,
 			},
 			FetchSyncedUser: false,
 		},
