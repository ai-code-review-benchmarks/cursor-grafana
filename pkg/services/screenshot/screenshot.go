--- conflicted
+++ resolved
@@ -171,11 +171,7 @@
 
 	screenshot, err := s.service.Take(ctx, opts)
 	if err != nil {
-<<<<<<< HEAD
-		if errors.Is(err, models.ErrDashboardNotFound) {
-=======
 		if errors.Is(err, dashboards.ErrDashboardNotFound) {
->>>>>>> 82e32447
 			defer s.failures.With(prometheus.Labels{
 				"reason": "dashboard_not_found",
 			}).Inc()
