--- conflicted
+++ resolved
@@ -48,15 +48,9 @@
 			DashResp: &models.Dashboard{Uid: "mydashboard", Data: dashboardData},
 		},
 		{
-<<<<<<< HEAD
-			name: "puts pubdash time settings into dashboard",
-			uid:  "abc123",
-			storeResp: &storeResp{
-=======
 			Name:        "puts pubdash time settings into dashboard",
 			AccessToken: "abc123",
 			StoreResp: &storeResp{
->>>>>>> 1b2f8b7c
 				pd:  &models.PublicDashboard{IsEnabled: true, TimeSettings: timeSettings},
 				d:   &models.Dashboard{Data: dashboardData},
 				err: nil,
@@ -65,15 +59,9 @@
 			DashResp: &models.Dashboard{Data: mergedDashboardData},
 		},
 		{
-<<<<<<< HEAD
-			name: "returns ErrPublicDashboardNotFound when isEnabled is false",
-			uid:  "abc123",
-			storeResp: &storeResp{
-=======
 			Name:        "returns ErrPublicDashboardNotFound when isEnabled is false",
 			AccessToken: "abc123",
 			StoreResp: &storeResp{
->>>>>>> 1b2f8b7c
 				pd:  &models.PublicDashboard{IsEnabled: false},
 				d:   &models.Dashboard{Uid: "mydashboard"},
 				err: nil,
@@ -104,12 +92,6 @@
 				log:            log.New("test.logger"),
 				dashboardStore: &fakeStore,
 			}
-<<<<<<< HEAD
-
-			fakeStore.On("GetPublicDashboard", mock.Anything, mock.Anything).
-				Return(test.storeResp.pd, test.storeResp.d, test.storeResp.err)
-=======
->>>>>>> 1b2f8b7c
 
 			fakeStore.On("GetPublicDashboard", mock.Anything, mock.Anything).
 				Return(test.StoreResp.pd, test.StoreResp.d, test.StoreResp.err)
@@ -121,15 +103,9 @@
 				require.NoError(t, err)
 			}
 
-<<<<<<< HEAD
-			assert.Equal(t, test.dashResp, dashboard)
-
-			if test.dashResp != nil {
-=======
 			assert.Equal(t, test.DashResp, dashboard)
 
 			if test.DashResp != nil {
->>>>>>> 1b2f8b7c
 				assert.NotNil(t, dashboard.CreatedBy)
 			}
 		})
@@ -175,13 +151,9 @@
 		assert.NotEqual(t, &time.Time{}, pubdash.CreatedAt)
 		// Time settings set by db
 		assert.Equal(t, timeSettings, pubdash.TimeSettings)
-<<<<<<< HEAD
-=======
-
 		// accessToken is valid uuid
 		_, err = uuid.FromString(pubdash.AccessToken)
 		require.NoError(t, err)
->>>>>>> 1b2f8b7c
 	})
 
 	t.Run("Validate pubdash has default time setting value", func(t *testing.T) {
@@ -243,10 +215,7 @@
 		savedPubdash, err := service.GetPublicDashboardConfig(context.Background(), dashboard.OrgId, dashboard.Uid)
 		require.NoError(t, err)
 
-<<<<<<< HEAD
-=======
 		// attempt to overwrite settings
->>>>>>> 1b2f8b7c
 		dto = &dashboards.SavePublicDashboardConfigDTO{
 			DashboardUid: dashboard.Uid,
 			OrgId:        dashboard.OrgId,
@@ -260,11 +229,7 @@
 
 				IsEnabled:    true,
 				TimeSettings: timeSettings,
-<<<<<<< HEAD
-=======
-
 				AccessToken: "NOTAREALUUID",
->>>>>>> 1b2f8b7c
 			},
 		}
 
@@ -279,10 +244,7 @@
 		assert.Equal(t, savedPubdash.OrgId, updatedPubdash.OrgId)
 		assert.Equal(t, savedPubdash.CreatedAt, updatedPubdash.CreatedAt)
 		assert.Equal(t, savedPubdash.CreatedBy, updatedPubdash.CreatedBy)
-<<<<<<< HEAD
-=======
 		assert.Equal(t, savedPubdash.AccessToken, updatedPubdash.AccessToken)
->>>>>>> 1b2f8b7c
 
 		// gets updated
 		assert.Equal(t, dto.PublicDashboard.IsEnabled, updatedPubdash.IsEnabled)
