--- conflicted
+++ resolved
@@ -28,6 +28,7 @@
 	"github.com/grafana/grafana/pkg/apimachinery/identity"
 	"github.com/grafana/grafana/pkg/apimachinery/utils"
 	"github.com/grafana/grafana/pkg/apis/dashboard"
+	"github.com/grafana/grafana/pkg/apis/dashboard/v0alpha1"
 	dashboardv0alpha1 "github.com/grafana/grafana/pkg/apis/dashboard/v0alpha1"
 	folderv0alpha1 "github.com/grafana/grafana/pkg/apis/folder/v0alpha1"
 	"github.com/grafana/grafana/pkg/components/simplejson"
@@ -1254,32 +1255,9 @@
 		}
 
 		finalResults := make([]dashboards.DashboardSearchProjection, len(response.Hits))
-<<<<<<< HEAD
 		for i, hit := range response.Hits {
 			folderName := folderNames[hit.Folder]
-			finalResults[i] = dashboards.DashboardSearchProjection{
-=======
-		// Create a small runtime cache for folders to avoid extra calls to the folder service
-		foldersMap := make(map[string]*folder.Folder)
-		serviceCtx, serviceIdent := identity.WithServiceIdentity(ctx, query.OrgId)
-		for i, hit := range response.Hits {
-			f, ok := foldersMap[hit.Folder]
-			if !ok {
-				// We can get search result where user don't have access to parents. If that happens this thi
-				// will fail if we call it as the requesting user. To resolve this we call this as the service so we can
-				// garantuee that we can fetch the parent.
-				f, err = dr.folderService.Get(serviceCtx, &folder.GetFolderQuery{
-					UID:          &hit.Folder,
-					OrgID:        query.OrgId,
-					SignedInUser: serviceIdent,
-				})
-				if err != nil {
-					return nil, err
-				}
-				foldersMap[hit.Folder] = f
-			}
 			result := dashboards.DashboardSearchProjection{
->>>>>>> f4426e22
 				ID:          hit.Field.GetNestedInt64(search.DASHBOARD_LEGACY_ID),
 				UID:         hit.Name,
 				OrgID:       query.OrgId,
@@ -1317,10 +1295,11 @@
 		}
 	}
 
-	folders, err := dr.folderService.GetFolders(ctx, folder.GetFoldersQuery{
+	serviceCtx, serviceIdent := identity.WithServiceIdentity(ctx, query.OrgId)
+	folders, err := dr.folderService.GetFolders(serviceCtx, folder.GetFoldersQuery{
 		UIDs:         folderIds,
 		OrgID:        query.OrgId,
-		SignedInUser: query.SignedInUser,
+		SignedInUser: serviceIdent,
 	})
 	if err != nil {
 		return nil, folder.ErrInternal.Errorf("failed to fetch parent folders from store: %w", err)
