package service

import (
	"context"
	"encoding/binary"
	"encoding/json"
	"errors"
	"fmt"
	"strconv"
	"strings"
	"time"

	"github.com/google/uuid"
	"github.com/prometheus/client_golang/prometheus"
	"go.opentelemetry.io/otel"
	"golang.org/x/exp/slices"
	v1 "k8s.io/apimachinery/pkg/apis/meta/v1"
	"k8s.io/apimachinery/pkg/apis/meta/v1/unstructured"
	"k8s.io/apimachinery/pkg/runtime/schema"
	k8sUser "k8s.io/apiserver/pkg/authentication/user"
	k8sRequest "k8s.io/apiserver/pkg/endpoints/request"
	"k8s.io/client-go/dynamic"

	"github.com/grafana/authlib/claims"
	"github.com/grafana/grafana-plugin-sdk-go/backend/gtime"
	"github.com/grafana/grafana/pkg/apimachinery/identity"
	"github.com/grafana/grafana/pkg/apimachinery/utils"
	"github.com/grafana/grafana/pkg/apis/dashboard/v0alpha1"
	"github.com/grafana/grafana/pkg/components/simplejson"
	"github.com/grafana/grafana/pkg/infra/log"
	"github.com/grafana/grafana/pkg/infra/metrics"
	"github.com/grafana/grafana/pkg/infra/slugify"
	"github.com/grafana/grafana/pkg/services/accesscontrol"
	"github.com/grafana/grafana/pkg/services/apiserver"
	"github.com/grafana/grafana/pkg/services/apiserver/endpoints/request"
	"github.com/grafana/grafana/pkg/services/authz/zanzana"
	"github.com/grafana/grafana/pkg/services/dashboards"
	"github.com/grafana/grafana/pkg/services/dashboards/dashboardaccess"
	"github.com/grafana/grafana/pkg/services/datasources"
	"github.com/grafana/grafana/pkg/services/featuremgmt"
	"github.com/grafana/grafana/pkg/services/folder"
	"github.com/grafana/grafana/pkg/services/guardian"
	"github.com/grafana/grafana/pkg/services/org"
	"github.com/grafana/grafana/pkg/services/quota"
	"github.com/grafana/grafana/pkg/services/search/model"
	"github.com/grafana/grafana/pkg/services/store/entity"
	"github.com/grafana/grafana/pkg/services/user"
	"github.com/grafana/grafana/pkg/setting"
	"github.com/grafana/grafana/pkg/storage/unified/resource"
	"github.com/grafana/grafana/pkg/util"
)

var (
	provisionerPermissions = []accesscontrol.Permission{
		{Action: dashboards.ActionFoldersCreate, Scope: dashboards.ScopeFoldersAll},
		{Action: dashboards.ActionFoldersWrite, Scope: dashboards.ScopeFoldersAll},
		{Action: dashboards.ActionDashboardsCreate, Scope: dashboards.ScopeFoldersAll},
		{Action: dashboards.ActionDashboardsWrite, Scope: dashboards.ScopeFoldersAll},
		{Action: datasources.ActionRead, Scope: datasources.ScopeAll},
	}
	// DashboardServiceImpl implements the DashboardService interface
	_ dashboards.DashboardService             = (*DashboardServiceImpl)(nil)
	_ dashboards.DashboardProvisioningService = (*DashboardServiceImpl)(nil)
	_ dashboards.PluginService                = (*DashboardServiceImpl)(nil)

	daysInTrash = 24 * 30 * time.Hour
	tracer      = otel.Tracer("github.com/grafana/grafana/pkg/services/dashboards/service")
)

type DashboardServiceImpl struct {
	cfg                  *setting.Cfg
	log                  log.Logger
	dashboardStore       dashboards.Store
	folderStore          folder.FolderStore
	folderService        folder.Service
	userService          user.Service
	orgService           org.Service
	features             featuremgmt.FeatureToggles
	folderPermissions    accesscontrol.FolderPermissionsService
	dashboardPermissions accesscontrol.DashboardPermissionsService
	ac                   accesscontrol.AccessControl
	zclient              zanzana.Client
	k8sclient            dashboardK8sHandler
	metrics              *dashboardsMetrics
}

// interface to allow for testing
type dashboardK8sHandler interface {
	getClient(ctx context.Context, orgID int64) (dynamic.ResourceInterface, bool)
	getNamespace(orgID int64) string
	getSearcher() resource.ResourceIndexClient
}

var _ dashboardK8sHandler = (*dashk8sHandler)(nil)

type dashk8sHandler struct {
	namespacer         request.NamespaceMapper
	gvr                schema.GroupVersionResource
	restConfigProvider apiserver.RestConfigProvider
	searcher           resource.ResourceIndexClient
}

// This is the uber service that implements a three smaller services
func ProvideDashboardServiceImpl(
	cfg *setting.Cfg, dashboardStore dashboards.Store, folderStore folder.FolderStore,
	features featuremgmt.FeatureToggles, folderPermissionsService accesscontrol.FolderPermissionsService,
	dashboardPermissionsService accesscontrol.DashboardPermissionsService, ac accesscontrol.AccessControl,
	folderSvc folder.Service, fStore folder.Store, r prometheus.Registerer, zclient zanzana.Client,
<<<<<<< HEAD
	restConfigProvider apiserver.RestConfigProvider, userService user.Service, unified resource.ResourceClient, orgSvc org.Service,
=======
	restConfigProvider apiserver.RestConfigProvider, userService user.Service, unified resource.ResourceClient,
	quotaService quota.Service, orgService org.Service,
>>>>>>> aaa4fe1f
) (*DashboardServiceImpl, error) {
	k8sHandler := &dashk8sHandler{
		gvr:                v0alpha1.DashboardResourceInfo.GroupVersionResource(),
		namespacer:         request.GetNamespaceMapper(cfg),
		restConfigProvider: restConfigProvider,
		searcher:           unified,
	}

	dashSvc := &DashboardServiceImpl{
		cfg:                  cfg,
		log:                  log.New("dashboard-service"),
		dashboardStore:       dashboardStore,
		features:             features,
		folderPermissions:    folderPermissionsService,
		dashboardPermissions: dashboardPermissionsService,
		ac:                   ac,
		zclient:              zclient,
		folderStore:          folderStore,
		folderService:        folderSvc,
<<<<<<< HEAD
		orgService:           orgSvc,
=======
		orgService:           orgService,
>>>>>>> aaa4fe1f
		userService:          userService,
		k8sclient:            k8sHandler,
		metrics:              newDashboardsMetrics(r),
	}

	defaultLimits, err := readQuotaConfig(cfg)
	if err != nil {
		return nil, err
	}
	if err := quotaService.RegisterQuotaReporter(&quota.NewUsageReporter{
		TargetSrv:     dashboards.QuotaTargetSrv,
		DefaultLimits: defaultLimits,
		Reporter:      dashSvc.Count,
	}); err != nil {
		return nil, err
	}

	ac.RegisterScopeAttributeResolver(dashboards.NewDashboardIDScopeResolver(folderStore, dashSvc, folderSvc))
	ac.RegisterScopeAttributeResolver(dashboards.NewDashboardUIDScopeResolver(folderStore, dashSvc, folderSvc))

	if err := folderSvc.RegisterService(dashSvc); err != nil {
		return nil, err
	}

	return dashSvc, nil
}

func (dr *DashboardServiceImpl) Count(ctx context.Context, scopeParams *quota.ScopeParameters) (*quota.Map, error) {
	if dr.features.IsEnabledGlobally(featuremgmt.FlagKubernetesCliDashboards) {
		u := &quota.Map{}
		orgs, err := dr.orgService.Search(ctx, &org.SearchOrgsQuery{})
		if err != nil {
			return u, err
		}

		total := int64(0)
		for _, org := range orgs {
			ctx = identity.WithRequester(ctx, getQuotaRequester(org.ID))
			dashs, err := dr.listDashboardsThroughK8s(ctx, org.ID)
			if err != nil {
				return u, err
			}
			orgDashboards := int64(len(dashs))
			total += orgDashboards

			tag, err := quota.NewTag(dashboards.QuotaTargetSrv, dashboards.QuotaTarget, quota.OrgScope)
			if err != nil {
				return nil, err
			}
			u.Set(tag, orgDashboards)
		}

		tag, err := quota.NewTag(dashboards.QuotaTargetSrv, dashboards.QuotaTarget, quota.GlobalScope)
		if err != nil {
			return nil, err
		}
		u.Set(tag, total)

		return u, nil
	}

	return dr.dashboardStore.Count(ctx, scopeParams)
}

func readQuotaConfig(cfg *setting.Cfg) (*quota.Map, error) {
	limits := &quota.Map{}

	if cfg == nil {
		return limits, nil
	}

	globalQuotaTag, err := quota.NewTag(dashboards.QuotaTargetSrv, dashboards.QuotaTarget, quota.GlobalScope)
	if err != nil {
		return &quota.Map{}, err
	}
	orgQuotaTag, err := quota.NewTag(dashboards.QuotaTargetSrv, dashboards.QuotaTarget, quota.OrgScope)
	if err != nil {
		return &quota.Map{}, err
	}

	limits.Set(globalQuotaTag, cfg.Quota.Global.Dashboard)
	limits.Set(orgQuotaTag, cfg.Quota.Org.Dashboard)
	return limits, nil
}

func getQuotaRequester(orgId int64) *identity.StaticRequester {
	return &identity.StaticRequester{
		Type:   claims.TypeServiceAccount,
		UserID: 1,
		OrgID:  orgId,
		Name:   "quota-requester",
		Login:  "quota-requester",
		Permissions: map[int64]map[string][]string{
			orgId: {
				"*": {"*"},
			},
		},
	}
}

func (dr *DashboardServiceImpl) GetProvisionedDashboardData(ctx context.Context, name string) ([]*dashboards.DashboardProvisioning, error) {
	// TODO: search for annotations instead through unistore if FlagKubernetesCliDashboards is enabled
	// will need to loop through orgs
	return dr.dashboardStore.GetProvisionedDashboardData(ctx, name)
}

func (dr *DashboardServiceImpl) GetProvisionedDashboardDataByDashboardID(ctx context.Context, dashboardID int64) (*dashboards.DashboardProvisioning, error) {
	// TODO: search for annotations instead through unistore if FlagKubernetesCliDashboards is enabled
	return dr.dashboardStore.GetProvisionedDataByDashboardID(ctx, dashboardID)
}

func (dr *DashboardServiceImpl) GetProvisionedDashboardDataByDashboardUID(ctx context.Context, orgID int64, dashboardUID string) (*dashboards.DashboardProvisioning, error) {
	// TODO: search for annotations instead through unistore if FlagKubernetesCliDashboards is enabled
	return dr.dashboardStore.GetProvisionedDataByDashboardUID(ctx, orgID, dashboardUID)
}

//nolint:gocyclo
func (dr *DashboardServiceImpl) BuildSaveDashboardCommand(ctx context.Context, dto *dashboards.SaveDashboardDTO,
	validateProvisionedDashboard bool) (*dashboards.SaveDashboardCommand, error) {
	ctx, span := tracer.Start(ctx, "dashboards.service.BuildSaveDashboardcommand")
	defer span.End()

	dash := dto.Dashboard

	dash.OrgID = dto.OrgID
	dash.Title = strings.TrimSpace(dash.Title)
	dash.Data.Set("title", dash.Title)
	dash.SetUID(strings.TrimSpace(dash.UID))

	if dash.Title == "" {
		return nil, dashboards.ErrDashboardTitleEmpty
	}

	metrics.MFolderIDsServiceCount.WithLabelValues(metrics.Dashboard).Inc()
	// nolint:staticcheck
	if dash.IsFolder && dash.FolderID > 0 {
		return nil, dashboards.ErrDashboardFolderCannotHaveParent
	}

	if dash.IsFolder && strings.EqualFold(dash.Title, dashboards.RootFolderName) {
		return nil, dashboards.ErrDashboardFolderNameExists
	}

	if !util.IsValidShortUID(dash.UID) {
		return nil, dashboards.ErrDashboardInvalidUid
	} else if util.IsShortUIDTooLong(dash.UID) {
		return nil, dashboards.ErrDashboardUidTooLong
	}

	if err := validateDashboardRefreshInterval(dr.cfg.MinRefreshInterval, dash); err != nil {
		return nil, err
	}

	// Validate folder
	if dash.FolderUID != "" {
		folder, err := dr.folderStore.GetFolderByUID(ctx, dash.OrgID, dash.FolderUID)
		if err != nil {
			return nil, err
		}
		metrics.MFolderIDsServiceCount.WithLabelValues(metrics.Dashboard).Inc()
		// nolint:staticcheck
		dash.FolderID = folder.ID
	} else if dash.FolderID != 0 { // nolint:staticcheck
		metrics.MFolderIDsServiceCount.WithLabelValues(metrics.Dashboard).Inc()
		// nolint:staticcheck
		folder, err := dr.folderStore.GetFolderByID(ctx, dash.OrgID, dash.FolderID)
		if err != nil {
			return nil, err
		}
		dash.FolderUID = folder.UID
	}

	isParentFolderChanged, err := dr.ValidateDashboardBeforeSave(ctx, dash, dto.Overwrite)
	if err != nil {
		return nil, err
	}

	if isParentFolderChanged {
		// Check that the user is allowed to add a dashboard to the folder
		guardian, err := guardian.NewByDashboard(ctx, dash, dto.OrgID, dto.User)
		if err != nil {
			return nil, err
		}
		metrics.MFolderIDsServiceCount.WithLabelValues(metrics.Dashboard).Inc()
		// nolint:staticcheck
		if canSave, err := guardian.CanCreate(dash.FolderID, dash.IsFolder); err != nil || !canSave {
			if err != nil {
				return nil, err
			}
			return nil, dashboards.ErrDashboardUpdateAccessDenied
		}
	}

	if validateProvisionedDashboard {
		provisionedData, err := dr.GetProvisionedDashboardDataByDashboardID(ctx, dash.ID)
		if err != nil {
			return nil, err
		}

		if provisionedData != nil {
			return nil, dashboards.ErrDashboardCannotSaveProvisionedDashboard
		}
	}

	guard, err := getGuardianForSavePermissionCheck(ctx, dash, dto.User)
	if err != nil {
		return nil, err
	}

	if dash.ID == 0 {
		metrics.MFolderIDsServiceCount.WithLabelValues(metrics.Dashboard).Inc()
		// nolint:staticcheck
		if canCreate, err := guard.CanCreate(dash.FolderID, dash.IsFolder); err != nil || !canCreate {
			if err != nil {
				return nil, err
			}
			return nil, dashboards.ErrDashboardUpdateAccessDenied
		}
	} else {
		if canSave, err := guard.CanSave(); err != nil || !canSave {
			if err != nil {
				return nil, err
			}
			return nil, dashboards.ErrDashboardUpdateAccessDenied
		}
	}

	var userID int64
	if id, err := identity.UserIdentifier(dto.User.GetID()); err == nil {
		userID = id
	} else {
		dr.log.Debug("User does not belong to a user or service account namespace, using 0 as user ID", "id", dto.User.GetID())
	}

	metrics.MFolderIDsServiceCount.WithLabelValues(metrics.Dashboard).Inc()
	cmd := &dashboards.SaveDashboardCommand{
		Dashboard: dash.Data,
		Message:   dto.Message,
		OrgID:     dto.OrgID,
		Overwrite: dto.Overwrite,
		UserID:    userID,
		FolderID:  dash.FolderID, // nolint:staticcheck
		FolderUID: dash.FolderUID,
		IsFolder:  dash.IsFolder,
		PluginID:  dash.PluginID,
	}

	if !dto.UpdatedAt.IsZero() {
		cmd.UpdatedAt = dto.UpdatedAt
	}

	return cmd, nil
}

func (dr *DashboardServiceImpl) ValidateDashboardBeforeSave(ctx context.Context, dashboard *dashboards.Dashboard, overwrite bool) (bool, error) {
	ctx, span := tracer.Start(ctx, "dashboards.service.ValidateDashboardBeforesave")
	defer span.End()

	isParentFolderChanged := false

	var existingById *dashboards.Dashboard
	var err error
	if dashboard.ID > 0 {
		// if ID is set and the dashboard is not found, ErrDashboardNotFound will be returned
		existingById, err = dr.GetDashboard(ctx, &dashboards.GetDashboardQuery{OrgID: dashboard.OrgID, ID: dashboard.ID})
		if err != nil {
			return false, err
		}

		if dashboard.UID == "" {
			dashboard.SetUID(existingById.UID)
		}
	}
	dashWithIdExists := (existingById != nil)

	var existingByUid *dashboards.Dashboard
	if dashboard.UID != "" {
		existingByUid, err = dr.GetDashboard(ctx, &dashboards.GetDashboardQuery{OrgID: dashboard.OrgID, UID: dashboard.UID})
		if err != nil && !errors.Is(err, dashboards.ErrDashboardNotFound) {
			return false, err
		}
	}
	dashWithUidExists := (existingByUid != nil)

	if !dashWithIdExists && !dashWithUidExists {
		return false, nil
	}

	if dashWithIdExists && dashWithUidExists && existingById.ID != existingByUid.ID {
		return false, dashboards.ErrDashboardWithSameUIDExists
	}

	existing := existingById

	if !dashWithIdExists && dashWithUidExists {
		dashboard.SetID(existingByUid.ID)
		dashboard.SetUID(existingByUid.UID)
		existing = existingByUid
	}

	if (existing.IsFolder && !dashboard.IsFolder) ||
		(!existing.IsFolder && dashboard.IsFolder) {
		return isParentFolderChanged, dashboards.ErrDashboardTypeMismatch
	}

	if !dashboard.IsFolder && dashboard.FolderUID != existing.FolderUID {
		isParentFolderChanged = true
	}

	// check for is someone else has written in between
	if dashboard.Version != existing.Version {
		if overwrite {
			dashboard.SetVersion(existing.Version)
		} else {
			return isParentFolderChanged, dashboards.ErrDashboardVersionMismatch
		}
	}

	// do not allow plugin dashboard updates without overwrite flag
	if existing.PluginID != "" && !overwrite {
		return isParentFolderChanged, dashboards.UpdatePluginDashboardError{PluginId: existing.PluginID}
	}

	return isParentFolderChanged, nil
}

func (dr *DashboardServiceImpl) DeleteOrphanedProvisionedDashboards(ctx context.Context, cmd *dashboards.DeleteOrphanedProvisionedDashboardsCommand) error {
	// TODO: search for annotations NOT IN when kubernetes cli dashboards is enabled
	result, err := dr.dashboardStore.GetOrphanedProvisionedDashboards(ctx, cmd)
	if err != nil {
		return err
	}

	for _, deleteDashCommand := range result {
		err := dr.DeleteProvisionedDashboard(ctx, deleteDashCommand.DashboardID, deleteDashCommand.OrgID)
		if err != nil && !errors.Is(err, dashboards.ErrDashboardNotFound) {
			return err
		}
	}

	return nil
}

// getGuardianForSavePermissionCheck returns the guardian to be used for checking permission of dashboard
// It replaces deleted Dashboard.GetDashboardIdForSavePermissionCheck()
func getGuardianForSavePermissionCheck(ctx context.Context, d *dashboards.Dashboard, user identity.Requester) (guardian.DashboardGuardian, error) {
	ctx, span := tracer.Start(ctx, "dashboards.service.getGuardianForSavePermissionCheck")
	defer span.End()

	newDashboard := d.ID == 0

	if newDashboard {
		// if it's a new dashboard/folder check the parent folder permissions
		metrics.MFolderIDsServiceCount.WithLabelValues(metrics.Dashboard).Inc()
		// nolint:staticcheck
		guard, err := guardian.New(ctx, d.FolderID, d.OrgID, user)
		if err != nil {
			return nil, err
		}
		return guard, nil
	}
	guard, err := guardian.NewByDashboard(ctx, d, d.OrgID, user)
	if err != nil {
		return nil, err
	}
	return guard, nil
}

func validateDashboardRefreshInterval(minRefreshInterval string, dash *dashboards.Dashboard) error {
	if minRefreshInterval == "" {
		return nil
	}

	refresh := dash.Data.Get("refresh").MustString("")
	if refresh == "" || refresh == "auto" {
		// since no refresh is set it is a valid refresh rate
		return nil
	}

	minRefreshIntervalDur, err := gtime.ParseDuration(minRefreshInterval)
	if err != nil {
		return fmt.Errorf("parsing min refresh interval %q failed: %w", minRefreshInterval, err)
	}
	d, err := gtime.ParseDuration(refresh)
	if err != nil {
		return fmt.Errorf("parsing refresh duration %q failed: %w", refresh, err)
	}

	if d < minRefreshIntervalDur {
		return dashboards.ErrDashboardRefreshIntervalTooShort
	}

	return nil
}

func (dr *DashboardServiceImpl) SaveProvisionedDashboard(ctx context.Context, dto *dashboards.SaveDashboardDTO,
	provisioning *dashboards.DashboardProvisioning) (*dashboards.Dashboard, error) {
	ctx, span := tracer.Start(ctx, "dashboards.service.SaveProvisionedDashboard")
	defer span.End()

	if err := validateDashboardRefreshInterval(dr.cfg.MinRefreshInterval, dto.Dashboard); err != nil {
		dr.log.Warn("Changing refresh interval for provisioned dashboard to minimum refresh interval", "dashboardUid",
			dto.Dashboard.UID, "dashboardTitle", dto.Dashboard.Title, "minRefreshInterval", dr.cfg.MinRefreshInterval)
		dto.Dashboard.Data.Set("refresh", dr.cfg.MinRefreshInterval)
	}

	dto.User = accesscontrol.BackgroundUser("dashboard_provisioning", dto.OrgID, org.RoleAdmin, provisionerPermissions)
	ctx = identity.WithRequester(ctx, dto.User)

	cmd, err := dr.BuildSaveDashboardCommand(ctx, dto, false)
	if err != nil {
		return nil, err
	}

	var dash *dashboards.Dashboard
	if dr.features.IsEnabledGlobally(featuremgmt.FlagKubernetesCliDashboards) {
		dash, err = dr.saveProvisionedDashboardThroughK8s(ctx, cmd, provisioning.OrgID, provisioning)
		if err != nil {
			return nil, err
		}
	} else {
		dash, err = dr.saveDashboard(ctx, cmd)
		if err != nil {
			return nil, err
		}
	}

	// still save the data to the dashboard_provisioning table, even when FlagKubernetesCliDashboards is enabled
	// to ensure we can safely rollback to mode2 if needed
	err = dr.dashboardStore.SaveProvisionedDashboard(ctx, dash, provisioning)
	if err != nil {
		return nil, err
	}

	if dto.Dashboard.ID == 0 {
		dr.setDefaultPermissions(ctx, dto, dash, true)
	}

	return dash, nil
}

func (dr *DashboardServiceImpl) SaveFolderForProvisionedDashboards(ctx context.Context, dto *folder.CreateFolderCommand) (*folder.Folder, error) {
	ctx, span := tracer.Start(ctx, "dashboards.service.SaveFolderForProvisionedDashboards")
	defer span.End()

	dto.SignedInUser = accesscontrol.BackgroundUser("dashboard_provisioning", dto.OrgID, org.RoleAdmin, provisionerPermissions)
	ctx = identity.WithRequester(ctx, dto.SignedInUser)

	f, err := dr.folderService.Create(ctx, dto)
	if err != nil {
		dr.log.Error("failed to create folder for provisioned dashboards", "folder", dto.Title, "org", dto.OrgID, "err", err)
		return nil, err
	}

	dr.setDefaultFolderPermissions(ctx, dto, f, true)
	return f, nil
}

func (dr *DashboardServiceImpl) SaveDashboard(ctx context.Context, dto *dashboards.SaveDashboardDTO,
	allowUiUpdate bool) (*dashboards.Dashboard, error) {
	ctx, span := tracer.Start(ctx, "dashboards.service.SaveDashboard")
	defer span.End()

	if err := validateDashboardRefreshInterval(dr.cfg.MinRefreshInterval, dto.Dashboard); err != nil {
		dr.log.Warn("Changing refresh interval for imported dashboard to minimum refresh interval",
			"dashboardUid", dto.Dashboard.UID, "dashboardTitle", dto.Dashboard.Title, "minRefreshInterval",
			dr.cfg.MinRefreshInterval)
		dto.Dashboard.Data.Set("refresh", dr.cfg.MinRefreshInterval)
	}

	cmd, err := dr.BuildSaveDashboardCommand(ctx, dto, !allowUiUpdate)
	if err != nil {
		return nil, err
	}

	dash, err := dr.saveDashboard(ctx, cmd)
	if err != nil {
		return nil, err
	}

	// new dashboard created
	if dto.Dashboard.ID == 0 {
		dr.setDefaultPermissions(ctx, dto, dash, false)
	}

	return dash, nil
}

func (dr *DashboardServiceImpl) saveDashboard(ctx context.Context, cmd *dashboards.SaveDashboardCommand) (*dashboards.Dashboard, error) {
	if dr.features.IsEnabledGlobally(featuremgmt.FlagKubernetesCliDashboards) {
		return dr.saveDashboardThroughK8s(ctx, cmd, cmd.OrgID)
	}

	return dr.dashboardStore.SaveDashboard(ctx, *cmd)
}

func (dr *DashboardServiceImpl) GetSoftDeletedDashboard(ctx context.Context, orgID int64, uid string) (*dashboards.Dashboard, error) {
	if dr.features.IsEnabledGlobally(featuremgmt.FlagKubernetesCliDashboards) {
		return dr.getDashboardThroughK8s(ctx, &dashboards.GetDashboardQuery{OrgID: orgID, UID: uid, IncludeDeleted: true})
	}

	return dr.dashboardStore.GetSoftDeletedDashboard(ctx, orgID, uid)
}

func (dr *DashboardServiceImpl) RestoreDashboard(ctx context.Context, dashboard *dashboards.Dashboard, user identity.Requester, optionalFolderUID string) error {
	ctx, span := tracer.Start(ctx, "dashboards.service.RestoreDashboard")
	defer span.End()

	if !dr.features.IsEnabledGlobally(featuremgmt.FlagDashboardRestore) {
		return fmt.Errorf("feature flag %s is not enabled", featuremgmt.FlagDashboardRestore)
	}

	// if the optionalFolder is provided we need to check if the folder exists and user has access to it
	if optionalFolderUID != "" {
		restoringFolder, err := dr.folderService.Get(ctx, &folder.GetFolderQuery{
			UID:          &optionalFolderUID,
			OrgID:        dashboard.OrgID,
			SignedInUser: user,
		})
		if err != nil {
			if errors.Is(err, dashboards.ErrFolderNotFound) {
				return dashboards.ErrFolderRestoreNotFound
			}
			return folder.ErrInternal.Errorf("failed to fetch parent folder from store: %w", err)
		}

		return dr.dashboardStore.RestoreDashboard(ctx, dashboard.OrgID, dashboard.UID, restoringFolder)
	}

	// if the optionalFolder is not provided we need to restore the dashboard to the original folder
	// we check for permissions and the folder existence before restoring
	restoringFolder, err := dr.folderService.Get(ctx, &folder.GetFolderQuery{
		UID:          &dashboard.FolderUID,
		OrgID:        dashboard.OrgID,
		SignedInUser: user,
	})
	if err != nil {
		if errors.Is(err, dashboards.ErrFolderNotFound) {
			return dashboards.ErrFolderRestoreNotFound
		}
		return folder.ErrInternal.Errorf("failed to fetch parent folder from store: %w", err)
	}

	// TODO: once restore in k8s is finalized, add functionality here under the feature toggle

	return dr.dashboardStore.RestoreDashboard(ctx, dashboard.OrgID, dashboard.UID, restoringFolder)
}

func (dr *DashboardServiceImpl) SoftDeleteDashboard(ctx context.Context, orgID int64, dashboardUID string) error {
	ctx, span := tracer.Start(ctx, "dashboards.service.SoftDeleteDashboard")
	defer span.End()

	if !dr.features.IsEnabledGlobally(featuremgmt.FlagDashboardRestore) {
		return fmt.Errorf("feature flag %s is not enabled", featuremgmt.FlagDashboardRestore)
	}

	if dr.features.IsEnabledGlobally(featuremgmt.FlagKubernetesCliDashboards) {
		// deletes in unistore are soft deletes, so we can just delete in the same way
		return dr.deleteDashboardThroughK8s(ctx, &dashboards.DeleteDashboardCommand{OrgID: orgID, UID: dashboardUID}, true)
	}

	provisionedData, _ := dr.GetProvisionedDashboardDataByDashboardUID(ctx, orgID, dashboardUID)
	if provisionedData != nil && provisionedData.ID != 0 {
		return dashboards.ErrDashboardCannotDeleteProvisionedDashboard
	}

	return dr.dashboardStore.SoftDeleteDashboard(ctx, orgID, dashboardUID)
}

// DeleteDashboard removes dashboard from the DB. Errors out if the dashboard was provisioned. Should be used for
// operations by the user where we want to make sure user does not delete provisioned dashboard.
func (dr *DashboardServiceImpl) DeleteDashboard(ctx context.Context, dashboardId int64, dashboardUID string, orgId int64) error {
	return dr.deleteDashboard(ctx, dashboardId, dashboardUID, orgId, true)
}

// DeleteAllDashboards will delete all dashboards within a given org.
func (dr *DashboardServiceImpl) DeleteAllDashboards(ctx context.Context, orgId int64) error {
	if dr.features.IsEnabledGlobally(featuremgmt.FlagKubernetesCliDashboards) {
		return dr.deleteAllDashboardThroughK8s(ctx, orgId)
	}

	return dr.dashboardStore.DeleteAllDashboards(ctx, orgId)
}

func (dr *DashboardServiceImpl) GetDashboardByPublicUid(ctx context.Context, dashboardPublicUid string) (*dashboards.Dashboard, error) {
	return nil, nil
}

// DeleteProvisionedDashboard removes dashboard from the DB even if it is provisioned.
func (dr *DashboardServiceImpl) DeleteProvisionedDashboard(ctx context.Context, dashboardId int64, orgId int64) error {
	ctx = identity.WithRequester(ctx, accesscontrol.BackgroundUser("dashboard_provisioning", orgId, org.RoleAdmin, provisionerPermissions))
	return dr.deleteDashboard(ctx, dashboardId, "", orgId, false)
}

func (dr *DashboardServiceImpl) deleteDashboard(ctx context.Context, dashboardId int64, dashboardUID string, orgId int64, validateProvisionedDashboard bool) error {
	ctx, span := tracer.Start(ctx, "dashboards.service.deleteDashboard")
	defer span.End()

	cmd := &dashboards.DeleteDashboardCommand{OrgID: orgId, ID: dashboardId, UID: dashboardUID}

	if dr.features.IsEnabledGlobally(featuremgmt.FlagKubernetesCliDashboards) {
		return dr.deleteDashboardThroughK8s(ctx, cmd, validateProvisionedDashboard)
	}

	if validateProvisionedDashboard {
		provisionedData, err := dr.GetProvisionedDashboardDataByDashboardID(ctx, dashboardId)
		if err != nil {
			return fmt.Errorf("%v: %w", "failed to check if dashboard is provisioned", err)
		}

		if provisionedData != nil {
			return dashboards.ErrDashboardCannotDeleteProvisionedDashboard
		}
	}

	return dr.dashboardStore.DeleteDashboard(ctx, cmd)
}

func (dr *DashboardServiceImpl) ImportDashboard(ctx context.Context, dto *dashboards.SaveDashboardDTO) (
	*dashboards.Dashboard, error) {
	ctx, span := tracer.Start(ctx, "dashboards.service.ImportDashboard")
	defer span.End()

	if err := validateDashboardRefreshInterval(dr.cfg.MinRefreshInterval, dto.Dashboard); err != nil {
		dr.log.Warn("Changing refresh interval for imported dashboard to minimum refresh interval",
			"dashboardUid", dto.Dashboard.UID, "dashboardTitle", dto.Dashboard.Title,
			"minRefreshInterval", dr.cfg.MinRefreshInterval)
		dto.Dashboard.Data.Set("refresh", dr.cfg.MinRefreshInterval)
	}

	cmd, err := dr.BuildSaveDashboardCommand(ctx, dto, true)
	if err != nil {
		return nil, err
	}

	dash, err := dr.saveDashboard(ctx, cmd)
	if err != nil {
		return nil, err
	}

	dr.setDefaultPermissions(ctx, dto, dash, false)

	return dash, nil
}

// UnprovisionDashboard removes info about dashboard being provisioned. Used after provisioning configs are changed
// and provisioned dashboards are left behind but not deleted.
func (dr *DashboardServiceImpl) UnprovisionDashboard(ctx context.Context, dashboardId int64) error {
	// TODO: remove annotations in unistore if FlagKubernetesCliDashboards is enabled
	return dr.dashboardStore.UnprovisionDashboard(ctx, dashboardId)
}

func (dr *DashboardServiceImpl) GetDashboardsByPluginID(ctx context.Context, query *dashboards.GetDashboardsByPluginIDQuery) ([]*dashboards.Dashboard, error) {
	// TODO: once we can do this search in unistore, go through k8s cli too
	return dr.dashboardStore.GetDashboardsByPluginID(ctx, query)
}

func (dr *DashboardServiceImpl) setDefaultPermissions(ctx context.Context, dto *dashboards.SaveDashboardDTO, dash *dashboards.Dashboard, provisioned bool) {
	ctx, span := tracer.Start(ctx, "dashboards.service.setDefaultPermissions")
	defer span.End()

	resource := "dashboard"
	if dash.IsFolder {
		resource = "folder"
	}

	if !dr.cfg.RBAC.PermissionsOnCreation(resource) {
		return
	}

	metrics.MFolderIDsServiceCount.WithLabelValues(metrics.Dashboard).Inc()
	// nolint:staticcheck
	inFolder := dash.FolderID > 0
	var permissions []accesscontrol.SetResourcePermissionCommand

	if !provisioned && dto.User.IsIdentityType(claims.TypeUser, claims.TypeServiceAccount) {
		userID, err := dto.User.GetInternalID()
		if err != nil {
			dr.log.Error("Could not make user admin", "dashboard", dash.Title, "id", dto.User.GetID(), "error", err)
		} else {
			permissions = append(permissions, accesscontrol.SetResourcePermissionCommand{
				UserID: userID, Permission: dashboardaccess.PERMISSION_ADMIN.String(),
			})
		}
	}

	if !inFolder {
		permissions = append(permissions, []accesscontrol.SetResourcePermissionCommand{
			{BuiltinRole: string(org.RoleEditor), Permission: dashboardaccess.PERMISSION_EDIT.String()},
			{BuiltinRole: string(org.RoleViewer), Permission: dashboardaccess.PERMISSION_VIEW.String()},
		}...)
	}

	svc := dr.dashboardPermissions
	if dash.IsFolder {
		svc = dr.folderPermissions
	}

	if _, err := svc.SetPermissions(ctx, dto.OrgID, dash.UID, permissions...); err != nil {
		dr.log.Error("Could not set default permissions", "dashboard", dash.Title, "error", err)
	}
}

func (dr *DashboardServiceImpl) setDefaultFolderPermissions(ctx context.Context, cmd *folder.CreateFolderCommand, f *folder.Folder, provisioned bool) {
	ctx, span := tracer.Start(ctx, "dashboards.service.setDefaultFolderPermissions")
	defer span.End()

	if !dr.cfg.RBAC.PermissionsOnCreation("folder") {
		return
	}

	inFolder := f.ParentUID != ""
	var permissions []accesscontrol.SetResourcePermissionCommand

	if !provisioned && cmd.SignedInUser.IsIdentityType(claims.TypeUser) {
		userID, err := cmd.SignedInUser.GetInternalID()
		if err != nil {
			dr.log.Error("Could not make user admin", "folder", cmd.Title, "id", cmd.SignedInUser.GetID())
		} else {
			permissions = append(permissions, accesscontrol.SetResourcePermissionCommand{
				UserID: userID, Permission: dashboardaccess.PERMISSION_ADMIN.String(),
			})
		}
	}

	if !inFolder {
		permissions = append(permissions, []accesscontrol.SetResourcePermissionCommand{
			{BuiltinRole: string(org.RoleEditor), Permission: dashboardaccess.PERMISSION_EDIT.String()},
			{BuiltinRole: string(org.RoleViewer), Permission: dashboardaccess.PERMISSION_VIEW.String()},
		}...)
	}

	if _, err := dr.folderPermissions.SetPermissions(ctx, cmd.OrgID, f.UID, permissions...); err != nil {
		dr.log.Error("Could not set default folder permissions", "folder", f.Title, "error", err)
	}
}

func (dr *DashboardServiceImpl) GetDashboard(ctx context.Context, query *dashboards.GetDashboardQuery) (*dashboards.Dashboard, error) {
	if dr.features.IsEnabledGlobally(featuremgmt.FlagKubernetesCliDashboards) {
		return dr.getDashboardThroughK8s(ctx, query)
	}

	return dr.dashboardStore.GetDashboard(ctx, query)
}

func (dr *DashboardServiceImpl) GetDashboardUIDByID(ctx context.Context, query *dashboards.GetDashboardRefByIDQuery) (*dashboards.DashboardRef, error) {
	if dr.features.IsEnabledGlobally(featuremgmt.FlagKubernetesCliDashboards) {
		requester, err := identity.GetRequester(ctx)
		if err != nil {
			return nil, err
		}
		result, err := dr.searchDashboardsThroughK8s(ctx, &dashboards.FindPersistedDashboardsQuery{
			OrgId:        requester.GetOrgID(),
			DashboardIds: []int64{query.ID},
		})
		if err != nil {
			return nil, err
		}

		if len(result) != 1 {
			return nil, fmt.Errorf("unexpected number of dashboards found: %d. desired: 1", len(result))
		}

		return &dashboards.DashboardRef{UID: result[0].UID, Slug: result[0].Slug}, nil
	}

	return dr.dashboardStore.GetDashboardUIDByID(ctx, query)
}

func (dr *DashboardServiceImpl) GetDashboards(ctx context.Context, query *dashboards.GetDashboardsQuery) ([]*dashboards.Dashboard, error) {
	if dr.features.IsEnabledGlobally(featuremgmt.FlagKubernetesCliDashboards) {
		if query.OrgID == 0 {
			requester, err := identity.GetRequester(ctx)
			if err != nil {
				return nil, err
			}
			query.OrgID = requester.GetOrgID()
		}

		return dr.searchDashboardsThroughK8s(ctx, &dashboards.FindPersistedDashboardsQuery{
			DashboardIds:  query.DashboardIDs,
			OrgId:         query.OrgID,
			DashboardUIDs: query.DashboardUIDs,
		})
	}

	return dr.dashboardStore.GetDashboards(ctx, query)
}

func (dr *DashboardServiceImpl) GetDashboardsSharedWithUser(ctx context.Context, user identity.Requester) ([]*dashboards.Dashboard, error) {
	return dr.getDashboardsSharedWithUser(ctx, user)
}

func (dr *DashboardServiceImpl) getDashboardsSharedWithUser(ctx context.Context, user identity.Requester) ([]*dashboards.Dashboard, error) {
	ctx, span := tracer.Start(ctx, "dashboards.service.getDashboardsSharedWithUser")
	defer span.End()

	permissions := user.GetPermissions()
	dashboardPermissions := permissions[dashboards.ActionDashboardsRead]
	sharedDashboards := make([]*dashboards.Dashboard, 0)
	dashboardUids := make([]string, 0)
	for _, p := range dashboardPermissions {
		if dashboardUid, found := strings.CutPrefix(p, dashboards.ScopeDashboardsPrefix); found {
			if !slices.Contains(dashboardUids, dashboardUid) {
				dashboardUids = append(dashboardUids, dashboardUid)
			}
		}
	}

	if len(dashboardUids) == 0 {
		return sharedDashboards, nil
	}

	dashboardsQuery := &dashboards.GetDashboardsQuery{
		DashboardUIDs: dashboardUids,
		OrgID:         user.GetOrgID(),
	}
	sharedDashboards, err := dr.GetDashboards(ctx, dashboardsQuery)
	if err != nil {
		return nil, err
	}
	return dr.filterUserSharedDashboards(ctx, user, sharedDashboards)
}

// filterUserSharedDashboards filter dashboards directly assigned to user, but not located in folders with view permissions
func (dr *DashboardServiceImpl) filterUserSharedDashboards(ctx context.Context, user identity.Requester, userDashboards []*dashboards.Dashboard) ([]*dashboards.Dashboard, error) {
	ctx, span := tracer.Start(ctx, "dashboards.service.filterUserSharedDashboards")
	defer span.End()

	filteredDashboards := make([]*dashboards.Dashboard, 0)

	folderUIDs := make([]string, 0)
	for _, dashboard := range userDashboards {
		folderUIDs = append(folderUIDs, dashboard.FolderUID)
	}

	// GetFolders return only folders available to user. So we can use is to check access.
	userDashFolders, err := dr.folderService.GetFolders(ctx, folder.GetFoldersQuery{
		UIDs:         folderUIDs,
		OrgID:        user.GetOrgID(),
		OrderByTitle: true,
		SignedInUser: user,
	})
	if err != nil {
		return nil, folder.ErrInternal.Errorf("failed to fetch parent folders from store: %w", err)
	}

	dashFoldersMap := make(map[string]*folder.Folder, 0)
	for _, f := range userDashFolders {
		dashFoldersMap[f.UID] = f
	}

	for _, dashboard := range userDashboards {
		// Filter out dashboards if user has access to parent folder
		if dashboard.FolderUID == "" {
			continue
		}

		_, hasAccess := dashFoldersMap[dashboard.FolderUID]
		if !hasAccess {
			filteredDashboards = append(filteredDashboards, dashboard)
		}
	}
	return filteredDashboards, nil
}

func (dr *DashboardServiceImpl) getUserSharedDashboardUIDs(ctx context.Context, user identity.Requester) ([]string, error) {
	ctx, span := tracer.Start(ctx, "dashboards.service.getUserSharedDashboardsUIDs")
	defer span.End()

	userDashboards, err := dr.getDashboardsSharedWithUser(ctx, user)
	if err != nil {
		return nil, err
	}
	userDashboardUIDs := make([]string, 0)
	for _, dashboard := range userDashboards {
		userDashboardUIDs = append(userDashboardUIDs, dashboard.UID)
	}
	return userDashboardUIDs, nil
}

func (dr *DashboardServiceImpl) FindDashboards(ctx context.Context, query *dashboards.FindPersistedDashboardsQuery) ([]dashboards.DashboardSearchProjection, error) {
	ctx, span := tracer.Start(ctx, "dashboards.service.FindDashboards")
	defer span.End()

	if dr.features.IsEnabled(ctx, featuremgmt.FlagNestedFolders) && len(query.FolderUIDs) > 0 && slices.Contains(query.FolderUIDs, folder.SharedWithMeFolderUID) {
		start := time.Now()
		userDashboardUIDs, err := dr.getUserSharedDashboardUIDs(ctx, query.SignedInUser)
		if err != nil {
			dr.metrics.sharedWithMeFetchDashboardsRequestsDuration.WithLabelValues("failure").Observe(time.Since(start).Seconds())
			return nil, err
		}
		if len(userDashboardUIDs) == 0 {
			return []dashboards.DashboardSearchProjection{}, nil
		}
		query.DashboardUIDs = userDashboardUIDs
		query.FolderUIDs = []string{}

		defer func(t time.Time) {
			dr.metrics.sharedWithMeFetchDashboardsRequestsDuration.WithLabelValues("success").Observe(time.Since(start).Seconds())
		}(time.Now())
	}

	if dr.features.IsEnabled(ctx, featuremgmt.FlagKubernetesCliDashboards) {
		if query.OrgId == 0 {
			requester, err := identity.GetRequester(ctx)
			if err != nil {
				return nil, err
			}
			query.OrgId = requester.GetOrgID()
		}

		response, err := dr.searchDashboardsThroughK8sRaw(ctx, query)
		if err != nil {
			return nil, err
		}

		finalResults := make([]dashboards.DashboardSearchProjection, len(response.Hits))
		for i, hit := range response.Hits {
			finalResults[i] = dashboards.DashboardSearchProjection{
				UID:       hit.Name,
				OrgID:     query.OrgId,
				Title:     hit.Title,
				Slug:      slugify.Slugify(hit.Title),
				IsFolder:  false,
				FolderUID: hit.Folder,
				Tags:      hit.Tags,
			}
		}

		return finalResults, nil
	}

	return dr.dashboardStore.FindDashboards(ctx, query)
}

func (dr *DashboardServiceImpl) SearchDashboards(ctx context.Context, query *dashboards.FindPersistedDashboardsQuery) (model.HitList, error) {
	ctx, span := tracer.Start(ctx, "dashboards.service.SearchDashboards")
	defer span.End()

	var res []dashboards.DashboardSearchProjection
	var err error
	if dr.features.IsEnabled(ctx, featuremgmt.FlagZanzana) {
		res, err = dr.FindDashboardsZanzana(ctx, query)
	} else {
		res, err = dr.FindDashboards(ctx, query)
	}
	if err != nil {
		return nil, err
	}

	hits := makeQueryResult(query, res)

	return hits, nil
}

func (dr *DashboardServiceImpl) GetAllDashboards(ctx context.Context) ([]*dashboards.Dashboard, error) {
	if dr.features.IsEnabledGlobally(featuremgmt.FlagKubernetesCliDashboards) {
		requester, err := identity.GetRequester(ctx)
		if err != nil {
			return nil, err
		}
		return dr.listDashboardsThroughK8s(ctx, requester.GetOrgID())
	}

	return dr.dashboardStore.GetAllDashboards(ctx)
}

func (dr *DashboardServiceImpl) GetAllDashboardsByOrgId(ctx context.Context, orgID int64) ([]*dashboards.Dashboard, error) {
	if dr.features.IsEnabledGlobally(featuremgmt.FlagKubernetesCliDashboards) {
		return dr.listDashboardsThroughK8s(ctx, orgID)
	}

	return dr.dashboardStore.GetAllDashboardsByOrgId(ctx, orgID)
}

func getHitType(item dashboards.DashboardSearchProjection) model.HitType {
	var hitType model.HitType
	if item.IsFolder {
		hitType = model.DashHitFolder
	} else {
		hitType = model.DashHitDB
	}

	return hitType
}

func makeQueryResult(query *dashboards.FindPersistedDashboardsQuery, res []dashboards.DashboardSearchProjection) model.HitList {
	hitList := make([]*model.Hit, 0)
	hits := make(map[string]*model.Hit)

	for _, item := range res {
		key := fmt.Sprintf("%s-%d", item.UID, item.OrgID)
		hit, exists := hits[key]
		if !exists {
			metrics.MFolderIDsServiceCount.WithLabelValues(metrics.Dashboard).Inc()
			hit = &model.Hit{
				ID:          item.ID,
				UID:         item.UID,
				OrgID:       item.OrgID,
				Title:       item.Title,
				URI:         "db/" + item.Slug,
				URL:         dashboards.GetDashboardFolderURL(item.IsFolder, item.UID, item.Slug),
				Type:        getHitType(item),
				FolderID:    item.FolderID, // nolint:staticcheck
				FolderUID:   item.FolderUID,
				FolderTitle: item.FolderTitle,
				Tags:        []string{},
			}

			// when searching through unified storage, the dashboard will come as one
			// item, when searching through legacy, the dashboard will come multiple times
			// per tag. So we need to add the array here for unified, and the term below for legacy.
			if item.Tags != nil {
				hit.Tags = item.Tags
			}

			// nolint:staticcheck
			if item.FolderID > 0 {
				hit.FolderURL = dashboards.GetFolderURL(item.FolderUID, item.FolderSlug)
			}

			if query.Sort.MetaName != "" {
				hit.SortMeta = item.SortMeta
				hit.SortMetaName = query.Sort.MetaName
			}

			hitList = append(hitList, hit)
			hits[key] = hit
		}
		if len(item.Term) > 0 {
			hit.Tags = append(hit.Tags, item.Term)
		}
		if item.Deleted != nil {
			deletedDate := (*item.Deleted).Add(daysInTrash)
			hit.IsDeleted = true
			hit.PermanentlyDeleteDate = &deletedDate
		}
	}
	return hitList
}

func (dr *DashboardServiceImpl) GetDashboardTags(ctx context.Context, query *dashboards.GetDashboardTagsQuery) ([]*dashboards.DashboardTagCloudItem, error) {
	if dr.features.IsEnabled(ctx, featuremgmt.FlagKubernetesCliDashboards) {
		res, err := dr.k8sclient.getSearcher().Search(ctx, &resource.ResourceSearchRequest{
			Options: &resource.ListOptions{
				Key: &resource.ResourceKey{
					Namespace: dr.k8sclient.getNamespace(query.OrgID),
					Group:     "dashboard.grafana.app",
					Resource:  "dashboards",
				},
			},
			Facet: map[string]*resource.ResourceSearchRequest_Facet{
				"tags": {
					Field: "tags",
					Limit: 100000,
				},
			},
			Limit: 100000})
		if err != nil {
			return nil, err
		}
		facet, ok := res.Facet["tags"]
		if !ok {
			return []*dashboards.DashboardTagCloudItem{}, nil
		}

		results := make([]*dashboards.DashboardTagCloudItem, len(facet.Terms))
		for i, item := range facet.Terms {
			results[i] = &dashboards.DashboardTagCloudItem{
				Term:  item.Term,
				Count: int(item.Count),
			}
		}

		return results, nil
	}

	return dr.dashboardStore.GetDashboardTags(ctx, query)
}

func (dr DashboardServiceImpl) CountInFolders(ctx context.Context, orgID int64, folderUIDs []string, u identity.Requester) (int64, error) {
	return dr.dashboardStore.CountDashboardsInFolders(ctx, &dashboards.CountDashboardsInFolderRequest{FolderUIDs: folderUIDs, OrgID: orgID})
}

func (dr *DashboardServiceImpl) DeleteInFolders(ctx context.Context, orgID int64, folderUIDs []string, u identity.Requester) error {
	ctx, span := tracer.Start(ctx, "dashboards.service.DeleteInFolders")
	defer span.End()

	if dr.features.IsEnabledGlobally(featuremgmt.FlagDashboardRestore) {
		return dr.dashboardStore.SoftDeleteDashboardsInFolders(ctx, orgID, folderUIDs)
	}

	return dr.dashboardStore.DeleteDashboardsInFolders(ctx, &dashboards.DeleteDashboardsInFolderRequest{FolderUIDs: folderUIDs, OrgID: orgID})
}

func (dr *DashboardServiceImpl) Kind() string { return entity.StandardKindDashboard }

func (dr *DashboardServiceImpl) CleanUpDeletedDashboards(ctx context.Context) (int64, error) {
	ctx, span := tracer.Start(ctx, "dashboards.service.CleanUpDeletedDashboards")
	defer span.End()

	var deletedDashboardsCount int64
	deletedDashboards, err := dr.dashboardStore.GetSoftDeletedExpiredDashboards(ctx, daysInTrash)
	if err != nil {
		return 0, err
	}
	for _, dashboard := range deletedDashboards {
		err = dr.DeleteDashboard(ctx, dashboard.ID, dashboard.UID, dashboard.OrgID)
		if err != nil {
			dr.log.Warn("Failed to cleanup deleted dashboard", "dashboardUid", dashboard.UID, "error", err)
			break
		}
		deletedDashboardsCount++
	}

	return deletedDashboardsCount, nil
}

// -----------------------------------------------------------------------------------------
// Dashboard k8s functions
// -----------------------------------------------------------------------------------------

func (dk8s *dashk8sHandler) getClient(ctx context.Context, orgID int64) (dynamic.ResourceInterface, bool) {
	dyn, err := dynamic.NewForConfig(dk8s.restConfigProvider.GetRestConfig(ctx))
	if err != nil {
		return nil, false
	}
	return dyn.Resource(dk8s.gvr).Namespace(dk8s.getNamespace(orgID)), true
}

func (dk8s *dashk8sHandler) getNamespace(orgID int64) string {
	return dk8s.namespacer(orgID)
}

func (dk8s *dashk8sHandler) getSearcher() resource.ResourceIndexClient {
	return dk8s.searcher
}

func (dr *DashboardServiceImpl) getK8sContext(ctx context.Context) (context.Context, context.CancelFunc, error) {
	requester, requesterErr := identity.GetRequester(ctx)
	if requesterErr != nil {
		return nil, nil, requesterErr
	}

	user, exists := k8sRequest.UserFrom(ctx)
	if !exists {
		// add in k8s user if not there yet
		var ok bool
		user, ok = requester.(k8sUser.Info)
		if !ok {
			return nil, nil, fmt.Errorf("could not convert user to k8s user")
		}
	}

	newCtx := k8sRequest.WithUser(context.Background(), user)
	newCtx = log.WithContextualAttributes(newCtx, log.FromContext(ctx))
	// TODO: after GLSA token workflow is removed, make this return early
	// and move the else below to be unconditional
	if requesterErr == nil {
		newCtxWithRequester := identity.WithRequester(newCtx, requester)
		newCtx = newCtxWithRequester
	}

	// inherit the deadline from the original context, if it exists
	deadline, ok := ctx.Deadline()
	if ok {
		var newCancel context.CancelFunc
		newCtx, newCancel = context.WithTimeout(newCtx, time.Until(deadline))
		return newCtx, newCancel, nil
	}

	return newCtx, nil, nil
}

func (dr *DashboardServiceImpl) getDashboardThroughK8s(ctx context.Context, query *dashboards.GetDashboardQuery) (*dashboards.Dashboard, error) {
	// create a new context - prevents issues when the request stems from the k8s api itself
	// otherwise the context goes through the handlers twice and causes issues
	newCtx, cancel, err := dr.getK8sContext(ctx)
	if err != nil {
		return nil, err
	} else if cancel != nil {
		defer cancel()
	}

	client, ok := dr.k8sclient.getClient(newCtx, query.OrgID)
	if !ok {
		return nil, nil
	}

	// if including deleted dashboards for restore, use the /latest subresource
	subresource := ""
	if query.IncludeDeleted && dr.features.IsEnabledGlobally(featuremgmt.FlagKubernetesRestore) {
		subresource = "latest"
	}

	// get uid if not passed in
	if query.UID == "" {
		result, err := dr.GetDashboardUIDByID(ctx, &dashboards.GetDashboardRefByIDQuery{
			ID: query.ID,
		})
		if err != nil {
			return nil, err
		}

		query.UID = result.UID
	}

	out, err := client.Get(newCtx, query.UID, v1.GetOptions{}, subresource)
	if err != nil {
		return nil, err
	} else if out == nil {
		return nil, dashboards.ErrDashboardNotFound
	}

	return dr.UnstructuredToLegacyDashboard(ctx, out, query.OrgID)
}

func (dr *DashboardServiceImpl) saveProvisionedDashboardThroughK8s(ctx context.Context, cmd *dashboards.SaveDashboardCommand, orgID int64, provisioning *dashboards.DashboardProvisioning) (*dashboards.Dashboard, error) {
	if orgID == 0 {
		orgID = 1
	}
	// create a new context - prevents issues when the request stems from the k8s api itself
	// otherwise the context goes through the handlers twice and causes issues
	newCtx, cancel, err := dr.getK8sContext(ctx)
	if err != nil {
		return nil, err
	} else if cancel != nil {
		defer cancel()
	}

	client, ok := dr.k8sclient.getClient(newCtx, orgID)
	if !ok {
		return nil, nil
	}

	obj, err := LegacySaveCommandToUnstructured(cmd, dr.k8sclient.getNamespace(orgID))
	if err != nil {
		return nil, err
	}

	annotations := obj.GetAnnotations()
	if annotations == nil {
		annotations = map[string]string{}
	}
	annotations[utils.AnnoKeyRepoName] = provisioning.Name
	annotations[utils.AnnoKeyRepoPath] = provisioning.ExternalID
	annotations[utils.AnnoKeyRepoHash] = provisioning.CheckSum
	// TODO: make this work
	//annotations[utils.AnnoKeyRepoTimestamp] = string(provisioning.Updated)
	obj.SetAnnotations(annotations)

	var out *unstructured.Unstructured
	current, err := client.Get(newCtx, obj.GetName(), v1.GetOptions{})
	if current == nil || err != nil {
		out, err = client.Create(newCtx, &obj, v1.CreateOptions{})
		if err != nil {
			return nil, err
		}
	} else {
		out, err = client.Update(newCtx, &obj, v1.UpdateOptions{})
		if err != nil {
			return nil, err
		}
	}

	finalDash, err := dr.UnstructuredToLegacyDashboard(ctx, out, orgID)
	if err != nil {
		return nil, err
	}

	return finalDash, nil
}

func (dr *DashboardServiceImpl) saveDashboardThroughK8s(ctx context.Context, cmd *dashboards.SaveDashboardCommand, orgID int64) (*dashboards.Dashboard, error) {
	// create a new context - prevents issues when the request stems from the k8s api itself
	// otherwise the context goes through the handlers twice and causes issues
	newCtx, cancel, err := dr.getK8sContext(ctx)
	if err != nil {
		return nil, err
	} else if cancel != nil {
		defer cancel()
	}

	client, ok := dr.k8sclient.getClient(newCtx, orgID)
	if !ok {
		return nil, nil
	}

	obj, err := LegacySaveCommandToUnstructured(cmd, dr.k8sclient.getNamespace(orgID))
	if err != nil {
		return nil, err
	}

	var out *unstructured.Unstructured
	current, err := client.Get(newCtx, obj.GetName(), v1.GetOptions{})
	if current == nil || err != nil {
		out, err = client.Create(newCtx, &obj, v1.CreateOptions{})
		if err != nil {
			return nil, err
		}
	} else {
		out, err = client.Update(newCtx, &obj, v1.UpdateOptions{})
		if err != nil {
			return nil, err
		}
	}

	finalDash, err := dr.UnstructuredToLegacyDashboard(ctx, out, orgID)
	if err != nil {
		return nil, err
	}

	return finalDash, nil
}

func (dr *DashboardServiceImpl) deleteAllDashboardThroughK8s(ctx context.Context, orgID int64) error {
	// create a new context - prevents issues when the request stems from the k8s api itself
	// otherwise the context goes through the handlers twice and causes issues
	newCtx, cancel, err := dr.getK8sContext(ctx)
	if err != nil {
		return err
	} else if cancel != nil {
		defer cancel()
	}

	client, ok := dr.k8sclient.getClient(newCtx, orgID)
	if !ok {
		return fmt.Errorf("could not get k8s client")
	}

	err = client.DeleteCollection(newCtx, v1.DeleteOptions{}, v1.ListOptions{})
	if err != nil {
		return err
	}

	return nil
}

func (dr *DashboardServiceImpl) deleteDashboardThroughK8s(ctx context.Context, cmd *dashboards.DeleteDashboardCommand, validateProvisionedDashboard bool) error {
	// create a new context - prevents issues when the request stems from the k8s api itself
	// otherwise the context goes through the handlers twice and causes issues
	newCtx, cancel, err := dr.getK8sContext(ctx)
	if err != nil {
		return err
	} else if cancel != nil {
		defer cancel()
	}

	client, ok := dr.k8sclient.getClient(newCtx, cmd.OrgID)
	if !ok {
		return fmt.Errorf("could not get k8s client")
	}

	// get uid if not passed in
	if cmd.UID == "" {
		result, err := dr.GetDashboardUIDByID(ctx, &dashboards.GetDashboardRefByIDQuery{
			ID: cmd.ID,
		})
		if err != nil {
			return err
		}

		cmd.UID = result.UID
	}

	// use a grace period of 0 to indicate to skip the check of deleting provisioned dashboards
	var gracePeriod *int64
	if !validateProvisionedDashboard {
		noGracePeriod := int64(0)
		gracePeriod = &noGracePeriod
	}

	err = client.Delete(newCtx, cmd.UID, v1.DeleteOptions{
		GracePeriodSeconds: gracePeriod,
	})
	if err != nil {
		return err
	}

	return nil
}

func (dr *DashboardServiceImpl) listDashboardsThroughK8s(ctx context.Context, orgID int64) ([]*dashboards.Dashboard, error) {
	// create a new context - prevents issues when the request stems from the k8s api itself
	// otherwise the context goes through the handlers twice and causes issues
	newCtx, cancel, err := dr.getK8sContext(ctx)
	if err != nil {
		return nil, err
	} else if cancel != nil {
		defer cancel()
	}

	client, ok := dr.k8sclient.getClient(newCtx, orgID)
	if !ok {
		return nil, nil
	}

	out, err := client.List(newCtx, v1.ListOptions{})
	if err != nil {
		return nil, err
	} else if out == nil {
		return nil, dashboards.ErrDashboardNotFound
	}

	dashboards := make([]*dashboards.Dashboard, 0)
	for _, item := range out.Items {
		dash, err := dr.UnstructuredToLegacyDashboard(ctx, &item, orgID)
		if err != nil {
			return nil, err
		}
		dashboards = append(dashboards, dash)
	}

	return dashboards, nil
}

func (dr *DashboardServiceImpl) searchDashboardsThroughK8sRaw(ctx context.Context, query *dashboards.FindPersistedDashboardsQuery) (*v0alpha1.SearchResults, error) {
	dashboardskey := &resource.ResourceKey{
		Namespace: dr.k8sclient.getNamespace(query.OrgId),
		Group:     "dashboard.grafana.app",
		Resource:  "dashboards",
	}

	request := &resource.ResourceSearchRequest{
		Options: &resource.ListOptions{
			Key: dashboardskey,
		},
		Limit: 100000}

	if len(query.DashboardUIDs) > 0 {
		request.Options.Fields = []*resource.Requirement{{
			Key:      "key.name",
			Operator: "in",
			Values:   query.DashboardUIDs,
		}}
	} else if len(query.DashboardIds) > 0 {
		values := make([]string, len(query.DashboardIds))
		for _, id := range query.DashboardIds {
			values = append(values, strconv.FormatInt(id, 10))
		}

		request.Options.Labels = []*resource.Requirement{{
			Key:      utils.LabelKeyDeprecatedInternalID, // nolint:staticcheck
			Operator: "in",
			Values:   values,
		}}
	}

	if len(query.FolderUIDs) > 0 {
		req := []*resource.Requirement{{
			Key:      "folder",
			Operator: "in",
			Values:   query.FolderUIDs,
		}}
		if len(request.Options.Fields) == 0 {
			request.Options.Fields = req
		} else {
			request.Options.Fields = append(request.Options.Fields, req...)
		}
	}

	// note: this does not allow for partial matching
	//
	// partial matching will be allowed through the api layer for the frontend,
	// but is currently not needed by other services in the backend
	if query.Title != "" {
		req := []*resource.Requirement{{
			Key:      "title",
			Operator: "in",
			Values:   []string{query.Title},
		}}
		if len(request.Options.Fields) == 0 {
			request.Options.Fields = req
		} else {
			request.Options.Fields = append(request.Options.Fields, req...)
		}
	}

	if len(query.Tags) > 0 {
		req := []*resource.Requirement{{
			Key:      "tags",
			Operator: "in",
			Values:   query.Tags,
		}}

		if len(request.Options.Fields) == 0 {
			request.Options.Fields = req
		} else {
			request.Options.Fields = append(request.Options.Fields, req...)
		}
	}

	res, err := dr.k8sclient.getSearcher().Search(ctx, request)
	if err != nil {
		return nil, err
	}

	return ParseResults(res, 0)
}

func (dr *DashboardServiceImpl) searchProvisionedDashboardsThroughK8sRaw(ctx context.Context, name, dashboard_uid string, orgID, dashboard_id int64) ([]*dashboards.DashboardProvisioning, error) {
	dashboardskey := &resource.ResourceKey{
		Namespace: dr.k8sclient.getNamespace(orgID),
		Group:     "dashboard.grafana.app",
		Resource:  "dashboards",
	}

	request := &resource.ResourceSearchRequest{
		Options: &resource.ListOptions{
			Key: dashboardskey,
		},
		Limit: 100000}

	// TODO: need to fix this to search correctly. Probably need to add new field to search
	if name != "" {
		req := []*resource.Requirement{{
			Key:      "repoInfo.name",
			Operator: "in",
			Values:   []string{name},
		}}
		if len(request.Options.Fields) == 0 {
			request.Options.Fields = req
		} else {
			request.Options.Fields = append(request.Options.Fields, req...)
		}
	}

	res, err := dr.k8sclient.getSearcher().Search(ctx, request)
	if err != nil {
		return nil, err
	}

	searchResults, err := ParseResults(res, 0)
	newCtx, cancel, err := dr.getK8sContext(ctx)
	if err != nil {
		return nil, err
	} else if cancel != nil {
		defer cancel()
	}

	client, ok := dr.k8sclient.getClient(newCtx, orgID)
	if !ok {
		return nil, nil
	}

	dashs := make([]*dashboards.DashboardProvisioning, 0)
	for _, hit := range searchResults.Hits {
		out, err := client.Get(newCtx, hit.Name, v1.GetOptions{}, "")
		if err != nil {
			return nil, err
		} else if out == nil {
			return nil, dashboards.ErrDashboardNotFound
		}
		meta, err := utils.MetaAccessor(out)
		if err != nil {
			return nil, err
		}
		updated, err := meta.GetRepositoryTimestamp()
		if err != nil {
			return nil, err
		}

		dashs = append(dashs, &dashboards.DashboardProvisioning{
			Name:        meta.GetRepositoryName(),
			ExternalID:  meta.GetRepositoryPath(),
			CheckSum:    meta.GetRepositoryHash(),
			Updated:     updated.Unix(),
			DashboardID: meta.GetDeprecatedInternalID(), // nolint:staticcheck
		})
	}

	return dashs, nil
}

func (dr *DashboardServiceImpl) searchDashboardsThroughK8s(ctx context.Context, query *dashboards.FindPersistedDashboardsQuery) ([]*dashboards.Dashboard, error) {
	response, err := dr.searchDashboardsThroughK8sRaw(ctx, query)
	if err != nil {
		return nil, err
	}
	result := make([]*dashboards.Dashboard, len(response.Hits))
	for i, hit := range response.Hits {
		result[i] = &dashboards.Dashboard{
			OrgID:     query.OrgId,
			UID:       hit.Name,
			Slug:      slugify.Slugify(hit.Title),
			Title:     hit.Title,
			FolderUID: hit.Folder,
		}
	}

	return result, nil
}

func ParseResults(result *resource.ResourceSearchResponse, offset int64) (*v0alpha1.SearchResults, error) {
	if result == nil {
		return nil, nil
	} else if result.Error != nil {
		return nil, fmt.Errorf("%d error searching: %s: %s", result.Error.Code, result.Error.Message, result.Error.Details)
	} else if result.Results == nil {
		return nil, nil
	}

	titleIDX := 0
	folderIDX := 1
	tagsIDX := -1
	scoreIDX := 0
	explainIDX := 0

	for i, v := range result.Results.Columns {
		switch v.Name {
		case resource.SEARCH_FIELD_EXPLAIN:
			explainIDX = i
		case resource.SEARCH_FIELD_SCORE:
			scoreIDX = i
		case "title":
			titleIDX = i
		case "folder":
			folderIDX = i
		case "tags":
			tagsIDX = i
		}
	}

	sr := &v0alpha1.SearchResults{
		Offset:    offset,
		TotalHits: result.TotalHits,
		QueryCost: result.QueryCost,
		MaxScore:  result.MaxScore,
		Hits:      make([]v0alpha1.DashboardHit, len(result.Results.Rows)),
	}

	for i, row := range result.Results.Rows {
		hit := &v0alpha1.DashboardHit{
			Resource: row.Key.Resource, // folders | dashboards
			Name:     row.Key.Name,     // The Grafana UID
			Title:    string(row.Cells[titleIDX]),
			Folder:   string(row.Cells[folderIDX]),
		}
		if tagsIDX > 0 && row.Cells[tagsIDX] != nil {
			_ = json.Unmarshal(row.Cells[tagsIDX], &hit.Tags)
		}
		if explainIDX > 0 && row.Cells[explainIDX] != nil {
			_ = json.Unmarshal(row.Cells[explainIDX], &hit.Explain)
		}
		if scoreIDX > 0 && row.Cells[scoreIDX] != nil {
			_, _ = binary.Decode(row.Cells[scoreIDX], binary.BigEndian, &hit.Score)
		}

		sr.Hits[i] = *hit
	}

	// Add facet results
	if result.Facet != nil {
		sr.Facets = make(map[string]v0alpha1.FacetResult)
		for k, v := range result.Facet {
			sr.Facets[k] = v0alpha1.FacetResult{
				Field:   v.Field,
				Total:   v.Total,
				Missing: v.Missing,
				Terms:   make([]v0alpha1.TermFacet, len(v.Terms)),
			}
			for j, t := range v.Terms {
				sr.Facets[k].Terms[j] = v0alpha1.TermFacet{
					Term:  t.Term,
					Count: t.Count,
				}
			}
		}
	}

	return sr, nil
}

func (dr *DashboardServiceImpl) UnstructuredToLegacyDashboard(ctx context.Context, item *unstructured.Unstructured, orgID int64) (*dashboards.Dashboard, error) {
	spec, ok := item.Object["spec"].(map[string]any)
	if !ok {
		return nil, errors.New("error parsing dashboard from k8s response")
	}
	obj, err := utils.MetaAccessor(item)
	if err != nil {
		return nil, err
	}
	uid := obj.GetName()
	spec["uid"] = uid

	dashVersion := 0
	if version, ok := spec["version"].(int64); ok {
		dashVersion = int(version)
	}

	out := dashboards.Dashboard{
		OrgID:     orgID,
		ID:        obj.GetDeprecatedInternalID(), // nolint:staticcheck
		UID:       uid,
		Slug:      obj.GetSlug(),
		FolderUID: obj.GetFolder(),
		Version:   dashVersion,
		Data:      simplejson.NewFromAny(spec),
	}

	out.Created = obj.GetCreationTimestamp().Time
	updated, err := obj.GetUpdatedTimestamp()
	if err == nil && updated != nil {
		out.Updated = *updated
	} else {
		// by default, set updated to created
		out.Updated = out.Created
	}

	deleted := obj.GetDeletionTimestamp()
	if deleted != nil {
		out.Deleted = obj.GetDeletionTimestamp().Time
	}

	creator, err := dr.getUserFromMeta(ctx, obj.GetCreatedBy())
	if err != nil {
		return nil, err
	}
	out.CreatedBy = creator.ID

	updater, err := dr.getUserFromMeta(ctx, obj.GetUpdatedBy())
	if err != nil {
		return nil, err
	}
	out.UpdatedBy = updater.ID

	// any dashboards that have already been synced to unified storage will have the id in the spec
	// and not as a label. We will need to support this conversion until they have all been updated
	// to labels
	if id, ok := spec["id"].(int64); ok {
		out.ID = id
		out.Data.Del("id")
	}

	if gnetID, ok := spec["gnet_id"].(int64); ok {
		out.GnetID = gnetID
	}

	if pluginID, ok := spec["plugin_id"].(string); ok {
		out.PluginID = pluginID
	}

	if isFolder, ok := spec["is_folder"].(bool); ok {
		out.IsFolder = isFolder
	}

	if hasACL, ok := spec["has_acl"].(bool); ok {
		out.HasACL = hasACL
	}

	if title, ok := spec["title"].(string); ok {
		out.Title = title
		// if slug isn't in the metadata, add it via the title
		if out.Slug == "" {
			out.UpdateSlug()
		}
	}

	return &out, nil
}

func (dr *DashboardServiceImpl) getUserFromMeta(ctx context.Context, userMeta string) (*user.User, error) {
	if userMeta == "" || toUID(userMeta) == "" {
		return &user.User{}, nil
	}
	usr, err := dr.getUser(ctx, toUID(userMeta))
	if err != nil && errors.Is(err, user.ErrUserNotFound) {
		return &user.User{}, nil
	}
	return usr, err
}

func (dr *DashboardServiceImpl) getUser(ctx context.Context, uid string) (*user.User, error) {
	userId, err := strconv.ParseInt(uid, 10, 64)
	if err == nil {
		return dr.userService.GetByID(ctx, &user.GetUserByIDQuery{ID: userId})
	}
	return dr.userService.GetByUID(ctx, &user.GetUserByUIDQuery{UID: uid})
}

func LegacySaveCommandToUnstructured(cmd *dashboards.SaveDashboardCommand, namespace string) (unstructured.Unstructured, error) {
	uid := cmd.GetDashboardModel().UID
	if uid == "" {
		uid = uuid.NewString()
	}

	finalObj := unstructured.Unstructured{
		Object: map[string]interface{}{},
	}

	obj := map[string]interface{}{}
	body, err := cmd.Dashboard.ToDB()
	if err != nil {
		return finalObj, err
	}

	err = json.Unmarshal(body, &obj)
	if err != nil {
		return finalObj, err
	}

	// update the version
	version, ok := obj["version"].(float64)
	if !ok || version == 0 {
		obj["version"] = 1
	} else if !cmd.Overwrite {
		obj["version"] = version + 1
	}

	finalObj.Object["spec"] = obj
	finalObj.SetName(uid)
	finalObj.SetNamespace(namespace)
	finalObj.SetGroupVersionKind(v0alpha1.DashboardResourceInfo.GroupVersionKind())

	return finalObj, nil
}

func toUID(rawIdentifier string) string {
	parts := strings.Split(rawIdentifier, ":")
	if len(parts) < 2 {
		return ""
	}
	return parts[1]
}<|MERGE_RESOLUTION|>--- conflicted
+++ resolved
@@ -106,12 +106,8 @@
 	features featuremgmt.FeatureToggles, folderPermissionsService accesscontrol.FolderPermissionsService,
 	dashboardPermissionsService accesscontrol.DashboardPermissionsService, ac accesscontrol.AccessControl,
 	folderSvc folder.Service, fStore folder.Store, r prometheus.Registerer, zclient zanzana.Client,
-<<<<<<< HEAD
-	restConfigProvider apiserver.RestConfigProvider, userService user.Service, unified resource.ResourceClient, orgSvc org.Service,
-=======
 	restConfigProvider apiserver.RestConfigProvider, userService user.Service, unified resource.ResourceClient,
 	quotaService quota.Service, orgService org.Service,
->>>>>>> aaa4fe1f
 ) (*DashboardServiceImpl, error) {
 	k8sHandler := &dashk8sHandler{
 		gvr:                v0alpha1.DashboardResourceInfo.GroupVersionResource(),
@@ -131,11 +127,7 @@
 		zclient:              zclient,
 		folderStore:          folderStore,
 		folderService:        folderSvc,
-<<<<<<< HEAD
-		orgService:           orgSvc,
-=======
 		orgService:           orgService,
->>>>>>> aaa4fe1f
 		userService:          userService,
 		k8sclient:            k8sHandler,
 		metrics:              newDashboardsMetrics(r),
