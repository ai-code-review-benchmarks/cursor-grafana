--- conflicted
+++ resolved
@@ -553,11 +553,7 @@
 		ctx, cancel := context.WithCancel(context.Background())
 		t.Cleanup(cancel)
 
-<<<<<<< HEAD
-		session, err := s.DeleteSession(ctx, user, "invalid-session-uid")
-=======
-		session, err := s.DeleteSession(ctx, 2, "invalid-session-uid")
->>>>>>> 8eff8466
+		session, err := s.DeleteSession(ctx, 2, user, "invalid-session-uid")
 		require.Nil(t, session)
 		require.Error(t, err)
 	})
@@ -580,11 +576,7 @@
 		require.NotEmpty(t, createResp.UID)
 		require.NotEmpty(t, createResp.Slug)
 
-<<<<<<< HEAD
-		deletedSession, err := s.DeleteSession(ctx, user, createResp.UID)
-=======
-		deletedSession, err := s.DeleteSession(ctx, cmd.OrgID, createResp.UID)
->>>>>>> 8eff8466
+		deletedSession, err := s.DeleteSession(ctx, cmd.OrgID, user, createResp.UID)
 		require.NoError(t, err)
 		require.NotNil(t, deletedSession)
 		require.Equal(t, deletedSession.UID, createResp.UID)
