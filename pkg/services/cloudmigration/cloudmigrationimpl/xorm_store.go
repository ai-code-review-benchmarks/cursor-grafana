package cloudmigrationimpl

import (
	"context"
	"encoding/base64"
	"fmt"
	"time"

	"github.com/grafana/grafana/pkg/infra/db"
	"github.com/grafana/grafana/pkg/services/cloudmigration"
	"github.com/grafana/grafana/pkg/services/secrets"
	secretskv "github.com/grafana/grafana/pkg/services/secrets/kvstore"
	"github.com/grafana/grafana/pkg/services/sqlstore"
	"github.com/grafana/grafana/pkg/util"
)

var _ store = (*sqlStore)(nil)

type sqlStore struct {
	db             db.DB
	secretsStore   secretskv.SecretsKVStore
	secretsService secrets.Service
}

const (
	tableName       = "cloud_migration_resource"
	secretType      = "cloudmigration-snapshot-encryption-key"
	GetAllSnapshots = -1
)

func (ss *sqlStore) GetMigrationSessionByUID(ctx context.Context, uid string) (*cloudmigration.CloudMigrationSession, error) {
	var cm cloudmigration.CloudMigrationSession
	err := ss.db.WithDbSession(ctx, func(sess *db.Session) error {
		exist, err := sess.Where("uid=?", uid).Get(&cm)
		if err != nil {
			return err
		}
		if !exist {
			return cloudmigration.ErrMigrationNotFound
		}
		return nil
	})
	if err != nil {
		return nil, err
	}

	if err := ss.decryptToken(ctx, &cm); err != nil {
		return &cm, err
	}

	return &cm, err
}

func (ss *sqlStore) CreateMigrationRun(ctx context.Context, cmr cloudmigration.CloudMigrationSnapshot) (string, error) {
	err := ss.db.WithDbSession(ctx, func(sess *db.Session) error {
		cmr.Created = time.Now()
		cmr.Updated = time.Now()
		cmr.Finished = time.Now()
		cmr.UID = util.GenerateShortUID()

		_, err := sess.Insert(&cmr)
		return err
	})
	if err != nil {
		return "", err
	}
	return cmr.UID, nil
}

func (ss *sqlStore) CreateMigrationSession(ctx context.Context, migration cloudmigration.CloudMigrationSession) (*cloudmigration.CloudMigrationSession, error) {
	if err := ss.encryptToken(ctx, &migration); err != nil {
		return nil, err
	}

	err := ss.db.WithDbSession(ctx, func(sess *sqlstore.DBSession) error {
		migration.Created = time.Now()
		migration.Updated = time.Now()
		migration.UID = util.GenerateShortUID()

		_, err := sess.Insert(&migration)
		if err != nil {
			return err
		}
		return nil
	})
	if err != nil {
		return nil, err
	}
	return &migration, nil
}

func (ss *sqlStore) GetCloudMigrationSessionList(ctx context.Context) ([]*cloudmigration.CloudMigrationSession, error) {
	var migrations = make([]*cloudmigration.CloudMigrationSession, 0)
	err := ss.db.WithDbSession(ctx, func(sess *db.Session) error {
		sess.OrderBy("created DESC")
		return sess.Find(&migrations)
	})
	if err != nil {
		return nil, err
	}

	for i := 0; i < len(migrations); i++ {
		m := migrations[i]
		if err := ss.decryptToken(ctx, m); err != nil {
			return migrations, err
		}
	}

	return migrations, nil
}

func (ss *sqlStore) DeleteMigrationSessionByUID(ctx context.Context, uid string) (*cloudmigration.CloudMigrationSession, []cloudmigration.CloudMigrationSnapshot, error) {
	var c cloudmigration.CloudMigrationSession
	err := ss.db.WithDbSession(ctx, func(sess *db.Session) error {
		exist, err := sess.Where("uid=?", uid).Get(&c)
		if err != nil {
			return err
		}
		if !exist {
			return cloudmigration.ErrMigrationNotFound
		}
		return nil
	})
	if err != nil {
		return nil, nil, err
	}

	// first we try to delete all the associated information to the session
	q := cloudmigration.ListSnapshotsQuery{
		SessionUID: uid,
		Page:       1,
		Limit:      GetAllSnapshots,
	}
	snapshots, err := ss.GetSnapshotList(ctx, q)
	if err != nil {
		return nil, nil, fmt.Errorf("getting migration snapshots from db: %w", err)
	}

	err = ss.db.InTransaction(ctx, func(ctx context.Context) error {
		for _, snapshot := range snapshots {
			err := ss.DeleteSnapshotResources(ctx, snapshot.UID)
			if err != nil {
				return fmt.Errorf("deleting snapshot resource from db: %w", err)
			}
			err = ss.DeleteSnapshot(ctx, snapshot.UID)
			if err != nil {
				return fmt.Errorf("deleting snapshot from db: %w", err)
			}
		}
		// and then we delete the migration sessions
		err := ss.db.WithDbSession(ctx, func(sess *db.Session) error {
			id := c.ID
			affected, err := sess.Delete(&cloudmigration.CloudMigrationSession{
				ID: id,
			})
			if affected == 0 {
				return cloudmigration.ErrMigrationNotDeleted
			}
			return err
		})

		if err != nil {
			return fmt.Errorf("deleting migration from db: %w", err)
		}
		return nil
	})
	if err != nil {
		return nil, nil, err
	}

	if err := ss.decryptToken(ctx, &c); err != nil {
		return &c, snapshots, err
	}

	return &c, snapshots, nil
}

func (ss *sqlStore) GetMigrationStatus(ctx context.Context, cmrUID string) (*cloudmigration.CloudMigrationSnapshot, error) {
	var c cloudmigration.CloudMigrationSnapshot
	err := ss.db.WithDbSession(ctx, func(sess *db.Session) error {
		exist, err := sess.Where("uid=?", cmrUID).Get(&c)
		if err != nil {
			return err
		}
		if !exist {
			return cloudmigration.ErrMigrationRunNotFound
		}
		return nil
	})
	return &c, err
}

func (ss *sqlStore) GetMigrationStatusList(ctx context.Context, migrationUID string) ([]*cloudmigration.CloudMigrationSnapshot, error) {
	var runs = make([]*cloudmigration.CloudMigrationSnapshot, 0)
	err := ss.db.WithDbSession(ctx, func(sess *db.Session) error {
		return sess.Find(&runs, &cloudmigration.CloudMigrationSnapshot{
			SessionUID: migrationUID,
		})
	})
	if err != nil {
		return nil, err
	}
	return runs, nil
}

func (ss *sqlStore) CreateSnapshot(ctx context.Context, snapshot cloudmigration.CloudMigrationSnapshot) (string, error) {
	if snapshot.SessionUID == "" {
		return "", fmt.Errorf("sessionUID is required")
	}

	if snapshot.UID == "" {
		snapshot.UID = util.GenerateShortUID()
	}

	if err := ss.secretsStore.Set(ctx, secretskv.AllOrganizations, snapshot.UID, secretType, string(snapshot.EncryptionKey)); err != nil {
		return "", err
	}

	err := ss.db.WithDbSession(ctx, func(sess *sqlstore.DBSession) error {
		snapshot.Created = time.Now()
		snapshot.Updated = time.Now()

		_, err := sess.Insert(&snapshot)
		if err != nil {
			return err
		}
		return nil
	})
	if err != nil {
		return "", err
	}
	return snapshot.UID, nil
}

// UpdateSnapshot takes a snapshot object containing a uid and updates a subset of features in the database.
func (ss *sqlStore) UpdateSnapshot(ctx context.Context, update cloudmigration.UpdateSnapshotCmd) error {
	if update.UID == "" {
		return fmt.Errorf("missing snapshot uid")
	}
	if update.SessionID == "" {
		return fmt.Errorf("missing session uid")
	}
	err := ss.db.InTransaction(ctx, func(ctx context.Context) error {
		// Update status if set
		if update.Status != "" {
			if err := ss.db.WithDbSession(ctx, func(sess *sqlstore.DBSession) error {
				rawSQL := "UPDATE cloud_migration_snapshot SET status=? WHERE session_uid=? AND uid=?"
				if _, err := sess.Exec(rawSQL, update.Status, update.SessionID, update.UID); err != nil {
					return fmt.Errorf("updating snapshot status for uid %s: %w", update.UID, err)
				}
				return nil
			}); err != nil {
				return err
			}
		}

		// Update resources if set
		if len(update.Resources) > 0 {
			if err := ss.CreateUpdateSnapshotResources(ctx, update.UID, update.Resources); err != nil {
				return err
			}
		}
		return nil
	})

	return err
}

func (ss *sqlStore) DeleteSnapshot(ctx context.Context, snapshotUid string) error {
	return ss.db.WithDbSession(ctx, func(sess *sqlstore.DBSession) error {
		_, err := sess.Delete(cloudmigration.CloudMigrationSnapshot{
			UID: snapshotUid,
		})
		return err
	})
}

func (ss *sqlStore) GetSnapshotByUID(ctx context.Context, sessionUid, uid string, resultPage int, resultLimit int) (*cloudmigration.CloudMigrationSnapshot, error) {
	var snapshot cloudmigration.CloudMigrationSnapshot
	err := ss.db.WithDbSession(ctx, func(sess *db.Session) error {
		exist, err := sess.Where("session_uid=? AND uid=?", sessionUid, uid).Get(&snapshot)
		if err != nil {
			return err
		}
		if !exist {
			return cloudmigration.ErrSnapshotNotFound
		}
		return nil
	})
	if err != nil {
		return nil, err
	}

	if secret, found, err := ss.secretsStore.Get(ctx, secretskv.AllOrganizations, snapshot.UID, secretType); err != nil {
		return &snapshot, err
	} else if !found {
		return &snapshot, fmt.Errorf("encryption key not found for snapshot with UID %s", snapshot.UID)
	} else {
		snapshot.EncryptionKey = []byte(secret)
	}

	resources, err := ss.GetSnapshotResources(ctx, uid, resultPage, resultLimit)
	if err == nil {
		snapshot.Resources = resources
	}
	stats, err := ss.GetSnapshotResourceStats(ctx, uid)
	if err == nil {
		snapshot.StatsRollup = *stats
	}

	return &snapshot, err
}

// GetSnapshotList returns snapshots without resources included. Use GetSnapshotByUID to get individual snapshot results.
// passing GetAllSnapshots will return all the elements regardless of the page
func (ss *sqlStore) GetSnapshotList(ctx context.Context, query cloudmigration.ListSnapshotsQuery) ([]cloudmigration.CloudMigrationSnapshot, error) {
	var snapshots = make([]cloudmigration.CloudMigrationSnapshot, 0)
	err := ss.db.WithDbSession(ctx, func(sess *db.Session) error {
<<<<<<< HEAD
		sess.Join("INNER", "cloud_migration_session", "cloud_migration_session.uid = cloud_migration_snapshot.session_uid")
		offset := (query.Page - 1) * query.Limit
		sess.Limit(query.Limit, offset)
=======
		if query.Limit != GetAllSnapshots {
			offset := (query.Page - 1) * query.Limit
			sess.Limit(query.Limit, offset)
		}
>>>>>>> b9cece8f
		sess.OrderBy("created DESC")
		return sess.Find(&snapshots, &cloudmigration.CloudMigrationSnapshot{
			SessionUID: query.SessionUID,
		})
	})
	if err != nil {
		return nil, err
	}
	for i, snapshot := range snapshots {
		if secret, found, err := ss.secretsStore.Get(ctx, secretskv.AllOrganizations, snapshot.UID, secretType); err != nil {
			return nil, err
		} else if !found {
			return nil, fmt.Errorf("encryption key not found for snapshot with UID %s", snapshot.UID)
		} else {
			snapshot.EncryptionKey = []byte(secret)
		}

		if stats, err := ss.GetSnapshotResourceStats(ctx, snapshot.UID); err != nil {
			return nil, err
		} else {
			snapshot.StatsRollup = *stats
		}
		snapshots[i] = snapshot
	}
	return snapshots, nil
}

// CreateUpdateSnapshotResources either updates a migration resource for a snapshot, or creates it if it does not exist
// If the uid is not known, it uses snapshot_uid + resource_uid as a lookup
func (ss *sqlStore) CreateUpdateSnapshotResources(ctx context.Context, snapshotUid string, resources []cloudmigration.CloudMigrationResource) error {
	return ss.db.InTransaction(ctx, func(ctx context.Context) error {
		sql := "UPDATE cloud_migration_resource SET status=?, error_string=? WHERE uid=? OR (snapshot_uid=? AND resource_uid=?)"
		err := ss.db.WithDbSession(ctx, func(sess *sqlstore.DBSession) error {
			for _, r := range resources {
				// try an update first
				result, err := sess.Exec(sql, r.Status, r.Error, r.UID, snapshotUid, r.RefID)
				if err != nil {
					return err
				}
				// if this had no effect, assign a uid and insert instead
				n, err := result.RowsAffected()
				if err != nil {
					return err
				} else if n == 0 {
					r.UID = util.GenerateShortUID()
					// ensure snapshot_uids are consistent so that we can use them to query when uid isn't known
					r.SnapshotUID = snapshotUid
					_, err := sess.Insert(r)
					if err != nil {
						return err
					}
				}
			}
			return nil
		})
		if err != nil {
			return fmt.Errorf("updating resources: %w", err)
		}

		return nil
	})
}

func (ss *sqlStore) GetSnapshotResources(ctx context.Context, snapshotUid string, page int, limit int) ([]cloudmigration.CloudMigrationResource, error) {
	if page < 1 {
		page = 1
	}
	if limit == 0 {
		limit = 100
	}

	var resources []cloudmigration.CloudMigrationResource
	err := ss.db.WithDbSession(ctx, func(sess *db.Session) error {
		offset := (page - 1) * limit
		sess.Limit(limit, offset)
		return sess.Find(&resources, &cloudmigration.CloudMigrationResource{
			SnapshotUID: snapshotUid,
		})
	})
	if err != nil {
		return nil, err
	}
	return resources, nil
}

func (ss *sqlStore) GetSnapshotResourceStats(ctx context.Context, snapshotUid string) (*cloudmigration.SnapshotResourceStats, error) {
	typeCounts := make([]struct {
		Count int    `json:"count"`
		Type  string `json:"type"`
	}, 0)
	statusCounts := make([]struct {
		Count  int    `json:"count"`
		Status string `json:"status"`
	}, 0)
	total := 0
	err := ss.db.WithDbSession(ctx, func(sess *sqlstore.DBSession) error {
		if t, err := sess.Count(cloudmigration.CloudMigrationResource{SnapshotUID: snapshotUid}); err != nil {
			return err
		} else {
			total = int(t)
		}
		sess.Select("count(uid) as \"count\", resource_type as \"type\"").
			Table(tableName).
			GroupBy("type").
			Where("snapshot_uid = ?", snapshotUid)
		if err := sess.Find(&typeCounts); err != nil {
			return err
		}
		sess.Select("count(uid) as \"count\", status").
			Table(tableName).
			GroupBy("status").
			Where("snapshot_uid = ?", snapshotUid)
		return sess.Find(&statusCounts)
	})
	if err != nil {
		return nil, err
	}

	stats := &cloudmigration.SnapshotResourceStats{
		CountsByType:   make(map[cloudmigration.MigrateDataType]int, len(typeCounts)),
		CountsByStatus: make(map[cloudmigration.ItemStatus]int, len(statusCounts)),
		Total:          total,
	}
	for _, c := range typeCounts {
		stats.CountsByType[cloudmigration.MigrateDataType(c.Type)] = c.Count
	}
	for _, c := range statusCounts {
		stats.CountsByStatus[cloudmigration.ItemStatus(c.Status)] = c.Count
	}
	return stats, nil
}

func (ss *sqlStore) DeleteSnapshotResources(ctx context.Context, snapshotUid string) error {
	return ss.db.WithDbSession(ctx, func(sess *sqlstore.DBSession) error {
		_, err := sess.Delete(cloudmigration.CloudMigrationResource{
			SnapshotUID: snapshotUid,
		})
		return err
	})
}

func (ss *sqlStore) encryptToken(ctx context.Context, cm *cloudmigration.CloudMigrationSession) error {
	s, err := ss.secretsService.Encrypt(ctx, []byte(cm.AuthToken), secrets.WithoutScope())
	if err != nil {
		return fmt.Errorf("encrypting auth token: %w", err)
	}

	cm.AuthToken = base64.StdEncoding.EncodeToString(s)

	return nil
}

func (ss *sqlStore) decryptToken(ctx context.Context, cm *cloudmigration.CloudMigrationSession) error {
	decoded, err := base64.StdEncoding.DecodeString(cm.AuthToken)
	if err != nil {
		return fmt.Errorf("token could not be decoded")
	}

	t, err := ss.secretsService.Decrypt(ctx, decoded)
	if err != nil {
		return fmt.Errorf("decrypting auth token: %w", err)
	}
	cm.AuthToken = string(t)

	return nil
}<|MERGE_RESOLUTION|>--- conflicted
+++ resolved
@@ -316,16 +316,11 @@
 func (ss *sqlStore) GetSnapshotList(ctx context.Context, query cloudmigration.ListSnapshotsQuery) ([]cloudmigration.CloudMigrationSnapshot, error) {
 	var snapshots = make([]cloudmigration.CloudMigrationSnapshot, 0)
 	err := ss.db.WithDbSession(ctx, func(sess *db.Session) error {
-<<<<<<< HEAD
 		sess.Join("INNER", "cloud_migration_session", "cloud_migration_session.uid = cloud_migration_snapshot.session_uid")
-		offset := (query.Page - 1) * query.Limit
-		sess.Limit(query.Limit, offset)
-=======
 		if query.Limit != GetAllSnapshots {
 			offset := (query.Page - 1) * query.Limit
 			sess.Limit(query.Limit, offset)
 		}
->>>>>>> b9cece8f
 		sess.OrderBy("created DESC")
 		return sess.Find(&snapshots, &cloudmigration.CloudMigrationSnapshot{
 			SessionUID: query.SessionUID,
