package cloudmigrationimpl

import (
	"context"
	"encoding/base64"
	"fmt"
	"time"

	"github.com/grafana/grafana/pkg/infra/db"
	"github.com/grafana/grafana/pkg/services/cloudmigration"
	"github.com/grafana/grafana/pkg/services/secrets"
	secretskv "github.com/grafana/grafana/pkg/services/secrets/kvstore"
	"github.com/grafana/grafana/pkg/services/sqlstore"
	"github.com/grafana/grafana/pkg/util"
)

var _ store = (*sqlStore)(nil)

type sqlStore struct {
	db             db.DB
	secretsStore   secretskv.SecretsKVStore
	secretsService secrets.Service
}

const (
	tableName       = "cloud_migration_resource"
	secretType      = "cloudmigration-snapshot-encryption-key"
	GetAllSnapshots = -1
)

func (ss *sqlStore) GetMigrationSessionByUID(ctx context.Context, uid string) (*cloudmigration.CloudMigrationSession, error) {
	var cm cloudmigration.CloudMigrationSession
	err := ss.db.WithDbSession(ctx, func(sess *db.Session) error {
		exist, err := sess.Where("uid=?", uid).Get(&cm)
		if err != nil {
			return err
		}
		if !exist {
			return cloudmigration.ErrMigrationNotFound
		}
		return nil
	})
	if err != nil {
		return nil, err
	}

	if err := ss.decryptToken(ctx, &cm); err != nil {
		return &cm, err
	}

	return &cm, err
}

func (ss *sqlStore) CreateMigrationRun(ctx context.Context, cmr cloudmigration.CloudMigrationSnapshot) (string, error) {
	err := ss.db.WithDbSession(ctx, func(sess *db.Session) error {
		cmr.Created = time.Now()
		cmr.Updated = time.Now()
		cmr.Finished = time.Now()
		cmr.UID = util.GenerateShortUID()

		_, err := sess.Insert(&cmr)
		return err
	})
	if err != nil {
		return "", err
	}
	return cmr.UID, nil
}

func (ss *sqlStore) CreateMigrationSession(ctx context.Context, migration cloudmigration.CloudMigrationSession) (*cloudmigration.CloudMigrationSession, error) {
	if err := ss.encryptToken(ctx, &migration); err != nil {
		return nil, err
	}

	err := ss.db.WithDbSession(ctx, func(sess *sqlstore.DBSession) error {
		migration.Created = time.Now()
		migration.Updated = time.Now()
		migration.UID = util.GenerateShortUID()

		_, err := sess.Insert(&migration)
		if err != nil {
			return err
		}
		return nil
	})
	if err != nil {
		return nil, err
	}
	return &migration, nil
}

func (ss *sqlStore) GetCloudMigrationSessionList(ctx context.Context) ([]*cloudmigration.CloudMigrationSession, error) {
	var migrations = make([]*cloudmigration.CloudMigrationSession, 0)
	err := ss.db.WithDbSession(ctx, func(sess *db.Session) error {
		sess.OrderBy("created DESC")
		return sess.Find(&migrations)
	})
	if err != nil {
		return nil, err
	}

	for i := 0; i < len(migrations); i++ {
		m := migrations[i]
		if err := ss.decryptToken(ctx, m); err != nil {
			return migrations, err
		}
	}

	return migrations, nil
}

func (ss *sqlStore) DeleteMigrationSessionByUID(ctx context.Context, uid string) (*cloudmigration.CloudMigrationSession, []cloudmigration.CloudMigrationSnapshot, error) {
	var c cloudmigration.CloudMigrationSession
	err := ss.db.WithDbSession(ctx, func(sess *db.Session) error {
		exist, err := sess.Where("uid=?", uid).Get(&c)
		if err != nil {
			return err
		}
		if !exist {
			return cloudmigration.ErrMigrationNotFound
		}
		return nil
	})
	if err != nil {
		return nil, nil, err
	}

	// first we try to delete all the associated information to the session
	q := cloudmigration.ListSnapshotsQuery{
		SessionUID: uid,
		Page:       1,
		Limit:      GetAllSnapshots,
	}
	snapshots, err := ss.GetSnapshotList(ctx, q)
	if err != nil {
		return nil, nil, fmt.Errorf("getting migration snapshots from db: %w", err)
	}

	err = ss.db.InTransaction(ctx, func(ctx context.Context) error {
		for _, snapshot := range snapshots {
			err := ss.DeleteSnapshotResources(ctx, snapshot.UID)
			if err != nil {
				return fmt.Errorf("deleting snapshot resource from db: %w", err)
			}
			err = ss.DeleteSnapshot(ctx, snapshot.UID)
			if err != nil {
				return fmt.Errorf("deleting snapshot from db: %w", err)
			}
		}
		// and then we delete the migration sessions
		err := ss.db.WithDbSession(ctx, func(sess *db.Session) error {
			id := c.ID
			affected, err := sess.Delete(&cloudmigration.CloudMigrationSession{
				ID: id,
			})
			if affected == 0 {
				return cloudmigration.ErrMigrationNotDeleted
			}
			return err
		})

		if err != nil {
			return fmt.Errorf("deleting migration from db: %w", err)
		}
		return nil
	})

<<<<<<< HEAD
	if err := ss.decryptToken(ctx, &c); err != nil {
		return &c, err
	}

	return &c, err
=======
	if err != nil {
		return nil, nil, err
	}
	return &c, snapshots, nil
>>>>>>> e20c7342
}

func (ss *sqlStore) GetMigrationStatus(ctx context.Context, cmrUID string) (*cloudmigration.CloudMigrationSnapshot, error) {
	var c cloudmigration.CloudMigrationSnapshot
	err := ss.db.WithDbSession(ctx, func(sess *db.Session) error {
		exist, err := sess.Where("uid=?", cmrUID).Get(&c)
		if err != nil {
			return err
		}
		if !exist {
			return cloudmigration.ErrMigrationRunNotFound
		}
		return nil
	})
	return &c, err
}

func (ss *sqlStore) GetMigrationStatusList(ctx context.Context, migrationUID string) ([]*cloudmigration.CloudMigrationSnapshot, error) {
	var runs = make([]*cloudmigration.CloudMigrationSnapshot, 0)
	err := ss.db.WithDbSession(ctx, func(sess *db.Session) error {
		return sess.Find(&runs, &cloudmigration.CloudMigrationSnapshot{
			SessionUID: migrationUID,
		})
	})
	if err != nil {
		return nil, err
	}
	return runs, nil
}

func (ss *sqlStore) CreateSnapshot(ctx context.Context, snapshot cloudmigration.CloudMigrationSnapshot) (string, error) {
	if snapshot.SessionUID == "" {
		return "", fmt.Errorf("sessionUID is required")
	}

	if snapshot.UID == "" {
		snapshot.UID = util.GenerateShortUID()
	}

	if err := ss.secretsStore.Set(ctx, secretskv.AllOrganizations, snapshot.UID, secretType, string(snapshot.EncryptionKey)); err != nil {
		return "", err
	}

	err := ss.db.WithDbSession(ctx, func(sess *sqlstore.DBSession) error {
		snapshot.Created = time.Now()
		snapshot.Updated = time.Now()

		_, err := sess.Insert(&snapshot)
		if err != nil {
			return err
		}
		return nil
	})
	if err != nil {
		return "", err
	}
	return snapshot.UID, nil
}

// UpdateSnapshot takes a snapshot object containing a uid and updates a subset of features in the database.
func (ss *sqlStore) UpdateSnapshot(ctx context.Context, update cloudmigration.UpdateSnapshotCmd) error {
	if update.UID == "" {
		return fmt.Errorf("missing snapshot uid")
	}
	if update.SessionID == "" {
		return fmt.Errorf("missing session uid")
	}
	err := ss.db.InTransaction(ctx, func(ctx context.Context) error {
		// Update status if set
		if update.Status != "" {
			if err := ss.db.WithDbSession(ctx, func(sess *sqlstore.DBSession) error {
				rawSQL := "UPDATE cloud_migration_snapshot SET status=? WHERE session_uid=? AND uid=?"
				if _, err := sess.Exec(rawSQL, update.Status, update.SessionID, update.UID); err != nil {
					return fmt.Errorf("updating snapshot status for uid %s: %w", update.UID, err)
				}
				return nil
			}); err != nil {
				return err
			}
		}

		// Update resources if set
		if len(update.Resources) > 0 {
			if err := ss.CreateUpdateSnapshotResources(ctx, update.UID, update.Resources); err != nil {
				return err
			}
		}
		return nil
	})

	return err
}

func (ss *sqlStore) DeleteSnapshot(ctx context.Context, snapshotUid string) error {
	return ss.db.WithDbSession(ctx, func(sess *sqlstore.DBSession) error {
		_, err := sess.Delete(cloudmigration.CloudMigrationSnapshot{
			UID: snapshotUid,
		})
		return err
	})
}

func (ss *sqlStore) GetSnapshotByUID(ctx context.Context, sessionUid, uid string, resultPage int, resultLimit int) (*cloudmigration.CloudMigrationSnapshot, error) {
	var snapshot cloudmigration.CloudMigrationSnapshot
	err := ss.db.WithDbSession(ctx, func(sess *db.Session) error {
		exist, err := sess.Where("session_uid=? AND uid=?", sessionUid, uid).Get(&snapshot)
		if err != nil {
			return err
		}
		if !exist {
			return cloudmigration.ErrSnapshotNotFound
		}
		return nil
	})
	if err != nil {
		return nil, err
	}

	if secret, found, err := ss.secretsStore.Get(ctx, secretskv.AllOrganizations, snapshot.UID, secretType); err != nil {
		return &snapshot, err
	} else if !found {
		return &snapshot, fmt.Errorf("encryption key not found for snapshot with UID %s", snapshot.UID)
	} else {
		snapshot.EncryptionKey = []byte(secret)
	}

	resources, err := ss.GetSnapshotResources(ctx, uid, resultPage, resultLimit)
	if err == nil {
		snapshot.Resources = resources
	}
	stats, err := ss.GetSnapshotResourceStats(ctx, uid)
	if err == nil {
		snapshot.StatsRollup = *stats
	}

	return &snapshot, err
}

// GetSnapshotList returns snapshots without resources included. Use GetSnapshotByUID to get individual snapshot results.
// passing GetAllSnapshots will return all the elements regardless of the page
func (ss *sqlStore) GetSnapshotList(ctx context.Context, query cloudmigration.ListSnapshotsQuery) ([]cloudmigration.CloudMigrationSnapshot, error) {
	var snapshots = make([]cloudmigration.CloudMigrationSnapshot, 0)
	err := ss.db.WithDbSession(ctx, func(sess *db.Session) error {
		if query.Limit != GetAllSnapshots {
			offset := (query.Page - 1) * query.Limit
			sess.Limit(query.Limit, offset)
		}
		sess.OrderBy("created DESC")
		return sess.Find(&snapshots, &cloudmigration.CloudMigrationSnapshot{
			SessionUID: query.SessionUID,
		})
	})
	if err != nil {
		return nil, err
	}
	for i, snapshot := range snapshots {
		if secret, found, err := ss.secretsStore.Get(ctx, secretskv.AllOrganizations, snapshot.UID, secretType); err != nil {
			return nil, err
		} else if !found {
			return nil, fmt.Errorf("encryption key not found for snapshot with UID %s", snapshot.UID)
		} else {
			snapshot.EncryptionKey = []byte(secret)
		}

		if stats, err := ss.GetSnapshotResourceStats(ctx, snapshot.UID); err != nil {
			return nil, err
		} else {
			snapshot.StatsRollup = *stats
		}
		snapshots[i] = snapshot
	}
	return snapshots, nil
}

// CreateUpdateSnapshotResources either updates a migration resource for a snapshot, or creates it if it does not exist
// If the uid is not known, it uses snapshot_uid + resource_uid as a lookup
func (ss *sqlStore) CreateUpdateSnapshotResources(ctx context.Context, snapshotUid string, resources []cloudmigration.CloudMigrationResource) error {
	return ss.db.InTransaction(ctx, func(ctx context.Context) error {
		sql := "UPDATE cloud_migration_resource SET status=?, error_string=? WHERE uid=? OR (snapshot_uid=? AND resource_uid=?)"
		err := ss.db.WithDbSession(ctx, func(sess *sqlstore.DBSession) error {
			for _, r := range resources {
				// try an update first
				result, err := sess.Exec(sql, r.Status, r.Error, r.UID, snapshotUid, r.RefID)
				if err != nil {
					return err
				}
				// if this had no effect, assign a uid and insert instead
				n, err := result.RowsAffected()
				if err != nil {
					return err
				} else if n == 0 {
					r.UID = util.GenerateShortUID()
					// ensure snapshot_uids are consistent so that we can use them to query when uid isn't known
					r.SnapshotUID = snapshotUid
					_, err := sess.Insert(r)
					if err != nil {
						return err
					}
				}
			}
			return nil
		})
		if err != nil {
			return fmt.Errorf("updating resources: %w", err)
		}

		return nil
	})
}

func (ss *sqlStore) GetSnapshotResources(ctx context.Context, snapshotUid string, page int, limit int) ([]cloudmigration.CloudMigrationResource, error) {
	if page < 1 {
		page = 1
	}
	if limit == 0 {
		limit = 100
	}

	var resources []cloudmigration.CloudMigrationResource
	err := ss.db.WithDbSession(ctx, func(sess *db.Session) error {
		offset := (page - 1) * limit
		sess.Limit(limit, offset)
		return sess.Find(&resources, &cloudmigration.CloudMigrationResource{
			SnapshotUID: snapshotUid,
		})
	})
	if err != nil {
		return nil, err
	}
	return resources, nil
}

func (ss *sqlStore) GetSnapshotResourceStats(ctx context.Context, snapshotUid string) (*cloudmigration.SnapshotResourceStats, error) {
	typeCounts := make([]struct {
		Count int    `json:"count"`
		Type  string `json:"type"`
	}, 0)
	statusCounts := make([]struct {
		Count  int    `json:"count"`
		Status string `json:"status"`
	}, 0)
	total := 0
	err := ss.db.WithDbSession(ctx, func(sess *sqlstore.DBSession) error {
		if t, err := sess.Count(cloudmigration.CloudMigrationResource{SnapshotUID: snapshotUid}); err != nil {
			return err
		} else {
			total = int(t)
		}
		sess.Select("count(uid) as \"count\", resource_type as \"type\"").
			Table(tableName).
			GroupBy("type").
			Where("snapshot_uid = ?", snapshotUid)
		if err := sess.Find(&typeCounts); err != nil {
			return err
		}
		sess.Select("count(uid) as \"count\", status").
			Table(tableName).
			GroupBy("status").
			Where("snapshot_uid = ?", snapshotUid)
		return sess.Find(&statusCounts)
	})
	if err != nil {
		return nil, err
	}

	stats := &cloudmigration.SnapshotResourceStats{
		CountsByType:   make(map[cloudmigration.MigrateDataType]int, len(typeCounts)),
		CountsByStatus: make(map[cloudmigration.ItemStatus]int, len(statusCounts)),
		Total:          total,
	}
	for _, c := range typeCounts {
		stats.CountsByType[cloudmigration.MigrateDataType(c.Type)] = c.Count
	}
	for _, c := range statusCounts {
		stats.CountsByStatus[cloudmigration.ItemStatus(c.Status)] = c.Count
	}
	return stats, nil
}

func (ss *sqlStore) DeleteSnapshotResources(ctx context.Context, snapshotUid string) error {
	return ss.db.WithDbSession(ctx, func(sess *sqlstore.DBSession) error {
		_, err := sess.Delete(cloudmigration.CloudMigrationResource{
			SnapshotUID: snapshotUid,
		})
		return err
	})
}

func (ss *sqlStore) encryptToken(ctx context.Context, cm *cloudmigration.CloudMigrationSession) error {
	s, err := ss.secretsService.Encrypt(ctx, []byte(cm.AuthToken), secrets.WithoutScope())
	if err != nil {
		return fmt.Errorf("encrypting auth token: %w", err)
	}

	cm.AuthToken = base64.StdEncoding.EncodeToString(s)

	return nil
}

func (ss *sqlStore) decryptToken(ctx context.Context, cm *cloudmigration.CloudMigrationSession) error {
	decoded, err := base64.StdEncoding.DecodeString(cm.AuthToken)
	if err != nil {
		return fmt.Errorf("token could not be decoded")
	}

	t, err := ss.secretsService.Decrypt(ctx, decoded)
	if err != nil {
		return fmt.Errorf("decrypting auth token: %w", err)
	}
	cm.AuthToken = string(t)

	return nil
}<|MERGE_RESOLUTION|>--- conflicted
+++ resolved
@@ -164,19 +164,15 @@
 		}
 		return nil
 	})
-
-<<<<<<< HEAD
+	if err != nil {
+		return nil, nil, err
+	}
+
 	if err := ss.decryptToken(ctx, &c); err != nil {
-		return &c, err
-	}
-
-	return &c, err
-=======
-	if err != nil {
-		return nil, nil, err
-	}
+		return &c, snapshots, err
+	}
+
 	return &c, snapshots, nil
->>>>>>> e20c7342
 }
 
 func (ss *sqlStore) GetMigrationStatus(ctx context.Context, cmrUID string) (*cloudmigration.CloudMigrationSnapshot, error) {
