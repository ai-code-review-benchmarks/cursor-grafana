package api

import (
	"errors"
	"net/http"

	"github.com/grafana/grafana/pkg/api/response"
	"github.com/grafana/grafana/pkg/api/routing"
	"github.com/grafana/grafana/pkg/infra/log"
	"github.com/grafana/grafana/pkg/infra/tracing"
	"github.com/grafana/grafana/pkg/middleware"
	"github.com/grafana/grafana/pkg/services/cloudmigration"
	contextmodel "github.com/grafana/grafana/pkg/services/contexthandler/model"
	"github.com/grafana/grafana/pkg/util"
	"github.com/grafana/grafana/pkg/web"

	"go.opentelemetry.io/otel/codes"
)

type CloudMigrationAPI struct {
	cloudMigrationService cloudmigration.Service
	routeRegister         routing.RouteRegister
	log                   log.Logger
	tracer                tracing.Tracer
}

func RegisterApi(
	rr routing.RouteRegister,
	cms cloudmigration.Service,
	tracer tracing.Tracer,
) *CloudMigrationAPI {
	api := &CloudMigrationAPI{
		log:                   log.New("cloudmigrations.api"),
		routeRegister:         rr,
		cloudMigrationService: cms,
		tracer:                tracer,
	}
	api.registerEndpoints()
	return api
}

// registerEndpoints Registers Endpoints on Grafana Router
func (cma *CloudMigrationAPI) registerEndpoints() {
	cma.routeRegister.Group("/api/cloudmigration", func(cloudMigrationRoute routing.RouteRegister) {
		// destination instance endpoints for token management
		cloudMigrationRoute.Get("/token", routing.Wrap(cma.GetToken))
		cloudMigrationRoute.Post("/token", routing.Wrap(cma.CreateToken))
		cloudMigrationRoute.Delete("/token/:uid", routing.Wrap(cma.DeleteToken))

		// on-prem instance endpoints for managing GMS sessions
		cloudMigrationRoute.Get("/migration", routing.Wrap(cma.GetSessionList))
		cloudMigrationRoute.Post("/migration", routing.Wrap(cma.CreateSession))
		cloudMigrationRoute.Get("/migration/:uid", routing.Wrap(cma.GetSession))
		cloudMigrationRoute.Delete("/migration/:uid", routing.Wrap(cma.DeleteSession))

		// async approach to data migration using snapshots
		cloudMigrationRoute.Post("/migration/:uid/snapshot", routing.Wrap(cma.CreateSnapshot))
		cloudMigrationRoute.Get("/migration/:uid/snapshot/:snapshotUid", routing.Wrap(cma.GetSnapshot))
		cloudMigrationRoute.Get("/migration/:uid/snapshots", routing.Wrap(cma.GetSnapshotList))
		cloudMigrationRoute.Post("/migration/:uid/snapshot/:snapshotUid/upload", routing.Wrap(cma.UploadSnapshot))
		cloudMigrationRoute.Post("/migration/:uid/snapshot/:snapshotUid/cancel", routing.Wrap(cma.CancelSnapshot))
	}, middleware.ReqOrgAdmin)
}

// swagger:route GET /cloudmigration/token migrations getCloudMigrationToken
//
// Fetch the cloud migration token if it exists.
//
// Responses:
// 200: cloudMigrationGetTokenResponse
// 401: unauthorisedError
// 404: notFoundError
// 403: forbiddenError
// 500: internalServerError
func (cma *CloudMigrationAPI) GetToken(c *contextmodel.ReqContext) response.Response {
	ctx, span := cma.tracer.Start(c.Req.Context(), "MigrationAPI.GetToken")
	defer span.End()

	logger := cma.log.FromContext(ctx)

	token, err := cma.cloudMigrationService.GetToken(ctx)
	if err != nil {
		span.SetStatus(codes.Error, "fetching cloud migration access token")
		span.RecordError(err)

		if !errors.Is(err, cloudmigration.ErrTokenNotFound) {
			logger.Error("fetching cloud migration access token", "err", err.Error())
		}

		return response.ErrOrFallback(http.StatusInternalServerError, "fetching cloud migration access token", err)
	}

	return response.JSON(http.StatusOK, GetAccessTokenResponseDTO{
		ID:          token.ID,
		DisplayName: token.DisplayName,
		ExpiresAt:   token.ExpiresAt,
		FirstUsedAt: token.FirstUsedAt,
		LastUsedAt:  token.LastUsedAt,
		CreatedAt:   token.CreatedAt,
	})
}

// swagger:route POST /cloudmigration/token migrations createCloudMigrationToken
//
// Create gcom access token.
//
// Responses:
// 200: cloudMigrationCreateTokenResponse
// 401: unauthorisedError
// 403: forbiddenError
// 500: internalServerError
func (cma *CloudMigrationAPI) CreateToken(c *contextmodel.ReqContext) response.Response {
	ctx, span := cma.tracer.Start(c.Req.Context(), "MigrationAPI.CreateAccessToken")
	defer span.End()

	logger := cma.log.FromContext(ctx)

	resp, err := cma.cloudMigrationService.CreateToken(ctx)
	if err != nil {
		span.SetStatus(codes.Error, "creating gcom access token")
		span.RecordError(err)
		logger.Error("creating gcom access token", "err", err.Error())

		return response.ErrOrFallback(http.StatusInternalServerError, "creating gcom access token", err)
	}

	return response.JSON(http.StatusOK, CreateAccessTokenResponseDTO(resp))
}

// swagger:route DELETE /cloudmigration/token/{uid} migrations deleteCloudMigrationToken
//
// Deletes a cloud migration token.
//
// Responses:
// 204: cloudMigrationDeleteTokenResponse
// 400: badRequestError
// 401: unauthorisedError
// 403: forbiddenError
// 500: internalServerError
func (cma *CloudMigrationAPI) DeleteToken(c *contextmodel.ReqContext) response.Response {
	ctx, span := cma.tracer.Start(c.Req.Context(), "MigrationAPI.DeleteToken")
	defer span.End()

	logger := cma.log.FromContext(ctx)

	uid := web.Params(c.Req)[":uid"]
	if err := util.ValidateUID(uid); err != nil {
		span.SetStatus(codes.Error, "invalid migration uid")
		span.RecordError(err)

		return response.Error(http.StatusBadRequest, "invalid migration uid", err)
	}

	if err := cma.cloudMigrationService.DeleteToken(ctx, uid); err != nil {
		span.SetStatus(codes.Error, "deleting cloud migration token")
		span.RecordError(err)
		logger.Error("deleting cloud migration token", "err", err.Error())

		return response.ErrOrFallback(http.StatusInternalServerError, "deleting cloud migration token", err)
	}

	return response.Empty(http.StatusNoContent)
}

// swagger:route GET /cloudmigration/migration migrations getSessionList
//
// Get a list of all cloud migration sessions that have been created.
//
// Responses:
// 200: cloudMigrationSessionListResponse
// 401: unauthorisedError
// 403: forbiddenError
// 500: internalServerError
func (cma *CloudMigrationAPI) GetSessionList(c *contextmodel.ReqContext) response.Response {
	ctx, span := cma.tracer.Start(c.Req.Context(), "MigrationAPI.GetSessionList")
	defer span.End()

	sl, err := cma.cloudMigrationService.GetSessionList(ctx, c.OrgID)
	if err != nil {
		span.SetStatus(codes.Error, "session list error")
		span.RecordError(err)

		return response.ErrOrFallback(http.StatusInternalServerError, "session list error", err)
	}

	return response.JSON(http.StatusOK, convertSessionListToDTO(*sl))
}

// swagger:route GET /cloudmigration/migration/{uid} migrations getSession
//
// Get a cloud migration session by its uid.
//
// Responses:
// 200: cloudMigrationSessionResponse
// 400: badRequestError
// 401: unauthorisedError
// 403: forbiddenError
// 500: internalServerError
func (cma *CloudMigrationAPI) GetSession(c *contextmodel.ReqContext) response.Response {
	ctx, span := cma.tracer.Start(c.Req.Context(), "MigrationAPI.GetSession")
	defer span.End()

	uid := web.Params(c.Req)[":uid"]
	if err := util.ValidateUID(uid); err != nil {
		span.SetStatus(codes.Error, "invalid session uid")
		span.RecordError(err)

		return response.Error(http.StatusBadRequest, "invalid session uid", err)
	}

	s, err := cma.cloudMigrationService.GetSession(ctx, c.OrgID, uid)
	if err != nil {
		span.SetStatus(codes.Error, "session not found")
		span.RecordError(err)

		return response.ErrOrFallback(http.StatusNotFound, "session not found", err)
	}

	return response.JSON(http.StatusOK, CloudMigrationSessionResponseDTO{
		UID:     s.UID,
		Slug:    s.Slug,
		Created: s.Created,
		Updated: s.Updated,
	})
}

// swagger:route POST /cloudmigration/migration migrations createSession
//
// Create a migration session.
//
// Responses:
// 200: cloudMigrationSessionResponse
// 400: badRequestError
// 401: unauthorisedError
// 403: forbiddenError
// 500: internalServerError
func (cma *CloudMigrationAPI) CreateSession(c *contextmodel.ReqContext) response.Response {
	ctx, span := cma.tracer.Start(c.Req.Context(), "MigrationAPI.CreateSession")
	defer span.End()

	cmd := CloudMigrationSessionRequestDTO{}
	if err := web.Bind(c.Req, &cmd); err != nil {
		span.SetStatus(codes.Error, "bad request data")
		span.RecordError(err)

		return response.ErrOrFallback(http.StatusBadRequest, "bad request data", err)
	}
	s, err := cma.cloudMigrationService.CreateSession(ctx, c.SignedInUser, cloudmigration.CloudMigrationSessionRequest{
		AuthToken: cmd.AuthToken,
		OrgID:     c.SignedInUser.OrgID,
	})
	if err != nil {
		span.SetStatus(codes.Error, "session creation error")
		span.RecordError(err)

		return response.ErrOrFallback(http.StatusInternalServerError, "session creation error", err)
	}

	return response.JSON(http.StatusOK, CloudMigrationSessionResponseDTO{
		UID:     s.UID,
		Slug:    s.Slug,
		Created: s.Created,
		Updated: s.Updated,
	})
}

// swagger:route DELETE /cloudmigration/migration/{uid} migrations deleteSession
//
// Delete a migration session by its uid.
//
// Responses:
// 200
// 401: unauthorisedError
// 400: badRequestError
// 403: forbiddenError
// 500: internalServerError
func (cma *CloudMigrationAPI) DeleteSession(c *contextmodel.ReqContext) response.Response {
	ctx, span := cma.tracer.Start(c.Req.Context(), "MigrationAPI.DeleteSession")
	defer span.End()

	uid := web.Params(c.Req)[":uid"]
	if err := util.ValidateUID(uid); err != nil {
		span.SetStatus(codes.Error, "invalid session uid")
		span.RecordError(err)

		return response.ErrOrFallback(http.StatusBadRequest, "invalid session uid", err)
	}

<<<<<<< HEAD
	_, err := cma.cloudMigrationService.DeleteSession(ctx, c.SignedInUser, uid)
=======
	_, err := cma.cloudMigrationService.DeleteSession(ctx, c.OrgID, uid)
>>>>>>> 8eff8466
	if err != nil {
		span.SetStatus(codes.Error, "session delete error")
		span.RecordError(err)

		return response.ErrOrFallback(http.StatusInternalServerError, "session delete error", err)
	}
	return response.Empty(http.StatusOK)
}

// swagger:route POST /cloudmigration/migration/{uid}/snapshot migrations createSnapshot
//
// Trigger the creation of an instance snapshot associated with the provided session.
// If the snapshot initialization is successful, the snapshot uid is returned.
//
// Responses:
// 200: createSnapshotResponse
// 400: badRequestError
// 401: unauthorisedError
// 403: forbiddenError
// 500: internalServerError
func (cma *CloudMigrationAPI) CreateSnapshot(c *contextmodel.ReqContext) response.Response {
	ctx, span := cma.tracer.Start(c.Req.Context(), "MigrationAPI.CreateSnapshot")
	defer span.End()

	uid := web.Params(c.Req)[":uid"]

	if err := util.ValidateUID(uid); err != nil {
		span.SetStatus(codes.Error, "invalid session uid")
		span.RecordError(err)

		return response.ErrOrFallback(http.StatusBadRequest, "invalid session uid", err)
	}

	ss, err := cma.cloudMigrationService.CreateSnapshot(ctx, c.SignedInUser, uid)
	if err != nil {
		span.SetStatus(codes.Error, "error creating snapshot")
		span.RecordError(err)

		return response.ErrOrFallback(http.StatusInternalServerError, "error creating snapshot", err)
	}

	return response.JSON(http.StatusOK, CreateSnapshotResponseDTO{
		SnapshotUID: ss.UID,
	})
}

// swagger:route GET /cloudmigration/migration/{uid}/snapshot/{snapshotUid} migrations getSnapshot
//
// Get metadata about a snapshot, including where it is in its processing and final results.
//
// Responses:
// 200: getSnapshotResponse
// 400: badRequestError
// 401: unauthorisedError
// 403: forbiddenError
// 500: internalServerError
func (cma *CloudMigrationAPI) GetSnapshot(c *contextmodel.ReqContext) response.Response {
	ctx, span := cma.tracer.Start(c.Req.Context(), "MigrationAPI.GetSnapshot")
	defer span.End()

	sessUid, snapshotUid := web.Params(c.Req)[":uid"], web.Params(c.Req)[":snapshotUid"]
	if err := util.ValidateUID(sessUid); err != nil {
		span.SetStatus(codes.Error, "invalid session uid")
		span.RecordError(err)

		return response.ErrOrFallback(http.StatusBadRequest, "invalid session uid", err)
	}
	if err := util.ValidateUID(snapshotUid); err != nil {
		span.SetStatus(codes.Error, "invalid snapshot uid")
		span.RecordError(err)

		return response.ErrOrFallback(http.StatusBadRequest, "invalid snapshot uid", err)
	}

	q := cloudmigration.GetSnapshotsQuery{
		SnapshotUID: snapshotUid,
		SessionUID:  sessUid,
		ResultPage:  c.QueryInt("resultPage"),
		ResultLimit: c.QueryInt("resultLimit"),
		OrgID:       c.SignedInUser.OrgID,
	}
	if q.ResultLimit == 0 {
		q.ResultLimit = 100
	}
	if q.ResultPage < 1 {
		q.ResultPage = 1
	}
	snapshot, err := cma.cloudMigrationService.GetSnapshot(ctx, q)
	if err != nil {
		span.SetStatus(codes.Error, "error retrieving snapshot")
		span.RecordError(err)

		return response.ErrOrFallback(http.StatusInternalServerError, "error retrieving snapshot", err)
	}

	results := snapshot.Resources

	dtoResults := make([]MigrateDataResponseItemDTO, len(results))
	for i := 0; i < len(results); i++ {
		dtoResults[i] = MigrateDataResponseItemDTO{
			Name:       results[i].Name,
			Type:       MigrateDataType(results[i].Type),
			RefID:      results[i].RefID,
			Status:     ItemStatus(results[i].Status),
			Message:    results[i].Error,
			ErrorCode:  ItemErrorCode(results[i].ErrorCode),
			ParentName: results[i].ParentName,
		}
	}

	dtoStats := SnapshotResourceStats{
		Types:    make(map[MigrateDataType]int, len(snapshot.StatsRollup.CountsByStatus)),
		Statuses: make(map[ItemStatus]int, len(snapshot.StatsRollup.CountsByType)),
		Total:    snapshot.StatsRollup.Total,
	}
	for s, c := range snapshot.StatsRollup.CountsByStatus {
		dtoStats.Statuses[ItemStatus(s)] = c
	}
	for s, c := range snapshot.StatsRollup.CountsByType {
		dtoStats.Types[MigrateDataType(s)] = c
	}

	respDto := GetSnapshotResponseDTO{
		SnapshotDTO: SnapshotDTO{
			SnapshotUID: snapshot.UID,
			Status:      fromSnapshotStatus(snapshot.Status),
			SessionUID:  sessUid,
			Created:     snapshot.Created,
			Finished:    snapshot.Finished,
		},
		Results:     dtoResults,
		StatsRollup: dtoStats,
	}

	return response.JSON(http.StatusOK, respDto)
}

// swagger:route GET /cloudmigration/migration/{uid}/snapshots migrations getShapshotList
//
// Get a list of snapshots for a session.
//
// Responses:
// 200: snapshotListResponse
// 400: badRequestError
// 401: unauthorisedError
// 403: forbiddenError
// 500: internalServerError
func (cma *CloudMigrationAPI) GetSnapshotList(c *contextmodel.ReqContext) response.Response {
	ctx, span := cma.tracer.Start(c.Req.Context(), "MigrationAPI.GetSnapshotList")
	defer span.End()

	uid := web.Params(c.Req)[":uid"]
	if err := util.ValidateUID(uid); err != nil {
		span.SetStatus(codes.Error, "invalid session uid")
		span.RecordError(err)

		return response.ErrOrFallback(http.StatusBadRequest, "invalid session uid", err)
	}
	q := cloudmigration.ListSnapshotsQuery{
		SessionUID: uid,
		Limit:      c.QueryInt("limit"),
		Page:       c.QueryInt("page"),
		Sort:       c.Query("sort"),
		OrgID:      c.SignedInUser.OrgID,
	}
	if q.Limit == 0 {
		q.Limit = 100
	}
	if q.Page < 1 {
		q.Page = 1
	}

	snapshotList, err := cma.cloudMigrationService.GetSnapshotList(ctx, q)
	if err != nil {
		span.SetStatus(codes.Error, "error retrieving snapshot list")
		span.RecordError(err)

		return response.ErrOrFallback(http.StatusInternalServerError, "error retrieving snapshot list", err)
	}

	dtos := make([]SnapshotDTO, len(snapshotList))
	for i := 0; i < len(snapshotList); i++ {
		dtos[i] = SnapshotDTO{
			SnapshotUID: snapshotList[i].UID,
			Status:      fromSnapshotStatus(snapshotList[i].Status),
			SessionUID:  uid,
			Created:     snapshotList[i].Created,
			Finished:    snapshotList[i].Finished,
		}
	}

	return response.JSON(http.StatusOK, SnapshotListResponseDTO{
		Snapshots: dtos,
	})
}

// swagger:route POST /cloudmigration/migration/{uid}/snapshot/{snapshotUid}/upload migrations uploadSnapshot
//
// Upload a snapshot to the Grafana Migration Service for processing.
//
// Responses:
// 200:
// 400: badRequestError
// 401: unauthorisedError
// 403: forbiddenError
// 500: internalServerError
func (cma *CloudMigrationAPI) UploadSnapshot(c *contextmodel.ReqContext) response.Response {
	ctx, span := cma.tracer.Start(c.Req.Context(), "MigrationAPI.UploadSnapshot")
	defer span.End()

	sessUid, snapshotUid := web.Params(c.Req)[":uid"], web.Params(c.Req)[":snapshotUid"]
	if err := util.ValidateUID(sessUid); err != nil {
		span.SetStatus(codes.Error, "invalid session uid")
		span.RecordError(err)

		return response.ErrOrFallback(http.StatusBadRequest, "invalid session uid", err)
	}
	if err := util.ValidateUID(snapshotUid); err != nil {
		span.SetStatus(codes.Error, "invalid snapshot uid")
		span.RecordError(err)

		return response.ErrOrFallback(http.StatusBadRequest, "invalid snapshot uid", err)
	}

<<<<<<< HEAD
	if err := cma.cloudMigrationService.UploadSnapshot(ctx, c.SignedInUser, sessUid, snapshotUid); err != nil {
=======
	if err := cma.cloudMigrationService.UploadSnapshot(ctx, c.OrgID, sessUid, snapshotUid); err != nil {
>>>>>>> 8eff8466
		span.SetStatus(codes.Error, "error uploading snapshot")
		span.RecordError(err)

		return response.ErrOrFallback(http.StatusInternalServerError, "error uploading snapshot", err)
	}

	return response.JSON(http.StatusOK, nil)
}

// swagger:route POST /cloudmigration/migration/{uid}/snapshot/{snapshotUid}/cancel migrations cancelSnapshot
//
// Cancel a snapshot, wherever it is in its processing chain.
// TODO: Implement
//
// Responses:
// 200:
// 400: badRequestError
// 401: unauthorisedError
// 403: forbiddenError
// 500: internalServerError
func (cma *CloudMigrationAPI) CancelSnapshot(c *contextmodel.ReqContext) response.Response {
	ctx, span := cma.tracer.Start(c.Req.Context(), "MigrationAPI.CancelSnapshot")
	defer span.End()

	sessUid, snapshotUid := web.Params(c.Req)[":uid"], web.Params(c.Req)[":snapshotUid"]
	if err := util.ValidateUID(sessUid); err != nil {
		span.SetStatus(codes.Error, "invalid session uid")
		span.RecordError(err)

		return response.ErrOrFallback(http.StatusBadRequest, "invalid session uid", err)
	}
	if err := util.ValidateUID(snapshotUid); err != nil {
		span.SetStatus(codes.Error, "invalid snapshot uid")
		span.RecordError(err)

		return response.ErrOrFallback(http.StatusBadRequest, "invalid snapshot uid", err)
	}

	if err := cma.cloudMigrationService.CancelSnapshot(ctx, sessUid, snapshotUid); err != nil {
		span.SetStatus(codes.Error, "error canceling snapshot")
		span.RecordError(err)

		return response.ErrOrFallback(http.StatusInternalServerError, "error canceling snapshot", err)
	}

	return response.JSON(http.StatusOK, nil)
}<|MERGE_RESOLUTION|>--- conflicted
+++ resolved
@@ -286,11 +286,7 @@
 		return response.ErrOrFallback(http.StatusBadRequest, "invalid session uid", err)
 	}
 
-<<<<<<< HEAD
-	_, err := cma.cloudMigrationService.DeleteSession(ctx, c.SignedInUser, uid)
-=======
-	_, err := cma.cloudMigrationService.DeleteSession(ctx, c.OrgID, uid)
->>>>>>> 8eff8466
+	_, err := cma.cloudMigrationService.DeleteSession(ctx, c.OrgID, c.SignedInUser, uid)
 	if err != nil {
 		span.SetStatus(codes.Error, "session delete error")
 		span.RecordError(err)
@@ -515,11 +511,7 @@
 		return response.ErrOrFallback(http.StatusBadRequest, "invalid snapshot uid", err)
 	}
 
-<<<<<<< HEAD
-	if err := cma.cloudMigrationService.UploadSnapshot(ctx, c.SignedInUser, sessUid, snapshotUid); err != nil {
-=======
-	if err := cma.cloudMigrationService.UploadSnapshot(ctx, c.OrgID, sessUid, snapshotUid); err != nil {
->>>>>>> 8eff8466
+	if err := cma.cloudMigrationService.UploadSnapshot(ctx, c.OrgID, c.SignedInUser, sessUid, snapshotUid); err != nil {
 		span.SetStatus(codes.Error, "error uploading snapshot")
 		span.RecordError(err)
 
