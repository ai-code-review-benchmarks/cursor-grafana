package zanzana

import (
	"fmt"
	"strings"

	openfgav1 "github.com/openfga/api/proto/openfga/v1"

	"github.com/grafana/authlib/authz"

	"github.com/grafana/grafana/pkg/services/authz/zanzana/common"
)

const (
	TypeUser      = common.TypeUser
	TypeTeam      = common.TypeTeam
	TypeRole      = common.TypeRole
	TypeFolder    = common.TypeFolder
	TypeResource  = common.TypeResource
	TypeNamespace = common.TypeNamespace
)

const (
	RelationTeamMember = common.RelationTeamMember
	RelationTeamAdmin  = common.RelationTeamAdmin
	RelationParent     = common.RelationParent
	RelationAssignee   = common.RelationAssignee

	RelationSetView  = common.RelationSetView
	RelationSetEdit  = common.RelationSetEdit
	RelationSetAdmin = common.RelationSetAdmin

	RelationRead             = common.RelationRead
	RelationWrite            = common.RelationWrite
	RelationCreate           = common.RelationCreate
	RelationDelete           = common.RelationDelete
	RelationPermissionsRead  = common.RelationPermissionsRead
	RelationPermissionsWrite = common.RelationPermissionsWrite

	RelationFolderResourceSetView  = common.RelationFolderResourceSetView
	RelationFolderResourceSetEdit  = common.RelationFolderResourceSetEdit
	RelationFolderResourceSetAdmin = common.RelationFolderResourceSetAdmin

	RelationFolderResourceRead             = common.RelationFolderResourceRead
	RelationFolderResourceWrite            = common.RelationFolderResourceWrite
	RelationFolderResourceCreate           = common.RelationFolderResourceCreate
	RelationFolderResourceDelete           = common.RelationFolderResourceDelete
	RelationFolderResourcePermissionsRead  = common.RelationFolderResourcePermissionsRead
	RelationFolderResourcePermissionsWrite = common.RelationFolderResourcePermissionsWrite
)

var ResourceRelations = []string{
	RelationRead,
	RelationWrite,
	RelationCreate,
	RelationDelete,
	RelationPermissionsRead,
	RelationPermissionsWrite,
}

var FolderRelations = append(
	ResourceRelations,
	RelationFolderResourceRead,
	RelationFolderResourceWrite,
	RelationFolderResourceCreate,
	RelationFolderResourceDelete,
	RelationFolderResourcePermissionsRead,
	RelationFolderResourcePermissionsWrite,
)

const (
	KindDashboards string = "dashboards"
	KindFolders    string = "folders"
)

var (
	ToAuthzExtTupleKey                  = common.ToAuthzExtTupleKey
	ToAuthzExtTupleKeys                 = common.ToAuthzExtTupleKeys
	ToAuthzExtTupleKeyWithoutCondition  = common.ToAuthzExtTupleKeyWithoutCondition
	ToAuthzExtTupleKeysWithoutCondition = common.ToAuthzExtTupleKeysWithoutCondition

	ToOpenFGATuple                    = common.ToOpenFGATuple
	ToOpenFGATuples                   = common.ToOpenFGATuples
	ToOpenFGATupleKey                 = common.ToOpenFGATupleKey
	ToOpenFGATupleKeyWithoutCondition = common.ToOpenFGATupleKeyWithoutCondition

	FormatGroupResource = common.FormatGroupResource
)

// NewTupleEntry constructs new openfga entry type:name[#relation].
// Relation allows to specify group of users (subjects) related to type:name
// (for example, team:devs#member refers to users which are members of team devs)
func NewTupleEntry(objectType, name, relation string) string {
	obj := fmt.Sprintf("%s:%s", objectType, name)
	if relation != "" {
		obj = fmt.Sprintf("%s#%s", obj, relation)
	}
	return obj
}

func TranslateToResourceTuple(subject string, action, kind, name string) (*openfgav1.TupleKey, bool) {
	translation, ok := resourceTranslations[kind]

	if !ok {
		return nil, false
	}

	m, ok := translation.mapping[action]
	if !ok {
		return nil, false
	}

	if name == "*" {
		return common.NewNamespaceResourceTuple(subject, m.relation, translation.group, translation.resource), true
	}

	if translation.typ == TypeResource {
		return common.NewResourceTuple(subject, m.relation, translation.group, translation.resource, name), true
	}

	if translation.typ == TypeFolder {
		if m.group != "" && m.resource != "" {
			return common.NewFolderResourceTuple(subject, m.relation, m.group, m.resource, name), true
		}

		return common.NewFolderTuple(subject, m.relation, name), true
	}

	return common.NewTypedTuple(translation.typ, subject, m.relation, name), true
}

func IsFolderResourceTuple(t *openfgav1.TupleKey) bool {
	return strings.HasPrefix(t.Object, TypeFolder) && strings.HasPrefix(t.Relation, "resource_")
}

func MergeFolderResourceTuples(a, b *openfgav1.TupleKey) {
	va := a.Condition.Context.Fields["group_resources"]
	vb := b.Condition.Context.Fields["group_resources"]
	va.GetListValue().Values = append(va.GetListValue().Values, vb.GetListValue().Values...)
}

func TranslateToCheckRequest(namespace, action, kind, folder, name string) (*authz.CheckRequest, bool) {
	translation, ok := resourceTranslations[kind]

	if !ok {
		return nil, false
	}

	m, ok := translation.mapping[action]
	if !ok {
		return nil, false
	}

	verb, ok := common.RelationToVerbMapping[m.relation]
	if !ok {
		return nil, false
	}

	req := &authz.CheckRequest{
		Namespace: namespace,
		Verb:      verb,
		Group:     translation.group,
		Resource:  translation.resource,
		Name:      name,
		Folder:    folder,
	}

	return req, true
}

<<<<<<< HEAD
type ResourceInfo struct {
	Typ      string
	Group    string
	Resource string
}

func TranslateToGroupResource(kind string) string {
	translation, ok := resourceTranslations[kind]
	if !ok {
		return ""
	}
	return common.FormatGroupResource(translation.group, translation.resource)
=======
func TranslateBasicRole(name string) string {
	return basicRolesTranslations[name]
>>>>>>> b324925b
}<|MERGE_RESOLUTION|>--- conflicted
+++ resolved
@@ -168,7 +168,6 @@
 	return req, true
 }
 
-<<<<<<< HEAD
 type ResourceInfo struct {
 	Typ      string
 	Group    string
@@ -181,8 +180,8 @@
 		return ""
 	}
 	return common.FormatGroupResource(translation.group, translation.resource)
-=======
+}
+
 func TranslateBasicRole(name string) string {
 	return basicRolesTranslations[name]
->>>>>>> b324925b
 }