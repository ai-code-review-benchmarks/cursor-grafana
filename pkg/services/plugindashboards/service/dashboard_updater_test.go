--- conflicted
+++ resolved
@@ -473,12 +473,7 @@
 func scenario(t *testing.T, desc string, input scenarioInput, f func(ctx *scenarioContext)) {
 	t.Helper()
 
-<<<<<<< HEAD
-	tracer, err := tracing.InitializeTracerForTest()
-	require.NoError(t, err)
-=======
 	tracer := tracing.InitializeTracerForTest()
->>>>>>> 82e32447
 
 	sCtx := &scenarioContext{
 		t:                              t,
