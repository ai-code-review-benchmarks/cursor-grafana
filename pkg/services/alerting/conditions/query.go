package conditions

import (
	"fmt"
	"strings"
	"time"

	gocontext "context"

	"github.com/grafana/grafana/pkg/bus"
	"github.com/grafana/grafana/pkg/components/null"
	"github.com/grafana/grafana/pkg/components/simplejson"
	"github.com/grafana/grafana/pkg/models"
	"github.com/grafana/grafana/pkg/services/alerting"
	"github.com/grafana/grafana/pkg/tsdb"
)

func init() {
	alerting.RegisterCondition("query", func(model *simplejson.Json, index int) (alerting.Condition, error) {
		return newQueryCondition(model, index)
	})
}

// QueryCondition is responsible for issue and query, reduce the
// timeseries into single values and evaluate if they are firing or not.
type QueryCondition struct {
	Index         int
	Query         AlertQuery
	Reducer       *queryReducer
	Evaluator     AlertEvaluator
	Operator      string
	HandleRequest tsdb.HandleRequestFunc
}

// AlertQuery contains information about what datasource a query
// should be sent to and the query object.
type AlertQuery struct {
	Model        *simplejson.Json
	DatasourceID int64
	From         string
	To           string
}

// Eval evaluates the `QueryCondition`.
func (c *QueryCondition) Eval(context *alerting.EvalContext) (*alerting.ConditionResult, error) {
	timeRange := tsdb.NewTimeRange(c.Query.From, c.Query.To)

	seriesList, err := c.executeQuery(context, timeRange)
	if err != nil {
		return nil, err
	}

	emptySerieCount := 0
	evalMatchCount := 0
	var matches []*alerting.EvalMatch

	for _, series := range seriesList {
		reducedValue := c.Reducer.Reduce(series)
		evalMatch := c.Evaluator.Eval(reducedValue)

		if !reducedValue.Valid {
			emptySerieCount++
		}

		if context.IsTestRun {
			context.Logs = append(context.Logs, &alerting.ResultLogEntry{
				Message: fmt.Sprintf("Condition[%d]: Eval: %v, Metric: %s, Value: %s", c.Index, evalMatch, series.Name, reducedValue),
			})
		}

		if evalMatch {
			evalMatchCount++

			matches = append(matches, &alerting.EvalMatch{
				Metric: series.Name,
				Value:  reducedValue,
				Tags:   series.Tags,
			})
		}
	}

	// handle no series special case
	if len(seriesList) == 0 {
		// eval condition for null value
		evalMatch := c.Evaluator.Eval(null.FloatFromPtr(nil))

		if context.IsTestRun {
			context.Logs = append(context.Logs, &alerting.ResultLogEntry{
				Message: fmt.Sprintf("Condition: Eval: %v, Query Returned No Series (reduced to null/no value)", evalMatch),
			})
		}

		if evalMatch {
			evalMatchCount++
			matches = append(matches, &alerting.EvalMatch{Metric: "NoData", Value: null.FloatFromPtr(nil)})
		}
	}

	return &alerting.ConditionResult{
		Firing:      evalMatchCount > 0,
		NoDataFound: emptySerieCount == len(seriesList),
		Operator:    c.Operator,
		EvalMatches: matches,
	}, nil
}

func (c *QueryCondition) executeQuery(context *alerting.EvalContext, timeRange *tsdb.TimeRange) (tsdb.TimeSeriesSlice, error) {
	getDsInfo := &models.GetDataSourceByIdQuery{
		Id:    c.Query.DatasourceID,
		OrgId: context.Rule.OrgID,
	}

	if err := bus.Dispatch(getDsInfo); err != nil {
		return nil, fmt.Errorf("Could not find datasource %v", err)
	}

	req := c.getRequestForAlertRule(getDsInfo.Result, timeRange, context.IsDebug)
	result := make(tsdb.TimeSeriesSlice, 0)

	if context.IsDebug {
		data := simplejson.New()
		if req.TimeRange != nil {
			data.Set("from", req.TimeRange.GetFromAsMsEpoch())
			data.Set("to", req.TimeRange.GetToAsMsEpoch())
		}

		type queryDto struct {
			RefId         string           `json:"refId"`
			Model         *simplejson.Json `json:"model"`
			Datasource    *simplejson.Json `json:"datasource"`
			MaxDataPoints int64            `json:"maxDataPoints"`
			IntervalMs    int64            `json:"intervalMs"`
		}

		queries := []*queryDto{}
		for _, q := range req.Queries {
			queries = append(queries, &queryDto{
				RefId: q.RefId,
				Model: q.Model,
				Datasource: simplejson.NewFromAny(map[string]interface{}{
					"id":   q.DataSource.Id,
					"name": q.DataSource.Name,
				}),
				MaxDataPoints: q.MaxDataPoints,
				IntervalMs:    q.IntervalMs,
			})
		}

		data.Set("queries", queries)

		context.Logs = append(context.Logs, &alerting.ResultLogEntry{
			Message: fmt.Sprintf("Condition[%d]: Query", c.Index),
			Data:    data,
		})
	}

	resp, err := c.HandleRequest(context.Ctx, getDsInfo.Result, req)
	if err != nil {
		if err == gocontext.DeadlineExceeded {
			return nil, fmt.Errorf("Alert execution exceeded the timeout")
		}

		return nil, fmt.Errorf("tsdb.HandleRequest() error %v", err)
	}

	for _, v := range resp.Results {
		if v.Error != nil {
			return nil, fmt.Errorf("tsdb.HandleRequest() response error %v", v)
		}

		result = append(result, v.Series...)

		queryResultData := map[string]interface{}{}

		if context.IsTestRun {
			queryResultData["series"] = v.Series
		}

		if context.IsDebug && v.Meta != nil {
			queryResultData["meta"] = v.Meta
		}

		if context.IsTestRun || context.IsDebug {
			context.Logs = append(context.Logs, &alerting.ResultLogEntry{
				Message: fmt.Sprintf("Condition[%d]: Query Result", c.Index),
				Data:    simplejson.NewFromAny(queryResultData),
			})
		}
	}

	return result, nil
}

<<<<<<< HEAD
func (c *QueryCondition) getRequestForAlertRule(datasource *m.DataSource, timeRange *tsdb.TimeRange, debug bool) *tsdb.TsdbQuery {
=======
func (c *QueryCondition) getRequestForAlertRule(datasource *models.DataSource, timeRange *tsdb.TimeRange) *tsdb.TsdbQuery {
>>>>>>> e7e9d361
	req := &tsdb.TsdbQuery{
		TimeRange: timeRange,
		Queries: []*tsdb.Query{
			{
				RefId:      "A",
				Model:      c.Query.Model,
				DataSource: datasource,
			},
		},
		Debug: debug,
	}

	return req
}

func newQueryCondition(model *simplejson.Json, index int) (*QueryCondition, error) {
	condition := QueryCondition{}
	condition.Index = index
	condition.HandleRequest = tsdb.HandleRequest

	queryJSON := model.Get("query")

	condition.Query.Model = queryJSON.Get("model")
	condition.Query.From = queryJSON.Get("params").MustArray()[1].(string)
	condition.Query.To = queryJSON.Get("params").MustArray()[2].(string)

	if err := validateFromValue(condition.Query.From); err != nil {
		return nil, err
	}

	if err := validateToValue(condition.Query.To); err != nil {
		return nil, err
	}

	condition.Query.DatasourceID = queryJSON.Get("datasourceId").MustInt64()

	reducerJSON := model.Get("reducer")
	condition.Reducer = newSimpleReducer(reducerJSON.Get("type").MustString())

	evaluatorJSON := model.Get("evaluator")
	evaluator, err := NewAlertEvaluator(evaluatorJSON)
	if err != nil {
		return nil, err
	}
	condition.Evaluator = evaluator

	operatorJSON := model.Get("operator")
	operator := operatorJSON.Get("type").MustString("and")
	condition.Operator = operator

	return &condition, nil
}

func validateFromValue(from string) error {
	fromRaw := strings.Replace(from, "now-", "", 1)

	_, err := time.ParseDuration("-" + fromRaw)
	return err
}

func validateToValue(to string) error {
	if to == "now" {
		return nil
	} else if strings.HasPrefix(to, "now-") {
		withoutNow := strings.Replace(to, "now-", "", 1)

		_, err := time.ParseDuration("-" + withoutNow)
		if err == nil {
			return nil
		}
	}

	_, err := time.ParseDuration(to)
	return err
}<|MERGE_RESOLUTION|>--- conflicted
+++ resolved
@@ -191,11 +191,7 @@
 	return result, nil
 }
 
-<<<<<<< HEAD
-func (c *QueryCondition) getRequestForAlertRule(datasource *m.DataSource, timeRange *tsdb.TimeRange, debug bool) *tsdb.TsdbQuery {
-=======
-func (c *QueryCondition) getRequestForAlertRule(datasource *models.DataSource, timeRange *tsdb.TimeRange) *tsdb.TsdbQuery {
->>>>>>> e7e9d361
+func (c *QueryCondition) getRequestForAlertRule(datasource *models.DataSource, timeRange *tsdb.TimeRange, debug bool) *tsdb.TsdbQuery {
 	req := &tsdb.TsdbQuery{
 		TimeRange: timeRange,
 		Queries: []*tsdb.Query{
