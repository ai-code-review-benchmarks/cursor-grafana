package notifications

import (
	"io/ioutil"
	"testing"

	"github.com/grafana/grafana/pkg/bus"
	"github.com/grafana/grafana/pkg/models"
	"github.com/grafana/grafana/pkg/setting"
	. "github.com/smartystreets/goconvey/convey"
)

func TestEmailIntegrationTest(t *testing.T) {
	SkipConvey("Given the notifications service", t, func() {
		setting.StaticRootPath = "../../../public/"
		setting.BuildVersion = "4.0.0"

		ns := &NotificationService{}
		ns.Bus = bus.New()
<<<<<<< HEAD
		cfg := setting.NewCfg()
=======
		ns.Cfg = setting.NewCfg()
		ns.Cfg.Smtp.Enabled = true
		ns.Cfg.Smtp.TemplatesPatterns = []string{"emails/*.html", "emails/*.txt"}
		ns.Cfg.Smtp.FromAddress = "from@address.com"
		ns.Cfg.Smtp.FromName = "Grafana Admin"
		ns.Cfg.Smtp.ContentTypes = []string{"text/html", "text/plain"}
>>>>>>> 4cadbba6

		cfg.Smtp.Enabled = true
		cfg.Smtp.TemplatesPattern = "emails/*.html"
		cfg.Smtp.FromAddress = "from@address.com"
		cfg.Smtp.FromName = "Grafana Admin"

		Convey("When sending reset email password", func() {
			cmd := &models.SendEmailCommand{

				Data: map[string]interface{}{
					"Title":         "[CRITICAL] Imaginary timeseries alert",
					"State":         "Firing",
					"Name":          "Imaginary timeseries alert",
					"Severity":      "ok",
					"SeverityColor": "#D63232",
					"Message":       "Alert message that will support markdown in some distant future.",
					"RuleUrl":       "http://localhost:3000/dashboard/db/graphite-dashboard",
					"ImageLink":     "http://localhost:3000/render/dashboard-solo/db/graphite-dashboard?panelId=1&from=1471008499616&to=1471012099617&width=1000&height=500",
					"AlertPageUrl":  "http://localhost:3000/alerting",
					"EmbeddedImage": "test.png",
					"EvalMatches": []map[string]string{
						{
							"Metric": "desktop",
							"Value":  "40",
						},
						{
							"Metric": "mobile",
							"Value":  "20",
						},
					},
				},
				To:       []string{"asdf@asdf.com"},
				Template: "alert_notification",
			}

			err := ns.sendEmailCommandHandler(cmd)
			So(err, ShouldBeNil)

			sentMsg := <-ns.mailQueue
			So(sentMsg.From, ShouldEqual, "Grafana Admin <from@address.com>")
			So(sentMsg.To[0], ShouldEqual, "asdf@asdf.com")
			err = ioutil.WriteFile("../../../tmp/test_email.html", []byte(sentMsg.Body["text/html"]), 0777)
			So(err, ShouldBeNil)
			err = ioutil.WriteFile("../../../tmp/test_email.txt", []byte(sentMsg.Body["text/plain"]), 0777)
			So(err, ShouldBeNil)
		})
	})
}<|MERGE_RESOLUTION|>--- conflicted
+++ resolved
@@ -17,21 +17,12 @@
 
 		ns := &NotificationService{}
 		ns.Bus = bus.New()
-<<<<<<< HEAD
-		cfg := setting.NewCfg()
-=======
 		ns.Cfg = setting.NewCfg()
 		ns.Cfg.Smtp.Enabled = true
 		ns.Cfg.Smtp.TemplatesPatterns = []string{"emails/*.html", "emails/*.txt"}
 		ns.Cfg.Smtp.FromAddress = "from@address.com"
 		ns.Cfg.Smtp.FromName = "Grafana Admin"
 		ns.Cfg.Smtp.ContentTypes = []string{"text/html", "text/plain"}
->>>>>>> 4cadbba6
-
-		cfg.Smtp.Enabled = true
-		cfg.Smtp.TemplatesPattern = "emails/*.html"
-		cfg.Smtp.FromAddress = "from@address.com"
-		cfg.Smtp.FromName = "Grafana Admin"
 
 		Convey("When sending reset email password", func() {
 			cmd := &models.SendEmailCommand{
