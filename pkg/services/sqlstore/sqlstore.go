--- conflicted
+++ resolved
@@ -174,11 +174,7 @@
 	return ss.engine.Quote(value)
 }
 
-<<<<<<< HEAD
-// GetDialect retrieves the dialect of the current SQL engine
-=======
 // GetDialect return the dialect
->>>>>>> 82e32447
 func (ss *SQLStore) GetDialect() migrator.Dialect {
 	return ss.Dialect
 }
@@ -202,11 +198,7 @@
 		// ensure admin user
 		if !ss.Cfg.DisableInitAdminCreation {
 			ss.log.Debug("Creating default admin user")
-<<<<<<< HEAD
-			if _, err := ss.createUser(ctx, sess, models.CreateUserCommand{
-=======
 			if _, err := ss.createUser(ctx, sess, user.CreateUserCommand{
->>>>>>> 82e32447
 				Login:    ss.Cfg.AdminUser,
 				Email:    ss.Cfg.AdminUser + "@localhost",
 				Password: ss.Cfg.AdminPassword,
@@ -680,14 +672,7 @@
 		engine.DatabaseTZ = time.UTC
 		engine.TZLocation = time.UTC
 
-<<<<<<< HEAD
-		tracer, err := tracing.InitializeTracerForTest()
-		if err != nil {
-			return nil, err
-		}
-=======
 		tracer := tracing.InitializeTracerForTest()
->>>>>>> 82e32447
 		bus := bus.ProvideBus(tracer)
 		testSQLStore, err = newSQLStore(cfg, localcache.New(5*time.Minute, 10*time.Minute), engine, migration, bus, tracer, opts...)
 		if err != nil {
