package accesscontrol

import (
	"fmt"
	"strconv"
	"strings"
	"time"

	"xorm.io/xorm"

	"github.com/grafana/grafana/pkg/models"
	ac "github.com/grafana/grafana/pkg/services/accesscontrol"
	"github.com/grafana/grafana/pkg/services/dashboards"
	"github.com/grafana/grafana/pkg/services/sqlstore/migrator"
)

var dashboardPermissionTranslation = map[models.PermissionType][]string{
	models.PERMISSION_VIEW: {
		dashboards.ActionDashboardsRead,
	},
	models.PERMISSION_EDIT: {
		dashboards.ActionDashboardsRead,
		dashboards.ActionDashboardsWrite,
		dashboards.ActionDashboardsDelete,
	},
	models.PERMISSION_ADMIN: {
		dashboards.ActionDashboardsRead,
		dashboards.ActionDashboardsWrite,
		dashboards.ActionDashboardsCreate,
		dashboards.ActionDashboardsDelete,
		dashboards.ActionDashboardsPermissionsRead,
		dashboards.ActionDashboardsPermissionsWrite,
	},
}

var folderPermissionTranslation = map[models.PermissionType][]string{
	models.PERMISSION_VIEW: append(dashboardPermissionTranslation[models.PERMISSION_VIEW], []string{
		dashboards.ActionFoldersRead,
	}...),
	models.PERMISSION_EDIT: append(dashboardPermissionTranslation[models.PERMISSION_EDIT], []string{
		dashboards.ActionDashboardsCreate,
		dashboards.ActionFoldersRead,
		dashboards.ActionFoldersWrite,
		dashboards.ActionFoldersDelete,
	}...),
	models.PERMISSION_ADMIN: append(dashboardPermissionTranslation[models.PERMISSION_ADMIN], []string{
		dashboards.ActionFoldersRead,
		dashboards.ActionFoldersWrite,
		dashboards.ActionFoldersDelete,
		dashboards.ActionFoldersPermissionsRead,
		dashboards.ActionFoldersPermissionsWrite,
	}...),
}

func AddDashboardPermissionsMigrator(mg *migrator.Migrator) {
	mg.AddMigration("dashboard permissions", &dashboardPermissionsMigrator{})
	mg.AddMigration("dashboard permissions uid scopes", &dashboardUidPermissionMigrator{})
	mg.AddMigration("drop managed folder create actions", &managedFolderCreateAction{})
}

var _ migrator.CodeMigration = new(dashboardPermissionsMigrator)

type dashboardPermissionsMigrator struct {
	permissionMigrator
}

type dashboard struct {
	ID       int64 `xorm:"id"`
	FolderID int64 `xorm:"folder_id"`
	OrgID    int64 `xorm:"org_id"`
	IsFolder bool
}

func (m dashboardPermissionsMigrator) Exec(sess *xorm.Session, migrator *migrator.Migrator) error {
	m.sess = sess
	m.dialect = migrator.Dialect

	var dashboards []dashboard
	if err := m.sess.SQL("SELECT id, is_folder, folder_id, org_id FROM dashboard").Find(&dashboards); err != nil {
		return fmt.Errorf("failed to list dashboards: %w", err)
	}

	var acl []models.DashboardACL
	if err := m.sess.Find(&acl); err != nil {
		return fmt.Errorf("failed to list dashboard ACL: %w", err)
	}

	aclMap := make(map[int64][]models.DashboardACL, len(acl))
	for _, p := range acl {
		aclMap[p.DashboardID] = append(aclMap[p.DashboardID], p)
	}

	if err := m.migratePermissions(dashboards, aclMap, migrator); err != nil {
		return fmt.Errorf("failed to migrate permissions: %w", err)
	}

	return nil
}

<<<<<<< HEAD
func (m dashboardPermissionsMigrator) migratePermissions(dashboards []dashboard, aclMap map[int64][]models.DashboardAcl, migrator *migrator.Migrator) error {
=======
func (m dashboardPermissionsMigrator) migratePermissions(dashboards []dashboard, aclMap map[int64][]models.DashboardACL, migrator *migrator.Migrator) error {
>>>>>>> 82e32447
	permissionMap := map[int64]map[string][]*ac.Permission{}
	for _, d := range dashboards {
		if d.ID == -1 {
			continue
		}
		acls := aclMap[d.ID]
		if permissionMap[d.OrgID] == nil {
			permissionMap[d.OrgID] = map[string][]*ac.Permission{}
		}

		if (d.IsFolder || d.FolderID == 0) && len(acls) == 0 {
			permissionMap[d.OrgID]["managed:builtins:editor:permissions"] = append(
				permissionMap[d.OrgID]["managed:builtins:editor:permissions"],
				m.mapPermission(d.ID, models.PERMISSION_EDIT, d.IsFolder)...,
			)
			permissionMap[d.OrgID]["managed:builtins:viewer:permissions"] = append(
				permissionMap[d.OrgID]["managed:builtins:viewer:permissions"],
				m.mapPermission(d.ID, models.PERMISSION_VIEW, d.IsFolder)...,
			)
		} else {
			for _, a := range acls {
				permissionMap[d.OrgID][getRoleName(a)] = append(
					permissionMap[d.OrgID][getRoleName(a)],
					m.mapPermission(d.ID, a.Permission, d.IsFolder)...,
				)
			}
		}
	}

	var allRoles []*ac.Role
	rolesToCreate := []*ac.Role{}
	for orgID, roles := range permissionMap {
		for name := range roles {
			role, err := m.findRole(orgID, name)
			if err != nil {
				return fmt.Errorf("failed to find role %s: %w", name, err)
			}
			if role.ID == 0 {
				rolesToCreate = append(rolesToCreate, &ac.Role{OrgID: orgID, Name: name})
			} else {
				allRoles = append(allRoles, &role)
			}
		}
	}

	migrator.Logger.Debug(fmt.Sprintf("bulk-creating roles %v", rolesToCreate))
	createdRoles, err := m.bulkCreateRoles(rolesToCreate)
	if err != nil {
		return fmt.Errorf("failed to bulk-create roles: %w", err)
	}

	for i := range createdRoles {
		allRoles = append(allRoles, createdRoles[i])
	}

	if err := m.bulkAssignRoles(createdRoles); err != nil {
		return fmt.Errorf("failed to bulk-assign roles: %w", err)
	}

	return m.setPermissions(allRoles, permissionMap, migrator)
}

func (m dashboardPermissionsMigrator) setPermissions(allRoles []*ac.Role, permissionMap map[int64]map[string][]*ac.Permission, migrator *migrator.Migrator) error {
	now := time.Now()
	for _, role := range allRoles {
		migrator.Logger.Debug(fmt.Sprintf("setting permissions for role %s with ID %d in org %d", role.Name, role.ID, role.OrgID))
		if _, err := m.sess.Exec("DELETE FROM permission WHERE role_id = ? AND (action LIKE ? OR action LIKE ?)", role.ID, "dashboards%", "folders%"); err != nil {
			return fmt.Errorf("failed to clear dashboard and folder permissions for role: %w", err)
		}
		var permissions []ac.Permission
		mappedPermissions := permissionMap[role.OrgID][role.Name]
		for _, p := range mappedPermissions {
			permissions = append(permissions, ac.Permission{
				RoleID:  role.ID,
				Action:  p.Action,
				Scope:   p.Scope,
				Updated: now,
				Created: now,
			})
		}

		err := batch(len(permissions), batchSize, func(start, end int) error {
			migrator.Logger.Debug(fmt.Sprintf("inserting permissions %v", permissions[start:end]))
			if _, err := m.sess.InsertMulti(permissions[start:end]); err != nil {
				return fmt.Errorf("failed to create permissions for role: %w", err)
			}
			return nil
		})
		if err != nil {
			return err
		}
	}
	return nil
}

func (m dashboardPermissionsMigrator) mapPermission(id int64, p models.PermissionType, isFolder bool) []*ac.Permission {
	if isFolder {
		actions := folderPermissionTranslation[p]
		scope := dashboards.ScopeFoldersProvider.GetResourceScope(strconv.FormatInt(id, 10))
		permissions := make([]*ac.Permission, 0, len(actions))
		for _, action := range actions {
			permissions = append(permissions, &ac.Permission{Action: action, Scope: scope})
		}
		return permissions
	}

	actions := dashboardPermissionTranslation[p]
	scope := ac.Scope("dashboards", "id", strconv.FormatInt(id, 10))
	permissions := make([]*ac.Permission, 0, len(actions))
	for _, action := range actions {
		permissions = append(permissions, &ac.Permission{Action: action, Scope: scope})
	}
	return permissions
}

func getRoleName(p models.DashboardACL) string {
	if p.UserID != 0 {
		return fmt.Sprintf("managed:users:%d:permissions", p.UserID)
	}
	if p.TeamID != 0 {
		return fmt.Sprintf("managed:teams:%d:permissions", p.TeamID)
	}
	return fmt.Sprintf("managed:builtins:%s:permissions", strings.ToLower(string(*p.Role)))
}

var _ migrator.CodeMigration = new(dashboardUidPermissionMigrator)

type dashboardUidPermissionMigrator struct {
	migrator.MigrationBase
}

func (d *dashboardUidPermissionMigrator) SQL(dialect migrator.Dialect) string {
	return "code migration"
}

func (d *dashboardUidPermissionMigrator) Exec(sess *xorm.Session, migrator *migrator.Migrator) error {
	if err := d.migrateWildcards(sess); err != nil {
		return err
	}
	return d.migrateIdScopes(sess)
}

func (d *dashboardUidPermissionMigrator) migrateWildcards(sess *xorm.Session) error {
	if _, err := sess.Exec("DELETE FROM permission WHERE action = 'dashboards:create' AND scope LIKE 'dashboards%'"); err != nil {
		return err
	}
	if _, err := sess.Exec("UPDATE permission SET scope = 'dashboards:uid:*' WHERE scope = 'dashboards:id:*'"); err != nil {
		return err
	}
	if _, err := sess.Exec("UPDATE permission SET scope = 'folders:uid:*' WHERE scope = 'folders:id:*'"); err != nil {
		return err
	}
	return nil
}

func (d *dashboardUidPermissionMigrator) migrateIdScopes(sess *xorm.Session) error {
	type dashboard struct {
		ID       int64  `xorm:"id"`
		UID      string `xorm:"uid"`
		IsFolder bool
	}
	var dashboards []dashboard
	if err := sess.SQL("SELECT id, uid, is_folder FROM dashboard").Find(&dashboards); err != nil {
		return err
	}

	for _, d := range dashboards {
		var idScope string
		var uidScope string

		if d.IsFolder {
			idScope = ac.Scope("folders", "id", strconv.FormatInt(d.ID, 10))
			uidScope = ac.Scope("folders", "uid", d.UID)
		} else {
			idScope = ac.Scope("dashboards", "id", strconv.FormatInt(d.ID, 10))
			uidScope = ac.Scope("dashboards", "uid", d.UID)
		}

		if _, err := sess.Exec("UPDATE permission SET scope = ? WHERE scope = ?", uidScope, idScope); err != nil {
			return err
		}
	}
	return nil
}

type managedFolderCreateAction struct {
	migrator.MigrationBase
}

func (m *managedFolderCreateAction) SQL(dialect migrator.Dialect) string {
	return CodeMigrationSQL
}

func (m *managedFolderCreateAction) Exec(sess *xorm.Session, migrator *migrator.Migrator) error {
	if _, err := sess.Exec("DELETE FROM permission WHERE action = 'folders:create' AND scope LIKE 'folders:uid:%'"); err != nil {
		return err
	}
	return nil
}

const managedFolderAlertActionsMigratorID = "managed folder permissions alert actions migration"

func AddManagedFolderAlertActionsMigration(mg *migrator.Migrator) {
	mg.AddMigration(managedFolderAlertActionsMigratorID, &managedFolderAlertActionsMigrator{})
}

type managedFolderAlertActionsMigrator struct {
	migrator.MigrationBase
}

func (m *managedFolderAlertActionsMigrator) SQL(dialect migrator.Dialect) string {
	return CodeMigrationSQL
}

func (m *managedFolderAlertActionsMigrator) Exec(sess *xorm.Session, mg *migrator.Migrator) error {
	var ids []interface{}
	if err := sess.SQL("SELECT id FROM role WHERE name LIKE 'managed:%'").Find(&ids); err != nil {
		return err
	}

	if len(ids) == 0 {
		return nil
	}

	var permissions []ac.Permission
	if err := sess.SQL("SELECT role_id, action, scope FROM permission WHERE role_id IN(?"+strings.Repeat(" ,?", len(ids)-1)+") AND scope LIKE 'folders:%'", ids...).Find(&permissions); err != nil {
		return err
	}

	mapped := make(map[int64]map[string][]ac.Permission, len(ids)-1)
	for _, p := range permissions {
		if mapped[p.RoleID] == nil {
			mapped[p.RoleID] = make(map[string][]ac.Permission)
		}
		mapped[p.RoleID][p.Scope] = append(mapped[p.RoleID][p.Scope], p)
	}

	var toAdd []ac.Permission
	now := time.Now()

	for id, a := range mapped {
		for scope, p := range a {
			if hasFolderView(p) {
				toAdd = append(toAdd, ac.Permission{
					RoleID:  id,
					Updated: now,
					Created: now,
					Scope:   scope,
					Action:  ac.ActionAlertingRuleRead,
				})
			}

			if hasFolderAdmin(p) || hasFolderEdit(p) {
				toAdd = append(
					toAdd,
					ac.Permission{
						RoleID:  id,
						Updated: now,
						Created: now,
						Scope:   scope,
						Action:  ac.ActionAlertingRuleCreate,
					},
					ac.Permission{
						RoleID:  id,
						Updated: now,
						Created: now,
						Scope:   scope,
						Action:  ac.ActionAlertingRuleDelete,
					},
					ac.Permission{
						RoleID:  id,
						Updated: now,
						Created: now,
						Scope:   scope,
						Action:  ac.ActionAlertingRuleUpdate,
					},
				)
			}
		}
	}

	if len(toAdd) == 0 {
		return nil
	}

	err := batch(len(toAdd), batchSize, func(start, end int) error {
		if _, err := sess.InsertMulti(toAdd[start:end]); err != nil {
			return err
		}
		return nil
	})

	if err != nil {
		return err
	}

	return nil
}

const managedFolderAlertActionsRepeatMigratorID = "managed folder permissions alert actions repeated migration"

/*
AddManagedFolderAlertActionsMigration has to be run after AddDashboardPermissionsMigrator, as it is only effective if dashboard permissions have already been migrated.
AddManagedFolderAlertActionsRepeatMigrator ensures that alerting permissions that have already been added won't get added twice.
*/
func AddManagedFolderAlertActionsRepeatMigration(mg *migrator.Migrator) {
	mg.AddMigration(managedFolderAlertActionsRepeatMigratorID, &managedFolderAlertActionsRepeatMigrator{})
}

type managedFolderAlertActionsRepeatMigrator struct {
	migrator.MigrationBase
}

func (m *managedFolderAlertActionsRepeatMigrator) SQL(dialect migrator.Dialect) string {
	return CodeMigrationSQL
}

func (m *managedFolderAlertActionsRepeatMigrator) Exec(sess *xorm.Session, mg *migrator.Migrator) error {
	var ids []interface{}
	if err := sess.SQL("SELECT id FROM role WHERE name LIKE 'managed:%'").Find(&ids); err != nil {
		return err
	}

	if len(ids) == 0 {
		return nil
	}

	var permissions []ac.Permission
	if err := sess.SQL("SELECT role_id, action, scope FROM permission WHERE role_id IN(?"+strings.Repeat(" ,?", len(ids)-1)+") AND scope LIKE 'folders:%'", ids...).Find(&permissions); err != nil {
		return err
	}

	mapped := make(map[int64]map[string][]ac.Permission, len(ids)-1)
	for _, p := range permissions {
		if mapped[p.RoleID] == nil {
			mapped[p.RoleID] = make(map[string][]ac.Permission)
		}
		mapped[p.RoleID][p.Scope] = append(mapped[p.RoleID][p.Scope], p)
	}

	var toAdd []ac.Permission
	now := time.Now()

	for id, a := range mapped {
		for scope, p := range a {
			if hasFolderView(p) {
				if !hasAction(ac.ActionAlertingRuleRead, permissions) {
					toAdd = append(toAdd, ac.Permission{
						RoleID:  id,
						Updated: now,
						Created: now,
						Scope:   scope,
						Action:  ac.ActionAlertingRuleRead,
					})
				}
			}

			if hasFolderAdmin(p) || hasFolderEdit(p) {
				if !hasAction(ac.ActionAlertingRuleCreate, permissions) {
					toAdd = append(toAdd, ac.Permission{
						RoleID:  id,
						Updated: now,
						Created: now,
						Scope:   scope,
						Action:  ac.ActionAlertingRuleCreate,
					})
				}
				if !hasAction(ac.ActionAlertingRuleDelete, permissions) {
					toAdd = append(toAdd, ac.Permission{
						RoleID:  id,
						Updated: now,
						Created: now,
						Scope:   scope,
						Action:  ac.ActionAlertingRuleDelete,
					})
				}
				if !hasAction(ac.ActionAlertingRuleUpdate, permissions) {
					toAdd = append(toAdd, ac.Permission{
						RoleID:  id,
						Updated: now,
						Created: now,
						Scope:   scope,
						Action:  ac.ActionAlertingRuleUpdate,
					})
				}
			}
		}
	}

	if len(toAdd) == 0 {
		return nil
	}

	err := batch(len(toAdd), batchSize, func(start, end int) error {
		if _, err := sess.InsertMulti(toAdd[start:end]); err != nil {
			return err
		}
		return nil
	})

	if err != nil {
		return err
	}

	return nil
}

func hasFolderAdmin(permissions []ac.Permission) bool {
	return hasActions(folderPermissionTranslation[models.PERMISSION_ADMIN], permissions)
}

func hasFolderEdit(permissions []ac.Permission) bool {
	return hasActions(folderPermissionTranslation[models.PERMISSION_EDIT], permissions)
}

func hasFolderView(permissions []ac.Permission) bool {
	return hasActions(folderPermissionTranslation[models.PERMISSION_VIEW], permissions)
}

func hasActions(actions []string, permissions []ac.Permission) bool {
	var contains int
	for _, action := range actions {
		for _, p := range permissions {
			if action == p.Action {
				contains++
				break
			}
		}
	}
	return contains >= len(actions)
}

func hasAction(action string, permissions []ac.Permission) bool {
	return hasActions([]string{action}, permissions)
}<|MERGE_RESOLUTION|>--- conflicted
+++ resolved
@@ -97,11 +97,7 @@
 	return nil
 }
 
-<<<<<<< HEAD
-func (m dashboardPermissionsMigrator) migratePermissions(dashboards []dashboard, aclMap map[int64][]models.DashboardAcl, migrator *migrator.Migrator) error {
-=======
 func (m dashboardPermissionsMigrator) migratePermissions(dashboards []dashboard, aclMap map[int64][]models.DashboardACL, migrator *migrator.Migrator) error {
->>>>>>> 82e32447
 	permissionMap := map[int64]map[string][]*ac.Permission{}
 	for _, d := range dashboards {
 		if d.ID == -1 {
