package sqlstore

import (
	"fmt"
	"strings"
	"time"

	"github.com/grafana/grafana/pkg/bus"
	"github.com/grafana/grafana/pkg/events"
	m "github.com/grafana/grafana/pkg/models"
)

func init() {
	bus.AddHandler("sql", GetEndpoints)
	bus.AddHandler("sql", GetEndpointById)
	bus.AddHandler("sql", AddEndpoint)
	bus.AddHandler("sql", UpdateEndpoint)
	bus.AddHandler("sql", DeleteEndpoint)
<<<<<<< HEAD
=======
	bus.AddHandler("sql", GetAllEndpointTags)
>>>>>>> c4542885
}

type EndpointWithTag struct {
	Id      int64
	OrgId   int64
	Name    string
	Slug    string
	Tags    string
	Created time.Time
	Updated time.Time
}

func GetEndpointById(query *m.GetEndpointByIdQuery) error {
	sess := session{Session: x.Table("endpoint")}
	return GetEndpointByIdTransaction(query, &sess)
}

func GetEndpointByIdTransaction(query *m.GetEndpointByIdQuery, sess *session) error {
	rawParams := make([]interface{}, 0)
	rawSql := `SELECT
		GROUP_CONCAT(DISTINCT(endpoint_tag.tag)) as tags,
		endpoint.*
	FROM endpoint
	LEFT JOIN endpoint_tag ON endpoint.id = endpoint_tag.endpoint_id
	WHERE endpoint.org_id=? AND endpoint.id=?
	GROUP BY endpoint.id
	`
	rawParams = append(rawParams, query.OrgId, query.Id)

	results := make([]*EndpointWithTag, 0)
	err := sess.Sql(rawSql, rawParams...).Find(&results)
	if err != nil {
		return err
	}
	if len(results) < 1 {
		return m.ErrEndpointNotFound
	}
	result := results[0]

	tags := make([]string, 0)
	if result.Tags != "" {
		tags = strings.Split(result.Tags, ",")
	}
	query.Result = &m.EndpointDTO{
		Id:    result.Id,
		OrgId: result.OrgId,
		Name:  result.Name,
		Slug:  result.Slug,
		Tags:  tags,
	}
	return nil
}

func GetEndpoints(query *m.GetEndpointsQuery) error {
	sess := x.Table("endpoint")
	rawParams := make([]interface{}, 0)
	rawSql := `SELECT
		GROUP_CONCAT(DISTINCT(endpoint_tag.tag)) as tags,
		endpoint.*
	FROM endpoint
	LEFT JOIN endpoint_tag ON endpoint.id = endpoint_tag.endpoint_id
	`

	whereSql := make([]string, 0)
	whereSql = append(whereSql, "endpoint.org_id=?")
	rawParams = append(rawParams, query.OrgId)

	if len(query.Tag) > 0 {
		// this is a bit complicated because we want to
		// match only endpoints that have one of the specified tags
		// but we still need to return all of the tags that
		// the endpoint has.
		rawSql += "LEFT JOIN endpoint_tag AS et ON et.endpoint_id = endpoint.id\n"
		p := make([]string, len(query.Tag))
		for i, t := range query.Tag {
			p[i] = "?"
			rawParams = append(rawParams, t)
		}
		whereSql = append(whereSql, fmt.Sprintf("et.tag IN (%s)", strings.Join(p, ",")))
	}

	rawSql += "WHERE " + strings.Join(whereSql, " AND ")
	rawSql += " GROUP BY endpoint.id"

	result := make([]*EndpointWithTag, 0)
	err := sess.Sql(rawSql, rawParams...).Find(&result)
	if err != nil {
		return err
	}

	endpoints := make([]*m.EndpointDTO, 0)
	//iterate through all of the results and build out our model.
	for _, row := range result {
		tags := make([]string, 0)
		if row.Tags != "" {
			tags = strings.Split(row.Tags, ",")
		}
		endpoints = append(endpoints, &m.EndpointDTO{
			Id:    row.Id,
			OrgId: row.OrgId,
			Name:  row.Name,
			Slug:  row.Slug,
			Tags:  tags,
		})
	}

	query.Result = endpoints

	return nil
}

func AddEndpoint(cmd *m.AddEndpointCommand) error {
	return inTransaction2(func(sess *session) error {
		endpoint := &m.Endpoint{
			OrgId:   cmd.OrgId,
			Name:    cmd.Name,
			Created: time.Now(),
			Updated: time.Now(),
		}
		endpoint.UpdateEndpointSlug()

		if _, err := sess.Insert(endpoint); err != nil {
			return err
		}
		if len(cmd.Tags) > 0 {
			endpointTags := make([]m.EndpointTag, 0, len(cmd.Tags))
			for _, tag := range cmd.Tags {
				endpointTags = append(endpointTags, m.EndpointTag{
					OrgId:      cmd.OrgId,
					EndpointId: endpoint.Id,
					Tag:        tag,
				})
			}
			sess.Table("endpoint_tag")
			if _, err := sess.Insert(&endpointTags); err != nil {
				return err
			}
		}

		cmd.Result = &m.EndpointDTO{
			Id:    endpoint.Id,
			OrgId: endpoint.OrgId,
			Name:  endpoint.Name,
			Slug:  endpoint.Slug,
			Tags:  cmd.Tags,
		}
		sess.publishAfterCommit(&events.EndpointCreated{
			EndpointPayload: events.EndpointPayload{
				Id:    endpoint.Id,
				OrgId: endpoint.OrgId,
				Name:  endpoint.Name,
				Slug:  endpoint.Slug,
				Tags:  cmd.Tags,
			},
			Timestamp: endpoint.Updated,
		})

		// add any included momitors.
		if len(cmd.Monitors) > 0 {
			for _, monitorCmd := range cmd.Monitors {
				monitorCmd.OrgId = cmd.OrgId
				monitorCmd.EndpointId = endpoint.Id
				if err := addMonitorTransaction(monitorCmd, sess); err != nil {
					fmt.Println(err)
					return err
				}
			}
		}

		return nil
	})
}

func UpdateEndpoint(cmd *m.UpdateEndpointCommand) error {
	return inTransaction2(func(sess *session) error {
		q := m.GetEndpointByIdQuery{
			Id:    cmd.Id,
			OrgId: cmd.OrgId,
		}
		err := GetEndpointById(&q)
		if err != nil {
			return err
		}
		lastState := q.Result

		endpoint := &m.Endpoint{
			OrgId:   cmd.OrgId,
			Name:    cmd.Name,
			Created: time.Now(),
			Updated: time.Now(),
		}
		endpoint.UpdateEndpointSlug()

		_, err = sess.Id(cmd.Id).Update(endpoint)
		if err != nil {
			return err
		}
		rawSql := "DELETE FROM endpoint_tag WHERE endpoint_id=? and org_id=?"
		if _, err := sess.Exec(rawSql, cmd.Id, cmd.OrgId); err != nil {
			return err
		}
		if len(cmd.Tags) > 0 {
			endpointTags := make([]m.EndpointTag, 0, len(cmd.Tags))
			for _, tag := range cmd.Tags {
				endpointTags = append(endpointTags, m.EndpointTag{
					OrgId:      cmd.OrgId,
					EndpointId: cmd.Id,
					Tag:        tag,
				})
			}
			sess.Table("endpoint_tag")
			if _, err := sess.Insert(&endpointTags); err != nil {
				return err
			}
		}

		cmd.Result = &m.EndpointDTO{
			Id:    cmd.Id,
			OrgId: endpoint.OrgId,
			Name:  endpoint.Name,
			Slug:  endpoint.Slug,
			Tags:  cmd.Tags,
		}
		sess.publishAfterCommit(&events.EndpointUpdated{
			EndpointPayload: events.EndpointPayload{
				Id:    cmd.Id,
				OrgId: endpoint.OrgId,
				Name:  endpoint.Name,
				Slug:  endpoint.Slug,
				Tags:  cmd.Tags,
			},
			Timestamp: endpoint.Updated,
			LastState: &events.EndpointPayload{
				Id:    lastState.Id,
				OrgId: lastState.OrgId,
				Name:  lastState.Name,
				Slug:  lastState.Slug,
				Tags:  lastState.Tags,
			},
		})
		return nil
	})
}

func DeleteEndpoint(cmd *m.DeleteEndpointCommand) error {
	return inTransaction2(func(sess *session) error {
		monitorQuery := m.GetMonitorsQuery{
			OrgId:      cmd.OrgId,
			EndpointId: []int64{cmd.Id},
		}
		err := GetMonitors(&monitorQuery)
		if err != nil {
			return err
		}
		if len(monitorQuery.Result) > 0 {
			for _, mon := range monitorQuery.Result {
				monitorDelCmd := &m.DeleteMonitorCommand{Id: mon.Id, OrgId: cmd.OrgId}
				if err := DeleteMonitorTransaction(monitorDelCmd, sess); err != nil {
					return err
				}
			}
		}

		q := m.GetEndpointByIdQuery{
			Id:    cmd.Id,
			OrgId: cmd.OrgId,
		}
		err = GetEndpointById(&q)
		if err != nil {
			return err
		}

		var rawSql = "DELETE FROM endpoint WHERE id=? and org_id=?"
		_, err = sess.Exec(rawSql, cmd.Id, cmd.OrgId)
		if err != nil {
			return err
		}
		rawSql = "DELETE FROM endpoint_tag WHERE endpoint_id=? and org_id=?"
		if _, err := sess.Exec(rawSql, cmd.Id, cmd.OrgId); err != nil {
			return err
		}
		sess.publishAfterCommit(&events.EndpointRemoved{
			Timestamp: time.Now(),
			Id:        cmd.Id,
			OrgId:     cmd.OrgId,
			Name:      q.Result.Name,
			Slug:      q.Result.Slug,
		})
		return err
	})
<<<<<<< HEAD
=======
}

func GetAllEndpointTags(query *m.GetAllEndpointTagsQuery) error {
	rawSql := `SELECT tag FROM endpoint_tag WHERE org_id=? GROUP BY tag`

	sess := x.Sql(rawSql, query.OrgId)
	tags := make([]tagNameWrapper, 0)

	if err := sess.Find(&tags); err != nil {
		return err
	}

	query.Result = make([]string, 0)
	for _, tag := range tags {
		query.Result = append(query.Result, tag.Tag)
	}

	return nil
>>>>>>> c4542885
}<|MERGE_RESOLUTION|>--- conflicted
+++ resolved
@@ -16,10 +16,7 @@
 	bus.AddHandler("sql", AddEndpoint)
 	bus.AddHandler("sql", UpdateEndpoint)
 	bus.AddHandler("sql", DeleteEndpoint)
-<<<<<<< HEAD
-=======
 	bus.AddHandler("sql", GetAllEndpointTags)
->>>>>>> c4542885
 }
 
 type EndpointWithTag struct {
@@ -310,8 +307,6 @@
 		})
 		return err
 	})
-<<<<<<< HEAD
-=======
 }
 
 func GetAllEndpointTags(query *m.GetAllEndpointTagsQuery) error {
@@ -330,5 +325,4 @@
 	}
 
 	return nil
->>>>>>> c4542885
 }