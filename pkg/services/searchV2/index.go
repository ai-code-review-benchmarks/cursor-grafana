--- conflicted
+++ resolved
@@ -141,6 +141,8 @@
 	i.perOrgReader[orgID] = reader
 	i.perOrgWriter[orgID] = writer
 	i.mu.Unlock()
+
+	go updateUsageStats(context.Background(), reader, orgID, i.logger)
 	return len(dashboards), nil
 }
 
@@ -172,24 +174,6 @@
 			i.logger.Error("Error re-indexing dashboards for organization", "orgId", orgID, "error", err)
 			continue
 		}
-<<<<<<< HEAD
-		orgSearchIndexTotalTime := time.Since(started)
-		orgSearchIndexBuildTime := orgSearchIndexTotalTime - orgSearchIndexLoadTime
-
-		cancel()
-		i.logger.Info("Re-indexed dashboards for organization (bluge)",
-			"orgId", orgID,
-			"orgSearchIndexLoadTime", orgSearchIndexLoadTime,
-			"orgSearchIndexBuildTime", orgSearchIndexBuildTime,
-			"orgSearchIndexTotalTime", orgSearchIndexTotalTime)
-		i.mu.Lock()
-		i.reader[orgID] = reader
-		i.mu.Unlock()
-
-		// Update the stats for this reader
-		go updateUsageStats(context.Background(), reader, orgID, i.logger)
-=======
->>>>>>> baa50c58
 	}
 }
 
