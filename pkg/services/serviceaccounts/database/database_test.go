--- conflicted
+++ resolved
@@ -185,8 +185,6 @@
 			expectedServiceAccouts: 0,
 			expectedErr:            nil,
 		},
-<<<<<<< HEAD
-=======
 		{
 			desc: "expired api keys should be migrated",
 			keys: []tests.TestApiKey{
@@ -197,7 +195,6 @@
 			expectedServiceAccouts: 2,
 			expectedErr:            nil,
 		},
->>>>>>> b2852205
 	}
 
 	for _, c := range cases {
