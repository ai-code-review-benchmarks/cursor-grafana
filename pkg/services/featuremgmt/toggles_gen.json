{
  "kind": "FeatureList",
  "apiVersion": "featuretoggle.grafana.app/v0alpha1",
  "metadata": {},
  "items": [
    {
      "metadata": {
        "name": "disableNumericMetricsSortingInExpressions",
        "resourceVersion": "1713279167000",
        "creationTimestamp": "2024-04-16T14:52:47Z"
      },
      "spec": {
        "description": "In server-side expressions, disable the sorting of numeric-kind metrics by their metric name or labels.",
        "stage": "experimental",
        "codeowner": "@grafana/observability-metrics",
        "requiresRestart": true
      }
    },
    {
      "metadata": {
        "name": "lokiMetricDataplane",
        "resourceVersion": "1681391228001",
        "creationTimestamp": "2023-04-13T13:07:08Z"
      },
      "spec": {
        "description": "Changes metric responses from Loki to be compliant with the dataplane specification.",
        "stage": "GA",
        "codeowner": "@grafana/observability-logs",
        "allowSelfServe": true
      }
    },
    {
      "metadata": {
        "name": "dataplaneFrontendFallback",
        "resourceVersion": "1680901999002",
        "creationTimestamp": "2023-04-07T21:13:19Z"
      },
      "spec": {
        "description": "Support dataplane contract field name change for transformations and field name matchers where the name is different",
        "stage": "GA",
        "codeowner": "@grafana/observability-metrics",
        "frontend": true,
        "allowSelfServe": true
      }
    },
    {
      "metadata": {
        "name": "traceQLStreaming",
        "resourceVersion": "1690378396003",
        "creationTimestamp": "2023-07-26T13:33:16Z"
      },
      "spec": {
        "description": "Enables response streaming of TraceQL queries of the Tempo data source",
        "stage": "GA",
        "codeowner": "@grafana/observability-traces-and-profiling",
        "frontend": true
      }
    },
    {
      "metadata": {
        "name": "returnToPrevious",
        "resourceVersion": "1705597934004",
        "creationTimestamp": "2024-01-18T17:12:14Z",
        "deletionTimestamp": "2024-05-27T15:47:57Z"
      },
      "spec": {
        "description": "Enables the return to previous context functionality",
        "stage": "GA",
        "codeowner": "@grafana/grafana-frontend-platform",
        "frontend": true
      }
    },
    {
      "metadata": {
        "name": "lokiQuerySplitting",
        "resourceVersion": "1675963622005",
        "creationTimestamp": "2023-02-09T17:27:02Z"
      },
      "spec": {
        "description": "Split large interval queries into subqueries with smaller time intervals",
        "stage": "GA",
        "codeowner": "@grafana/observability-logs",
        "frontend": true,
        "allowSelfServe": true
      }
    },
    {
      "metadata": {
        "name": "exploreMetrics",
        "resourceVersion": "1712686518006",
        "creationTimestamp": "2024-04-09T18:15:18Z"
      },
      "spec": {
        "description": "Enables the new Explore Metrics core app",
        "stage": "GA",
        "codeowner": "@grafana/dashboards-squad",
        "frontend": true
      }
    },
    {
      "metadata": {
        "name": "prometheusConfigOverhaulAuth",
        "resourceVersion": "1690387793007",
        "creationTimestamp": "2023-07-26T16:09:53Z"
      },
      "spec": {
        "description": "Update the Prometheus configuration page with the new auth component",
        "stage": "GA",
        "codeowner": "@grafana/observability-metrics"
      }
    },
    {
      "metadata": {
        "name": "annotationPermissionUpdate",
        "resourceVersion": "1698759013008",
        "creationTimestamp": "2023-10-31T13:30:13Z"
      },
      "spec": {
        "description": "Change the way annotation permissions work by scoping them to folders and dashboards.",
        "stage": "GA",
        "codeowner": "@grafana/identity-access-team"
      }
    },
    {
      "metadata": {
        "name": "newPDFRendering",
        "resourceVersion": "1707394174009",
        "creationTimestamp": "2024-02-08T12:09:34Z"
      },
      "spec": {
        "description": "New implementation for the dashboard-to-PDF rendering",
        "stage": "preview",
        "codeowner": "@grafana/sharing-squad"
      }
    },
    {
      "metadata": {
        "name": "publicDashboards",
        "resourceVersion": "1649356219010",
        "creationTimestamp": "2022-04-07T18:30:19Z"
      },
      "spec": {
        "description": "[Deprecated] Public dashboards are now enabled by default; to disable them, use the configuration setting. This feature toggle will be removed in the next major version.",
        "stage": "GA",
        "codeowner": "@grafana/sharing-squad",
        "allowSelfServe": true
      }
    },
    {
      "metadata": {
        "name": "nestedFolders",
        "resourceVersion": "1666793714011",
        "creationTimestamp": "2022-10-26T14:15:14Z"
      },
      "spec": {
        "description": "Enable folder nesting",
        "stage": "GA",
        "codeowner": "@grafana/search-and-storage"
      }
    },
    {
      "metadata": {
        "name": "lokiPredefinedOperations",
        "resourceVersion": "1685703156012",
        "creationTimestamp": "2023-06-02T10:52:36Z"
      },
      "spec": {
        "description": "Adds predefined query operations to Loki query editor",
        "stage": "experimental",
        "codeowner": "@grafana/observability-logs",
        "frontend": true
      }
    },
    {
      "metadata": {
        "name": "pluginsSkipHostEnvVars",
        "resourceVersion": "1700068154013",
        "creationTimestamp": "2023-11-15T17:09:14Z"
      },
      "spec": {
        "description": "Disables passing host environment variable to plugin processes",
        "stage": "experimental",
        "codeowner": "@grafana/plugins-platform-backend"
      }
    },
    {
      "metadata": {
        "name": "disableAngular",
        "resourceVersion": "1679586225014",
        "creationTimestamp": "2023-03-23T15:43:45Z"
      },
      "spec": {
        "description": "Dynamic flag to disable angular at runtime. The preferred method is to set `angular_support_enabled` to `false` in the [security] settings, which allows you to change the state at runtime.",
        "stage": "preview",
        "codeowner": "@grafana/dataviz-squad",
        "frontend": true,
        "hideFromAdminPage": true
      }
    },
    {
      "metadata": {
        "name": "wargamesTesting",
        "resourceVersion": "1694629921015",
        "creationTimestamp": "2023-09-13T18:32:01Z"
      },
      "spec": {
        "description": "Placeholder feature flag for internal testing",
        "stage": "experimental",
        "codeowner": "@grafana/hosted-grafana-team"
      }
    },
    {
      "metadata": {
        "name": "queryServiceFromUI",
        "resourceVersion": "1713518781016",
        "creationTimestamp": "2024-04-19T09:26:21Z"
      },
      "spec": {
        "description": "Routes requests to the new query service",
        "stage": "experimental",
        "codeowner": "@grafana/grafana-app-platform-squad",
        "frontend": true
      }
    },
    {
      "metadata": {
        "name": "prometheusDataplane",
        "resourceVersion": "1680103592017",
        "creationTimestamp": "2023-03-29T15:26:32Z"
      },
      "spec": {
        "description": "Changes responses to from Prometheus to be compliant with the dataplane specification. In particular, when this feature toggle is active, the numeric `Field.Name` is set from 'Value' to the value of the `__name__` label.",
        "stage": "GA",
        "codeowner": "@grafana/observability-metrics",
        "allowSelfServe": true
      }
    },
    {
      "metadata": {
        "name": "cachingOptimizeSerializationMemoryUsage",
        "resourceVersion": "1697129809018",
        "creationTimestamp": "2023-10-12T16:56:49Z"
      },
      "spec": {
        "description": "If enabled, the caching backend gradually serializes query responses for the cache, comparing against the configured `[caching]max_value_mb` value as it goes. This can can help prevent Grafana from running out of memory while attempting to cache very large query responses.",
        "stage": "experimental",
        "codeowner": "@grafana/grafana-operator-experience-squad"
      }
    },
    {
      "metadata": {
        "name": "unifiedStorage",
        "resourceVersion": "1701894081019",
        "creationTimestamp": "2023-12-06T20:21:21Z"
      },
      "spec": {
        "description": "SQL-based k8s storage",
        "stage": "experimental",
        "codeowner": "@grafana/grafana-app-platform-squad",
        "requiresRestart": true
      }
    },
    {
      "metadata": {
        "name": "nestedFolderPicker",
        "resourceVersion": "1687945229020",
        "creationTimestamp": "2023-06-28T09:40:29Z",
        "deletionTimestamp": "2024-06-04T08:42:53Z"
      },
      "spec": {
        "description": "Enables the new folder picker to work with nested folders. Requires the nestedFolders feature toggle",
        "stage": "GA",
        "codeowner": "@grafana/grafana-frontend-platform",
        "frontend": true,
        "allowSelfServe": true
      }
    },
    {
      "metadata": {
        "name": "prometheusMetricEncyclopedia",
        "resourceVersion": "1678214465021",
        "creationTimestamp": "2023-03-07T18:41:05Z"
      },
      "spec": {
        "description": "Adds the metrics explorer component to the Prometheus query builder as an option in metric select",
        "stage": "GA",
        "codeowner": "@grafana/observability-metrics",
        "frontend": true,
        "allowSelfServe": true
      }
    },
    {
      "metadata": {
        "name": "enableElasticsearchBackendQuerying",
<<<<<<< HEAD
        "resourceVersion": "1716448665531",
        "creationTimestamp": "2024-05-23T07:17:45Z",
        "deletionTimestamp": "2024-06-04T09:18:56Z"
=======
        "resourceVersion": "1681464275022",
        "creationTimestamp": "2023-04-14T09:24:35Z"
>>>>>>> 783aa1c0
      },
      "spec": {
        "description": "Enable the processing of queries and responses in the Elasticsearch data source through backend",
        "stage": "GA",
        "codeowner": "@grafana/observability-logs",
        "allowSelfServe": true
      }
    },
    {
      "metadata": {
        "name": "cloudWatchBatchQueries",
        "resourceVersion": "1697828981023",
        "creationTimestamp": "2023-10-20T19:09:41Z"
      },
      "spec": {
        "description": "Runs CloudWatch metrics queries as separate batches",
        "stage": "preview",
        "codeowner": "@grafana/aws-datasources"
      }
    },
    {
      "metadata": {
        "name": "onPremToCloudMigrations",
        "resourceVersion": "1705939748024",
        "creationTimestamp": "2024-01-22T16:09:08Z"
      },
      "spec": {
        "description": "In-development feature that will allow users to easily migrate their on-prem Grafana instances to Grafana Cloud.",
        "stage": "experimental",
        "codeowner": "@grafana/grafana-operator-experience-squad"
      }
    },
    {
      "metadata": {
        "name": "featureHighlights",
        "resourceVersion": "1643889203025",
        "creationTimestamp": "2022-02-03T11:53:23Z"
      },
      "spec": {
        "description": "Highlight Grafana Enterprise features",
        "stage": "GA",
        "codeowner": "@grafana/grafana-as-code",
        "allowSelfServe": true
      }
    },
    {
      "metadata": {
        "name": "autoMigrateXYChartPanel",
        "resourceVersion": "1711122277026",
        "creationTimestamp": "2024-03-22T15:44:37Z"
      },
      "spec": {
        "description": "Migrate old XYChart panel to new XYChart2 model",
        "stage": "preview",
        "codeowner": "@grafana/dataviz-squad",
        "frontend": true
      }
    },
    {
      "metadata": {
        "name": "refactorVariablesTimeRange",
        "resourceVersion": "1686057129027",
        "creationTimestamp": "2023-06-06T13:12:09Z"
      },
      "spec": {
        "description": "Refactor time range variables flow to reduce number of API calls made when query variables are chained",
        "stage": "preview",
        "codeowner": "@grafana/dashboards-squad",
        "hideFromAdminPage": true
      }
    },
    {
      "metadata": {
        "name": "configurableSchedulerTick",
        "resourceVersion": "1690389852028",
        "creationTimestamp": "2023-07-26T16:44:12Z"
      },
      "spec": {
        "description": "Enable changing the scheduler base interval via configuration option unified_alerting.scheduler_tick_interval",
        "stage": "experimental",
        "codeowner": "@grafana/alerting-squad",
        "requiresRestart": true,
        "hideFromDocs": true
      }
    },
    {
      "metadata": {
        "name": "awsDatasourcesNewFormStyling",
        "resourceVersion": "1697101150029",
        "creationTimestamp": "2023-10-12T08:59:10Z"
      },
      "spec": {
        "description": "Applies new form styling for configuration and query editors in AWS plugins",
        "stage": "GA",
        "codeowner": "@grafana/aws-datasources",
        "frontend": true
      }
    },
    {
      "metadata": {
        "name": "alertmanagerRemotePrimary",
        "resourceVersion": "1698683228030",
        "creationTimestamp": "2023-10-30T16:27:08Z"
      },
      "spec": {
        "description": "Enable Grafana to have a remote Alertmanager instance as the primary Alertmanager.",
        "stage": "experimental",
        "codeowner": "@grafana/alerting-squad"
      }
    },
    {
      "metadata": {
        "name": "kubernetesFeatureToggles",
        "resourceVersion": "1705555964031",
        "creationTimestamp": "2024-01-18T05:32:44Z"
      },
      "spec": {
        "description": "Use the kubernetes API for feature toggle management in the frontend",
        "stage": "experimental",
        "codeowner": "@grafana/grafana-operator-experience-squad",
        "frontend": true,
        "hideFromAdminPage": true
      }
    },
    {
      "metadata": {
        "name": "queryOverLive",
        "resourceVersion": "1643219060032",
        "creationTimestamp": "2022-01-26T17:44:20Z"
      },
      "spec": {
        "description": "Use Grafana Live WebSocket to execute backend queries",
        "stage": "experimental",
        "codeowner": "@grafana/grafana-app-platform-squad",
        "frontend": true
      }
    },
    {
      "metadata": {
        "name": "cloudWatchCrossAccountQuerying",
        "resourceVersion": "1669635552033",
        "creationTimestamp": "2022-11-28T11:39:12Z"
      },
      "spec": {
        "description": "Enables cross-account querying in CloudWatch datasources",
        "stage": "GA",
        "codeowner": "@grafana/aws-datasources",
        "allowSelfServe": true
      }
    },
    {
      "metadata": {
        "name": "pluginsFrontendSandbox",
        "resourceVersion": "1685955096034",
        "creationTimestamp": "2023-06-05T08:51:36Z"
      },
      "spec": {
        "description": "Enables the plugins frontend sandbox",
        "stage": "experimental",
        "codeowner": "@grafana/plugins-platform-backend",
        "frontend": true
      }
    },
    {
      "metadata": {
        "name": "awsAsyncQueryCaching",
        "resourceVersion": "1689953647035",
        "creationTimestamp": "2023-07-21T15:34:07Z"
      },
      "spec": {
        "description": "Enable caching for async queries for Redshift and Athena. Requires that the datasource has caching and async query support enabled",
        "stage": "GA",
        "codeowner": "@grafana/aws-datasources"
      }
    },
    {
      "metadata": {
        "name": "panelMonitoring",
        "resourceVersion": "1696828748036",
        "creationTimestamp": "2023-10-09T05:19:08Z"
      },
      "spec": {
        "description": "Enables panel monitoring through logs and measurements",
        "stage": "GA",
        "codeowner": "@grafana/dataviz-squad",
        "frontend": true
      }
    },
    {
      "metadata": {
        "name": "canvasPanelPanZoom",
        "resourceVersion": "1704225141037",
        "creationTimestamp": "2024-01-02T19:52:21Z"
      },
      "spec": {
        "description": "Allow pan and zoom in canvas panel",
        "stage": "preview",
        "codeowner": "@grafana/dataviz-squad",
        "frontend": true
      }
    },
    {
      "metadata": {
        "name": "live-service-web-worker",
        "resourceVersion": "1643219060038",
        "creationTimestamp": "2022-01-26T17:44:20Z"
      },
      "spec": {
        "description": "This will use a webworker thread to processes events rather than the main thread",
        "stage": "experimental",
        "codeowner": "@grafana/grafana-app-platform-squad",
        "frontend": true
      }
    },
    {
      "metadata": {
        "name": "autoMigrateTablePanel",
        "resourceVersion": "1707926785039",
        "creationTimestamp": "2024-02-14T16:06:25Z"
      },
      "spec": {
        "description": "Migrate old table panel to supported table panel - broken out from autoMigrateOldPanels to enable granular tracking",
        "stage": "preview",
        "codeowner": "@grafana/dataviz-squad",
        "frontend": true
      }
    },
    {
      "metadata": {
        "name": "scenes",
        "resourceVersion": "1657176782040",
        "creationTimestamp": "2022-07-07T06:53:02Z"
      },
      "spec": {
        "description": "Experimental framework to build interactive dashboards",
        "stage": "experimental",
        "codeowner": "@grafana/dashboards-squad",
        "frontend": true
      }
    },
    {
      "metadata": {
        "name": "featureToggleAdminPage",
        "resourceVersion": "1689713012041",
        "creationTimestamp": "2023-07-18T20:43:32Z"
      },
      "spec": {
        "description": "Enable admin page for managing feature toggles from the Grafana front-end. Grafana Cloud only.",
        "stage": "experimental",
        "codeowner": "@grafana/grafana-operator-experience-squad",
        "requiresRestart": true,
        "hideFromDocs": true
      }
    },
    {
      "metadata": {
        "name": "transformationsVariableSupport",
        "resourceVersion": "1696429726042",
        "creationTimestamp": "2023-10-04T14:28:46Z"
      },
      "spec": {
        "description": "Allows using variables in transformations",
        "stage": "preview",
        "codeowner": "@grafana/dataviz-squad",
        "frontend": true
      }
    },
    {
      "metadata": {
        "name": "queryService",
        "resourceVersion": "1713518781043",
        "creationTimestamp": "2024-04-19T09:26:21Z"
      },
      "spec": {
        "description": "Register /apis/query.grafana.app/ -- will eventually replace /api/ds/query",
        "stage": "experimental",
        "codeowner": "@grafana/grafana-app-platform-squad",
        "requiresRestart": true
      }
    },
    {
      "metadata": {
        "name": "alertingQueryOptimization",
        "resourceVersion": "1704919978044",
        "creationTimestamp": "2024-01-10T20:52:58Z"
      },
      "spec": {
        "description": "Optimizes eligible queries in order to reduce load on datasources",
        "stage": "GA",
        "codeowner": "@grafana/alerting-squad"
      }
    },
    {
      "metadata": {
        "name": "dashboardRestore",
        "resourceVersion": "1715880986045",
        "creationTimestamp": "2024-05-16T17:36:26Z",
        "annotations": {
          "grafana.app/updatedTimestamp": "2024-05-24 15:24:19.132272 +0000 UTC"
        }
      },
      "spec": {
        "description": "Enables deleted dashboard restore feature",
        "stage": "experimental",
        "codeowner": "@grafana/grafana-frontend-platform",
        "hideFromAdminPage": true
      }
    },
    {
      "metadata": {
        "name": "canvasPanelNesting",
        "resourceVersion": "1654023814046",
        "creationTimestamp": "2022-05-31T19:03:34Z"
      },
      "spec": {
        "description": "Allow elements nesting",
        "stage": "experimental",
        "codeowner": "@grafana/dataviz-squad",
        "frontend": true,
        "hideFromAdminPage": true
      }
    },
    {
      "metadata": {
        "name": "showDashboardValidationWarnings",
        "resourceVersion": "1665755465047",
        "creationTimestamp": "2022-10-14T13:51:05Z"
      },
      "spec": {
        "description": "Show warnings when dashboards do not validate against the schema",
        "stage": "experimental",
        "codeowner": "@grafana/dashboards-squad"
      }
    },
    {
      "metadata": {
        "name": "lokiLogsDataplane",
        "resourceVersion": "1689235080048",
        "creationTimestamp": "2023-07-13T07:58:00Z"
      },
      "spec": {
        "description": "Changes logs responses from Loki to be compliant with the dataplane specification.",
        "stage": "experimental",
        "codeowner": "@grafana/observability-logs"
      }
    },
    {
      "metadata": {
        "name": "recoveryThreshold",
        "resourceVersion": "1696949510049",
        "creationTimestamp": "2023-10-10T14:51:50Z"
      },
      "spec": {
        "description": "Enables feature recovery threshold (aka hysteresis) for threshold server-side expression",
        "stage": "GA",
        "codeowner": "@grafana/alerting-squad",
        "requiresRestart": true
      }
    },
    {
      "metadata": {
        "name": "panelTitleSearchInV1",
        "resourceVersion": "1697198664050",
        "creationTimestamp": "2023-10-13T12:04:24Z"
      },
      "spec": {
        "description": "Enable searching for dashboards using panel title in search v1",
        "stage": "experimental",
        "codeowner": "@grafana/search-and-storage",
        "requiresDevMode": true
      }
    },
    {
      "metadata": {
        "name": "logsContextDatasourceUi",
        "resourceVersion": "1674828721051",
        "creationTimestamp": "2023-01-27T14:12:01Z"
      },
      "spec": {
        "description": "Allow datasource to provide custom UI for context view",
        "stage": "GA",
        "codeowner": "@grafana/observability-logs",
        "frontend": true,
        "allowSelfServe": true
      }
    },
    {
      "metadata": {
        "name": "recordedQueriesMulti",
        "resourceVersion": "1686746062052",
        "creationTimestamp": "2023-06-14T12:34:22Z"
      },
      "spec": {
        "description": "Enables writing multiple items from a single query within Recorded Queries",
        "stage": "GA",
        "codeowner": "@grafana/observability-metrics"
      }
    },
    {
      "metadata": {
        "name": "angularDeprecationUI",
        "resourceVersion": "1693317947053",
        "creationTimestamp": "2023-08-29T14:05:47Z"
      },
      "spec": {
        "description": "Display Angular warnings in dashboards and panels",
        "stage": "GA",
        "codeowner": "@grafana/plugins-platform-backend",
        "frontend": true
      }
    },
    {
      "metadata": {
        "name": "metricsSummary",
        "resourceVersion": "1693231332054",
        "creationTimestamp": "2023-08-28T14:02:12Z"
      },
      "spec": {
        "description": "Enables metrics summary queries in the Tempo data source",
        "stage": "experimental",
        "codeowner": "@grafana/observability-traces-and-profiling",
        "frontend": true
      }
    },
    {
      "metadata": {
        "name": "alertingSimplifiedRouting",
        "resourceVersion": "1699622079055",
        "creationTimestamp": "2023-11-10T13:14:39Z"
      },
      "spec": {
        "description": "Enables users to easily configure alert notifications by specifying a contact point directly when editing or creating an alert rule",
        "stage": "GA",
        "codeowner": "@grafana/alerting-squad"
      }
    },
    {
      "metadata": {
        "name": "kubernetesAggregator",
        "resourceVersion": "1707771575056",
        "creationTimestamp": "2024-02-12T20:59:35Z"
      },
      "spec": {
        "description": "Enable grafana aggregator",
        "stage": "experimental",
        "codeowner": "@grafana/grafana-app-platform-squad",
        "requiresRestart": true
      }
    },
    {
      "metadata": {
        "name": "expressionParser",
        "resourceVersion": "1708131551057",
        "creationTimestamp": "2024-02-17T00:59:11Z"
      },
      "spec": {
        "description": "Enable new expression parser",
        "stage": "experimental",
        "codeowner": "@grafana/grafana-app-platform-squad",
        "requiresRestart": true
      }
    },
    {
      "metadata": {
        "name": "authAPIAccessTokenAuth",
        "resourceVersion": "1712072715058",
        "creationTimestamp": "2024-04-02T15:45:15Z"
      },
      "spec": {
        "description": "Enables the use of Auth API access tokens for authentication",
        "stage": "experimental",
        "codeowner": "@grafana/identity-access-team",
        "hideFromAdminPage": true,
        "hideFromDocs": true
      }
    },
    {
      "metadata": {
        "name": "datasourceQueryMultiStatus",
        "resourceVersion": "1651593740059",
        "creationTimestamp": "2022-05-03T16:02:20Z"
      },
      "spec": {
        "description": "Introduce HTTP 207 Multi Status for api/ds/query",
        "stage": "experimental",
        "codeowner": "@grafana/plugins-platform-backend"
      }
    },
    {
      "metadata": {
        "name": "alertStateHistoryLokiOnly",
        "resourceVersion": "1680202401060",
        "creationTimestamp": "2023-03-30T18:53:21Z"
      },
      "spec": {
        "description": "Disable Grafana alerts from emitting annotations when a remote Loki instance is available.",
        "stage": "experimental",
        "codeowner": "@grafana/alerting-squad"
      }
    },
    {
      "metadata": {
        "name": "mlExpressions",
        "resourceVersion": "1689269870061",
        "creationTimestamp": "2023-07-13T17:37:50Z"
      },
      "spec": {
        "description": "Enable support for Machine Learning in server-side expressions",
        "stage": "experimental",
        "codeowner": "@grafana/alerting-squad"
      }
    },
    {
      "metadata": {
        "name": "alertingDisableSendAlertsExternal",
        "resourceVersion": "1716467359062",
        "creationTimestamp": "2024-05-23T12:29:19Z"
      },
      "spec": {
        "description": "Disables the ability to send alerts to an external Alertmanager datasource.",
        "stage": "experimental",
        "codeowner": "@grafana/alerting-squad",
        "hideFromAdminPage": true,
        "hideFromDocs": true
      }
    },
    {
      "metadata": {
        "name": "editPanelCSVDragAndDrop",
        "resourceVersion": "1674553424063",
        "creationTimestamp": "2023-01-24T09:43:44Z"
      },
      "spec": {
        "description": "Enables drag and drop for CSV and Excel files",
        "stage": "experimental",
        "codeowner": "@grafana/dataviz-squad",
        "frontend": true
      }
    },
    {
      "metadata": {
        "name": "teamHttpHeaders",
        "resourceVersion": "1697538234064",
        "creationTimestamp": "2023-10-17T10:23:54Z"
      },
      "spec": {
        "description": "Enables Team LBAC for datasources to apply team headers to the client requests",
        "stage": "preview",
        "codeowner": "@grafana/identity-access-team"
      }
    },
    {
      "metadata": {
        "name": "tableSharedCrosshair",
        "resourceVersion": "1702459994065",
        "creationTimestamp": "2023-12-13T09:33:14Z"
      },
      "spec": {
        "description": "Enables shared crosshair in table panel",
        "stage": "experimental",
        "codeowner": "@grafana/dataviz-squad",
        "frontend": true
      }
    },
    {
      "metadata": {
        "name": "renderAuthJWT",
        "resourceVersion": "1680540818066",
        "creationTimestamp": "2023-04-03T16:53:38Z"
      },
      "spec": {
        "description": "Uses JWT-based auth for rendering instead of relying on remote cache",
        "stage": "preview",
        "codeowner": "@grafana/grafana-as-code",
        "hideFromAdminPage": true
      }
    },
    {
      "metadata": {
        "name": "frontendSandboxMonitorOnly",
        "resourceVersion": "1688557705067",
        "creationTimestamp": "2023-07-05T11:48:25Z"
      },
      "spec": {
        "description": "Enables monitor only in the plugin frontend sandbox (if enabled)",
        "stage": "experimental",
        "codeowner": "@grafana/plugins-platform-backend",
        "frontend": true
      }
    },
    {
      "metadata": {
        "name": "logsExploreTableVisualisation",
        "resourceVersion": "1689169962068",
        "creationTimestamp": "2023-07-12T13:52:42Z"
      },
      "spec": {
        "description": "A table visualisation for logs in Explore",
        "stage": "GA",
        "codeowner": "@grafana/observability-logs",
        "frontend": true
      }
    },
    {
      "metadata": {
        "name": "addFieldFromCalculationStatFunctions",
        "resourceVersion": "1699022398069",
        "creationTimestamp": "2023-11-03T14:39:58Z"
      },
      "spec": {
        "description": "Add cumulative and window functions to the add field from calculation transformation",
        "stage": "preview",
        "codeowner": "@grafana/dataviz-squad",
        "frontend": true
      }
    },
    {
      "metadata": {
        "name": "tlsMemcached",
        "resourceVersion": "1715281928070",
        "creationTimestamp": "2024-05-09T19:12:08Z"
      },
      "spec": {
        "description": "Use TLS-enabled memcached in the enterprise caching feature",
        "stage": "experimental",
        "codeowner": "@grafana/grafana-operator-experience-squad",
        "hideFromDocs": true
      }
    },
    {
      "metadata": {
        "name": "disableEnvelopeEncryption",
        "resourceVersion": "1653381287071",
        "creationTimestamp": "2022-05-24T08:34:47Z"
      },
      "spec": {
        "description": "Disable envelope encryption (emergency only)",
        "stage": "GA",
        "codeowner": "@grafana/grafana-as-code",
        "hideFromAdminPage": true
      }
    },
    {
      "metadata": {
        "name": "storage",
        "resourceVersion": "1647537563072",
        "creationTimestamp": "2022-03-17T17:19:23Z"
      },
      "spec": {
        "description": "Configurable storage for dashboards, datasources, and resources",
        "stage": "experimental",
        "codeowner": "@grafana/grafana-app-platform-squad"
      }
    },
    {
      "metadata": {
        "name": "autoMigrateGraphPanel",
        "resourceVersion": "1707429648073",
        "creationTimestamp": "2024-02-08T22:00:48Z"
      },
      "spec": {
        "description": "Migrate old graph panel to supported time series panel - broken out from autoMigrateOldPanels to enable granular tracking",
        "stage": "preview",
        "codeowner": "@grafana/dataviz-squad",
        "frontend": true
      }
    },
    {
      "metadata": {
        "name": "oauthRequireSubClaim",
        "resourceVersion": "1711372944074",
        "creationTimestamp": "2024-03-25T13:22:24Z"
      },
      "spec": {
        "description": "Require that sub claims is present in oauth tokens.",
        "stage": "experimental",
        "codeowner": "@grafana/identity-access-team",
        "hideFromAdminPage": true,
        "hideFromDocs": true
      }
    },
    {
      "metadata": {
        "name": "cloudWatchNewLabelParsing",
        "resourceVersion": "1712332676075",
        "creationTimestamp": "2024-04-05T15:57:56Z"
      },
      "spec": {
        "description": "Updates CloudWatch label parsing to be more accurate",
        "stage": "GA",
        "codeowner": "@grafana/aws-datasources"
      }
    },
    {
      "metadata": {
        "name": "panelFilterVariable",
        "resourceVersion": "1699013754076",
        "creationTimestamp": "2023-11-03T12:15:54Z"
      },
      "spec": {
        "description": "Enables use of the `systemPanelFilterVar` variable to filter panels in a dashboard",
        "stage": "experimental",
        "codeowner": "@grafana/dashboards-squad",
        "frontend": true,
        "hideFromDocs": true
      }
    },
    {
      "metadata": {
        "name": "queryLibrary",
        "resourceVersion": "1665167505077",
        "creationTimestamp": "2022-10-07T18:31:45Z",
        "deletionTimestamp": "2023-03-20T16:00:14Z"
      },
      "spec": {
        "description": "Enables Query Library feature in Explore",
        "stage": "experimental",
        "codeowner": "@grafana/explore-squad"
      }
    },
    {
      "metadata": {
        "name": "lokiFormatQuery",
        "resourceVersion": "1689941036078",
        "creationTimestamp": "2023-07-21T12:03:56Z"
      },
      "spec": {
        "description": "Enables the ability to format Loki queries",
        "stage": "experimental",
        "codeowner": "@grafana/observability-logs",
        "frontend": true
      }
    },
    {
      "metadata": {
        "name": "externalCorePlugins",
        "resourceVersion": "1695372613079",
        "creationTimestamp": "2023-09-22T08:50:13Z"
      },
      "spec": {
        "description": "Allow core plugins to be loaded as external",
        "stage": "experimental",
        "codeowner": "@grafana/plugins-platform-backend"
      }
    },
    {
      "metadata": {
        "name": "enableNativeHTTPHistogram",
        "resourceVersion": "1696357435080",
        "creationTimestamp": "2023-10-03T18:23:55Z"
      },
      "spec": {
        "description": "Enables native HTTP Histograms",
        "stage": "experimental",
        "codeowner": "@grafana/hosted-grafana-team"
      }
    },
    {
      "metadata": {
        "name": "disableSecretsCompatibility",
        "resourceVersion": "1657657657081",
        "creationTimestamp": "2022-07-12T20:27:37Z"
      },
      "spec": {
        "description": "Disable duplicated secret storage in legacy tables",
        "stage": "experimental",
        "codeowner": "@grafana/hosted-grafana-team",
        "requiresRestart": true
      }
    },
    {
      "metadata": {
        "name": "idForwarding",
        "resourceVersion": "1695655288082",
        "creationTimestamp": "2023-09-25T15:21:28Z"
      },
      "spec": {
        "description": "Generate signed id token for identity that can be forwarded to plugins and external services",
        "stage": "experimental",
        "codeowner": "@grafana/identity-access-team"
      }
    },
    {
      "metadata": {
        "name": "logsInfiniteScrolling",
        "resourceVersion": "1699527243083",
        "creationTimestamp": "2023-11-09T10:54:03Z"
      },
      "spec": {
        "description": "Enables infinite scrolling for the Logs panel in Explore and Dashboards",
        "stage": "experimental",
        "codeowner": "@grafana/observability-logs",
        "frontend": true
      }
    },
    {
      "metadata": {
        "name": "autoMigrateWorldmapPanel",
        "resourceVersion": "1707926785084",
        "creationTimestamp": "2024-02-14T16:06:25Z"
      },
      "spec": {
        "description": "Migrate old worldmap panel to supported geomap panel - broken out from autoMigrateOldPanels to enable granular tracking",
        "stage": "preview",
        "codeowner": "@grafana/dataviz-squad",
        "frontend": true
      }
    },
    {
      "metadata": {
        "name": "aiGeneratedDashboardChanges",
        "resourceVersion": "1709640091085",
        "creationTimestamp": "2024-03-05T12:01:31Z"
      },
      "spec": {
        "description": "Enable AI powered features for dashboards to auto-summary changes when saving",
        "stage": "experimental",
        "codeowner": "@grafana/dashboards-squad",
        "frontend": true
      }
    },
    {
      "metadata": {
        "name": "managedPluginsInstall",
        "resourceVersion": "1697635023086",
        "creationTimestamp": "2023-10-18T13:17:03Z"
      },
      "spec": {
        "description": "Install managed plugins directly from plugins catalog",
        "stage": "GA",
        "codeowner": "@grafana/plugins-platform-backend"
      }
    },
    {
      "metadata": {
        "name": "newDashboardWithFiltersAndGroupBy",
        "resourceVersion": "1712229921087",
        "creationTimestamp": "2024-04-04T11:25:21Z"
      },
      "spec": {
        "description": "Enables filters and group by variables on all new dashboards. Variables are added only if default data source supports filtering.",
        "stage": "experimental",
        "codeowner": "@grafana/dashboards-squad",
        "hideFromAdminPage": true,
        "hideFromDocs": true
      }
    },
    {
      "metadata": {
        "name": "publicDashboardsScene",
        "resourceVersion": "1711118901088",
        "creationTimestamp": "2024-03-22T14:48:21Z"
      },
      "spec": {
        "description": "Enables public dashboard rendering using scenes",
        "stage": "experimental",
        "codeowner": "@grafana/sharing-squad",
        "frontend": true
      }
    },
    {
      "metadata": {
        "name": "grafanaAPIServerWithExperimentalAPIs",
        "resourceVersion": "1696618522089",
        "creationTimestamp": "2023-10-06T18:55:22Z"
      },
      "spec": {
        "description": "Register experimental APIs with the k8s API server",
        "stage": "experimental",
        "codeowner": "@grafana/grafana-app-platform-squad",
        "requiresDevMode": true,
        "requiresRestart": true
      }
    },
    {
      "metadata": {
        "name": "scopeFilters",
        "resourceVersion": "1709653279090",
        "creationTimestamp": "2024-03-05T15:41:19Z"
      },
      "spec": {
        "description": "Enables the use of scope filters in Grafana",
        "stage": "experimental",
        "codeowner": "@grafana/dashboards-squad",
        "hideFromAdminPage": true,
        "hideFromDocs": true
      }
    },
    {
      "metadata": {
        "name": "pdfTables",
        "resourceVersion": "1699277962091",
        "creationTimestamp": "2023-11-06T13:39:22Z"
      },
      "spec": {
        "description": "Enables generating table data as PDF in reporting",
        "stage": "preview",
        "codeowner": "@grafana/sharing-squad"
      }
    },
    {
      "metadata": {
        "name": "promQLScope",
        "resourceVersion": "1706559737092",
        "creationTimestamp": "2024-01-29T20:22:17Z"
      },
      "spec": {
        "description": "In-development feature that will allow injection of labels into prometheus queries.",
        "stage": "experimental",
        "codeowner": "@grafana/observability-metrics"
      }
    },
    {
      "metadata": {
        "name": "ssoSettingsSAML",
        "resourceVersion": "1710414285093",
        "creationTimestamp": "2024-03-14T11:04:45Z"
      },
      "spec": {
        "description": "Use the new SSO Settings API to configure the SAML connector",
        "stage": "preview",
        "codeowner": "@grafana/identity-access-team",
        "allowSelfServe": true
      }
    },
    {
      "metadata": {
        "name": "influxdbBackendMigration",
        "resourceVersion": "1644431176094",
        "creationTimestamp": "2022-02-09T18:26:16Z",
        "deletionTimestamp": "2023-01-17T14:11:26Z"
      },
      "spec": {
        "description": "Query InfluxDB InfluxQL without the proxy",
        "stage": "GA",
        "codeowner": "@grafana/observability-metrics",
        "frontend": true
      }
    },
    {
      "metadata": {
        "name": "unifiedRequestLog",
        "resourceVersion": "1680269889095",
        "creationTimestamp": "2023-03-31T13:38:09Z"
      },
      "spec": {
        "description": "Writes error logs to the request logger",
        "stage": "experimental",
        "codeowner": "@grafana/grafana-backend-group"
      }
    },
    {
      "metadata": {
        "name": "extraThemes",
        "resourceVersion": "1683725824096",
        "creationTimestamp": "2023-05-10T13:37:04Z"
      },
      "spec": {
        "description": "Enables extra themes",
        "stage": "experimental",
        "codeowner": "@grafana/grafana-frontend-platform",
        "frontend": true
      }
    },
    {
      "metadata": {
        "name": "queryServiceRewrite",
        "resourceVersion": "1713518781097",
        "creationTimestamp": "2024-04-19T09:26:21Z"
      },
      "spec": {
        "description": "Rewrite requests targeting /ds/query to the query service",
        "stage": "experimental",
        "codeowner": "@grafana/grafana-app-platform-squad",
        "requiresRestart": true
      }
    },
    {
      "metadata": {
        "name": "prometheusPromQAIL",
        "resourceVersion": "1697730332098",
        "creationTimestamp": "2023-10-19T15:45:32Z"
      },
      "spec": {
        "description": "Prometheus and AI/ML to assist users in creating a query",
        "stage": "experimental",
        "codeowner": "@grafana/observability-metrics",
        "frontend": true
      }
    },
    {
      "metadata": {
        "name": "prometheusCodeModeMetricNamesSearch",
        "resourceVersion": "1712263103099",
        "creationTimestamp": "2024-04-04T20:38:23Z"
      },
      "spec": {
        "description": "Enables search for metric names in Code Mode, to improve performance when working with an enormous number of metric names",
        "stage": "experimental",
        "codeowner": "@grafana/observability-metrics",
        "frontend": true
      }
    },
    {
      "metadata": {
        "name": "dashboardSceneSolo",
        "resourceVersion": "1707638927100",
        "creationTimestamp": "2024-02-11T08:08:47Z"
      },
      "spec": {
        "description": "Enables rendering dashboards using scenes for solo panels",
        "stage": "experimental",
        "codeowner": "@grafana/dashboards-squad",
        "frontend": true
      }
    },
    {
      "metadata": {
        "name": "autofixDSUID",
        "resourceVersion": "1714735927101",
        "creationTimestamp": "2024-05-03T11:32:07Z"
      },
      "spec": {
        "description": "Automatically migrates invalid datasource UIDs",
        "stage": "experimental",
        "codeowner": "@grafana/plugins-platform-backend"
      }
    },
    {
      "metadata": {
        "name": "autoMigratePiechartPanel",
        "resourceVersion": "1707926785102",
        "creationTimestamp": "2024-02-14T16:06:25Z"
      },
      "spec": {
        "description": "Migrate old piechart panel to supported piechart panel - broken out from autoMigrateOldPanels to enable granular tracking",
        "stage": "preview",
        "codeowner": "@grafana/dataviz-squad",
        "frontend": true
      }
    },
    {
      "metadata": {
        "name": "alertStateHistoryLokiPrimary",
        "resourceVersion": "1680202401103",
        "creationTimestamp": "2023-03-30T18:53:21Z"
      },
      "spec": {
        "description": "Enable a remote Loki instance as the primary source for state history reads.",
        "stage": "experimental",
        "codeowner": "@grafana/alerting-squad"
      }
    },
    {
      "metadata": {
        "name": "libraryPanelRBAC",
        "resourceVersion": "1697067050104",
        "creationTimestamp": "2023-10-11T23:30:50Z"
      },
      "spec": {
        "description": "Enables RBAC support for library panels",
        "stage": "experimental",
        "codeowner": "@grafana/dashboards-squad",
        "requiresRestart": true
      }
    },
    {
      "metadata": {
        "name": "sqlDatasourceDatabaseSelection",
        "resourceVersion": "1686068932105",
        "creationTimestamp": "2023-06-06T16:28:52Z"
      },
      "spec": {
        "description": "Enables previous SQL data source dataset dropdown behavior",
        "stage": "preview",
        "codeowner": "@grafana/dataviz-squad",
        "frontend": true,
        "hideFromAdminPage": true
      }
    },
    {
      "metadata": {
        "name": "dashboardScene",
        "resourceVersion": "1699865481106",
        "creationTimestamp": "2023-11-13T08:51:21Z"
      },
      "spec": {
        "description": "Enables dashboard rendering using scenes for all roles",
        "stage": "experimental",
        "codeowner": "@grafana/dashboards-squad",
        "frontend": true
      }
    },
    {
      "metadata": {
        "name": "regressionTransformation",
        "resourceVersion": "1700837356107",
        "creationTimestamp": "2023-11-24T14:49:16Z"
      },
      "spec": {
        "description": "Enables regression analysis transformation",
        "stage": "preview",
        "codeowner": "@grafana/dataviz-squad",
        "frontend": true
      }
    },
    {
      "metadata": {
        "name": "autoMigrateStatPanel",
        "resourceVersion": "1707926785108",
        "creationTimestamp": "2024-02-14T16:06:25Z"
      },
      "spec": {
        "description": "Migrate old stat panel to supported stat panel - broken out from autoMigrateOldPanels to enable granular tracking",
        "stage": "preview",
        "codeowner": "@grafana/dataviz-squad",
        "frontend": true
      }
    },
    {
      "metadata": {
        "name": "logRequestsInstrumentedAsUnknown",
        "resourceVersion": "1654851415109",
        "creationTimestamp": "2022-06-10T08:56:55Z"
      },
      "spec": {
        "description": "Logs the path for requests that are instrumented as unknown",
        "stage": "experimental",
        "codeowner": "@grafana/hosted-grafana-team"
      }
    },
    {
      "metadata": {
        "name": "topnav",
        "resourceVersion": "1655735143110",
        "creationTimestamp": "2022-06-20T14:25:43Z"
      },
      "spec": {
        "description": "Enables topnav support in external plugins. The new Grafana navigation cannot be disabled.",
        "stage": "deprecated",
        "codeowner": "@grafana/grafana-frontend-platform"
      }
    },
    {
      "metadata": {
        "name": "kubernetesSnapshots",
        "resourceVersion": "1701815509111",
        "creationTimestamp": "2023-12-05T22:31:49Z"
      },
      "spec": {
        "description": "Routes snapshot requests from /api to the /apis endpoint",
        "stage": "experimental",
        "codeowner": "@grafana/grafana-app-platform-squad",
        "requiresRestart": true
      }
    },
    {
      "metadata": {
        "name": "alertmanagerRemoteOnly",
        "resourceVersion": "1698683228112",
        "creationTimestamp": "2023-10-30T16:27:08Z"
      },
      "spec": {
        "description": "Disable the internal Alertmanager and only use the external one defined.",
        "stage": "experimental",
        "codeowner": "@grafana/alerting-squad"
      }
    },
    {
      "metadata": {
        "name": "publicDashboardsEmailSharing",
        "resourceVersion": "1672775115113",
        "creationTimestamp": "2023-01-03T19:45:15Z"
      },
      "spec": {
        "description": "Enables public dashboard sharing to be restricted to only allowed emails",
        "stage": "preview",
        "codeowner": "@grafana/sharing-squad",
        "hideFromAdminPage": true,
        "hideFromDocs": true
      }
    },
    {
      "metadata": {
        "name": "faroDatasourceSelector",
        "resourceVersion": "1683246910114",
        "creationTimestamp": "2023-05-05T00:35:10Z"
      },
      "spec": {
        "description": "Enable the data source selector within the Frontend Apps section of the Frontend Observability",
        "stage": "preview",
        "codeowner": "@grafana/app-o11y",
        "frontend": true
      }
    },
    {
      "metadata": {
        "name": "alertingNoDataErrorExecution",
        "resourceVersion": "1692109635115",
        "creationTimestamp": "2023-08-15T14:27:15Z"
      },
      "spec": {
        "description": "Changes how Alerting state manager handles execution of NoData/Error",
        "stage": "GA",
        "codeowner": "@grafana/alerting-squad",
        "requiresRestart": true
      }
    },
    {
      "metadata": {
        "name": "lokiRunQueriesInParallel",
        "resourceVersion": "1695116041116",
        "creationTimestamp": "2023-09-19T09:34:01Z"
      },
      "spec": {
        "description": "Enables running Loki queries in parallel",
        "stage": "privatePreview",
        "codeowner": "@grafana/observability-logs"
      }
    },
    {
      "metadata": {
        "name": "alertingInsights",
        "resourceVersion": "1694696284117",
        "creationTimestamp": "2023-09-14T12:58:04Z"
      },
      "spec": {
        "description": "Show the new alerting insights landing page",
        "stage": "GA",
        "codeowner": "@grafana/alerting-squad",
        "frontend": true,
        "hideFromAdminPage": true
      }
    },
    {
      "metadata": {
        "name": "externalServiceAccounts",
        "resourceVersion": "1695885997118",
        "creationTimestamp": "2023-09-28T07:26:37Z"
      },
      "spec": {
        "description": "Automatic service account and token setup for plugins",
        "stage": "preview",
        "codeowner": "@grafana/identity-access-team",
        "hideFromAdminPage": true
      }
    },
    {
      "metadata": {
        "name": "lokiQueryHints",
        "resourceVersion": "1702932196119",
        "creationTimestamp": "2023-12-18T20:43:16Z"
      },
      "spec": {
        "description": "Enables query hints for Loki",
        "stage": "GA",
        "codeowner": "@grafana/observability-logs",
        "frontend": true
      }
    },
    {
      "metadata": {
        "name": "jitterAlertRulesWithinGroups",
        "resourceVersion": "1705603691120",
        "creationTimestamp": "2024-01-18T18:48:11Z"
      },
      "spec": {
        "description": "Distributes alert rule evaluations more evenly over time, including spreading out rules within the same group",
        "stage": "preview",
        "codeowner": "@grafana/alerting-squad",
        "requiresRestart": true,
        "hideFromDocs": true
      }
    },
    {
      "metadata": {
        "name": "influxqlStreamingParser",
        "resourceVersion": "1701278975121",
        "creationTimestamp": "2023-11-29T17:29:35Z"
      },
      "spec": {
        "description": "Enable streaming JSON parser for InfluxDB datasource InfluxQL query language",
        "stage": "experimental",
        "codeowner": "@grafana/observability-metrics"
      }
    },
    {
      "metadata": {
        "name": "alertStateHistoryLokiSecondary",
        "resourceVersion": "1680202401122",
        "creationTimestamp": "2023-03-30T18:53:21Z"
      },
      "spec": {
        "description": "Enable Grafana to write alert state history to an external Loki instance in addition to Grafana annotations.",
        "stage": "experimental",
        "codeowner": "@grafana/alerting-squad"
      }
    },
    {
      "metadata": {
        "name": "prometheusIncrementalQueryInstrumentation",
        "resourceVersion": "1688585989123",
        "creationTimestamp": "2023-07-05T19:39:49Z"
      },
      "spec": {
        "description": "Adds RudderStack events to incremental queries",
        "stage": "experimental",
        "codeowner": "@grafana/observability-metrics",
        "frontend": true
      }
    },
    {
      "metadata": {
        "name": "groupToNestedTableTransformation",
        "resourceVersion": "1707316106124",
        "creationTimestamp": "2024-02-07T14:28:26Z"
      },
      "spec": {
        "description": "Enables the group to nested table transformation",
        "stage": "preview",
        "codeowner": "@grafana/dataviz-squad",
        "frontend": true
      }
    },
    {
      "metadata": {
        "name": "accessActionSets",
        "resourceVersion": "1712938765125",
        "creationTimestamp": "2024-04-12T16:19:25Z"
      },
      "spec": {
        "description": "Introduces action sets for resource permissions",
        "stage": "experimental",
        "codeowner": "@grafana/identity-access-team"
      }
    },
    {
      "metadata": {
        "name": "newDashboardSharingComponent",
        "resourceVersion": "1714748538126",
        "creationTimestamp": "2024-05-03T15:02:18Z"
      },
      "spec": {
        "description": "Enables the new sharing drawer design",
        "stage": "experimental",
        "codeowner": "@grafana/sharing-squad",
        "frontend": true
      }
    },
    {
      "metadata": {
        "name": "transformationsRedesign",
        "resourceVersion": "1689179749127",
        "creationTimestamp": "2023-07-12T16:35:49Z"
      },
      "spec": {
        "description": "Enables the transformations redesign",
        "stage": "GA",
        "codeowner": "@grafana/observability-metrics",
        "frontend": true,
        "allowSelfServe": true
      }
    },
    {
      "metadata": {
        "name": "formatString",
        "resourceVersion": "1697221032128",
        "creationTimestamp": "2023-10-13T18:17:12Z"
      },
      "spec": {
        "description": "Enable format string transformer",
        "stage": "preview",
        "codeowner": "@grafana/dataviz-squad",
        "frontend": true
      }
    },
    {
      "metadata": {
        "name": "logRowsPopoverMenu",
        "resourceVersion": "1700128090129",
        "creationTimestamp": "2023-11-16T09:48:10Z"
      },
      "spec": {
        "description": "Enable filtering menu displayed when text of a log line is selected",
        "stage": "GA",
        "codeowner": "@grafana/observability-logs",
        "frontend": true
      }
    },
    {
      "metadata": {
        "name": "notificationBanner",
        "resourceVersion": "1715592754130",
        "creationTimestamp": "2024-05-13T09:32:34Z"
      },
      "spec": {
        "description": "Enables the notification banner UI and API",
        "stage": "experimental",
        "codeowner": "@grafana/grafana-frontend-platform"
      }
    },
    {
      "metadata": {
        "name": "enableDatagridEditing",
        "resourceVersion": "1682347591131",
        "creationTimestamp": "2023-04-24T14:46:31Z"
      },
      "spec": {
        "description": "Enables the edit functionality in the datagrid panel",
        "stage": "preview",
        "codeowner": "@grafana/dataviz-squad",
        "frontend": true
      }
    },
    {
      "metadata": {
        "name": "reportingRetries",
        "resourceVersion": "1693468067132",
        "creationTimestamp": "2023-08-31T07:47:47Z"
      },
      "spec": {
        "description": "Enables rendering retries for the reporting feature",
        "stage": "preview",
        "codeowner": "@grafana/sharing-squad",
        "requiresRestart": true
      }
    },
    {
      "metadata": {
        "name": "kubernetesPlaylists",
        "resourceVersion": "1696532436133",
        "creationTimestamp": "2023-10-05T19:00:36Z"
      },
      "spec": {
        "description": "Use the kubernetes API in the frontend for playlists, and route /api/playlist requests to k8s",
        "stage": "GA",
        "codeowner": "@grafana/grafana-app-platform-squad",
        "requiresRestart": true
      }
    },
    {
      "metadata": {
        "name": "ssoSettingsApi",
        "resourceVersion": "1699437001134",
        "creationTimestamp": "2023-11-08T09:50:01Z"
      },
      "spec": {
        "description": "Enables the SSO settings API and the OAuth configuration UIs in Grafana",
        "stage": "GA",
        "codeowner": "@grafana/identity-access-team",
        "allowSelfServe": true
      }
    },
    {
      "metadata": {
        "name": "cloudRBACRoles",
        "resourceVersion": "1704892741135",
        "creationTimestamp": "2024-01-10T13:19:01Z"
      },
      "spec": {
        "description": "Enabled grafana cloud specific RBAC roles",
        "stage": "experimental",
        "codeowner": "@grafana/identity-access-team",
        "requiresRestart": true,
        "hideFromDocs": true
      }
    },
    {
      "metadata": {
        "name": "grpcServer",
        "resourceVersion": "1664223934136",
        "creationTimestamp": "2022-09-26T20:25:34Z"
      },
      "spec": {
        "description": "Run the GRPC server",
        "stage": "preview",
        "codeowner": "@grafana/grafana-app-platform-squad",
        "hideFromAdminPage": true
      }
    },
    {
      "metadata": {
        "name": "alertingNoNormalState",
        "resourceVersion": "1673652569137",
        "creationTimestamp": "2023-01-13T23:29:29Z"
      },
      "spec": {
        "description": "Stop maintaining state of alerts that are not firing",
        "stage": "preview",
        "codeowner": "@grafana/alerting-squad",
        "hideFromAdminPage": true
      }
    },
    {
      "metadata": {
        "name": "vizAndWidgetSplit",
        "resourceVersion": "1687861333138",
        "creationTimestamp": "2023-06-27T10:22:13Z"
      },
      "spec": {
        "description": "Split panels between visualizations and widgets",
        "stage": "experimental",
        "codeowner": "@grafana/dashboards-squad",
        "frontend": true
      }
    },
    {
      "metadata": {
        "name": "nodeGraphDotLayout",
        "resourceVersion": "1706718372139",
        "creationTimestamp": "2024-01-31T16:26:12Z"
      },
      "spec": {
        "description": "Changed the layout algorithm for the node graph",
        "stage": "experimental",
        "codeowner": "@grafana/observability-traces-and-profiling",
        "frontend": true
      }
    },
    {
      "metadata": {
        "name": "groupByVariable",
        "resourceVersion": "1707931084140",
        "creationTimestamp": "2024-02-14T17:18:04Z"
      },
      "spec": {
        "description": "Enable groupBy variable support in scenes dashboards",
        "stage": "experimental",
        "codeowner": "@grafana/dashboards-squad",
        "hideFromAdminPage": true,
        "hideFromDocs": true
      }
    },
    {
      "metadata": {
        "name": "sqlExpressions",
        "resourceVersion": "1709068560141",
        "creationTimestamp": "2024-02-27T21:16:00Z"
      },
      "spec": {
        "description": "Enables using SQL and DuckDB functions as Expressions.",
        "stage": "experimental",
        "codeowner": "@grafana/grafana-app-platform-squad"
      }
    },
    {
      "metadata": {
        "name": "logsExploreTableDefaultVisualization",
        "resourceVersion": "1714663695142",
        "creationTimestamp": "2024-05-02T15:28:15Z"
      },
      "spec": {
        "description": "Sets the logs table as default visualisation in logs explore",
        "stage": "experimental",
        "codeowner": "@grafana/observability-logs",
        "frontend": true
      }
    },
    {
      "metadata": {
        "name": "lokiExperimentalStreaming",
        "resourceVersion": "1687169031143",
        "creationTimestamp": "2023-06-19T10:03:51Z"
      },
      "spec": {
        "description": "Support new streaming approach for loki (prototype, needs special loki build)",
        "stage": "experimental",
        "codeowner": "@grafana/observability-logs"
      }
    },
    {
      "metadata": {
        "name": "dashgpt",
        "resourceVersion": "1693426925144",
        "creationTimestamp": "2023-08-30T20:22:05Z"
      },
      "spec": {
        "description": "Enable AI powered features in dashboards",
        "stage": "GA",
        "codeowner": "@grafana/dashboards-squad",
        "frontend": true
      }
    },
    {
      "metadata": {
        "name": "sseGroupByDatasource",
        "resourceVersion": "1694116927145",
        "creationTimestamp": "2023-09-07T20:02:07Z"
      },
      "spec": {
        "description": "Send query to the same datasource in a single request when using server side expressions. The `cloudWatchBatchQueries` feature toggle should be enabled if this used with CloudWatch.",
        "stage": "experimental",
        "codeowner": "@grafana/observability-metrics"
      }
    },
    {
      "metadata": {
        "name": "lokiStructuredMetadata",
        "resourceVersion": "1700150774146",
        "creationTimestamp": "2023-11-16T16:06:14Z"
      },
      "spec": {
        "description": "Enables the loki data source to request structured metadata from the Loki server",
        "stage": "GA",
        "codeowner": "@grafana/observability-logs"
      }
    },
    {
      "metadata": {
        "name": "extractFieldsNameDeduplication",
        "resourceVersion": "1698940062147",
        "creationTimestamp": "2023-11-02T15:47:42Z"
      },
      "spec": {
        "description": "Make sure extracted field names are unique in the dataframe",
        "stage": "experimental",
        "codeowner": "@grafana/dataviz-squad",
        "frontend": true
      }
    },
    {
      "metadata": {
        "name": "dashboardSceneForViewers",
        "resourceVersion": "1698951745148",
        "creationTimestamp": "2023-11-02T19:02:25Z"
      },
      "spec": {
        "description": "Enables dashboard rendering using Scenes for viewer roles",
        "stage": "experimental",
        "codeowner": "@grafana/dashboards-squad",
        "frontend": true
      }
    },
    {
      "metadata": {
        "name": "flameGraphItemCollapsing",
        "resourceVersion": "1699540267149",
        "creationTimestamp": "2023-11-09T14:31:07Z"
      },
      "spec": {
        "description": "Allow collapsing of flame graph items",
        "stage": "experimental",
        "codeowner": "@grafana/observability-traces-and-profiling",
        "frontend": true
      }
    },
    {
      "metadata": {
        "name": "newFolderPicker",
        "resourceVersion": "1705318999150",
        "creationTimestamp": "2024-01-15T11:43:19Z"
      },
      "spec": {
        "description": "Enables the nested folder picker without having nested folders enabled",
        "stage": "experimental",
        "codeowner": "@grafana/grafana-frontend-platform",
        "frontend": true
      }
    },
    {
      "metadata": {
        "name": "dualWritePlaylistsMode2",
        "resourceVersion": "1715688716151",
        "creationTimestamp": "2024-05-14T12:11:56Z",
        "deletionTimestamp": "2024-05-31T18:18:09Z"
      },
      "spec": {
        "description": "Enables dual writing of playlists to both legacy and k8s storage in mode 2",
        "stage": "experimental",
        "codeowner": "@grafana/search-and-storage"
      }
    },
    {
      "metadata": {
        "name": "accessControlOnCall",
        "resourceVersion": "1666195809152",
        "creationTimestamp": "2022-10-19T16:10:09Z"
      },
      "spec": {
        "description": "Access control primitives for OnCall",
        "stage": "preview",
        "codeowner": "@grafana/identity-access-team",
        "hideFromAdminPage": true
      }
    },
    {
      "metadata": {
        "name": "lokiQuerySplittingConfig",
        "resourceVersion": "1679327496153",
        "creationTimestamp": "2023-03-20T15:51:36Z"
      },
      "spec": {
        "description": "Give users the option to configure split durations for Loki queries",
        "stage": "experimental",
        "codeowner": "@grafana/observability-logs",
        "frontend": true
      }
    },
    {
      "metadata": {
        "name": "awsDatasourcesTempCredentials",
        "resourceVersion": "1688655971154",
        "creationTimestamp": "2023-07-06T15:06:11Z"
      },
      "spec": {
        "description": "Support temporary security credentials in AWS plugins for Grafana Cloud customers",
        "stage": "experimental",
        "codeowner": "@grafana/aws-datasources"
      }
    },
    {
      "metadata": {
        "name": "grafanaAPIServerEnsureKubectlAccess",
        "resourceVersion": "1701894081155",
        "creationTimestamp": "2023-12-06T20:21:21Z"
      },
      "spec": {
        "description": "Start an additional https handler and write kubectl options",
        "stage": "experimental",
        "codeowner": "@grafana/grafana-app-platform-squad",
        "requiresDevMode": true,
        "requiresRestart": true
      }
    },
    {
      "metadata": {
        "name": "pluginsAPIMetrics",
        "resourceVersion": "1695296192156",
        "creationTimestamp": "2023-09-21T11:36:32Z"
      },
      "spec": {
        "description": "Sends metrics of public grafana packages usage by plugins",
        "stage": "experimental",
        "codeowner": "@grafana/plugins-platform-backend",
        "frontend": true
      }
    },
    {
      "metadata": {
        "name": "exploreContentOutline",
        "resourceVersion": "1697216233157",
        "creationTimestamp": "2023-10-13T16:57:13Z"
      },
      "spec": {
        "description": "Content outline sidebar",
        "stage": "GA",
        "codeowner": "@grafana/explore-squad",
        "frontend": true,
        "allowSelfServe": true
      }
    },
    {
      "metadata": {
        "name": "mysqlAnsiQuotes",
        "resourceVersion": "1665575015158",
        "creationTimestamp": "2022-10-12T11:43:35Z"
      },
      "spec": {
        "description": "Use double quotes to escape keyword in a MySQL query",
        "stage": "experimental",
        "codeowner": "@grafana/search-and-storage"
      }
    },
    {
      "metadata": {
        "name": "individualCookiePreferences",
        "resourceVersion": "1676974747159",
        "creationTimestamp": "2023-02-21T10:19:07Z"
      },
      "spec": {
        "description": "Support overriding cookie preferences per user",
        "stage": "experimental",
        "codeowner": "@grafana/grafana-backend-group"
      }
    },
    {
      "metadata": {
        "name": "alertingBacktesting",
        "resourceVersion": "1671029054160",
        "creationTimestamp": "2022-12-14T14:44:14Z"
      },
      "spec": {
        "description": "Rule backtesting API for alerting",
        "stage": "experimental",
        "codeowner": "@grafana/alerting-squad"
      }
    },
    {
      "metadata": {
        "name": "alertingSaveStatePeriodic",
        "resourceVersion": "1706025810161",
        "creationTimestamp": "2024-01-23T16:03:30Z"
      },
      "spec": {
        "description": "Writes the state periodically to the database, asynchronous to rule evaluation",
        "stage": "privatePreview",
        "codeowner": "@grafana/alerting-squad"
      }
    },
    {
      "metadata": {
        "name": "grafanaManagedRecordingRules",
        "resourceVersion": "1713808396162",
        "creationTimestamp": "2024-04-22T17:53:16Z"
      },
      "spec": {
        "description": "Enables Grafana-managed recording rules.",
        "stage": "experimental",
        "codeowner": "@grafana/alerting-squad",
        "hideFromAdminPage": true,
        "hideFromDocs": true
      }
    },
    {
      "metadata": {
        "name": "datasourceProxyDisableRBAC",
        "resourceVersion": "1716296716163",
        "creationTimestamp": "2024-05-21T13:05:16Z"
      },
      "spec": {
        "description": "Disables applying a plugin route's ReqAction field to authorization",
        "stage": "GA",
        "codeowner": "@grafana/identity-access-team",
        "hideFromDocs": true
      }
    },
    {
      "metadata": {
        "name": "panelTitleSearch",
        "resourceVersion": "1644949563164",
        "creationTimestamp": "2022-02-15T18:26:03Z"
      },
      "spec": {
        "description": "Search for dashboards using panel title",
        "stage": "preview",
        "codeowner": "@grafana/grafana-app-platform-squad",
        "hideFromAdminPage": true
      }
    },
    {
      "metadata": {
        "name": "correlations",
        "resourceVersion": "1663334067165",
        "creationTimestamp": "2022-09-16T13:14:27Z"
      },
      "spec": {
        "description": "Correlations page",
        "stage": "GA",
        "codeowner": "@grafana/explore-squad",
        "allowSelfServe": true
      }
    },
    {
      "metadata": {
        "name": "autoMigrateOldPanels",
        "resourceVersion": "1679544156166",
        "creationTimestamp": "2023-03-23T04:02:36Z"
      },
      "spec": {
        "description": "Migrate old angular panels to supported versions (graph, table-old, worldmap, etc)",
        "stage": "preview",
        "codeowner": "@grafana/dataviz-squad",
        "frontend": true
      }
    },
    {
      "metadata": {
        "name": "permissionsFilterRemoveSubquery",
        "resourceVersion": "1690961965167",
        "creationTimestamp": "2023-08-02T07:39:25Z"
      },
      "spec": {
        "description": "Alternative permission filter implementation that does not use subqueries for fetching the dashboard folder",
        "stage": "experimental",
        "codeowner": "@grafana/grafana-backend-group"
      }
    },
    {
      "metadata": {
        "name": "alertmanagerRemoteSecondary",
        "resourceVersion": "1698683228168",
        "creationTimestamp": "2023-10-30T16:27:08Z"
      },
      "spec": {
        "description": "Enable Grafana to sync configuration and state with a remote Alertmanager.",
        "stage": "experimental",
        "codeowner": "@grafana/alerting-squad"
      }
    },
    {
      "metadata": {
        "name": "betterPageScrolling",
        "resourceVersion": "1709737607169",
        "creationTimestamp": "2024-03-06T15:06:47Z"
      },
      "spec": {
        "description": "Removes CustomScrollbar from the UI, relying on native browser scrollbars",
        "stage": "GA",
        "codeowner": "@grafana/grafana-frontend-platform",
        "frontend": true
      }
    },
    {
      "metadata": {
        "name": "dualWritePlaylistsMode3",
        "resourceVersion": "1715688716170",
        "creationTimestamp": "2024-05-14T12:11:56Z",
        "deletionTimestamp": "2024-05-31T18:18:09Z"
      },
      "spec": {
        "description": "Enables dual writing of playlists to both legacy and k8s storage in mode 3",
        "stage": "experimental",
        "codeowner": "@grafana/search-and-storage"
      }
    },
    {
      "metadata": {
        "name": "dashboardRestore",
        "resourceVersion": "1715880986171",
        "creationTimestamp": "2024-05-16T17:36:26Z",
        "deletionTimestamp": "2024-05-24T15:24:19Z",
        "annotations": {
          "grafana.app/updatedTimestamp": "2024-05-24 15:12:39.003245 +0000 UTC"
        }
      },
      "spec": {
        "description": "Disables dataplane specific processing in server side expressions.",
        "stage": "experimental",
        "codeowner": "@grafana/grafana-frontend-platform",
        "hideFromAdminPage": true
      }
    },
    {
      "metadata": {
        "name": "datasourceQueryTypes",
        "resourceVersion": "1716482788172",
        "creationTimestamp": "2024-05-23T16:46:28Z"
      },
      "spec": {
        "description": "Show query type endpoints in datasource API servers (currently hardcoded for testdata, expressions, and prometheus)",
        "stage": "experimental",
        "codeowner": "@grafana/grafana-app-platform-squad",
        "requiresRestart": true
      }
    },
    {
      "metadata": {
        "name": "alertingListViewV2",
        "resourceVersion": "1716561649173",
        "creationTimestamp": "2024-05-24T14:40:49Z"
      },
      "spec": {
        "description": "Enables the new alert list view design",
        "stage": "experimental",
        "codeowner": "@grafana/alerting-squad",
        "frontend": true
      }
    },
    {
      "metadata": {
        "name": "preserveDashboardStateWhenNavigating",
        "resourceVersion": "1716812886174",
        "creationTimestamp": "2024-05-27T12:28:06Z"
      },
      "spec": {
        "description": "Enables possibility to preserve dashboard variables and time range when navigating between dashboards",
        "stage": "experimental",
        "codeowner": "@grafana/dashboards-squad",
        "hideFromAdminPage": true,
        "hideFromDocs": true
      }
    },
    {
      "metadata": {
        "name": "alertingCentralAlertHistory",
        "resourceVersion": "1716994898175",
        "creationTimestamp": "2024-05-29T15:01:38Z"
      },
      "spec": {
        "description": "Enables the new central alert history.",
        "stage": "experimental",
        "codeowner": "@grafana/alerting-squad",
        "frontend": true
      }
    },
    {
      "metadata": {
        "name": "disableSSEDataplane",
        "resourceVersion": "1681316674176",
        "creationTimestamp": "2023-04-12T16:24:34Z"
      },
      "spec": {
        "description": "Disables dataplane specific processing in server side expressions.",
        "stage": "experimental",
        "codeowner": "@grafana/observability-metrics"
      }
    },
    {
      "metadata": {
        "name": "influxdbRunQueriesInParallel",
        "resourceVersion": "1706785104177",
        "creationTimestamp": "2024-02-01T10:58:24Z"
      },
      "spec": {
        "description": "Enables running InfluxDB Influxql queries in parallel",
        "stage": "privatePreview",
        "codeowner": "@grafana/observability-metrics"
      }
    }
  ]
}<|MERGE_RESOLUTION|>--- conflicted
+++ resolved
@@ -292,14 +292,9 @@
     {
       "metadata": {
         "name": "enableElasticsearchBackendQuerying",
-<<<<<<< HEAD
         "resourceVersion": "1716448665531",
         "creationTimestamp": "2024-05-23T07:17:45Z",
         "deletionTimestamp": "2024-06-04T09:18:56Z"
-=======
-        "resourceVersion": "1681464275022",
-        "creationTimestamp": "2023-04-14T09:24:35Z"
->>>>>>> 783aa1c0
       },
       "spec": {
         "description": "Enable the processing of queries and responses in the Elasticsearch data source through backend",
