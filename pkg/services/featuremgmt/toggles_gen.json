--- conflicted
+++ resolved
@@ -2109,7 +2109,6 @@
     },
     {
       "metadata": {
-<<<<<<< HEAD
         "name": "autofixDSUID",
         "resourceVersion": "1714386506243",
         "creationTimestamp": "2024-04-29T10:28:26Z"
@@ -2118,7 +2117,10 @@
         "description": "Automatically migrates invalid datasource UIDs",
         "stage": "experimental",
         "codeowner": "@grafana/plugins-platform-backend"
-=======
+      }
+    },
+    {
+      "metadata": {
         "name": "logsExploreTableDefaultVisualization",
         "resourceVersion": "1714583478121",
         "creationTimestamp": "2024-05-01T17:05:57Z",
@@ -2131,7 +2133,6 @@
         "stage": "experimental",
         "codeowner": "@grafana/observability-logs",
         "frontend": true
->>>>>>> 64d5440c
       }
     }
   ]
