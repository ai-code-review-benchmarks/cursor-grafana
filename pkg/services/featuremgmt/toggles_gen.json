--- conflicted
+++ resolved
@@ -2093,18 +2093,6 @@
     },
     {
       "metadata": {
-<<<<<<< HEAD
-        "name": "dashboardRestore",
-        "resourceVersion": "1708455041047",
-        "creationTimestamp": "2024-02-20T18:50:41Z"
-      },
-      "spec": {
-        "description": "Enables deleted dashboard restore feature",
-        "stage": "experimental",
-        "codeowner": "@grafana/grafana-frontend-platform",
-        "hideFromAdminPage": true,
-        "hideFromDocs": true
-=======
         "name": "actionSets",
         "resourceVersion": "1712934405418",
         "creationTimestamp": "2024-04-12T15:06:45Z",
@@ -2126,7 +2114,20 @@
         "description": "Introduces action sets for resource permissions",
         "stage": "experimental",
         "codeowner": "@grafana/identity-access-team"
->>>>>>> 12605bfe
+      }
+    },
+    {
+      "metadata": {
+        "name": "dashboardRestore",
+        "resourceVersion": "1708455041047",
+        "creationTimestamp": "2024-02-20T18:50:41Z"
+      },
+      "spec": {
+        "description": "Enables deleted dashboard restore feature",
+        "stage": "experimental",
+        "codeowner": "@grafana/grafana-frontend-platform",
+        "hideFromAdminPage": true,
+        "hideFromDocs": true
       }
     }
   ]
