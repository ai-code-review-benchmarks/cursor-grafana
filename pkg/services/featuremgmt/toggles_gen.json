{
  "kind": "FeatureList",
  "apiVersion": "featuretoggle.grafana.app/v0alpha1",
  "metadata": {},
  "items": [
    {
      "metadata": {
        "name": "recoveryThreshold",
        "resourceVersion": "1708108588074",
        "creationTimestamp": "2024-02-16T18:36:28Z"
      },
      "spec": {
        "description": "Enables feature recovery threshold (aka hysteresis) for threshold server-side expression",
        "stage": "GA",
        "codeowner": "@grafana/alerting-squad",
        "requiresRestart": true
      }
    },
    {
      "metadata": {
        "name": "teamHttpHeaders",
        "resourceVersion": "1708108588074",
        "creationTimestamp": "2024-02-16T18:36:28Z"
      },
      "spec": {
        "description": "Enables datasources to apply team headers to the client requests",
        "stage": "experimental",
        "codeowner": "@grafana/identity-access-team"
      }
    },
    {
      "metadata": {
        "name": "logsExploreTableVisualisation",
        "resourceVersion": "1708108588074",
        "creationTimestamp": "2024-02-16T18:36:28Z"
      },
      "spec": {
        "description": "A table visualisation for logs in Explore",
        "stage": "GA",
        "codeowner": "@grafana/observability-logs",
        "frontend": true
      }
    },
    {
      "metadata": {
        "name": "disableSecretsCompatibility",
        "resourceVersion": "1708108588074",
        "creationTimestamp": "2024-02-16T18:36:28Z"
      },
      "spec": {
        "description": "Disable duplicated secret storage in legacy tables",
        "stage": "experimental",
        "codeowner": "@grafana/hosted-grafana-team",
        "requiresRestart": true
      }
    },
    {
      "metadata": {
        "name": "alertingBacktesting",
        "resourceVersion": "1708108588074",
        "creationTimestamp": "2024-02-16T18:36:28Z"
      },
      "spec": {
        "description": "Rule backtesting API for alerting",
        "stage": "experimental",
        "codeowner": "@grafana/alerting-squad"
      }
    },
    {
      "metadata": {
        "name": "alertStateHistoryLokiPrimary",
        "resourceVersion": "1708108588074",
        "creationTimestamp": "2024-02-16T18:36:28Z"
      },
      "spec": {
        "description": "Enable a remote Loki instance as the primary source for state history reads.",
        "stage": "experimental",
        "codeowner": "@grafana/alerting-squad"
      }
    },
    {
      "metadata": {
        "name": "pluginsInstrumentationStatusSource",
        "resourceVersion": "1708108588074",
        "creationTimestamp": "2024-02-16T18:36:28Z",
<<<<<<< HEAD
        "deletionTimestamp": "2024-02-26T04:58:13Z"
=======
        "deletionTimestamp": "2024-02-27T14:43:01Z"
>>>>>>> 88f5b62a
      },
      "spec": {
        "description": "Include a status source label for plugin request metrics and logs",
        "stage": "experimental",
        "codeowner": "@grafana/plugins-platform-backend"
      }
    },
    {
      "metadata": {
        "name": "enablePluginsTracingByDefault",
        "resourceVersion": "1708108588074",
        "creationTimestamp": "2024-02-16T18:36:28Z"
      },
      "spec": {
        "description": "Enable plugin tracing for all external plugins",
        "stage": "experimental",
        "codeowner": "@grafana/plugins-platform-backend",
        "requiresRestart": true
      }
    },
    {
      "metadata": {
        "name": "newFolderPicker",
        "resourceVersion": "1708108588074",
        "creationTimestamp": "2024-02-16T18:36:28Z"
      },
      "spec": {
        "description": "Enables the nested folder picker without having nested folders enabled",
        "stage": "experimental",
        "codeowner": "@grafana/grafana-frontend-platform",
        "frontend": true
      }
    },
    {
      "metadata": {
        "name": "correlations",
        "resourceVersion": "1708108588074",
        "creationTimestamp": "2024-02-16T18:36:28Z"
      },
      "spec": {
        "description": "Correlations page",
        "stage": "GA",
        "codeowner": "@grafana/explore-squad",
        "allowSelfServe": true
      }
    },
    {
      "metadata": {
        "name": "datasourceQueryMultiStatus",
        "resourceVersion": "1708108588074",
        "creationTimestamp": "2024-02-16T18:36:28Z"
      },
      "spec": {
        "description": "Introduce HTTP 207 Multi Status for api/ds/query",
        "stage": "experimental",
        "codeowner": "@grafana/plugins-platform-backend"
      }
    },
    {
      "metadata": {
        "name": "sqlDatasourceDatabaseSelection",
        "resourceVersion": "1708108588074",
        "creationTimestamp": "2024-02-16T18:36:28Z"
      },
      "spec": {
        "description": "Enables previous SQL data source dataset dropdown behavior",
        "stage": "preview",
        "codeowner": "@grafana/dataviz-squad",
        "frontend": true,
        "hideFromAdminPage": true
      }
    },
    {
      "metadata": {
        "name": "cloudWatchWildCardDimensionValues",
        "resourceVersion": "1708108588074",
        "creationTimestamp": "2024-02-16T18:36:28Z"
      },
      "spec": {
        "description": "Fetches dimension values from CloudWatch to correctly label wildcard dimensions",
        "stage": "GA",
        "codeowner": "@grafana/aws-datasources",
        "allowSelfServe": true
      }
    },
    {
      "metadata": {
        "name": "addFieldFromCalculationStatFunctions",
        "resourceVersion": "1708108588074",
        "creationTimestamp": "2024-02-16T18:36:28Z"
      },
      "spec": {
        "description": "Add cumulative and window functions to the add field from calculation transformation",
        "stage": "preview",
        "codeowner": "@grafana/dataviz-squad",
        "frontend": true
      }
    },
    {
      "metadata": {
        "name": "canvasPanelPanZoom",
        "resourceVersion": "1708108588074",
        "creationTimestamp": "2024-02-16T18:36:28Z"
      },
      "spec": {
        "description": "Allow pan and zoom in canvas panel",
        "stage": "preview",
        "codeowner": "@grafana/dataviz-squad",
        "frontend": true
      }
    },
    {
      "metadata": {
        "name": "cloudRBACRoles",
        "resourceVersion": "1708108588074",
        "creationTimestamp": "2024-02-16T18:36:28Z"
      },
      "spec": {
        "description": "Enabled grafana cloud specific RBAC roles",
        "stage": "experimental",
        "codeowner": "@grafana/identity-access-team",
        "requiresRestart": true,
        "hideFromDocs": true
      }
    },
    {
      "metadata": {
        "name": "panelTitleSearch",
        "resourceVersion": "1708108588074",
        "creationTimestamp": "2024-02-16T18:36:28Z"
      },
      "spec": {
        "description": "Search for dashboards using panel title",
        "stage": "preview",
        "codeowner": "@grafana/grafana-app-platform-squad",
        "hideFromAdminPage": true
      }
    },
    {
      "metadata": {
        "name": "mysqlAnsiQuotes",
        "resourceVersion": "1708108588074",
        "creationTimestamp": "2024-02-16T18:36:28Z"
      },
      "spec": {
        "description": "Use double quotes to escape keyword in a MySQL query",
        "stage": "experimental",
        "codeowner": "@grafana/backend-platform"
      }
    },
    {
      "metadata": {
        "name": "alertStateHistoryLokiSecondary",
        "resourceVersion": "1708108588074",
        "creationTimestamp": "2024-02-16T18:36:28Z"
      },
      "spec": {
        "description": "Enable Grafana to write alert state history to an external Loki instance in addition to Grafana annotations.",
        "stage": "experimental",
        "codeowner": "@grafana/alerting-squad"
      }
    },
    {
      "metadata": {
        "name": "grafanaAPIServerWithExperimentalAPIs",
        "resourceVersion": "1708108588074",
        "creationTimestamp": "2024-02-16T18:36:28Z"
      },
      "spec": {
        "description": "Register experimental APIs with the k8s API server",
        "stage": "experimental",
        "codeowner": "@grafana/grafana-app-platform-squad",
        "requiresDevMode": true,
        "requiresRestart": true
      }
    },
    {
      "metadata": {
        "name": "alertingSimplifiedRouting",
        "resourceVersion": "1708108588074",
        "creationTimestamp": "2024-02-16T18:36:28Z"
      },
      "spec": {
        "description": "Enables users to easily configure alert notifications by specifying a contact point directly when editing or creating an alert rule",
        "stage": "preview",
        "codeowner": "@grafana/alerting-squad"
      }
    },
    {
      "metadata": {
        "name": "autoMigratePiechartPanel",
        "resourceVersion": "1708108588074",
        "creationTimestamp": "2024-02-16T18:36:28Z"
      },
      "spec": {
        "description": "Migrate old piechart panel to supported piechart panel - broken out from autoMigrateOldPanels to enable granular tracking",
        "stage": "preview",
        "codeowner": "@grafana/dataviz-squad",
        "frontend": true
      }
    },
    {
      "metadata": {
        "name": "autoMigrateWorldmapPanel",
        "resourceVersion": "1708108588074",
        "creationTimestamp": "2024-02-16T18:36:28Z"
      },
      "spec": {
        "description": "Migrate old worldmap panel to supported geomap panel - broken out from autoMigrateOldPanels to enable granular tracking",
        "stage": "preview",
        "codeowner": "@grafana/dataviz-squad",
        "frontend": true
      }
    },
    {
      "metadata": {
        "name": "prometheusIncrementalQueryInstrumentation",
        "resourceVersion": "1708108588074",
        "creationTimestamp": "2024-02-16T18:36:28Z"
      },
      "spec": {
        "description": "Adds RudderStack events to incremental queries",
        "stage": "experimental",
        "codeowner": "@grafana/observability-metrics",
        "frontend": true
      }
    },
    {
      "metadata": {
        "name": "prometheusConfigOverhaulAuth",
        "resourceVersion": "1708108588074",
        "creationTimestamp": "2024-02-16T18:36:28Z"
      },
      "spec": {
        "description": "Update the Prometheus configuration page with the new auth component",
        "stage": "GA",
        "codeowner": "@grafana/observability-metrics"
      }
    },
    {
      "metadata": {
        "name": "prometheusPromQAIL",
        "resourceVersion": "1708108588074",
        "creationTimestamp": "2024-02-16T18:36:28Z"
      },
      "spec": {
        "description": "Prometheus and AI/ML to assist users in creating a query",
        "stage": "experimental",
        "codeowner": "@grafana/observability-metrics",
        "frontend": true
      }
    },
    {
      "metadata": {
        "name": "panelFilterVariable",
        "resourceVersion": "1708108588074",
        "creationTimestamp": "2024-02-16T18:36:28Z"
      },
      "spec": {
        "description": "Enables use of the `systemPanelFilterVar` variable to filter panels in a dashboard",
        "stage": "experimental",
        "codeowner": "@grafana/dashboards-squad",
        "frontend": true,
        "hideFromDocs": true
      }
    },
    {
      "metadata": {
        "name": "pluginsSkipHostEnvVars",
        "resourceVersion": "1708108588074",
        "creationTimestamp": "2024-02-16T18:36:28Z"
      },
      "spec": {
        "description": "Disables passing host environment variable to plugin processes",
        "stage": "experimental",
        "codeowner": "@grafana/plugins-platform-backend"
      }
    },
    {
      "metadata": {
        "name": "publicDashboardsEmailSharing",
        "resourceVersion": "1708108588074",
        "creationTimestamp": "2024-02-16T18:36:28Z"
      },
      "spec": {
        "description": "Enables public dashboard sharing to be restricted to only allowed emails",
        "stage": "preview",
        "codeowner": "@grafana/sharing-squad",
        "hideFromAdminPage": true,
        "hideFromDocs": true
      }
    },
    {
      "metadata": {
        "name": "metricsSummary",
        "resourceVersion": "1708108588074",
        "creationTimestamp": "2024-02-16T18:36:28Z"
      },
      "spec": {
        "description": "Enables metrics summary queries in the Tempo data source",
        "stage": "experimental",
        "codeowner": "@grafana/observability-traces-and-profiling",
        "frontend": true
      }
    },
    {
      "metadata": {
        "name": "tableSharedCrosshair",
        "resourceVersion": "1708108588074",
        "creationTimestamp": "2024-02-16T18:36:28Z"
      },
      "spec": {
        "description": "Enables shared crosshair in table panel",
        "stage": "experimental",
        "codeowner": "@grafana/dataviz-squad",
        "frontend": true
      }
    },
    {
      "metadata": {
        "name": "regressionTransformation",
        "resourceVersion": "1708108588074",
        "creationTimestamp": "2024-02-16T18:36:28Z"
      },
      "spec": {
        "description": "Enables regression analysis transformation",
        "stage": "preview",
        "codeowner": "@grafana/dataviz-squad",
        "frontend": true
      }
    },
    {
      "metadata": {
        "name": "queryOverLive",
        "resourceVersion": "1708108588074",
        "creationTimestamp": "2024-02-16T18:36:28Z"
      },
      "spec": {
        "description": "Use Grafana Live WebSocket to execute backend queries",
        "stage": "experimental",
        "codeowner": "@grafana/grafana-app-platform-squad",
        "frontend": true
      }
    },
    {
      "metadata": {
        "name": "prometheusDataplane",
        "resourceVersion": "1708108588074",
        "creationTimestamp": "2024-02-16T18:36:28Z"
      },
      "spec": {
        "description": "Changes responses to from Prometheus to be compliant with the dataplane specification. In particular, when this feature toggle is active, the numeric `Field.Name` is set from 'Value' to the value of the `__name__` label.",
        "stage": "GA",
        "codeowner": "@grafana/observability-metrics",
        "allowSelfServe": true
      }
    },
    {
      "metadata": {
        "name": "unifiedRequestLog",
        "resourceVersion": "1708108588074",
        "creationTimestamp": "2024-02-16T18:36:28Z"
      },
      "spec": {
        "description": "Writes error logs to the request logger",
        "stage": "experimental",
        "codeowner": "@grafana/backend-platform"
      }
    },
    {
      "metadata": {
        "name": "wargamesTesting",
        "resourceVersion": "1708108588074",
        "creationTimestamp": "2024-02-16T18:36:28Z"
      },
      "spec": {
        "description": "Placeholder feature flag for internal testing",
        "stage": "experimental",
        "codeowner": "@grafana/hosted-grafana-team"
      }
    },
    {
      "metadata": {
        "name": "alertmanagerRemotePrimary",
        "resourceVersion": "1708108588074",
        "creationTimestamp": "2024-02-16T18:36:28Z"
      },
      "spec": {
        "description": "Enable Grafana to have a remote Alertmanager instance as the primary Alertmanager.",
        "stage": "experimental",
        "codeowner": "@grafana/alerting-squad"
      }
    },
    {
      "metadata": {
        "name": "ssoSettingsApi",
        "resourceVersion": "1708503560010",
        "creationTimestamp": "2024-02-16T18:36:28Z",
        "annotations": {
          "grafana.app/updatedTimestamp": "2024-02-21 08:19:20.010283 +0000 UTC"
        }
      },
      "spec": {
        "description": "Enables the SSO settings API and the OAuth configuration UIs in Grafana",
        "stage": "preview",
        "codeowner": "@grafana/identity-access-team",
        "allowSelfServe": true
      }
    },
    {
      "metadata": {
        "name": "logsInfiniteScrolling",
        "resourceVersion": "1708108588074",
        "creationTimestamp": "2024-02-16T18:36:28Z"
      },
      "spec": {
        "description": "Enables infinite scrolling for the Logs panel in Explore and Dashboards",
        "stage": "experimental",
        "codeowner": "@grafana/observability-logs",
        "frontend": true
      }
    },
    {
      "metadata": {
        "name": "displayAnonymousStats",
        "resourceVersion": "1708108588074",
        "creationTimestamp": "2024-02-16T18:36:28Z",
<<<<<<< HEAD
        "deletionTimestamp": "2024-02-26T04:58:13Z"
=======
        "deletionTimestamp": "2024-02-27T14:43:01Z"
>>>>>>> 88f5b62a
      },
      "spec": {
        "description": "Enables anonymous stats to be shown in the UI for Grafana",
        "stage": "GA",
        "codeowner": "@grafana/identity-access-team",
        "frontend": true
      }
    },
    {
      "metadata": {
        "name": "storage",
        "resourceVersion": "1708108588074",
        "creationTimestamp": "2024-02-16T18:36:28Z"
      },
      "spec": {
        "description": "Configurable storage for dashboards, datasources, and resources",
        "stage": "experimental",
        "codeowner": "@grafana/grafana-app-platform-squad"
      }
    },
    {
      "metadata": {
        "name": "newPDFRendering",
        "resourceVersion": "1708108588074",
        "creationTimestamp": "2024-02-16T18:36:28Z"
      },
      "spec": {
        "description": "New implementation for the dashboard to PDF rendering",
        "stage": "experimental",
        "codeowner": "@grafana/sharing-squad"
      }
    },
    {
      "metadata": {
        "name": "pluginsFrontendSandbox",
        "resourceVersion": "1708108588074",
        "creationTimestamp": "2024-02-16T18:36:28Z"
      },
      "spec": {
        "description": "Enables the plugins frontend sandbox",
        "stage": "experimental",
        "codeowner": "@grafana/plugins-platform-backend",
        "frontend": true
      }
    },
    {
      "metadata": {
        "name": "logRequestsInstrumentedAsUnknown",
        "resourceVersion": "1708108588074",
        "creationTimestamp": "2024-02-16T18:36:28Z"
      },
      "spec": {
        "description": "Logs the path for requests that are instrumented as unknown",
        "stage": "experimental",
        "codeowner": "@grafana/hosted-grafana-team"
      }
    },
    {
      "metadata": {
        "name": "lokiStructuredMetadata",
        "resourceVersion": "1708108588074",
        "creationTimestamp": "2024-02-16T18:36:28Z"
      },
      "spec": {
        "description": "Enables the loki data source to request structured metadata from the Loki server",
        "stage": "GA",
        "codeowner": "@grafana/observability-logs"
      }
    },
    {
      "metadata": {
        "name": "managedPluginsInstall",
        "resourceVersion": "1708108588074",
        "creationTimestamp": "2024-02-16T18:36:28Z"
      },
      "spec": {
        "description": "Install managed plugins directly from plugins catalog",
        "stage": "preview",
        "codeowner": "@grafana/plugins-platform-backend"
      }
    },
    {
      "metadata": {
        "name": "dashboardSceneForViewers",
        "resourceVersion": "1708108588074",
        "creationTimestamp": "2024-02-16T18:36:28Z"
      },
      "spec": {
        "description": "Enables dashboard rendering using Scenes for viewer roles",
        "stage": "experimental",
        "codeowner": "@grafana/dashboards-squad",
        "frontend": true
      }
    },
    {
      "metadata": {
        "name": "alertingDetailsViewV2",
        "resourceVersion": "1708108588074",
        "creationTimestamp": "2024-02-16T18:36:28Z"
      },
      "spec": {
        "description": "Enables the preview of the new alert details view",
        "stage": "experimental",
        "codeowner": "@grafana/alerting-squad",
        "frontend": true,
        "hideFromDocs": true
      }
    },
    {
      "metadata": {
        "name": "jitterAlertRulesWithinGroups",
        "resourceVersion": "1708108588074",
        "creationTimestamp": "2024-02-16T18:36:28Z"
      },
      "spec": {
        "description": "Distributes alert rule evaluations more evenly over time, including spreading out rules within the same group",
        "stage": "preview",
        "codeowner": "@grafana/alerting-squad",
        "requiresRestart": true,
        "hideFromDocs": true
      }
    },
    {
      "metadata": {
        "name": "unifiedStorage",
        "resourceVersion": "1708108588074",
        "creationTimestamp": "2024-02-16T18:36:28Z"
      },
      "spec": {
        "description": "SQL-based k8s storage",
        "stage": "experimental",
        "codeowner": "@grafana/grafana-app-platform-squad",
        "requiresDevMode": true,
        "requiresRestart": true
      }
    },
    {
      "metadata": {
        "name": "enableElasticsearchBackendQuerying",
        "resourceVersion": "1708108588074",
        "creationTimestamp": "2024-02-16T18:36:28Z"
      },
      "spec": {
        "description": "Enable the processing of queries and responses in the Elasticsearch data source through backend",
        "stage": "GA",
        "codeowner": "@grafana/observability-logs",
        "allowSelfServe": true
      }
    },
    {
      "metadata": {
        "name": "cloudWatchLogsMonacoEditor",
        "resourceVersion": "1708108588074",
        "creationTimestamp": "2024-02-16T18:36:28Z"
      },
      "spec": {
        "description": "Enables the Monaco editor for CloudWatch Logs queries",
        "stage": "GA",
        "codeowner": "@grafana/aws-datasources",
        "frontend": true,
        "allowSelfServe": true
      }
    },
    {
      "metadata": {
        "name": "alertmanagerRemoteSecondary",
        "resourceVersion": "1708108588074",
        "creationTimestamp": "2024-02-16T18:36:28Z"
      },
      "spec": {
        "description": "Enable Grafana to sync configuration and state with a remote Alertmanager.",
        "stage": "experimental",
        "codeowner": "@grafana/alerting-squad"
      }
    },
    {
      "metadata": {
        "name": "disableAngular",
        "resourceVersion": "1708108588074",
        "creationTimestamp": "2024-02-16T18:36:28Z"
      },
      "spec": {
        "description": "Dynamic flag to disable angular at runtime. The preferred method is to set `angular_support_enabled` to `false` in the [security] settings, which allows you to change the state at runtime.",
        "stage": "preview",
        "codeowner": "@grafana/dataviz-squad",
        "frontend": true,
        "hideFromAdminPage": true
      }
    },
    {
      "metadata": {
        "name": "grafanaAPIServerEnsureKubectlAccess",
        "resourceVersion": "1708108588074",
        "creationTimestamp": "2024-02-16T18:36:28Z"
      },
      "spec": {
        "description": "Start an additional https handler and write kubectl options",
        "stage": "experimental",
        "codeowner": "@grafana/grafana-app-platform-squad",
        "requiresDevMode": true,
        "requiresRestart": true
      }
    },
    {
      "metadata": {
        "name": "alertingNoDataErrorExecution",
        "resourceVersion": "1708108588074",
        "creationTimestamp": "2024-02-16T18:36:28Z"
      },
      "spec": {
        "description": "Changes how Alerting state manager handles execution of NoData/Error",
        "stage": "GA",
        "codeowner": "@grafana/alerting-squad",
        "requiresRestart": true
      }
    },
    {
      "metadata": {
        "name": "angularDeprecationUI",
        "resourceVersion": "1708108588074",
        "creationTimestamp": "2024-02-16T18:36:28Z"
      },
      "spec": {
        "description": "Display Angular warnings in dashboards and panels",
        "stage": "GA",
        "codeowner": "@grafana/plugins-platform-backend",
        "frontend": true
      }
    },
    {
      "metadata": {
        "name": "lokiFormatQuery",
        "resourceVersion": "1708108588074",
        "creationTimestamp": "2024-02-16T18:36:28Z"
      },
      "spec": {
        "description": "Enables the ability to format Loki queries",
        "stage": "experimental",
        "codeowner": "@grafana/observability-logs",
        "frontend": true
      }
    },
    {
      "metadata": {
        "name": "nestedFolderPicker",
        "resourceVersion": "1708108588074",
        "creationTimestamp": "2024-02-16T18:36:28Z"
      },
      "spec": {
        "description": "Enables the new folder picker to work with nested folders. Requires the nestedFolders feature toggle",
        "stage": "GA",
        "codeowner": "@grafana/grafana-frontend-platform",
        "frontend": true,
        "allowSelfServe": true
      }
    },
    {
      "metadata": {
        "name": "individualCookiePreferences",
        "resourceVersion": "1708108588074",
        "creationTimestamp": "2024-02-16T18:36:28Z"
      },
      "spec": {
        "description": "Support overriding cookie preferences per user",
        "stage": "experimental",
        "codeowner": "@grafana/backend-platform"
      }
    },
    {
      "metadata": {
        "name": "externalServiceAccounts",
        "resourceVersion": "1708108588074",
        "creationTimestamp": "2024-02-16T18:36:28Z"
      },
      "spec": {
        "description": "Automatic service account and token setup for plugins",
        "stage": "preview",
        "codeowner": "@grafana/identity-access-team",
        "hideFromAdminPage": true
      }
    },
    {
      "metadata": {
        "name": "groupByVariable",
        "resourceVersion": "1708108588074",
        "creationTimestamp": "2024-02-16T18:36:28Z"
      },
      "spec": {
        "description": "Enable groupBy variable support in scenes dashboards",
        "stage": "experimental",
        "codeowner": "@grafana/dashboards-squad",
        "hideFromAdminPage": true,
        "hideFromDocs": true
      }
    },
    {
      "metadata": {
        "name": "autoMigrateGraphPanel",
        "resourceVersion": "1708108588074",
        "creationTimestamp": "2024-02-16T18:36:28Z"
      },
      "spec": {
        "description": "Migrate old graph panel to supported time series panel - broken out from autoMigrateOldPanels to enable granular tracking",
        "stage": "preview",
        "codeowner": "@grafana/dataviz-squad",
        "frontend": true
      }
    },
    {
      "metadata": {
        "name": "dashgpt",
        "resourceVersion": "1708108588074",
        "creationTimestamp": "2024-02-16T18:36:28Z"
      },
      "spec": {
        "description": "Enable AI powered features in dashboards",
        "stage": "preview",
        "codeowner": "@grafana/dashboards-squad",
        "frontend": true
      }
    },
    {
      "metadata": {
        "name": "kubernetesSnapshots",
        "resourceVersion": "1708108588074",
        "creationTimestamp": "2024-02-16T18:36:28Z"
      },
      "spec": {
        "description": "Routes snapshot requests from /api to the /apis endpoint",
        "stage": "experimental",
        "codeowner": "@grafana/grafana-app-platform-squad",
        "requiresRestart": true
      }
    },
    {
      "metadata": {
        "name": "influxdbBackendMigration",
        "resourceVersion": "1708108588074",
        "creationTimestamp": "2024-02-16T18:36:28Z"
      },
      "spec": {
        "description": "Query InfluxDB InfluxQL without the proxy",
        "stage": "GA",
        "codeowner": "@grafana/observability-metrics",
        "frontend": true
      }
    },
    {
      "metadata": {
        "name": "redshiftAsyncQueryDataSupport",
        "resourceVersion": "1708108588074",
        "creationTimestamp": "2024-02-16T18:36:28Z"
      },
      "spec": {
        "description": "Enable async query data support for Redshift",
        "stage": "GA",
        "codeowner": "@grafana/aws-datasources"
      }
    },
    {
      "metadata": {
        "name": "topnav",
        "resourceVersion": "1708108588074",
        "creationTimestamp": "2024-02-16T18:36:28Z"
      },
      "spec": {
        "description": "Enables topnav support in external plugins. The new Grafana navigation cannot be disabled.",
        "stage": "deprecated",
        "codeowner": "@grafana/grafana-frontend-platform"
      }
    },
    {
      "metadata": {
        "name": "lokiQuerySplittingConfig",
        "resourceVersion": "1708108588074",
        "creationTimestamp": "2024-02-16T18:36:28Z"
      },
      "spec": {
        "description": "Give users the option to configure split durations for Loki queries",
        "stage": "experimental",
        "codeowner": "@grafana/observability-logs",
        "frontend": true
      }
    },
    {
      "metadata": {
        "name": "awsDatasourcesTempCredentials",
        "resourceVersion": "1708108588074",
        "creationTimestamp": "2024-02-16T18:36:28Z"
      },
      "spec": {
        "description": "Support temporary security credentials in AWS plugins for Grafana Cloud customers",
        "stage": "experimental",
        "codeowner": "@grafana/aws-datasources"
      }
    },
    {
      "metadata": {
        "name": "influxdbSqlSupport",
        "resourceVersion": "1708108588074",
        "creationTimestamp": "2024-02-16T18:36:28Z"
      },
      "spec": {
        "description": "Enable InfluxDB SQL query language support with new querying UI",
        "stage": "GA",
        "codeowner": "@grafana/observability-metrics",
        "requiresRestart": true,
        "allowSelfServe": true
      }
    },
    {
      "metadata": {
        "name": "autoMigrateTablePanel",
        "resourceVersion": "1708108588074",
        "creationTimestamp": "2024-02-16T18:36:28Z"
      },
      "spec": {
        "description": "Migrate old table panel to supported table panel - broken out from autoMigrateOldPanels to enable granular tracking",
        "stage": "preview",
        "codeowner": "@grafana/dataviz-squad",
        "frontend": true
      }
    },
    {
      "metadata": {
        "name": "migrationLocking",
        "resourceVersion": "1708108588074",
        "creationTimestamp": "2024-02-16T18:36:28Z"
      },
      "spec": {
        "description": "Lock database during migrations",
        "stage": "preview",
        "codeowner": "@grafana/backend-platform"
      }
    },
    {
      "metadata": {
        "name": "accessControlOnCall",
        "resourceVersion": "1708108588074",
        "creationTimestamp": "2024-02-16T18:36:28Z"
      },
      "spec": {
        "description": "Access control primitives for OnCall",
        "stage": "preview",
        "codeowner": "@grafana/identity-access-team",
        "hideFromAdminPage": true
      }
    },
    {
      "metadata": {
        "name": "faroDatasourceSelector",
        "resourceVersion": "1708108588074",
        "creationTimestamp": "2024-02-16T18:36:28Z"
      },
      "spec": {
        "description": "Enable the data source selector within the Frontend Apps section of the Frontend Observability",
        "stage": "preview",
        "codeowner": "@grafana/app-o11y",
        "frontend": true
      }
    },
    {
      "metadata": {
        "name": "featureToggleAdminPage",
        "resourceVersion": "1708108588074",
        "creationTimestamp": "2024-02-16T18:36:28Z"
      },
      "spec": {
        "description": "Enable admin page for managing feature toggles from the Grafana front-end",
        "stage": "experimental",
        "codeowner": "@grafana/grafana-operator-experience-squad",
        "requiresRestart": true
      }
    },
    {
      "metadata": {
        "name": "awsAsyncQueryCaching",
        "resourceVersion": "1708108588074",
        "creationTimestamp": "2024-02-16T18:36:28Z"
      },
      "spec": {
        "description": "Enable caching for async queries for Redshift and Athena. Requires that the datasource has caching and async query support enabled",
        "stage": "GA",
        "codeowner": "@grafana/aws-datasources"
      }
    },
    {
      "metadata": {
        "name": "reportingRetries",
        "resourceVersion": "1708108588074",
        "creationTimestamp": "2024-02-16T18:36:28Z"
      },
      "spec": {
        "description": "Enables rendering retries for the reporting feature",
        "stage": "preview",
        "codeowner": "@grafana/sharing-squad",
        "requiresRestart": true
      }
    },
    {
      "metadata": {
        "name": "kubernetesAggregator",
        "resourceVersion": "1708108588074",
        "creationTimestamp": "2024-02-16T18:36:28Z"
      },
      "spec": {
        "description": "Enable grafana aggregator",
        "stage": "experimental",
        "codeowner": "@grafana/grafana-app-platform-squad",
        "requiresRestart": true
      }
    },
    {
      "metadata": {
        "name": "publicDashboards",
        "resourceVersion": "1708108588074",
        "creationTimestamp": "2024-02-16T18:36:28Z"
      },
      "spec": {
        "description": "[Deprecated] Public dashboards are now enabled by default; to disable them, use the configuration setting. This feature toggle will be removed in the next major version.",
        "stage": "GA",
        "codeowner": "@grafana/sharing-squad",
        "allowSelfServe": true
      }
    },
    {
      "metadata": {
        "name": "transformationsRedesign",
        "resourceVersion": "1708108588074",
        "creationTimestamp": "2024-02-16T18:36:28Z"
      },
      "spec": {
        "description": "Enables the transformations redesign",
        "stage": "GA",
        "codeowner": "@grafana/observability-metrics",
        "frontend": true,
        "allowSelfServe": true
      }
    },
    {
      "metadata": {
        "name": "traceQLStreaming",
        "resourceVersion": "1708108588074",
        "creationTimestamp": "2024-02-16T18:36:28Z"
      },
      "spec": {
        "description": "Enables response streaming of TraceQL queries of the Tempo data source",
        "stage": "experimental",
        "codeowner": "@grafana/observability-traces-and-profiling",
        "frontend": true
      }
    },
    {
      "metadata": {
        "name": "formatString",
        "resourceVersion": "1708108588074",
        "creationTimestamp": "2024-02-16T18:36:28Z"
      },
      "spec": {
        "description": "Enable format string transformer",
        "stage": "preview",
        "codeowner": "@grafana/dataviz-squad",
        "frontend": true
      }
    },
    {
      "metadata": {
        "name": "alertingQueryOptimization",
        "resourceVersion": "1708108588074",
        "creationTimestamp": "2024-02-16T18:36:28Z"
      },
      "spec": {
        "description": "Optimizes eligible queries in order to reduce load on datasources",
        "stage": "GA",
        "codeowner": "@grafana/alerting-squad"
      }
    },
    {
      "metadata": {
        "name": "nestedFolders",
        "resourceVersion": "1708108588074",
        "creationTimestamp": "2024-02-16T18:36:28Z"
      },
      "spec": {
        "description": "Enable folder nesting",
        "stage": "preview",
        "codeowner": "@grafana/backend-platform"
      }
    },
    {
      "metadata": {
        "name": "scenes",
        "resourceVersion": "1708108588074",
        "creationTimestamp": "2024-02-16T18:36:28Z"
      },
      "spec": {
        "description": "Experimental framework to build interactive dashboards",
        "stage": "experimental",
        "codeowner": "@grafana/dashboards-squad",
        "frontend": true
      }
    },
    {
      "metadata": {
        "name": "dataConnectionsConsole",
        "resourceVersion": "1708108588074",
        "creationTimestamp": "2024-02-16T18:36:28Z"
      },
      "spec": {
        "description": "Enables a new top-level page called Connections. This page is an experiment that provides a better experience when you install and configure data sources and other plugins.",
        "stage": "GA",
        "codeowner": "@grafana/plugins-platform-backend",
        "allowSelfServe": true
      }
    },
    {
      "metadata": {
        "name": "extraThemes",
        "resourceVersion": "1708108588074",
        "creationTimestamp": "2024-02-16T18:36:28Z"
      },
      "spec": {
        "description": "Enables extra themes",
        "stage": "experimental",
        "codeowner": "@grafana/grafana-frontend-platform",
        "frontend": true
      }
    },
    {
      "metadata": {
        "name": "annotationPermissionUpdate",
        "resourceVersion": "1708108588074",
        "creationTimestamp": "2024-02-16T18:36:28Z"
      },
      "spec": {
        "description": "Separate annotation permissions from dashboard permissions to allow for more granular control.",
        "stage": "experimental",
        "codeowner": "@grafana/identity-access-team"
      }
    },
    {
      "metadata": {
        "name": "extractFieldsNameDeduplication",
        "resourceVersion": "1708108588074",
        "creationTimestamp": "2024-02-16T18:36:28Z"
      },
      "spec": {
        "description": "Make sure extracted field names are unique in the dataframe",
        "stage": "experimental",
        "codeowner": "@grafana/dataviz-squad",
        "frontend": true
      }
    },
    {
      "metadata": {
        "name": "flameGraphItemCollapsing",
        "resourceVersion": "1708108588074",
        "creationTimestamp": "2024-02-16T18:36:28Z"
      },
      "spec": {
        "description": "Allow collapsing of flame graph items",
        "stage": "experimental",
        "codeowner": "@grafana/observability-traces-and-profiling",
        "frontend": true
      }
    },
    {
      "metadata": {
        "name": "alertingPreviewUpgrade",
        "resourceVersion": "1708108588074",
        "creationTimestamp": "2024-02-16T18:36:28Z"
      },
      "spec": {
        "description": "Show Unified Alerting preview and upgrade page in legacy alerting",
        "stage": "GA",
        "codeowner": "@grafana/alerting-squad",
        "requiresRestart": true
      }
    },
    {
      "metadata": {
        "name": "disableEnvelopeEncryption",
        "resourceVersion": "1708108588074",
        "creationTimestamp": "2024-02-16T18:36:28Z"
      },
      "spec": {
        "description": "Disable envelope encryption (emergency only)",
        "stage": "GA",
        "codeowner": "@grafana/grafana-as-code",
        "hideFromAdminPage": true
      }
    },
    {
      "metadata": {
        "name": "groupToNestedTableTransformation",
        "resourceVersion": "1708108588074",
        "creationTimestamp": "2024-02-16T18:36:28Z"
      },
      "spec": {
        "description": "Enables the group to nested table transformation",
        "stage": "preview",
        "codeowner": "@grafana/dataviz-squad",
        "frontend": true
      }
    },
    {
      "metadata": {
        "name": "promQLScope",
        "resourceVersion": "1708108588074",
        "creationTimestamp": "2024-02-16T18:36:28Z"
      },
      "spec": {
        "description": "In-development feature that will allow injection of labels into prometheus queries.",
        "stage": "experimental",
        "codeowner": "@grafana/observability-metrics"
      }
    },
    {
      "metadata": {
        "name": "logsContextDatasourceUi",
        "resourceVersion": "1708108588074",
        "creationTimestamp": "2024-02-16T18:36:28Z"
      },
      "spec": {
        "description": "Allow datasource to provide custom UI for context view",
        "stage": "GA",
        "codeowner": "@grafana/observability-logs",
        "frontend": true,
        "allowSelfServe": true
      }
    },
    {
      "metadata": {
        "name": "alertStateHistoryLokiOnly",
        "resourceVersion": "1708108588074",
        "creationTimestamp": "2024-02-16T18:36:28Z"
      },
      "spec": {
        "description": "Disable Grafana alerts from emitting annotations when a remote Loki instance is available.",
        "stage": "experimental",
        "codeowner": "@grafana/alerting-squad"
      }
    },
    {
      "metadata": {
        "name": "transformationsVariableSupport",
        "resourceVersion": "1708108588074",
        "creationTimestamp": "2024-02-16T18:36:28Z"
      },
      "spec": {
        "description": "Allows using variables in transformations",
        "stage": "preview",
        "codeowner": "@grafana/dataviz-squad",
        "frontend": true
      }
    },
    {
      "metadata": {
        "name": "dashboardSceneSolo",
        "resourceVersion": "1708108588074",
        "creationTimestamp": "2024-02-16T18:36:28Z"
      },
      "spec": {
        "description": "Enables rendering dashboards using scenes for solo panels",
        "stage": "experimental",
        "codeowner": "@grafana/dashboards-squad",
        "frontend": true
      }
    },
    {
      "metadata": {
        "name": "athenaAsyncQueryDataSupport",
        "resourceVersion": "1708108588074",
        "creationTimestamp": "2024-02-16T18:36:28Z"
      },
      "spec": {
        "description": "Enable async query data support for Athena",
        "stage": "GA",
        "codeowner": "@grafana/aws-datasources",
        "frontend": true
      }
    },
    {
      "metadata": {
        "name": "lokiLogsDataplane",
        "resourceVersion": "1708108588074",
        "creationTimestamp": "2024-02-16T18:36:28Z"
      },
      "spec": {
        "description": "Changes logs responses from Loki to be compliant with the dataplane specification.",
        "stage": "experimental",
        "codeowner": "@grafana/observability-logs"
      }
    },
    {
      "metadata": {
        "name": "enableDatagridEditing",
        "resourceVersion": "1708108588074",
        "creationTimestamp": "2024-02-16T18:36:28Z"
      },
      "spec": {
        "description": "Enables the edit functionality in the datagrid panel",
        "stage": "preview",
        "codeowner": "@grafana/dataviz-squad",
        "frontend": true
      }
    },
    {
      "metadata": {
        "name": "exploreScrollableLogsContainer",
        "resourceVersion": "1708108588074",
        "creationTimestamp": "2024-02-16T18:36:28Z"
      },
      "spec": {
        "description": "Improves the scrolling behavior of logs in Explore",
        "stage": "experimental",
        "codeowner": "@grafana/observability-logs",
        "frontend": true
      }
    },
    {
      "metadata": {
        "name": "lokiRunQueriesInParallel",
        "resourceVersion": "1708108588074",
        "creationTimestamp": "2024-02-16T18:36:28Z"
      },
      "spec": {
        "description": "Enables running Loki queries in parallel",
        "stage": "privatePreview",
        "codeowner": "@grafana/observability-logs"
      }
    },
    {
      "metadata": {
        "name": "panelTitleSearchInV1",
        "resourceVersion": "1708108588074",
        "creationTimestamp": "2024-02-16T18:36:28Z"
      },
      "spec": {
        "description": "Enable searching for dashboards using panel title in search v1",
        "stage": "experimental",
        "codeowner": "@grafana/backend-platform",
        "requiresDevMode": true
      }
    },
    {
      "metadata": {
        "name": "logRowsPopoverMenu",
        "resourceVersion": "1708108588074",
        "creationTimestamp": "2024-02-16T18:36:28Z"
      },
      "spec": {
        "description": "Enable filtering menu displayed when text of a log line is selected",
        "stage": "GA",
        "codeowner": "@grafana/observability-logs",
        "frontend": true
      }
    },
    {
      "metadata": {
        "name": "lokiQueryHints",
        "resourceVersion": "1708108588074",
        "creationTimestamp": "2024-02-16T18:36:28Z"
      },
      "spec": {
        "description": "Enables query hints for Loki",
        "stage": "GA",
        "codeowner": "@grafana/observability-logs",
        "frontend": true
      }
    },
    {
      "metadata": {
        "name": "lokiExperimentalStreaming",
        "resourceVersion": "1708108588074",
        "creationTimestamp": "2024-02-16T18:36:28Z"
      },
      "spec": {
        "description": "Support new streaming approach for loki (prototype, needs special loki build)",
        "stage": "experimental",
        "codeowner": "@grafana/observability-logs"
      }
    },
    {
      "metadata": {
        "name": "traceToMetrics",
        "resourceVersion": "1708108588074",
        "creationTimestamp": "2024-02-16T18:36:28Z",
<<<<<<< HEAD
        "deletionTimestamp": "2024-02-26T04:58:13Z"
=======
        "deletionTimestamp": "2024-02-27T14:43:01Z"
>>>>>>> 88f5b62a
      },
      "spec": {
        "description": "Enable trace to metrics links",
        "stage": "experimental",
        "codeowner": "@grafana/observability-traces-and-profiling",
        "frontend": true
      }
    },
    {
      "metadata": {
        "name": "grpcServer",
        "resourceVersion": "1708108588074",
        "creationTimestamp": "2024-02-16T18:36:28Z"
      },
      "spec": {
        "description": "Run the GRPC server",
        "stage": "preview",
        "codeowner": "@grafana/grafana-app-platform-squad",
        "hideFromAdminPage": true
      }
    },
    {
      "metadata": {
        "name": "cloudWatchCrossAccountQuerying",
        "resourceVersion": "1708108588074",
        "creationTimestamp": "2024-02-16T18:36:28Z"
      },
      "spec": {
        "description": "Enables cross-account querying in CloudWatch datasources",
        "stage": "GA",
        "codeowner": "@grafana/aws-datasources",
        "allowSelfServe": true
      }
    },
    {
      "metadata": {
        "name": "vizAndWidgetSplit",
        "resourceVersion": "1708108588074",
        "creationTimestamp": "2024-02-16T18:36:28Z"
      },
      "spec": {
        "description": "Split panels between visualizations and widgets",
        "stage": "experimental",
        "codeowner": "@grafana/dashboards-squad",
        "frontend": true
      }
    },
    {
      "metadata": {
        "name": "panelMonitoring",
        "resourceVersion": "1708108588074",
        "creationTimestamp": "2024-02-16T18:36:28Z"
      },
      "spec": {
        "description": "Enables panel monitoring through logs and measurements",
        "stage": "GA",
        "codeowner": "@grafana/dataviz-squad",
        "frontend": true
      }
    },
    {
      "metadata": {
        "name": "live-service-web-worker",
        "resourceVersion": "1708108588074",
        "creationTimestamp": "2024-02-16T18:36:28Z"
      },
      "spec": {
        "description": "This will use a webworker thread to processes events rather than the main thread",
        "stage": "experimental",
        "codeowner": "@grafana/grafana-app-platform-squad",
        "frontend": true
      }
    },
    {
      "metadata": {
        "name": "returnToPrevious",
        "resourceVersion": "1708108588074",
        "creationTimestamp": "2024-02-16T18:36:28Z"
      },
      "spec": {
        "description": "Enables the return to previous context functionality",
        "stage": "preview",
        "codeowner": "@grafana/grafana-frontend-platform",
        "frontend": true
      }
    },
    {
      "metadata": {
        "name": "cachingOptimizeSerializationMemoryUsage",
        "resourceVersion": "1708108588074",
        "creationTimestamp": "2024-02-16T18:36:28Z"
      },
      "spec": {
        "description": "If enabled, the caching backend gradually serializes query responses for the cache, comparing against the configured `[caching]max_value_mb` value as it goes. This can can help prevent Grafana from running out of memory while attempting to cache very large query responses.",
        "stage": "experimental",
        "codeowner": "@grafana/grafana-operator-experience-squad"
      }
    },
    {
      "metadata": {
        "name": "onPremToCloudMigrations",
        "resourceVersion": "1708108588074",
        "creationTimestamp": "2024-02-16T18:36:28Z"
      },
      "spec": {
        "description": "In-development feature that will allow users to easily migrate their on-prem Grafana instances to Grafana Cloud.",
        "stage": "experimental",
        "codeowner": "@grafana/grafana-operator-experience-squad"
      }
    },
    {
      "metadata": {
        "name": "featureHighlights",
        "resourceVersion": "1708108588074",
        "creationTimestamp": "2024-02-16T18:36:28Z"
      },
      "spec": {
        "description": "Highlight Grafana Enterprise features",
        "stage": "GA",
        "codeowner": "@grafana/grafana-as-code",
        "allowSelfServe": true
      }
    },
    {
      "metadata": {
        "name": "splitScopes",
        "resourceVersion": "1708108588074",
        "creationTimestamp": "2024-02-16T18:36:28Z",
<<<<<<< HEAD
        "deletionTimestamp": "2024-02-26T04:58:13Z"
=======
        "deletionTimestamp": "2024-02-27T14:43:01Z"
>>>>>>> 88f5b62a
      },
      "spec": {
        "description": "Support faster dashboard and folder search by splitting permission scopes into parts",
        "stage": "deprecated",
        "codeowner": "@grafana/identity-access-team",
        "requiresRestart": true,
        "hideFromAdminPage": true
      }
    },
    {
      "metadata": {
        "name": "nodeGraphDotLayout",
        "resourceVersion": "1708108588074",
        "creationTimestamp": "2024-02-16T18:36:28Z"
      },
      "spec": {
        "description": "Changed the layout algorithm for the node graph",
        "stage": "experimental",
        "codeowner": "@grafana/observability-traces-and-profiling",
        "frontend": true
      }
    },
    {
      "metadata": {
        "name": "refactorVariablesTimeRange",
        "resourceVersion": "1708108588074",
        "creationTimestamp": "2024-02-16T18:36:28Z"
      },
      "spec": {
        "description": "Refactor time range variables flow to reduce number of API calls made when query variables are chained",
        "stage": "preview",
        "codeowner": "@grafana/dashboards-squad",
        "hideFromAdminPage": true
      }
    },
    {
      "metadata": {
        "name": "externalServiceAuth",
        "resourceVersion": "1708108588074",
        "creationTimestamp": "2024-02-16T18:36:28Z",
        "deletionTimestamp": "2024-02-27T14:43:01Z"
      },
      "spec": {
        "description": "Starts an OAuth2 authentication provider for external services",
        "stage": "experimental",
        "codeowner": "@grafana/identity-access-team",
        "requiresDevMode": true
      }
    },
    {
      "metadata": {
        "name": "frontendSandboxMonitorOnly",
        "resourceVersion": "1708108588074",
        "creationTimestamp": "2024-02-16T18:36:28Z"
      },
      "spec": {
        "description": "Enables monitor only in the plugin frontend sandbox (if enabled)",
        "stage": "experimental",
        "codeowner": "@grafana/plugins-platform-backend",
        "frontend": true
      }
    },
    {
      "metadata": {
        "name": "mlExpressions",
        "resourceVersion": "1708108588074",
        "creationTimestamp": "2024-02-16T18:36:28Z"
      },
      "spec": {
        "description": "Enable support for Machine Learning in server-side expressions",
        "stage": "experimental",
        "codeowner": "@grafana/alerting-squad"
      }
    },
    {
      "metadata": {
        "name": "libraryPanelRBAC",
        "resourceVersion": "1708108588074",
        "creationTimestamp": "2024-02-16T18:36:28Z"
      },
      "spec": {
        "description": "Enables RBAC support for library panels",
        "stage": "experimental",
        "codeowner": "@grafana/dashboards-squad",
        "requiresRestart": true
      }
    },
    {
      "metadata": {
        "name": "kubernetesFeatureToggles",
        "resourceVersion": "1708108588074",
        "creationTimestamp": "2024-02-16T18:36:28Z"
      },
      "spec": {
        "description": "Use the kubernetes API for feature toggle management in the frontend",
        "stage": "experimental",
        "codeowner": "@grafana/grafana-operator-experience-squad",
        "frontend": true,
        "hideFromAdminPage": true
      }
    },
    {
      "metadata": {
        "name": "expressionParser",
        "resourceVersion": "1708108588074",
        "creationTimestamp": "2024-02-16T18:36:28Z"
      },
      "spec": {
        "description": "Enable new expression parser",
        "stage": "experimental",
        "codeowner": "@grafana/grafana-app-platform-squad",
        "requiresRestart": true
      }
    },
    {
      "metadata": {
        "name": "autoMigrateStatPanel",
        "resourceVersion": "1708108588074",
        "creationTimestamp": "2024-02-16T18:36:28Z"
      },
      "spec": {
        "description": "Migrate old stat panel to supported stat panel - broken out from autoMigrateOldPanels to enable granular tracking",
        "stage": "preview",
        "codeowner": "@grafana/dataviz-squad",
        "frontend": true
      }
    },
    {
      "metadata": {
        "name": "renderAuthJWT",
        "resourceVersion": "1708108588074",
        "creationTimestamp": "2024-02-16T18:36:28Z"
      },
      "spec": {
        "description": "Uses JWT-based auth for rendering instead of relying on remote cache",
        "stage": "preview",
        "codeowner": "@grafana/grafana-as-code",
        "hideFromAdminPage": true
      }
    },
    {
      "metadata": {
        "name": "permissionsFilterRemoveSubquery",
        "resourceVersion": "1708108588074",
        "creationTimestamp": "2024-02-16T18:36:28Z"
      },
      "spec": {
        "description": "Alternative permission filter implementation that does not use subqueries for fetching the dashboard folder",
        "stage": "experimental",
        "codeowner": "@grafana/backend-platform"
      }
    },
    {
      "metadata": {
        "name": "pdfTables",
        "resourceVersion": "1708108588074",
        "creationTimestamp": "2024-02-16T18:36:28Z"
      },
      "spec": {
        "description": "Enables generating table data as PDF in reporting",
        "stage": "preview",
        "codeowner": "@grafana/sharing-squad"
      }
    },
    {
      "metadata": {
        "name": "influxqlStreamingParser",
        "resourceVersion": "1708108588074",
        "creationTimestamp": "2024-02-16T18:36:28Z"
      },
      "spec": {
        "description": "Enable streaming JSON parser for InfluxDB datasource InfluxQL query language",
        "stage": "experimental",
        "codeowner": "@grafana/observability-metrics"
      }
    },
    {
      "metadata": {
        "name": "showDashboardValidationWarnings",
        "resourceVersion": "1708108588074",
        "creationTimestamp": "2024-02-16T18:36:28Z"
      },
      "spec": {
        "description": "Show warnings when dashboards do not validate against the schema",
        "stage": "experimental",
        "codeowner": "@grafana/dashboards-squad"
      }
    },
    {
      "metadata": {
        "name": "lokiQuerySplitting",
        "resourceVersion": "1708108588074",
        "creationTimestamp": "2024-02-16T18:36:28Z"
      },
      "spec": {
        "description": "Split large interval queries into subqueries with smaller time intervals",
        "stage": "GA",
        "codeowner": "@grafana/observability-logs",
        "frontend": true,
        "allowSelfServe": true
      }
    },
    {
      "metadata": {
        "name": "lokiMetricDataplane",
        "resourceVersion": "1708108588074",
        "creationTimestamp": "2024-02-16T18:36:28Z"
      },
      "spec": {
        "description": "Changes metric responses from Loki to be compliant with the dataplane specification.",
        "stage": "GA",
        "codeowner": "@grafana/observability-logs",
        "allowSelfServe": true
      }
    },
    {
      "metadata": {
        "name": "dashboardEmbed",
        "resourceVersion": "1708108588074",
        "creationTimestamp": "2024-02-16T18:36:28Z"
      },
      "spec": {
        "description": "Allow embedding dashboard for external use in Code editors",
        "stage": "experimental",
        "codeowner": "@grafana/grafana-as-code",
        "frontend": true
      }
    },
    {
      "metadata": {
        "name": "pluginsAPIMetrics",
        "resourceVersion": "1708108588074",
        "creationTimestamp": "2024-02-16T18:36:28Z"
      },
      "spec": {
        "description": "Sends metrics of public grafana packages usage by plugins",
        "stage": "experimental",
        "codeowner": "@grafana/plugins-platform-backend",
        "frontend": true
      }
    },
    {
      "metadata": {
        "name": "awsDatasourcesNewFormStyling",
        "resourceVersion": "1708108588074",
        "creationTimestamp": "2024-02-16T18:36:28Z"
      },
      "spec": {
        "description": "Applies new form styling for configuration and query editors in AWS plugins",
        "stage": "preview",
        "codeowner": "@grafana/aws-datasources",
        "frontend": true
      }
    },
    {
      "metadata": {
        "name": "dashboardScene",
        "resourceVersion": "1708108588074",
        "creationTimestamp": "2024-02-16T18:36:28Z"
      },
      "spec": {
        "description": "Enables dashboard rendering using scenes for all roles",
        "stage": "experimental",
        "codeowner": "@grafana/dashboards-squad",
        "frontend": true
      }
    },
    {
      "metadata": {
        "name": "canvasPanelNesting",
        "resourceVersion": "1708108588074",
        "creationTimestamp": "2024-02-16T18:36:28Z"
      },
      "spec": {
        "description": "Allow elements nesting",
        "stage": "experimental",
        "codeowner": "@grafana/dataviz-squad",
        "frontend": true,
        "hideFromAdminPage": true
      }
    },
    {
      "metadata": {
        "name": "alertingSaveStatePeriodic",
        "resourceVersion": "1708108588074",
        "creationTimestamp": "2024-02-16T18:36:28Z"
      },
      "spec": {
        "description": "Writes the state periodically to the database, asynchronous to rule evaluation",
        "stage": "privatePreview",
        "codeowner": "@grafana/alerting-squad"
      }
    },
    {
      "metadata": {
        "name": "sseGroupByDatasource",
        "resourceVersion": "1708108588074",
        "creationTimestamp": "2024-02-16T18:36:28Z"
      },
      "spec": {
        "description": "Send query to the same datasource in a single request when using server side expressions. The `cloudWatchBatchQueries` feature toggle should be enabled if this used with CloudWatch.",
        "stage": "experimental",
        "codeowner": "@grafana/observability-metrics"
      }
    },
    {
      "metadata": {
        "name": "kubernetesQueryServiceRewrite",
        "resourceVersion": "1708108588074",
        "creationTimestamp": "2024-02-16T18:36:28Z"
      },
      "spec": {
        "description": "Rewrite requests targeting /ds/query to the query service",
        "stage": "experimental",
        "codeowner": "@grafana/grafana-app-platform-squad",
        "requiresDevMode": true,
        "requiresRestart": true
      }
    },
    {
      "metadata": {
        "name": "exploreContentOutline",
        "resourceVersion": "1708108588074",
        "creationTimestamp": "2024-02-16T18:36:28Z"
      },
      "spec": {
        "description": "Content outline sidebar",
        "stage": "GA",
        "codeowner": "@grafana/explore-squad",
        "frontend": true,
        "allowSelfServe": true
      }
    },
    {
      "metadata": {
        "name": "recordedQueriesMulti",
        "resourceVersion": "1708108588074",
        "creationTimestamp": "2024-02-16T18:36:28Z"
      },
      "spec": {
        "description": "Enables writing multiple items from a single query within Recorded Queries",
        "stage": "GA",
        "codeowner": "@grafana/observability-metrics"
      }
    },
    {
      "metadata": {
        "name": "alertingInsights",
        "resourceVersion": "1708108588074",
        "creationTimestamp": "2024-02-16T18:36:28Z"
      },
      "spec": {
        "description": "Show the new alerting insights landing page",
        "stage": "GA",
        "codeowner": "@grafana/alerting-squad",
        "frontend": true,
        "hideFromAdminPage": true
      }
    },
    {
      "metadata": {
        "name": "idForwarding",
        "resourceVersion": "1708108588074",
        "creationTimestamp": "2024-02-16T18:36:28Z"
      },
      "spec": {
        "description": "Generate signed id token for identity that can be forwarded to plugins and external services",
        "stage": "experimental",
        "codeowner": "@grafana/identity-access-team"
      }
    },
    {
      "metadata": {
        "name": "enableNativeHTTPHistogram",
        "resourceVersion": "1708108588074",
        "creationTimestamp": "2024-02-16T18:36:28Z"
      },
      "spec": {
        "description": "Enables native HTTP Histograms",
        "stage": "experimental",
        "codeowner": "@grafana/hosted-grafana-team"
      }
    },
    {
      "metadata": {
        "name": "alertmanagerRemoteOnly",
        "resourceVersion": "1708108588074",
        "creationTimestamp": "2024-02-16T18:36:28Z"
      },
      "spec": {
        "description": "Disable the internal Alertmanager and only use the external one defined.",
        "stage": "experimental",
        "codeowner": "@grafana/alerting-squad"
      }
    },
    {
      "metadata": {
        "name": "influxdbRunQueriesInParallel",
        "resourceVersion": "1708108588074",
        "creationTimestamp": "2024-02-16T18:36:28Z"
      },
      "spec": {
        "description": "Enables running InfluxDB Influxql queries in parallel",
        "stage": "privatePreview",
        "codeowner": "@grafana/observability-metrics"
      }
    },
    {
      "metadata": {
        "name": "newVizTooltips",
        "resourceVersion": "1708108588074",
        "creationTimestamp": "2024-02-16T18:36:28Z"
      },
      "spec": {
        "description": "New visualizations tooltips UX",
        "stage": "preview",
        "codeowner": "@grafana/dataviz-squad",
        "frontend": true
      }
    },
    {
      "metadata": {
        "name": "prometheusMetricEncyclopedia",
        "resourceVersion": "1708108588074",
        "creationTimestamp": "2024-02-16T18:36:28Z"
      },
      "spec": {
        "description": "Adds the metrics explorer component to the Prometheus query builder as an option in metric select",
        "stage": "GA",
        "codeowner": "@grafana/observability-metrics",
        "frontend": true,
        "allowSelfServe": true
      }
    },
    {
      "metadata": {
        "name": "pluginsDynamicAngularDetectionPatterns",
        "resourceVersion": "1708108588074",
        "creationTimestamp": "2024-02-16T18:36:28Z"
      },
      "spec": {
        "description": "Enables fetching Angular detection patterns for plugins from GCOM and fallback to hardcoded ones",
        "stage": "experimental",
        "codeowner": "@grafana/plugins-platform-backend"
      }
    },
    {
      "metadata": {
        "name": "cloudWatchBatchQueries",
        "resourceVersion": "1708108588074",
        "creationTimestamp": "2024-02-16T18:36:28Z"
      },
      "spec": {
        "description": "Runs CloudWatch metrics queries as separate batches",
        "stage": "preview",
        "codeowner": "@grafana/aws-datasources"
      }
    },
    {
      "metadata": {
        "name": "alertingUpgradeDryrunOnStart",
        "resourceVersion": "1708108588074",
        "creationTimestamp": "2024-02-16T18:36:28Z"
      },
      "spec": {
        "description": "When activated in legacy alerting mode, this initiates a dry-run of the Unified Alerting upgrade during each startup. It logs any issues detected without implementing any actual changes.",
        "stage": "GA",
        "codeowner": "@grafana/alerting-squad",
        "requiresRestart": true
      }
    },
    {
      "metadata": {
        "name": "autoMigrateOldPanels",
        "resourceVersion": "1708108588074",
        "creationTimestamp": "2024-02-16T18:36:28Z"
      },
      "spec": {
        "description": "Migrate old angular panels to supported versions (graph, table-old, worldmap, etc)",
        "stage": "preview",
        "codeowner": "@grafana/dataviz-squad",
        "frontend": true
      }
    },
    {
      "metadata": {
        "name": "externalCorePlugins",
        "resourceVersion": "1708108588074",
        "creationTimestamp": "2024-02-16T18:36:28Z"
      },
      "spec": {
        "description": "Allow core plugins to be loaded as external",
        "stage": "experimental",
        "codeowner": "@grafana/plugins-platform-backend"
      }
    },
    {
      "metadata": {
        "name": "alertingNoNormalState",
        "resourceVersion": "1708108588074",
        "creationTimestamp": "2024-02-16T18:36:28Z"
      },
      "spec": {
        "description": "Stop maintaining state of alerts that are not firing",
        "stage": "preview",
        "codeowner": "@grafana/alerting-squad",
        "hideFromAdminPage": true
      }
    },
    {
      "metadata": {
        "name": "dataplaneFrontendFallback",
        "resourceVersion": "1708108588074",
        "creationTimestamp": "2024-02-16T18:36:28Z"
      },
      "spec": {
        "description": "Support dataplane contract field name change for transformations and field name matchers where the name is different",
        "stage": "GA",
        "codeowner": "@grafana/observability-metrics",
        "frontend": true,
        "allowSelfServe": true
      }
    },
    {
      "metadata": {
        "name": "disableSSEDataplane",
        "resourceVersion": "1708108588074",
        "creationTimestamp": "2024-02-16T18:36:28Z"
      },
      "spec": {
        "description": "Disables dataplane specific processing in server side expressions.",
        "stage": "experimental",
        "codeowner": "@grafana/observability-metrics"
      }
    },
    {
      "metadata": {
        "name": "lokiPredefinedOperations",
        "resourceVersion": "1708108588074",
        "creationTimestamp": "2024-02-16T18:36:28Z"
      },
      "spec": {
        "description": "Adds predefined query operations to Loki query editor",
        "stage": "experimental",
        "codeowner": "@grafana/observability-logs",
        "frontend": true
      }
    },
    {
      "metadata": {
        "name": "configurableSchedulerTick",
        "resourceVersion": "1708108588074",
        "creationTimestamp": "2024-02-16T18:36:28Z"
      },
      "spec": {
        "description": "Enable changing the scheduler base interval via configuration option unified_alerting.scheduler_tick_interval",
        "stage": "experimental",
        "codeowner": "@grafana/alerting-squad",
        "requiresRestart": true,
        "hideFromDocs": true
      }
    },
    {
      "metadata": {
        "name": "kubernetesPlaylists",
        "resourceVersion": "1708108588074",
        "creationTimestamp": "2024-02-16T18:36:28Z"
      },
      "spec": {
        "description": "Use the kubernetes API in the frontend for playlists, and route /api/playlist requests to k8s",
        "stage": "experimental",
        "codeowner": "@grafana/grafana-app-platform-squad",
        "requiresRestart": true
      }
    },
    {
      "metadata": {
        "name": "datatrails",
        "resourceVersion": "1708108588074",
        "creationTimestamp": "2024-02-16T18:36:28Z"
      },
      "spec": {
        "description": "Enables the new core app datatrails",
        "stage": "experimental",
        "codeowner": "@grafana/dashboards-squad",
        "frontend": true,
        "hideFromDocs": true
      }
    },
    {
      "metadata": {
        "name": "editPanelCSVDragAndDrop",
        "resourceVersion": "1708108588074",
        "creationTimestamp": "2024-02-16T18:36:28Z"
      },
      "spec": {
        "description": "Enables drag and drop for CSV and Excel files",
        "stage": "experimental",
        "codeowner": "@grafana/dataviz-squad",
        "frontend": true
      }
    },
    {
      "metadata": {
        "name": "sqlExpressions",
        "resourceVersion": "1709044973784",
        "creationTimestamp": "2024-02-19T22:46:11Z",
        "annotations": {
          "grafana.app/updatedTimestamp": "2024-02-27 14:42:53.784398 +0000 UTC"
        }
      },
      "spec": {
        "description": "Enables using SQL and DuckDB functions as Expressions.",
        "stage": "experimental",
        "codeowner": "@grafana/grafana-app-platform-squad"
      }
    }
  ]
}<|MERGE_RESOLUTION|>--- conflicted
+++ resolved
@@ -83,11 +83,7 @@
         "name": "pluginsInstrumentationStatusSource",
         "resourceVersion": "1708108588074",
         "creationTimestamp": "2024-02-16T18:36:28Z",
-<<<<<<< HEAD
-        "deletionTimestamp": "2024-02-26T04:58:13Z"
-=======
         "deletionTimestamp": "2024-02-27T14:43:01Z"
->>>>>>> 88f5b62a
       },
       "spec": {
         "description": "Include a status source label for plugin request metrics and logs",
@@ -515,11 +511,7 @@
         "name": "displayAnonymousStats",
         "resourceVersion": "1708108588074",
         "creationTimestamp": "2024-02-16T18:36:28Z",
-<<<<<<< HEAD
-        "deletionTimestamp": "2024-02-26T04:58:13Z"
-=======
         "deletionTimestamp": "2024-02-27T14:43:01Z"
->>>>>>> 88f5b62a
       },
       "spec": {
         "description": "Enables anonymous stats to be shown in the UI for Grafana",
@@ -1408,11 +1400,7 @@
         "name": "traceToMetrics",
         "resourceVersion": "1708108588074",
         "creationTimestamp": "2024-02-16T18:36:28Z",
-<<<<<<< HEAD
-        "deletionTimestamp": "2024-02-26T04:58:13Z"
-=======
         "deletionTimestamp": "2024-02-27T14:43:01Z"
->>>>>>> 88f5b62a
       },
       "spec": {
         "description": "Enable trace to metrics links",
@@ -1541,11 +1529,7 @@
         "name": "splitScopes",
         "resourceVersion": "1708108588074",
         "creationTimestamp": "2024-02-16T18:36:28Z",
-<<<<<<< HEAD
-        "deletionTimestamp": "2024-02-26T04:58:13Z"
-=======
         "deletionTimestamp": "2024-02-27T14:43:01Z"
->>>>>>> 88f5b62a
       },
       "spec": {
         "description": "Support faster dashboard and folder search by splitting permission scopes into parts",
