--- conflicted
+++ resolved
@@ -3084,11 +3084,7 @@
         "name": "unifiedStorageSearch",
         "resourceVersion": "1726771421439",
         "creationTimestamp": "2024-09-19T18:43:41Z",
-<<<<<<< HEAD
-        "deletionTimestamp": "2024-10-11T15:54:21Z"
-=======
         "deletionTimestamp": "2024-10-11T14:56:04Z"
->>>>>>> fb5fb76a
       },
       "spec": {
         "description": "Enable unified storage search",
