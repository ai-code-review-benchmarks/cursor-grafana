--- conflicted
+++ resolved
@@ -2173,7 +2173,42 @@
     },
     {
       "metadata": {
-<<<<<<< HEAD
+        "name": "notificationBanner",
+        "resourceVersion": "1715582792356",
+        "creationTimestamp": "2024-05-13T06:46:32Z"
+      },
+      "spec": {
+        "description": "Enables the notification banner UI and API",
+        "stage": "experimental",
+        "codeowner": "@grafana/grafana-frontend-platform"
+      }
+    },
+    {
+      "metadata": {
+        "name": "dualWritePlaylistsMode2",
+        "resourceVersion": "1715369873132",
+        "creationTimestamp": "2024-05-10T19:37:53Z"
+      },
+      "spec": {
+        "description": "Enables dual writing of playlists to both legacy and k8s storage in mode 2",
+        "stage": "experimental",
+        "codeowner": "@grafana/search-and-storage"
+      }
+    },
+    {
+      "metadata": {
+        "name": "dualWritePlaylistsMode3",
+        "resourceVersion": "1715369873132",
+        "creationTimestamp": "2024-05-10T19:37:53Z"
+      },
+      "spec": {
+        "description": "Enables dual writing of playlists to both legacy and k8s storage in mode 3",
+        "stage": "experimental",
+        "codeowner": "@grafana/search-and-storage"
+      }
+    },
+    {
+      "metadata": {
         "name": "dashboardRestore",
         "resourceVersion": "1708455041047",
         "creationTimestamp": "2024-02-20T18:50:41Z"
@@ -2184,40 +2219,6 @@
         "codeowner": "@grafana/grafana-frontend-platform",
         "hideFromAdminPage": true,
         "hideFromDocs": true
-=======
-        "name": "notificationBanner",
-        "resourceVersion": "1715582792356",
-        "creationTimestamp": "2024-05-13T06:46:32Z"
-      },
-      "spec": {
-        "description": "Enables the notification banner UI and API",
-        "stage": "experimental",
-        "codeowner": "@grafana/grafana-frontend-platform"
-      }
-    },
-    {
-      "metadata": {
-        "name": "dualWritePlaylistsMode2",
-        "resourceVersion": "1715369873132",
-        "creationTimestamp": "2024-05-10T19:37:53Z"
-      },
-      "spec": {
-        "description": "Enables dual writing of playlists to both legacy and k8s storage in mode 2",
-        "stage": "experimental",
-        "codeowner": "@grafana/search-and-storage"
-      }
-    },
-    {
-      "metadata": {
-        "name": "dualWritePlaylistsMode3",
-        "resourceVersion": "1715369873132",
-        "creationTimestamp": "2024-05-10T19:37:53Z"
-      },
-      "spec": {
-        "description": "Enables dual writing of playlists to both legacy and k8s storage in mode 3",
-        "stage": "experimental",
-        "codeowner": "@grafana/search-and-storage"
->>>>>>> 4c2c717f
       }
     }
   ]
