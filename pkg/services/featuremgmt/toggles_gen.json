{
  "kind": "FeatureList",
  "apiVersion": "featuretoggle.grafana.app/v0alpha1",
  "metadata": {},
  "items": [
    {
      "metadata": {
        "name": "awsAsyncQueryCaching",
        "resourceVersion": "1712639261786",
        "creationTimestamp": "2024-04-09T05:07:41Z"
      },
      "spec": {
        "description": "Enable caching for async queries for Redshift and Athena. Requires that the datasource has caching and async query support enabled",
        "stage": "GA",
        "codeowner": "@grafana/aws-datasources"
      }
    },
    {
      "metadata": {
        "name": "panelTitleSearchInV1",
        "resourceVersion": "1712639261786",
        "creationTimestamp": "2024-04-09T05:07:41Z"
      },
      "spec": {
        "description": "Enable searching for dashboards using panel title in search v1",
        "stage": "experimental",
        "codeowner": "@grafana/backend-platform",
        "requiresDevMode": true
      }
    },
    {
      "metadata": {
        "name": "featureHighlights",
        "resourceVersion": "1712639261786",
        "creationTimestamp": "2024-04-09T05:07:41Z"
      },
      "spec": {
        "description": "Highlight Grafana Enterprise features",
        "stage": "GA",
        "codeowner": "@grafana/grafana-as-code",
        "allowSelfServe": true
      }
    },
    {
      "metadata": {
        "name": "lokiQuerySplitting",
        "resourceVersion": "1712639261786",
        "creationTimestamp": "2024-04-09T05:07:41Z"
      },
      "spec": {
        "description": "Split large interval queries into subqueries with smaller time intervals",
        "stage": "GA",
        "codeowner": "@grafana/observability-logs",
        "frontend": true,
        "allowSelfServe": true
      }
    },
    {
      "metadata": {
        "name": "logsInfiniteScrolling",
        "resourceVersion": "1712639261786",
        "creationTimestamp": "2024-04-09T05:07:41Z"
      },
      "spec": {
        "description": "Enables infinite scrolling for the Logs panel in Explore and Dashboards",
        "stage": "experimental",
        "codeowner": "@grafana/observability-logs",
        "frontend": true
      }
    },
    {
      "metadata": {
        "name": "onPremToCloudMigrations",
        "resourceVersion": "1712639261786",
        "creationTimestamp": "2024-04-09T05:07:41Z"
      },
      "spec": {
        "description": "In-development feature that will allow users to easily migrate their on-prem Grafana instances to Grafana Cloud.",
        "stage": "experimental",
        "codeowner": "@grafana/grafana-operator-experience-squad"
      }
    },
    {
      "metadata": {
        "name": "groupByVariable",
        "resourceVersion": "1712639261786",
        "creationTimestamp": "2024-04-09T05:07:41Z"
      },
      "spec": {
        "description": "Enable groupBy variable support in scenes dashboards",
        "stage": "experimental",
        "codeowner": "@grafana/dashboards-squad",
        "hideFromAdminPage": true,
        "hideFromDocs": true
      }
    },
    {
      "metadata": {
        "name": "scopeFilters",
        "resourceVersion": "1712639261786",
        "creationTimestamp": "2024-04-09T05:07:41Z"
      },
      "spec": {
        "description": "Enables the use of scope filters in Grafana",
        "stage": "experimental",
        "codeowner": "@grafana/dashboards-squad",
        "hideFromAdminPage": true,
        "hideFromDocs": true
      }
    },
    {
      "metadata": {
        "name": "prometheusIncrementalQueryInstrumentation",
        "resourceVersion": "1712639261786",
        "creationTimestamp": "2024-04-09T05:07:41Z"
      },
      "spec": {
        "description": "Adds RudderStack events to incremental queries",
        "stage": "experimental",
        "codeowner": "@grafana/observability-metrics",
        "frontend": true
      }
    },
    {
      "metadata": {
        "name": "alertmanagerRemotePrimary",
        "resourceVersion": "1712639261786",
        "creationTimestamp": "2024-04-09T05:07:41Z"
      },
      "spec": {
        "description": "Enable Grafana to have a remote Alertmanager instance as the primary Alertmanager.",
        "stage": "experimental",
        "codeowner": "@grafana/alerting-squad"
      }
    },
    {
      "metadata": {
        "name": "returnToPrevious",
        "resourceVersion": "1712639261786",
        "creationTimestamp": "2024-04-09T05:07:41Z"
      },
      "spec": {
        "description": "Enables the return to previous context functionality",
        "stage": "preview",
        "codeowner": "@grafana/grafana-frontend-platform",
        "frontend": true
      }
    },
    {
      "metadata": {
        "name": "extraThemes",
        "resourceVersion": "1712639261786",
        "creationTimestamp": "2024-04-09T05:07:41Z"
      },
      "spec": {
        "description": "Enables extra themes",
        "stage": "experimental",
        "codeowner": "@grafana/grafana-frontend-platform",
        "frontend": true
      }
    },
    {
      "metadata": {
        "name": "reportingRetries",
        "resourceVersion": "1712639261786",
        "creationTimestamp": "2024-04-09T05:07:41Z"
      },
      "spec": {
        "description": "Enables rendering retries for the reporting feature",
        "stage": "preview",
        "codeowner": "@grafana/sharing-squad",
        "requiresRestart": true
      }
    },
    {
      "metadata": {
        "name": "prometheusPromQAIL",
        "resourceVersion": "1712639261786",
        "creationTimestamp": "2024-04-09T05:07:41Z"
      },
      "spec": {
        "description": "Prometheus and AI/ML to assist users in creating a query",
        "stage": "experimental",
        "codeowner": "@grafana/observability-metrics",
        "frontend": true
      }
    },
    {
      "metadata": {
        "name": "panelTitleSearch",
        "resourceVersion": "1712639261786",
        "creationTimestamp": "2024-04-09T05:07:41Z"
      },
      "spec": {
        "description": "Search for dashboards using panel title",
        "stage": "preview",
        "codeowner": "@grafana/grafana-app-platform-squad",
        "hideFromAdminPage": true
      }
    },
    {
      "metadata": {
        "name": "autoMigrateWorldmapPanel",
        "resourceVersion": "1712639261786",
        "creationTimestamp": "2024-04-09T05:07:41Z"
      },
      "spec": {
        "description": "Migrate old worldmap panel to supported geomap panel - broken out from autoMigrateOldPanels to enable granular tracking",
        "stage": "preview",
        "codeowner": "@grafana/dataviz-squad",
        "frontend": true
      }
    },
    {
      "metadata": {
        "name": "grafanaAPIServerWithExperimentalAPIs",
        "resourceVersion": "1712639261786",
        "creationTimestamp": "2024-04-09T05:07:41Z"
      },
      "spec": {
        "description": "Register experimental APIs with the k8s API server",
        "stage": "experimental",
        "codeowner": "@grafana/grafana-app-platform-squad",
        "requiresDevMode": true,
        "requiresRestart": true
      }
    },
    {
      "metadata": {
        "name": "prometheusConfigOverhaulAuth",
        "resourceVersion": "1712639261786",
        "creationTimestamp": "2024-04-09T05:07:41Z"
      },
      "spec": {
        "description": "Update the Prometheus configuration page with the new auth component",
        "stage": "GA",
        "codeowner": "@grafana/observability-metrics"
      }
    },
    {
      "metadata": {
        "name": "transformationsVariableSupport",
        "resourceVersion": "1712639261786",
        "creationTimestamp": "2024-04-09T05:07:41Z"
      },
      "spec": {
        "description": "Allows using variables in transformations",
        "stage": "preview",
        "codeowner": "@grafana/dataviz-squad",
        "frontend": true
      }
    },
    {
      "metadata": {
        "name": "publicDashboards",
        "resourceVersion": "1712639261786",
        "creationTimestamp": "2024-04-09T05:07:41Z"
      },
      "spec": {
        "description": "[Deprecated] Public dashboards are now enabled by default; to disable them, use the configuration setting. This feature toggle will be removed in the next major version.",
        "stage": "GA",
        "codeowner": "@grafana/sharing-squad",
        "allowSelfServe": true
      }
    },
    {
      "metadata": {
        "name": "autoMigratePiechartPanel",
        "resourceVersion": "1712639261786",
        "creationTimestamp": "2024-04-09T05:07:41Z"
      },
      "spec": {
        "description": "Migrate old piechart panel to supported piechart panel - broken out from autoMigrateOldPanels to enable granular tracking",
        "stage": "preview",
        "codeowner": "@grafana/dataviz-squad",
        "frontend": true
      }
    },
    {
      "metadata": {
        "name": "queryServiceRewrite",
        "resourceVersion": "1713422970838",
        "creationTimestamp": "2024-04-09T05:07:41Z",
        "annotations": {
          "grafana.app/updatedTimestamp": "2024-04-18 06:49:30.838977 +0000 UTC"
        }
      },
      "spec": {
        "description": "Rewrite requests targeting /ds/query to the query service",
        "stage": "experimental",
        "codeowner": "@grafana/grafana-app-platform-squad",
        "requiresRestart": true
      }
    },
    {
      "metadata": {
        "name": "prometheusCodeModeMetricNamesSearch",
        "resourceVersion": "1712639261786",
        "creationTimestamp": "2024-04-09T05:07:41Z"
      },
      "spec": {
        "description": "Enables search for metric names in Code Mode, to improve performance when working with an enormous number of metric names",
        "stage": "experimental",
        "codeowner": "@grafana/observability-metrics",
        "frontend": true
      }
    },
    {
      "metadata": {
        "name": "tableSharedCrosshair",
        "resourceVersion": "1712639261786",
        "creationTimestamp": "2024-04-09T05:07:41Z"
      },
      "spec": {
        "description": "Enables shared crosshair in table panel",
        "stage": "experimental",
        "codeowner": "@grafana/dataviz-squad",
        "frontend": true
      }
    },
    {
      "metadata": {
        "name": "unifiedStorage",
        "resourceVersion": "1712639261786",
        "creationTimestamp": "2024-04-09T05:07:41Z"
      },
      "spec": {
        "description": "SQL-based k8s storage",
        "stage": "experimental",
        "codeowner": "@grafana/grafana-app-platform-squad",
        "requiresDevMode": true,
        "requiresRestart": true
      }
    },
    {
      "metadata": {
        "name": "configurableSchedulerTick",
        "resourceVersion": "1712639261786",
        "creationTimestamp": "2024-04-09T05:07:41Z"
      },
      "spec": {
        "description": "Enable changing the scheduler base interval via configuration option unified_alerting.scheduler_tick_interval",
        "stage": "experimental",
        "codeowner": "@grafana/alerting-squad",
        "requiresRestart": true,
        "hideFromDocs": true
      }
    },
    {
      "metadata": {
        "name": "extractFieldsNameDeduplication",
        "resourceVersion": "1712639261786",
        "creationTimestamp": "2024-04-09T05:07:41Z"
      },
      "spec": {
        "description": "Make sure extracted field names are unique in the dataframe",
        "stage": "experimental",
        "codeowner": "@grafana/dataviz-squad",
        "frontend": true
      }
    },
    {
      "metadata": {
        "name": "ssoSettingsApi",
        "resourceVersion": "1712639261786",
        "creationTimestamp": "2024-04-09T05:07:41Z"
      },
      "spec": {
        "description": "Enables the SSO settings API and the OAuth configuration UIs in Grafana",
        "stage": "preview",
        "codeowner": "@grafana/identity-access-team",
        "allowSelfServe": true
      }
    },
    {
      "metadata": {
        "name": "lokiMetricDataplane",
        "resourceVersion": "1712639261786",
        "creationTimestamp": "2024-04-09T05:07:41Z"
      },
      "spec": {
        "description": "Changes metric responses from Loki to be compliant with the dataplane specification.",
        "stage": "GA",
        "codeowner": "@grafana/observability-logs",
        "allowSelfServe": true
      }
    },
    {
      "metadata": {
        "name": "disableSSEDataplane",
        "resourceVersion": "1712639261786",
        "creationTimestamp": "2024-04-09T05:07:41Z"
      },
      "spec": {
        "description": "Disables dataplane specific processing in server side expressions.",
        "stage": "experimental",
        "codeowner": "@grafana/observability-metrics"
      }
    },
    {
      "metadata": {
        "name": "unifiedRequestLog",
        "resourceVersion": "1712639261786",
        "creationTimestamp": "2024-04-09T05:07:41Z"
      },
      "spec": {
        "description": "Writes error logs to the request logger",
        "stage": "experimental",
        "codeowner": "@grafana/backend-platform"
      }
    },
    {
      "metadata": {
        "name": "autoMigrateOldPanels",
        "resourceVersion": "1712639261786",
        "creationTimestamp": "2024-04-09T05:07:41Z"
      },
      "spec": {
        "description": "Migrate old angular panels to supported versions (graph, table-old, worldmap, etc)",
        "stage": "preview",
        "codeowner": "@grafana/dataviz-squad",
        "frontend": true
      }
    },
    {
      "metadata": {
        "name": "canvasPanelNesting",
        "resourceVersion": "1712639261786",
        "creationTimestamp": "2024-04-09T05:07:41Z"
      },
      "spec": {
        "description": "Allow elements nesting",
        "stage": "experimental",
        "codeowner": "@grafana/dataviz-squad",
        "frontend": true,
        "hideFromAdminPage": true
      }
    },
    {
      "metadata": {
        "name": "cachingOptimizeSerializationMemoryUsage",
        "resourceVersion": "1712639261786",
        "creationTimestamp": "2024-04-09T05:07:41Z"
      },
      "spec": {
        "description": "If enabled, the caching backend gradually serializes query responses for the cache, comparing against the configured `[caching]max_value_mb` value as it goes. This can can help prevent Grafana from running out of memory while attempting to cache very large query responses.",
        "stage": "experimental",
        "codeowner": "@grafana/grafana-operator-experience-squad"
      }
    },
    {
      "metadata": {
        "name": "pluginsSkipHostEnvVars",
        "resourceVersion": "1712639261786",
        "creationTimestamp": "2024-04-09T05:07:41Z"
      },
      "spec": {
        "description": "Disables passing host environment variable to plugin processes",
        "stage": "experimental",
        "codeowner": "@grafana/plugins-platform-backend"
      }
    },
    {
      "metadata": {
        "name": "groupToNestedTableTransformation",
        "resourceVersion": "1712639261786",
        "creationTimestamp": "2024-04-09T05:07:41Z"
      },
      "spec": {
        "description": "Enables the group to nested table transformation",
        "stage": "preview",
        "codeowner": "@grafana/dataviz-squad",
        "frontend": true
      }
    },
    {
      "metadata": {
        "name": "cloudWatchNewLabelParsing",
        "resourceVersion": "1712639261786",
        "creationTimestamp": "2024-04-09T05:07:41Z"
      },
      "spec": {
        "description": "Updates CloudWatch label parsing to be more accurate",
        "stage": "GA",
        "codeowner": "@grafana/aws-datasources"
      }
    },
    {
      "metadata": {
        "name": "publicDashboardsScene",
        "resourceVersion": "1712639261786",
        "creationTimestamp": "2024-04-09T05:07:41Z"
      },
      "spec": {
        "description": "Enables public dashboard rendering using scenes",
        "stage": "experimental",
        "codeowner": "@grafana/sharing-squad",
        "frontend": true
      }
    },
    {
      "metadata": {
        "name": "aiGeneratedDashboardChanges",
        "resourceVersion": "1712639261786",
        "creationTimestamp": "2024-04-09T05:07:41Z"
      },
      "spec": {
        "description": "Enable AI powered features for dashboards to auto-summary changes when saving",
        "stage": "experimental",
        "codeowner": "@grafana/dashboards-squad",
        "frontend": true
      }
    },
    {
      "metadata": {
        "name": "kubernetesAggregator",
        "resourceVersion": "1712639261786",
        "creationTimestamp": "2024-04-09T05:07:41Z"
      },
      "spec": {
        "description": "Enable grafana aggregator",
        "stage": "experimental",
        "codeowner": "@grafana/grafana-app-platform-squad",
        "requiresRestart": true
      }
    },
    {
      "metadata": {
        "name": "cloudRBACRoles",
        "resourceVersion": "1712639261786",
        "creationTimestamp": "2024-04-09T05:07:41Z"
      },
      "spec": {
        "description": "Enabled grafana cloud specific RBAC roles",
        "stage": "experimental",
        "codeowner": "@grafana/identity-access-team",
        "requiresRestart": true,
        "hideFromDocs": true
      }
    },
    {
      "metadata": {
        "name": "alertingSaveStatePeriodic",
        "resourceVersion": "1712639261786",
        "creationTimestamp": "2024-04-09T05:07:41Z"
      },
      "spec": {
        "description": "Writes the state periodically to the database, asynchronous to rule evaluation",
        "stage": "privatePreview",
        "codeowner": "@grafana/alerting-squad"
      }
    },
    {
      "metadata": {
        "name": "externalCorePlugins",
        "resourceVersion": "1712639261786",
        "creationTimestamp": "2024-04-09T05:07:41Z"
      },
      "spec": {
        "description": "Allow core plugins to be loaded as external",
        "stage": "experimental",
        "codeowner": "@grafana/plugins-platform-backend"
      }
    },
    {
      "metadata": {
        "name": "alertingSimplifiedRouting",
        "resourceVersion": "1712639261786",
        "creationTimestamp": "2024-04-09T05:07:41Z"
      },
      "spec": {
        "description": "Enables users to easily configure alert notifications by specifying a contact point directly when editing or creating an alert rule",
        "stage": "GA",
        "codeowner": "@grafana/alerting-squad"
      }
    },
    {
      "metadata": {
        "name": "alertStateHistoryLokiPrimary",
        "resourceVersion": "1712639261786",
        "creationTimestamp": "2024-04-09T05:07:41Z"
      },
      "spec": {
        "description": "Enable a remote Loki instance as the primary source for state history reads.",
        "stage": "experimental",
        "codeowner": "@grafana/alerting-squad"
      }
    },
    {
      "metadata": {
        "name": "vizAndWidgetSplit",
        "resourceVersion": "1712639261786",
        "creationTimestamp": "2024-04-09T05:07:41Z"
      },
      "spec": {
        "description": "Split panels between visualizations and widgets",
        "stage": "experimental",
        "codeowner": "@grafana/dashboards-squad",
        "frontend": true
      }
    },
    {
      "metadata": {
        "name": "alertingInsights",
        "resourceVersion": "1712639261786",
        "creationTimestamp": "2024-04-09T05:07:41Z"
      },
      "spec": {
        "description": "Show the new alerting insights landing page",
        "stage": "GA",
        "codeowner": "@grafana/alerting-squad",
        "frontend": true,
        "hideFromAdminPage": true
      }
    },
    {
      "metadata": {
        "name": "cloudWatchBatchQueries",
        "resourceVersion": "1712639261786",
        "creationTimestamp": "2024-04-09T05:07:41Z"
      },
      "spec": {
        "description": "Runs CloudWatch metrics queries as separate batches",
        "stage": "preview",
        "codeowner": "@grafana/aws-datasources"
      }
    },
    {
      "metadata": {
        "name": "enablePluginsTracingByDefault",
        "resourceVersion": "1712639261786",
        "creationTimestamp": "2024-04-09T05:07:41Z",
        "deletionTimestamp": "2024-04-11T13:21:52Z"
      },
      "spec": {
        "description": "Enable plugin tracing for all external plugins",
        "stage": "GA",
        "codeowner": "@grafana/plugins-platform-backend",
        "requiresRestart": true
      }
    },
    {
      "metadata": {
        "name": "mysqlAnsiQuotes",
        "resourceVersion": "1712639261786",
        "creationTimestamp": "2024-04-09T05:07:41Z"
      },
      "spec": {
        "description": "Use double quotes to escape keyword in a MySQL query",
        "stage": "experimental",
        "codeowner": "@grafana/backend-platform"
      }
    },
    {
      "metadata": {
        "name": "influxdbRunQueriesInParallel",
        "resourceVersion": "1712639261786",
        "creationTimestamp": "2024-04-09T05:07:41Z"
      },
      "spec": {
        "description": "Enables running InfluxDB Influxql queries in parallel",
        "stage": "privatePreview",
        "codeowner": "@grafana/observability-metrics"
      }
    },
    {
      "metadata": {
        "name": "pdfTables",
        "resourceVersion": "1712639261786",
        "creationTimestamp": "2024-04-09T05:07:41Z"
      },
      "spec": {
        "description": "Enables generating table data as PDF in reporting",
        "stage": "preview",
        "codeowner": "@grafana/sharing-squad"
      }
    },
    {
      "metadata": {
        "name": "authAPIAccessTokenAuth",
        "resourceVersion": "1712639261786",
        "creationTimestamp": "2024-04-09T05:07:41Z"
      },
      "spec": {
        "description": "Enables the use of Auth API access tokens for authentication",
        "stage": "experimental",
        "codeowner": "@grafana/identity-access-team",
        "hideFromAdminPage": true,
        "hideFromDocs": true
      }
    },
    {
      "metadata": {
        "name": "autoMigrateXYChartPanel",
        "resourceVersion": "1712639261786",
        "creationTimestamp": "2024-04-09T05:07:41Z"
      },
      "spec": {
        "description": "Migrate old XYChart panel to new XYChart2 model",
        "stage": "preview",
        "codeowner": "@grafana/dataviz-squad",
        "frontend": true
      }
    },
    {
      "metadata": {
        "name": "libraryPanelRBAC",
        "resourceVersion": "1712639261786",
        "creationTimestamp": "2024-04-09T05:07:41Z"
      },
      "spec": {
        "description": "Enables RBAC support for library panels",
        "stage": "experimental",
        "codeowner": "@grafana/dashboards-squad",
        "requiresRestart": true
      }
    },
    {
      "metadata": {
        "name": "teamHttpHeaders",
        "resourceVersion": "1712639261786",
        "creationTimestamp": "2024-04-09T05:07:41Z"
      },
      "spec": {
        "description": "Enables Team LBAC for datasources to apply team headers to the client requests",
        "stage": "preview",
        "codeowner": "@grafana/identity-access-team"
      }
    },
    {
      "metadata": {
        "name": "panelFilterVariable",
        "resourceVersion": "1712639261786",
        "creationTimestamp": "2024-04-09T05:07:41Z"
      },
      "spec": {
        "description": "Enables use of the `systemPanelFilterVar` variable to filter panels in a dashboard",
        "stage": "experimental",
        "codeowner": "@grafana/dashboards-squad",
        "frontend": true,
        "hideFromDocs": true
      }
    },
    {
      "metadata": {
        "name": "newDashboardWithFiltersAndGroupBy",
        "resourceVersion": "1712639261786",
        "creationTimestamp": "2024-04-09T05:07:41Z"
      },
      "spec": {
        "description": "Enables filters and group by variables on all new dashboards. Variables are added only if default data source supports filtering.",
        "stage": "experimental",
        "codeowner": "@grafana/dashboards-squad",
        "hideFromAdminPage": true,
        "hideFromDocs": true
      }
    },
    {
      "metadata": {
        "name": "featureToggleAdminPage",
        "resourceVersion": "1712639261786",
        "creationTimestamp": "2024-04-09T05:07:41Z"
      },
      "spec": {
        "description": "Enable admin page for managing feature toggles from the Grafana front-end",
        "stage": "experimental",
        "codeowner": "@grafana/grafana-operator-experience-squad",
        "requiresRestart": true
      }
    },
    {
      "metadata": {
        "name": "angularDeprecationUI",
        "resourceVersion": "1712639261786",
        "creationTimestamp": "2024-04-09T05:07:41Z"
      },
      "spec": {
        "description": "Display Angular warnings in dashboards and panels",
        "stage": "GA",
        "codeowner": "@grafana/plugins-platform-backend",
        "frontend": true
      }
    },
    {
      "metadata": {
        "name": "grafanaAPIServerEnsureKubectlAccess",
        "resourceVersion": "1712639261786",
        "creationTimestamp": "2024-04-09T05:07:41Z"
      },
      "spec": {
        "description": "Start an additional https handler and write kubectl options",
        "stage": "experimental",
        "codeowner": "@grafana/grafana-app-platform-squad",
        "requiresDevMode": true,
        "requiresRestart": true
      }
    },
    {
      "metadata": {
        "name": "kubernetesSnapshots",
        "resourceVersion": "1712639261786",
        "creationTimestamp": "2024-04-09T05:07:41Z"
      },
      "spec": {
        "description": "Routes snapshot requests from /api to the /apis endpoint",
        "stage": "experimental",
        "codeowner": "@grafana/grafana-app-platform-squad",
        "requiresRestart": true
      }
    },
    {
      "metadata": {
        "name": "recoveryThreshold",
        "resourceVersion": "1712639261786",
        "creationTimestamp": "2024-04-09T05:07:41Z"
      },
      "spec": {
        "description": "Enables feature recovery threshold (aka hysteresis) for threshold server-side expression",
        "stage": "GA",
        "codeowner": "@grafana/alerting-squad",
        "requiresRestart": true
      }
    },
    {
      "metadata": {
        "name": "betterPageScrolling",
        "resourceVersion": "1712639261786",
        "creationTimestamp": "2024-04-09T05:07:41Z"
      },
      "spec": {
        "description": "Removes CustomScrollbar from the UI, relying on native browser scrollbars",
        "stage": "GA",
        "codeowner": "@grafana/grafana-frontend-platform",
        "frontend": true
      }
    },
    {
      "metadata": {
        "name": "cloudWatchCrossAccountQuerying",
        "resourceVersion": "1712639261786",
        "creationTimestamp": "2024-04-09T05:07:41Z"
      },
      "spec": {
        "description": "Enables cross-account querying in CloudWatch datasources",
        "stage": "GA",
        "codeowner": "@grafana/aws-datasources",
        "allowSelfServe": true
      }
    },
    {
      "metadata": {
        "name": "lokiQuerySplittingConfig",
        "resourceVersion": "1712639261786",
        "creationTimestamp": "2024-04-09T05:07:41Z"
      },
      "spec": {
        "description": "Give users the option to configure split durations for Loki queries",
        "stage": "experimental",
        "codeowner": "@grafana/observability-logs",
        "frontend": true
      }
    },
    {
      "metadata": {
        "name": "recordedQueriesMulti",
        "resourceVersion": "1712639261786",
        "creationTimestamp": "2024-04-09T05:07:41Z"
      },
      "spec": {
        "description": "Enables writing multiple items from a single query within Recorded Queries",
        "stage": "GA",
        "codeowner": "@grafana/observability-metrics"
      }
    },
    {
      "metadata": {
        "name": "awsDatasourcesTempCredentials",
        "resourceVersion": "1712639261786",
        "creationTimestamp": "2024-04-09T05:07:41Z"
      },
      "spec": {
        "description": "Support temporary security credentials in AWS plugins for Grafana Cloud customers",
        "stage": "experimental",
        "codeowner": "@grafana/aws-datasources"
      }
    },
    {
      "metadata": {
        "name": "addFieldFromCalculationStatFunctions",
        "resourceVersion": "1712639261786",
        "creationTimestamp": "2024-04-09T05:07:41Z"
      },
      "spec": {
        "description": "Add cumulative and window functions to the add field from calculation transformation",
        "stage": "preview",
        "codeowner": "@grafana/dataviz-squad",
        "frontend": true
      }
    },
    {
      "metadata": {
        "name": "regressionTransformation",
        "resourceVersion": "1712639261786",
        "creationTimestamp": "2024-04-09T05:07:41Z"
      },
      "spec": {
        "description": "Enables regression analysis transformation",
        "stage": "preview",
        "codeowner": "@grafana/dataviz-squad",
        "frontend": true
      }
    },
    {
      "metadata": {
        "name": "autoMigrateStatPanel",
        "resourceVersion": "1712639261786",
        "creationTimestamp": "2024-04-09T05:07:41Z"
      },
      "spec": {
        "description": "Migrate old stat panel to supported stat panel - broken out from autoMigrateOldPanels to enable granular tracking",
        "stage": "preview",
        "codeowner": "@grafana/dataviz-squad",
        "frontend": true
      }
    },
    {
      "metadata": {
        "name": "grpcServer",
        "resourceVersion": "1712639261786",
        "creationTimestamp": "2024-04-09T05:07:41Z"
      },
      "spec": {
        "description": "Run the GRPC server",
        "stage": "preview",
        "codeowner": "@grafana/grafana-app-platform-squad",
        "hideFromAdminPage": true
      }
    },
    {
      "metadata": {
        "name": "enableElasticsearchBackendQuerying",
        "resourceVersion": "1712639261786",
        "creationTimestamp": "2024-04-09T05:07:41Z"
      },
      "spec": {
        "description": "Enable the processing of queries and responses in the Elasticsearch data source through backend",
        "stage": "GA",
        "codeowner": "@grafana/observability-logs",
        "allowSelfServe": true
      }
    },
    {
      "metadata": {
        "name": "enableDatagridEditing",
        "resourceVersion": "1712639261786",
        "creationTimestamp": "2024-04-09T05:07:41Z"
      },
      "spec": {
        "description": "Enables the edit functionality in the datagrid panel",
        "stage": "preview",
        "codeowner": "@grafana/dataviz-squad",
        "frontend": true
      }
    },
    {
      "metadata": {
        "name": "lokiFormatQuery",
        "resourceVersion": "1712639261786",
        "creationTimestamp": "2024-04-09T05:07:41Z"
      },
      "spec": {
        "description": "Enables the ability to format Loki queries",
        "stage": "experimental",
        "codeowner": "@grafana/observability-logs",
        "frontend": true
      }
    },
    {
      "metadata": {
        "name": "influxdbSqlSupport",
        "resourceVersion": "1712639261786",
        "creationTimestamp": "2024-04-09T05:07:41Z",
        "deletionTimestamp": "2024-04-18T12:35:02Z"
      },
      "spec": {
        "description": "Enable InfluxDB SQL query language support with new querying UI",
        "stage": "GA",
        "codeowner": "@grafana/observability-metrics",
        "requiresRestart": true,
        "allowSelfServe": true
      }
    },
    {
      "metadata": {
        "name": "alertingNoDataErrorExecution",
        "resourceVersion": "1712639261786",
        "creationTimestamp": "2024-04-09T05:07:41Z"
      },
      "spec": {
        "description": "Changes how Alerting state manager handles execution of NoData/Error",
        "stage": "GA",
        "codeowner": "@grafana/alerting-squad",
        "requiresRestart": true
      }
    },
    {
      "metadata": {
        "name": "pluginsAPIMetrics",
        "resourceVersion": "1712639261786",
        "creationTimestamp": "2024-04-09T05:07:41Z"
      },
      "spec": {
        "description": "Sends metrics of public grafana packages usage by plugins",
        "stage": "experimental",
        "codeowner": "@grafana/plugins-platform-backend",
        "frontend": true
      }
    },
    {
      "metadata": {
        "name": "correlations",
        "resourceVersion": "1712639261786",
        "creationTimestamp": "2024-04-09T05:07:41Z"
      },
      "spec": {
        "description": "Correlations page",
        "stage": "GA",
        "codeowner": "@grafana/explore-squad",
        "allowSelfServe": true
      }
    },
    {
      "metadata": {
        "name": "showDashboardValidationWarnings",
        "resourceVersion": "1712639261786",
        "creationTimestamp": "2024-04-09T05:07:41Z"
      },
      "spec": {
        "description": "Show warnings when dashboards do not validate against the schema",
        "stage": "experimental",
        "codeowner": "@grafana/dashboards-squad"
      }
    },
    {
      "metadata": {
        "name": "canvasPanelPanZoom",
        "resourceVersion": "1712639261786",
        "creationTimestamp": "2024-04-09T05:07:41Z"
      },
      "spec": {
        "description": "Allow pan and zoom in canvas panel",
        "stage": "preview",
        "codeowner": "@grafana/dataviz-squad",
        "frontend": true
      }
    },
    {
      "metadata": {
        "name": "oauthRequireSubClaim",
        "resourceVersion": "1712639261786",
        "creationTimestamp": "2024-04-09T05:07:41Z"
      },
      "spec": {
        "description": "Require that sub claims is present in oauth tokens.",
        "stage": "experimental",
        "codeowner": "@grafana/identity-access-team",
        "hideFromAdminPage": true,
        "hideFromDocs": true
      }
    },
    {
      "metadata": {
        "name": "disableEnvelopeEncryption",
        "resourceVersion": "1712639261786",
        "creationTimestamp": "2024-04-09T05:07:41Z"
      },
      "spec": {
        "description": "Disable envelope encryption (emergency only)",
        "stage": "GA",
        "codeowner": "@grafana/grafana-as-code",
        "hideFromAdminPage": true
      }
    },
    {
      "metadata": {
        "name": "datasourceQueryMultiStatus",
        "resourceVersion": "1712639261786",
        "creationTimestamp": "2024-04-09T05:07:41Z"
      },
      "spec": {
        "description": "Introduce HTTP 207 Multi Status for api/ds/query",
        "stage": "experimental",
        "codeowner": "@grafana/plugins-platform-backend"
      }
    },
    {
      "metadata": {
        "name": "formatString",
        "resourceVersion": "1712639261786",
        "creationTimestamp": "2024-04-09T05:07:41Z"
      },
      "spec": {
        "description": "Enable format string transformer",
        "stage": "preview",
        "codeowner": "@grafana/dataviz-squad",
        "frontend": true
      }
    },
    {
      "metadata": {
        "name": "alertingNoNormalState",
        "resourceVersion": "1712639261786",
        "creationTimestamp": "2024-04-09T05:07:41Z"
      },
      "spec": {
        "description": "Stop maintaining state of alerts that are not firing",
        "stage": "preview",
        "codeowner": "@grafana/alerting-squad",
        "hideFromAdminPage": true
      }
    },
    {
      "metadata": {
        "name": "pluginsDynamicAngularDetectionPatterns",
        "resourceVersion": "1712639261786",
        "creationTimestamp": "2024-04-09T05:07:41Z",
        "deletionTimestamp": "2024-04-11T13:53:48Z"
      },
      "spec": {
        "description": "Enables fetching Angular detection patterns for plugins from GCOM and fallback to hardcoded ones",
        "stage": "GA",
        "codeowner": "@grafana/plugins-platform-backend"
      }
    },
    {
      "metadata": {
        "name": "dashboardEmbed",
        "resourceVersion": "1712639261786",
        "creationTimestamp": "2024-04-09T05:07:41Z"
      },
      "spec": {
        "description": "Allow embedding dashboard for external use in Code editors",
        "stage": "experimental",
        "codeowner": "@grafana/grafana-as-code",
        "frontend": true
      }
    },
    {
      "metadata": {
        "name": "lokiRunQueriesInParallel",
        "resourceVersion": "1712639261786",
        "creationTimestamp": "2024-04-09T05:07:41Z"
      },
      "spec": {
        "description": "Enables running Loki queries in parallel",
        "stage": "privatePreview",
        "codeowner": "@grafana/observability-logs"
      }
    },
    {
      "metadata": {
        "name": "idForwarding",
        "resourceVersion": "1712639261786",
        "creationTimestamp": "2024-04-09T05:07:41Z"
      },
      "spec": {
        "description": "Generate signed id token for identity that can be forwarded to plugins and external services",
        "stage": "experimental",
        "codeowner": "@grafana/identity-access-team"
      }
    },
    {
      "metadata": {
        "name": "panelMonitoring",
        "resourceVersion": "1712639261786",
        "creationTimestamp": "2024-04-09T05:07:41Z"
      },
      "spec": {
        "description": "Enables panel monitoring through logs and measurements",
        "stage": "GA",
        "codeowner": "@grafana/dataviz-squad",
        "frontend": true
      }
    },
    {
      "metadata": {
        "name": "flameGraphItemCollapsing",
        "resourceVersion": "1712639261786",
        "creationTimestamp": "2024-04-09T05:07:41Z"
      },
      "spec": {
        "description": "Allow collapsing of flame graph items",
        "stage": "experimental",
        "codeowner": "@grafana/observability-traces-and-profiling",
        "frontend": true
      }
    },
    {
      "metadata": {
        "name": "newFolderPicker",
        "resourceVersion": "1712639261786",
        "creationTimestamp": "2024-04-09T05:07:41Z"
      },
      "spec": {
        "description": "Enables the nested folder picker without having nested folders enabled",
        "stage": "experimental",
        "codeowner": "@grafana/grafana-frontend-platform",
        "frontend": true
      }
    },
    {
      "metadata": {
        "name": "exploreContentOutline",
        "resourceVersion": "1712639261786",
        "creationTimestamp": "2024-04-09T05:07:41Z"
      },
      "spec": {
        "description": "Content outline sidebar",
        "stage": "GA",
        "codeowner": "@grafana/explore-squad",
        "frontend": true,
        "allowSelfServe": true
      }
    },
    {
      "metadata": {
        "name": "nestedFolderPicker",
        "resourceVersion": "1712639261786",
        "creationTimestamp": "2024-04-09T05:07:41Z"
      },
      "spec": {
        "description": "Enables the new folder picker to work with nested folders. Requires the nestedFolders feature toggle",
        "stage": "GA",
        "codeowner": "@grafana/grafana-frontend-platform",
        "frontend": true,
        "allowSelfServe": true
      }
    },
    {
      "metadata": {
        "name": "expressionParser",
        "resourceVersion": "1712639261786",
        "creationTimestamp": "2024-04-09T05:07:41Z"
      },
      "spec": {
        "description": "Enable new expression parser",
        "stage": "experimental",
        "codeowner": "@grafana/grafana-app-platform-squad",
        "requiresRestart": true
      }
    },
    {
      "metadata": {
        "name": "alertmanagerRemoteOnly",
        "resourceVersion": "1712639261786",
        "creationTimestamp": "2024-04-09T05:07:41Z"
      },
      "spec": {
        "description": "Disable the internal Alertmanager and only use the external one defined.",
        "stage": "experimental",
        "codeowner": "@grafana/alerting-squad"
      }
    },
    {
      "metadata": {
        "name": "dashboardSceneForViewers",
        "resourceVersion": "1712639261786",
        "creationTimestamp": "2024-04-09T05:07:41Z"
      },
      "spec": {
        "description": "Enables dashboard rendering using Scenes for viewer roles",
        "stage": "experimental",
        "codeowner": "@grafana/dashboards-squad",
        "frontend": true
      }
    },
    {
      "metadata": {
        "name": "topnav",
        "resourceVersion": "1712639261786",
        "creationTimestamp": "2024-04-09T05:07:41Z"
      },
      "spec": {
        "description": "Enables topnav support in external plugins. The new Grafana navigation cannot be disabled.",
        "stage": "deprecated",
        "codeowner": "@grafana/grafana-frontend-platform"
      }
    },
    {
      "metadata": {
        "name": "lokiLogsDataplane",
        "resourceVersion": "1712639261786",
        "creationTimestamp": "2024-04-09T05:07:41Z"
      },
      "spec": {
        "description": "Changes logs responses from Loki to be compliant with the dataplane specification.",
        "stage": "experimental",
        "codeowner": "@grafana/observability-logs"
      }
    },
    {
      "metadata": {
        "name": "mlExpressions",
        "resourceVersion": "1712639261786",
        "creationTimestamp": "2024-04-09T05:07:41Z"
      },
      "spec": {
        "description": "Enable support for Machine Learning in server-side expressions",
        "stage": "experimental",
        "codeowner": "@grafana/alerting-squad"
      }
    },
    {
      "metadata": {
        "name": "kubernetesPlaylists",
        "resourceVersion": "1713248683044",
        "creationTimestamp": "2024-04-09T05:07:41Z",
        "annotations": {
          "grafana.app/updatedTimestamp": "2024-04-16 06:24:43.044143 +0000 UTC"
        }
      },
      "spec": {
        "description": "Use the kubernetes API in the frontend for playlists, and route /api/playlist requests to k8s",
        "stage": "GA",
        "codeowner": "@grafana/grafana-app-platform-squad",
        "requiresRestart": true
      }
    },
    {
      "metadata": {
        "name": "alertmanagerRemoteSecondary",
        "resourceVersion": "1712639261786",
        "creationTimestamp": "2024-04-09T05:07:41Z"
      },
      "spec": {
        "description": "Enable Grafana to sync configuration and state with a remote Alertmanager.",
        "stage": "experimental",
        "codeowner": "@grafana/alerting-squad"
      }
    },
    {
      "metadata": {
        "name": "influxdbBackendMigration",
        "resourceVersion": "1712639261786",
        "creationTimestamp": "2024-04-09T05:07:41Z"
      },
      "spec": {
        "description": "Query InfluxDB InfluxQL without the proxy",
        "stage": "GA",
        "codeowner": "@grafana/observability-metrics",
        "frontend": true
      }
    },
    {
      "metadata": {
        "name": "pluginsFrontendSandbox",
        "resourceVersion": "1712639261786",
        "creationTimestamp": "2024-04-09T05:07:41Z"
      },
      "spec": {
        "description": "Enables the plugins frontend sandbox",
        "stage": "experimental",
        "codeowner": "@grafana/plugins-platform-backend",
        "frontend": true
      }
    },
    {
      "metadata": {
        "name": "editPanelCSVDragAndDrop",
        "resourceVersion": "1712639261786",
        "creationTimestamp": "2024-04-09T05:07:41Z"
      },
      "spec": {
        "description": "Enables drag and drop for CSV and Excel files",
        "stage": "experimental",
        "codeowner": "@grafana/dataviz-squad",
        "frontend": true
      }
    },
    {
      "metadata": {
        "name": "prometheusMetricEncyclopedia",
        "resourceVersion": "1712639261786",
        "creationTimestamp": "2024-04-09T05:07:41Z"
      },
      "spec": {
        "description": "Adds the metrics explorer component to the Prometheus query builder as an option in metric select",
        "stage": "GA",
        "codeowner": "@grafana/observability-metrics",
        "frontend": true,
        "allowSelfServe": true
      }
    },
    {
      "metadata": {
        "name": "dataplaneFrontendFallback",
        "resourceVersion": "1712639261786",
        "creationTimestamp": "2024-04-09T05:07:41Z"
      },
      "spec": {
        "description": "Support dataplane contract field name change for transformations and field name matchers where the name is different",
        "stage": "GA",
        "codeowner": "@grafana/observability-metrics",
        "frontend": true,
        "allowSelfServe": true
      }
    },
    {
      "metadata": {
        "name": "faroDatasourceSelector",
        "resourceVersion": "1712639261786",
        "creationTimestamp": "2024-04-09T05:07:41Z"
      },
      "spec": {
        "description": "Enable the data source selector within the Frontend Apps section of the Frontend Observability",
        "stage": "preview",
        "codeowner": "@grafana/app-o11y",
        "frontend": true
      }
    },
    {
      "metadata": {
        "name": "lokiStructuredMetadata",
        "resourceVersion": "1712639261786",
        "creationTimestamp": "2024-04-09T05:07:41Z"
      },
      "spec": {
        "description": "Enables the loki data source to request structured metadata from the Loki server",
        "stage": "GA",
        "codeowner": "@grafana/observability-logs"
      }
    },
    {
      "metadata": {
        "name": "sqlExpressions",
        "resourceVersion": "1712639261786",
        "creationTimestamp": "2024-04-09T05:07:41Z"
      },
      "spec": {
        "description": "Enables using SQL and DuckDB functions as Expressions.",
        "stage": "experimental",
        "codeowner": "@grafana/grafana-app-platform-squad"
      }
    },
    {
      "metadata": {
        "name": "live-service-web-worker",
        "resourceVersion": "1712639261786",
        "creationTimestamp": "2024-04-09T05:07:41Z"
      },
      "spec": {
        "description": "This will use a webworker thread to processes events rather than the main thread",
        "stage": "experimental",
        "codeowner": "@grafana/grafana-app-platform-squad",
        "frontend": true
      }
    },
    {
      "metadata": {
        "name": "disableAngular",
        "resourceVersion": "1712639261786",
        "creationTimestamp": "2024-04-09T05:07:41Z"
      },
      "spec": {
        "description": "Dynamic flag to disable angular at runtime. The preferred method is to set `angular_support_enabled` to `false` in the [security] settings, which allows you to change the state at runtime.",
        "stage": "preview",
        "codeowner": "@grafana/dataviz-squad",
        "frontend": true,
        "hideFromAdminPage": true
      }
    },
    {
      "metadata": {
        "name": "usePrometheusFrontendPackage",
        "resourceVersion": "1712841379965",
        "creationTimestamp": "2024-04-09T05:07:41Z",
        "deletionTimestamp": "2024-04-12T23:12:45Z",
        "annotations": {
          "grafana.app/updatedTimestamp": "2024-04-11 13:16:19.965312 +0000 UTC"
        }
      },
      "spec": {
        "description": "Use the @grafana/prometheus frontend package in core Prometheus.",
        "stage": "GA",
        "codeowner": "@grafana/observability-metrics",
        "frontend": true
      }
    },
    {
      "metadata": {
        "name": "alertingBacktesting",
        "resourceVersion": "1712639261786",
        "creationTimestamp": "2024-04-09T05:07:41Z"
      },
      "spec": {
        "description": "Rule backtesting API for alerting",
        "stage": "experimental",
        "codeowner": "@grafana/alerting-squad"
      }
    },
    {
      "metadata": {
        "name": "prometheusDataplane",
        "resourceVersion": "1712639261786",
        "creationTimestamp": "2024-04-09T05:07:41Z"
      },
      "spec": {
        "description": "Changes responses to from Prometheus to be compliant with the dataplane specification. In particular, when this feature toggle is active, the numeric `Field.Name` is set from 'Value' to the value of the `__name__` label.",
        "stage": "GA",
        "codeowner": "@grafana/observability-metrics",
        "allowSelfServe": true
      }
    },
    {
      "metadata": {
        "name": "lokiPredefinedOperations",
        "resourceVersion": "1712639261786",
        "creationTimestamp": "2024-04-09T05:07:41Z"
      },
      "spec": {
        "description": "Adds predefined query operations to Loki query editor",
        "stage": "experimental",
        "codeowner": "@grafana/observability-logs",
        "frontend": true
      }
    },
    {
      "metadata": {
        "name": "autoMigrateTablePanel",
        "resourceVersion": "1712639261786",
        "creationTimestamp": "2024-04-09T05:07:41Z"
      },
      "spec": {
        "description": "Migrate old table panel to supported table panel - broken out from autoMigrateOldPanels to enable granular tracking",
        "stage": "preview",
        "codeowner": "@grafana/dataviz-squad",
        "frontend": true
      }
    },
    {
      "metadata": {
        "name": "nestedFolders",
        "resourceVersion": "1712639261786",
        "creationTimestamp": "2024-04-09T05:07:41Z"
      },
      "spec": {
        "description": "Enable folder nesting",
        "stage": "GA",
        "codeowner": "@grafana/backend-platform"
      }
    },
    {
      "metadata": {
        "name": "sqlDatasourceDatabaseSelection",
        "resourceVersion": "1712639261786",
        "creationTimestamp": "2024-04-09T05:07:41Z"
      },
      "spec": {
        "description": "Enables previous SQL data source dataset dropdown behavior",
        "stage": "preview",
        "codeowner": "@grafana/dataviz-squad",
        "frontend": true,
        "hideFromAdminPage": true
      }
    },
    {
      "metadata": {
        "name": "logsExploreTableVisualisation",
        "resourceVersion": "1712639261786",
        "creationTimestamp": "2024-04-09T05:07:41Z"
      },
      "spec": {
        "description": "A table visualisation for logs in Explore",
        "stage": "GA",
        "codeowner": "@grafana/observability-logs",
        "frontend": true
      }
    },
    {
      "metadata": {
        "name": "logRowsPopoverMenu",
        "resourceVersion": "1712639261786",
        "creationTimestamp": "2024-04-09T05:07:41Z"
      },
      "spec": {
        "description": "Enable filtering menu displayed when text of a log line is selected",
        "stage": "GA",
        "codeowner": "@grafana/observability-logs",
        "frontend": true
      }
    },
    {
      "metadata": {
        "name": "alertingQueryOptimization",
        "resourceVersion": "1712639261786",
        "creationTimestamp": "2024-04-09T05:07:41Z"
      },
      "spec": {
        "description": "Optimizes eligible queries in order to reduce load on datasources",
        "stage": "GA",
        "codeowner": "@grafana/alerting-squad"
      }
    },
    {
      "metadata": {
        "name": "promQLScope",
        "resourceVersion": "1712639261786",
        "creationTimestamp": "2024-04-09T05:07:41Z"
      },
      "spec": {
        "description": "In-development feature that will allow injection of labels into prometheus queries.",
        "stage": "experimental",
        "codeowner": "@grafana/observability-metrics"
      }
    },
    {
      "metadata": {
        "name": "nodeGraphDotLayout",
        "resourceVersion": "1712639261786",
        "creationTimestamp": "2024-04-09T05:07:41Z"
      },
      "spec": {
        "description": "Changed the layout algorithm for the node graph",
        "stage": "experimental",
        "codeowner": "@grafana/observability-traces-and-profiling",
        "frontend": true
      }
    },
    {
      "metadata": {
        "name": "disableSecretsCompatibility",
        "resourceVersion": "1712639261786",
        "creationTimestamp": "2024-04-09T05:07:41Z"
      },
      "spec": {
        "description": "Disable duplicated secret storage in legacy tables",
        "stage": "experimental",
        "codeowner": "@grafana/hosted-grafana-team",
        "requiresRestart": true
      }
    },
    {
      "metadata": {
        "name": "logRequestsInstrumentedAsUnknown",
        "resourceVersion": "1712639261786",
        "creationTimestamp": "2024-04-09T05:07:41Z"
      },
      "spec": {
        "description": "Logs the path for requests that are instrumented as unknown",
        "stage": "experimental",
        "codeowner": "@grafana/hosted-grafana-team"
      }
    },
    {
      "metadata": {
        "name": "metricsSummary",
        "resourceVersion": "1712639261786",
        "creationTimestamp": "2024-04-09T05:07:41Z"
      },
      "spec": {
        "description": "Enables metrics summary queries in the Tempo data source",
        "stage": "experimental",
        "codeowner": "@grafana/observability-traces-and-profiling",
        "frontend": true
      }
    },
    {
      "metadata": {
        "name": "renderAuthJWT",
        "resourceVersion": "1712639261786",
        "creationTimestamp": "2024-04-09T05:07:41Z"
      },
      "spec": {
        "description": "Uses JWT-based auth for rendering instead of relying on remote cache",
        "stage": "preview",
        "codeowner": "@grafana/grafana-as-code",
        "hideFromAdminPage": true
      }
    },
    {
      "metadata": {
        "name": "refactorVariablesTimeRange",
        "resourceVersion": "1712639261786",
        "creationTimestamp": "2024-04-09T05:07:41Z"
      },
      "spec": {
        "description": "Refactor time range variables flow to reduce number of API calls made when query variables are chained",
        "stage": "preview",
        "codeowner": "@grafana/dashboards-squad",
        "hideFromAdminPage": true
      }
    },
    {
      "metadata": {
        "name": "annotationPermissionUpdate",
        "resourceVersion": "1712639261786",
        "creationTimestamp": "2024-04-09T05:07:41Z"
      },
      "spec": {
        "description": "Change the way annotation permissions work by scoping them to folders and dashboards.",
        "stage": "GA",
        "codeowner": "@grafana/identity-access-team"
      }
    },
    {
      "metadata": {
        "name": "kubernetesFeatureToggles",
        "resourceVersion": "1712639261786",
        "creationTimestamp": "2024-04-09T05:07:41Z"
      },
      "spec": {
        "description": "Use the kubernetes API for feature toggle management in the frontend",
        "stage": "experimental",
        "codeowner": "@grafana/grafana-operator-experience-squad",
        "frontend": true,
        "hideFromAdminPage": true
      }
    },
    {
      "metadata": {
        "name": "autoMigrateGraphPanel",
        "resourceVersion": "1712639261786",
        "creationTimestamp": "2024-04-09T05:07:41Z"
      },
      "spec": {
        "description": "Migrate old graph panel to supported time series panel - broken out from autoMigrateOldPanels to enable granular tracking",
        "stage": "preview",
        "codeowner": "@grafana/dataviz-squad",
        "frontend": true
      }
    },
    {
      "metadata": {
        "name": "frontendSandboxMonitorOnly",
        "resourceVersion": "1712639261786",
        "creationTimestamp": "2024-04-09T05:07:41Z"
      },
      "spec": {
        "description": "Enables monitor only in the plugin frontend sandbox (if enabled)",
        "stage": "experimental",
        "codeowner": "@grafana/plugins-platform-backend",
        "frontend": true
      }
    },
    {
      "metadata": {
        "name": "alertStateHistoryLokiOnly",
        "resourceVersion": "1712639261786",
        "creationTimestamp": "2024-04-09T05:07:41Z"
      },
      "spec": {
        "description": "Disable Grafana alerts from emitting annotations when a remote Loki instance is available.",
        "stage": "experimental",
        "codeowner": "@grafana/alerting-squad"
      }
    },
    {
      "metadata": {
        "name": "dashboardScene",
        "resourceVersion": "1712639261786",
        "creationTimestamp": "2024-04-09T05:07:41Z"
      },
      "spec": {
        "description": "Enables dashboard rendering using scenes for all roles",
        "stage": "experimental",
        "codeowner": "@grafana/dashboards-squad",
        "frontend": true
      }
    },
    {
      "metadata": {
        "name": "newPDFRendering",
        "resourceVersion": "1712639261786",
        "creationTimestamp": "2024-04-09T05:07:41Z"
      },
      "spec": {
        "description": "New implementation for the dashboard-to-PDF rendering",
        "stage": "preview",
        "codeowner": "@grafana/sharing-squad"
      }
    },
    {
      "metadata": {
        "name": "queryOverLive",
        "resourceVersion": "1712639261786",
        "creationTimestamp": "2024-04-09T05:07:41Z"
      },
      "spec": {
        "description": "Use Grafana Live WebSocket to execute backend queries",
        "stage": "experimental",
        "codeowner": "@grafana/grafana-app-platform-squad",
        "frontend": true
      }
    },
    {
      "metadata": {
        "name": "dashboardSceneSolo",
        "resourceVersion": "1712639261786",
        "creationTimestamp": "2024-04-09T05:07:41Z"
      },
      "spec": {
        "description": "Enables rendering dashboards using scenes for solo panels",
        "stage": "experimental",
        "codeowner": "@grafana/dashboards-squad",
        "frontend": true
      }
    },
    {
      "metadata": {
        "name": "permissionsFilterRemoveSubquery",
        "resourceVersion": "1712639261786",
        "creationTimestamp": "2024-04-09T05:07:41Z"
      },
      "spec": {
        "description": "Alternative permission filter implementation that does not use subqueries for fetching the dashboard folder",
        "stage": "experimental",
        "codeowner": "@grafana/backend-platform"
      }
    },
    {
      "metadata": {
        "name": "enableNativeHTTPHistogram",
        "resourceVersion": "1712639261786",
        "creationTimestamp": "2024-04-09T05:07:41Z"
      },
      "spec": {
        "description": "Enables native HTTP Histograms",
        "stage": "experimental",
        "codeowner": "@grafana/hosted-grafana-team"
      }
    },
    {
      "metadata": {
        "name": "jitterAlertRulesWithinGroups",
        "resourceVersion": "1712639261786",
        "creationTimestamp": "2024-04-09T05:07:41Z"
      },
      "spec": {
        "description": "Distributes alert rule evaluations more evenly over time, including spreading out rules within the same group",
        "stage": "preview",
        "codeowner": "@grafana/alerting-squad",
        "requiresRestart": true,
        "hideFromDocs": true
      }
    },
    {
      "metadata": {
        "name": "influxqlStreamingParser",
        "resourceVersion": "1712639261786",
        "creationTimestamp": "2024-04-09T05:07:41Z"
      },
      "spec": {
        "description": "Enable streaming JSON parser for InfluxDB datasource InfluxQL query language",
        "stage": "experimental",
        "codeowner": "@grafana/observability-metrics"
      }
    },
    {
      "metadata": {
        "name": "alertStateHistoryLokiSecondary",
        "resourceVersion": "1712639261786",
        "creationTimestamp": "2024-04-09T05:07:41Z"
      },
      "spec": {
        "description": "Enable Grafana to write alert state history to an external Loki instance in addition to Grafana annotations.",
        "stage": "experimental",
        "codeowner": "@grafana/alerting-squad"
      }
    },
    {
      "metadata": {
        "name": "logsContextDatasourceUi",
        "resourceVersion": "1712639261786",
        "creationTimestamp": "2024-04-09T05:07:41Z"
      },
      "spec": {
        "description": "Allow datasource to provide custom UI for context view",
        "stage": "GA",
        "codeowner": "@grafana/observability-logs",
        "frontend": true,
        "allowSelfServe": true
      }
    },
    {
      "metadata": {
        "name": "traceQLStreaming",
        "resourceVersion": "1712639261786",
        "creationTimestamp": "2024-04-09T05:07:41Z"
      },
      "spec": {
        "description": "Enables response streaming of TraceQL queries of the Tempo data source",
        "stage": "GA",
        "codeowner": "@grafana/observability-traces-and-profiling",
        "frontend": true
      }
    },
    {
      "metadata": {
        "name": "wargamesTesting",
        "resourceVersion": "1712639261786",
        "creationTimestamp": "2024-04-09T05:07:41Z"
      },
      "spec": {
        "description": "Placeholder feature flag for internal testing",
        "stage": "experimental",
        "codeowner": "@grafana/hosted-grafana-team"
      }
    },
    {
      "metadata": {
        "name": "externalServiceAccounts",
        "resourceVersion": "1712639261786",
        "creationTimestamp": "2024-04-09T05:07:41Z"
      },
      "spec": {
        "description": "Automatic service account and token setup for plugins",
        "stage": "preview",
        "codeowner": "@grafana/identity-access-team",
        "hideFromAdminPage": true
      }
    },
    {
      "metadata": {
        "name": "publicDashboardsEmailSharing",
        "resourceVersion": "1712639261786",
        "creationTimestamp": "2024-04-09T05:07:41Z"
      },
      "spec": {
        "description": "Enables public dashboard sharing to be restricted to only allowed emails",
        "stage": "preview",
        "codeowner": "@grafana/sharing-squad",
        "hideFromAdminPage": true,
        "hideFromDocs": true
      }
    },
    {
      "metadata": {
        "name": "storage",
        "resourceVersion": "1712639261786",
        "creationTimestamp": "2024-04-09T05:07:41Z"
      },
      "spec": {
        "description": "Configurable storage for dashboards, datasources, and resources",
        "stage": "experimental",
        "codeowner": "@grafana/grafana-app-platform-squad"
      }
    },
    {
      "metadata": {
        "name": "individualCookiePreferences",
        "resourceVersion": "1712639261786",
        "creationTimestamp": "2024-04-09T05:07:41Z"
      },
      "spec": {
        "description": "Support overriding cookie preferences per user",
        "stage": "experimental",
        "codeowner": "@grafana/backend-platform"
      }
    },
    {
      "metadata": {
        "name": "sseGroupByDatasource",
        "resourceVersion": "1712639261786",
        "creationTimestamp": "2024-04-09T05:07:41Z"
      },
      "spec": {
        "description": "Send query to the same datasource in a single request when using server side expressions. The `cloudWatchBatchQueries` feature toggle should be enabled if this used with CloudWatch.",
        "stage": "experimental",
        "codeowner": "@grafana/observability-metrics"
      }
    },
    {
      "metadata": {
        "name": "managedPluginsInstall",
        "resourceVersion": "1712639261786",
        "creationTimestamp": "2024-04-09T05:07:41Z"
      },
      "spec": {
        "description": "Install managed plugins directly from plugins catalog",
        "stage": "GA",
        "codeowner": "@grafana/plugins-platform-backend"
      }
    },
    {
      "metadata": {
        "name": "ssoSettingsSAML",
        "resourceVersion": "1712639261786",
        "creationTimestamp": "2024-04-09T05:07:41Z"
      },
      "spec": {
        "description": "Use the new SSO Settings API to configure the SAML connector",
        "stage": "experimental",
        "codeowner": "@grafana/identity-access-team",
        "hideFromAdminPage": true,
        "hideFromDocs": true
      }
    },
    {
      "metadata": {
        "name": "lokiExperimentalStreaming",
        "resourceVersion": "1712639261786",
        "creationTimestamp": "2024-04-09T05:07:41Z"
      },
      "spec": {
        "description": "Support new streaming approach for loki (prototype, needs special loki build)",
        "stage": "experimental",
        "codeowner": "@grafana/observability-logs"
      }
    },
    {
      "metadata": {
        "name": "accessControlOnCall",
        "resourceVersion": "1712639261786",
        "creationTimestamp": "2024-04-09T05:07:41Z"
      },
      "spec": {
        "description": "Access control primitives for OnCall",
        "stage": "preview",
        "codeowner": "@grafana/identity-access-team",
        "hideFromAdminPage": true
      }
    },
    {
      "metadata": {
        "name": "dashgpt",
        "resourceVersion": "1712639261786",
        "creationTimestamp": "2024-04-09T05:07:41Z"
      },
      "spec": {
        "description": "Enable AI powered features in dashboards",
        "stage": "GA",
        "codeowner": "@grafana/dashboards-squad",
        "frontend": true
      }
    },
    {
      "metadata": {
        "name": "awsDatasourcesNewFormStyling",
        "resourceVersion": "1712639261786",
        "creationTimestamp": "2024-04-09T05:07:41Z"
      },
      "spec": {
        "description": "Applies new form styling for configuration and query editors in AWS plugins",
        "stage": "preview",
        "codeowner": "@grafana/aws-datasources",
        "frontend": true
      }
    },
    {
      "metadata": {
        "name": "exploreMetrics",
        "resourceVersion": "1712639261786",
        "creationTimestamp": "2024-04-09T05:07:41Z"
      },
      "spec": {
        "description": "Enables the new Explore Metrics core app",
        "stage": "GA",
        "codeowner": "@grafana/dashboards-squad",
        "frontend": true
      }
    },
    {
      "metadata": {
        "name": "lokiQueryHints",
        "resourceVersion": "1712639261786",
        "creationTimestamp": "2024-04-09T05:07:41Z"
      },
      "spec": {
        "description": "Enables query hints for Loki",
        "stage": "GA",
        "codeowner": "@grafana/observability-logs",
        "frontend": true
      }
    },
    {
      "metadata": {
        "name": "scenes",
        "resourceVersion": "1712639261786",
        "creationTimestamp": "2024-04-09T05:07:41Z"
      },
      "spec": {
        "description": "Experimental framework to build interactive dashboards",
        "stage": "experimental",
        "codeowner": "@grafana/dashboards-squad",
        "frontend": true
      }
    },
    {
      "metadata": {
        "name": "transformationsRedesign",
        "resourceVersion": "1712639261786",
        "creationTimestamp": "2024-04-09T05:07:41Z"
      },
      "spec": {
        "description": "Enables the transformations redesign",
        "stage": "GA",
        "codeowner": "@grafana/observability-metrics",
        "frontend": true,
        "allowSelfServe": true
      }
    },
    {
      "metadata": {
        "name": "actionSets",
        "resourceVersion": "1712934405418",
        "creationTimestamp": "2024-04-12T15:06:45Z",
        "deletionTimestamp": "2024-04-12T15:17:53Z"
      },
      "spec": {
        "description": "Introduces action sets for resource permissions",
        "stage": "experimental",
        "codeowner": "@grafana/identity-access-team"
      }
    },
    {
      "metadata": {
        "name": "accessActionSets",
        "resourceVersion": "1712935073026",
        "creationTimestamp": "2024-04-12T15:17:53Z"
      },
      "spec": {
        "description": "Introduces action sets for resource permissions",
        "stage": "experimental",
        "codeowner": "@grafana/identity-access-team"
      }
    },
    {
      "metadata": {
        "name": "disableNumericMetricsSortingInExpressions",
        "resourceVersion": "1713208725143",
        "creationTimestamp": "2024-04-15T19:18:45Z"
      },
      "spec": {
        "description": "In server-side expressions, disable the sorting of numeric-kind metrics by their metric name or labels.",
        "stage": "experimental",
        "codeowner": "@grafana/observability-metrics",
        "requiresRestart": true
      }
    },
    {
      "metadata": {
<<<<<<< HEAD
        "name": "queryLibrary",
        "resourceVersion": "1713260947272",
        "creationTimestamp": "2024-04-16T07:18:28Z",
        "annotations": {
          "grafana.app/updatedTimestamp": "2024-04-16 09:49:07.272595 +0000 UTC"
        }
      },
      "spec": {
        "description": "Enables Query Library feature in Explore",
        "stage": "experimental",
        "codeowner": "@grafana/explore-squad"
=======
        "name": "queryServiceFromUI",
        "resourceVersion": "1713422970838",
        "creationTimestamp": "2024-04-18T06:49:30Z"
      },
      "spec": {
        "description": "Routes requests to the new query service",
        "stage": "experimental",
        "codeowner": "@grafana/grafana-app-platform-squad",
        "frontend": true
      }
    },
    {
      "metadata": {
        "name": "queryService",
        "resourceVersion": "1713504737045",
        "creationTimestamp": "2024-04-18T06:49:30Z",
        "annotations": {
          "grafana.app/updatedTimestamp": "2024-04-19 05:32:17.045343 +0000 UTC"
        }
      },
      "spec": {
        "description": "Register /apis/query.grafana.app/ -- will eventually replace /api/ds/query",
        "stage": "experimental",
        "codeowner": "@grafana/grafana-app-platform-squad",
        "requiresRestart": true
>>>>>>> f9a8e34b
      }
    }
  ]
}<|MERGE_RESOLUTION|>--- conflicted
+++ resolved
@@ -2139,7 +2139,35 @@
     },
     {
       "metadata": {
-<<<<<<< HEAD
+        "name": "queryServiceFromUI",
+        "resourceVersion": "1713422970838",
+        "creationTimestamp": "2024-04-18T06:49:30Z"
+      },
+      "spec": {
+        "description": "Routes requests to the new query service",
+        "stage": "experimental",
+        "codeowner": "@grafana/grafana-app-platform-squad",
+        "frontend": true
+      }
+    },
+    {
+      "metadata": {
+        "name": "queryService",
+        "resourceVersion": "1713504737045",
+        "creationTimestamp": "2024-04-18T06:49:30Z",
+        "annotations": {
+          "grafana.app/updatedTimestamp": "2024-04-19 05:32:17.045343 +0000 UTC"
+        }
+      },
+      "spec": {
+        "description": "Register /apis/query.grafana.app/ -- will eventually replace /api/ds/query",
+        "stage": "experimental",
+        "codeowner": "@grafana/grafana-app-platform-squad",
+        "requiresRestart": true
+      }
+    },
+    {
+      "metadata": {
         "name": "queryLibrary",
         "resourceVersion": "1713260947272",
         "creationTimestamp": "2024-04-16T07:18:28Z",
@@ -2151,33 +2179,6 @@
         "description": "Enables Query Library feature in Explore",
         "stage": "experimental",
         "codeowner": "@grafana/explore-squad"
-=======
-        "name": "queryServiceFromUI",
-        "resourceVersion": "1713422970838",
-        "creationTimestamp": "2024-04-18T06:49:30Z"
-      },
-      "spec": {
-        "description": "Routes requests to the new query service",
-        "stage": "experimental",
-        "codeowner": "@grafana/grafana-app-platform-squad",
-        "frontend": true
-      }
-    },
-    {
-      "metadata": {
-        "name": "queryService",
-        "resourceVersion": "1713504737045",
-        "creationTimestamp": "2024-04-18T06:49:30Z",
-        "annotations": {
-          "grafana.app/updatedTimestamp": "2024-04-19 05:32:17.045343 +0000 UTC"
-        }
-      },
-      "spec": {
-        "description": "Register /apis/query.grafana.app/ -- will eventually replace /api/ds/query",
-        "stage": "experimental",
-        "codeowner": "@grafana/grafana-app-platform-squad",
-        "requiresRestart": true
->>>>>>> f9a8e34b
       }
     }
   ]
