// NOTE: This file was auto generated.  DO NOT EDIT DIRECTLY!
// To change feature flags, edit:
//  pkg/services/featuremgmt/registry.go
// Then run tests in:
//  pkg/services/featuremgmt/toggles_gen_test.go

package featuremgmt

const (
	// FlagTrimDefaults
	// Use cue schema to remove values that will be applied automatically
	FlagTrimDefaults = "trimDefaults"

	// FlagDisableEnvelopeEncryption
	// Disable envelope encryption (emergency only)
	FlagDisableEnvelopeEncryption = "disableEnvelopeEncryption"

	// FlagLiveServiceWebWorker
	// This will use a webworker thread to processes events rather than the main thread
	FlagLiveServiceWebWorker = "live-service-web-worker"

	// FlagQueryOverLive
	// Use Grafana Live WebSocket to execute backend queries
	FlagQueryOverLive = "queryOverLive"

	// FlagPanelTitleSearch
	// Search for dashboards using panel title
	FlagPanelTitleSearch = "panelTitleSearch"

	// FlagPrometheusAzureOverrideAudience
	// Experimental. Allow override default AAD audience for Azure Prometheus endpoint
	FlagPrometheusAzureOverrideAudience = "prometheusAzureOverrideAudience"

	// FlagPublicDashboards
	// Enables public access to dashboards
	FlagPublicDashboards = "publicDashboards"

	// FlagPublicDashboardsEmailSharing
	// Enables public dashboard sharing to be restricted to only allowed emails
	FlagPublicDashboardsEmailSharing = "publicDashboardsEmailSharing"

	// FlagLokiLive
	// Support WebSocket streaming for loki (early prototype)
	FlagLokiLive = "lokiLive"

	// FlagFeatureHighlights
	// Highlight Grafana Enterprise features
	FlagFeatureHighlights = "featureHighlights"

	// FlagMigrationLocking
	// Lock database during migrations
	FlagMigrationLocking = "migrationLocking"

	// FlagStorage
	// Configurable storage for dashboards, datasources, and resources
	FlagStorage = "storage"

	// FlagExploreMixedDatasource
	// Enable mixed datasource in Explore
	FlagExploreMixedDatasource = "exploreMixedDatasource"

	// FlagNewTraceViewHeader
	// Shows the new trace view header
	FlagNewTraceViewHeader = "newTraceViewHeader"

	// FlagCorrelations
	// Correlations page
	FlagCorrelations = "correlations"

	// FlagDatasourceQueryMultiStatus
	// Introduce HTTP 207 Multi Status for api/ds/query
	FlagDatasourceQueryMultiStatus = "datasourceQueryMultiStatus"

	// FlagTraceToMetrics
	// Enable trace to metrics links
	FlagTraceToMetrics = "traceToMetrics"

	// FlagNewDBLibrary
	// Use jmoiron/sqlx rather than xorm for a few backend services
	FlagNewDBLibrary = "newDBLibrary"

	// FlagValidateDashboardsOnSave
	// Validate dashboard JSON POSTed to api/dashboards/db
	FlagValidateDashboardsOnSave = "validateDashboardsOnSave"

	// FlagAutoMigrateOldPanels
	// Migrate old angular panels to supported versions (graph, table-old, worldmap, etc)
	FlagAutoMigrateOldPanels = "autoMigrateOldPanels"

	// FlagDisableAngular
	// Dynamic flag to disable angular at runtime. The preferred method is to set `angular_support_enabled` to `false` in the [security] settings, which allows you to change the state at runtime.
	FlagDisableAngular = "disableAngular"

	// FlagPrometheusWideSeries
	// Enable wide series responses in the Prometheus datasource
	FlagPrometheusWideSeries = "prometheusWideSeries"

	// FlagCanvasPanelNesting
	// Allow elements nesting
	FlagCanvasPanelNesting = "canvasPanelNesting"

	// FlagScenes
	// Experimental framework to build interactive dashboards
	FlagScenes = "scenes"

	// FlagDisableSecretsCompatibility
	// Disable duplicated secret storage in legacy tables
	FlagDisableSecretsCompatibility = "disableSecretsCompatibility"

	// FlagLogRequestsInstrumentedAsUnknown
	// Logs the path for requests that are instrumented as unknown
	FlagLogRequestsInstrumentedAsUnknown = "logRequestsInstrumentedAsUnknown"

	// FlagDataConnectionsConsole
	// Enables a new top-level page called Connections. This page is an experiment that provides a better experience when you install and configure data sources and other plugins.
	FlagDataConnectionsConsole = "dataConnectionsConsole"

	// FlagInternationalization
	// Enables internationalization
	FlagInternationalization = "internationalization"

	// FlagTopnav
	// Enables new top navigation and page layouts
	FlagTopnav = "topnav"

	// FlagGrpcServer
	// Run the GRPC server
	FlagGrpcServer = "grpcServer"

	// FlagEntityStore
	// SQL-based entity store (requires storage flag also)
	FlagEntityStore = "entityStore"

	// FlagCloudWatchCrossAccountQuerying
	// Enables cross-account querying in CloudWatch datasources
	FlagCloudWatchCrossAccountQuerying = "cloudWatchCrossAccountQuerying"

	// FlagRedshiftAsyncQueryDataSupport
	// Enable async query data support for Redshift
	FlagRedshiftAsyncQueryDataSupport = "redshiftAsyncQueryDataSupport"

	// FlagAthenaAsyncQueryDataSupport
	// Enable async query data support for Athena
	FlagAthenaAsyncQueryDataSupport = "athenaAsyncQueryDataSupport"

	// FlagNewPanelChromeUI
	// Show updated look and feel of grafana-ui PanelChrome: panel header, icons, and menu
	FlagNewPanelChromeUI = "newPanelChromeUI"

	// FlagShowDashboardValidationWarnings
	// Show warnings when dashboards do not validate against the schema
	FlagShowDashboardValidationWarnings = "showDashboardValidationWarnings"

	// FlagMysqlAnsiQuotes
	// Use double quotes to escape keyword in a MySQL query
	FlagMysqlAnsiQuotes = "mysqlAnsiQuotes"

	// FlagAccessControlOnCall
	// Access control primitives for OnCall
	FlagAccessControlOnCall = "accessControlOnCall"

	// FlagNestedFolders
	// Enable folder nesting
	FlagNestedFolders = "nestedFolders"

	// FlagAccessTokenExpirationCheck
	// Enable OAuth access_token expiration check and token refresh using the refresh_token
	FlagAccessTokenExpirationCheck = "accessTokenExpirationCheck"

	// FlagShowTraceId
	// Show trace ids for requests
	FlagShowTraceId = "showTraceId"

	// FlagDatasourceOnboarding
	// Enable data source onboarding page
	FlagDatasourceOnboarding = "datasourceOnboarding"

	// FlagEmptyDashboardPage
	// Enable the redesigned user interface of a dashboard page that includes no panels
	FlagEmptyDashboardPage = "emptyDashboardPage"

	// FlagAuthnService
	// Use new auth service to perform authentication
	FlagAuthnService = "authnService"

	// FlagDisablePrometheusExemplarSampling
	// Disable Prometheus exemplar sampling
	FlagDisablePrometheusExemplarSampling = "disablePrometheusExemplarSampling"

	// FlagAlertingBacktesting
	// Rule backtesting API for alerting
	FlagAlertingBacktesting = "alertingBacktesting"

	// FlagEditPanelCSVDragAndDrop
	// Enables drag and drop for CSV and Excel files
	FlagEditPanelCSVDragAndDrop = "editPanelCSVDragAndDrop"

	// FlagAlertingNoNormalState
	// Stop maintaining state of alerts that are not firing
	FlagAlertingNoNormalState = "alertingNoNormalState"

	// FlagLogsSampleInExplore
	// Enables access to the logs sample feature in Explore
	FlagLogsSampleInExplore = "logsSampleInExplore"

	// FlagLogsContextDatasourceUi
	// Allow datasource to provide custom UI for context view
	FlagLogsContextDatasourceUi = "logsContextDatasourceUi"

	// FlagLokiQuerySplitting
	// Split large interval queries into subqueries with smaller time intervals
	FlagLokiQuerySplitting = "lokiQuerySplitting"

	// FlagLokiQuerySplittingConfig
	// Give users the option to configure split durations for Loki queries
	FlagLokiQuerySplittingConfig = "lokiQuerySplittingConfig"

	// FlagIndividualCookiePreferences
	// Support overriding cookie preferences per user
	FlagIndividualCookiePreferences = "individualCookiePreferences"

	// FlagOnlyExternalOrgRoleSync
	// Prohibits a user from changing organization roles synced with external auth providers
	FlagOnlyExternalOrgRoleSync = "onlyExternalOrgRoleSync"

	// FlagTraceqlSearch
	// Enables the &#39;TraceQL Search&#39; tab for the Tempo datasource which provides a UI to generate TraceQL queries
	FlagTraceqlSearch = "traceqlSearch"

	// FlagPrometheusMetricEncyclopedia
	// Replaces the Prometheus query builder metric select option with a paginated and filterable component
	FlagPrometheusMetricEncyclopedia = "prometheusMetricEncyclopedia"

	// FlagTimeSeriesTable
	// Enable time series table transformer &amp; sparkline cell type
	FlagTimeSeriesTable = "timeSeriesTable"

	// FlagPrometheusResourceBrowserCache
	// Displays browser caching options in Prometheus data source configuration
	FlagPrometheusResourceBrowserCache = "prometheusResourceBrowserCache"

	// FlagInfluxdbBackendMigration
	// Query InfluxDB InfluxQL without the proxy
	FlagInfluxdbBackendMigration = "influxdbBackendMigration"

	// FlagClientTokenRotation
	// Replaces the current in-request token rotation so that the client initiates the rotation
	FlagClientTokenRotation = "clientTokenRotation"

	// FlagPrometheusDataplane
	// Changes responses to from Prometheus to be compliant with the dataplane specification. In particular it sets the numeric Field.Name from &#39;Value&#39; to the value of the `__name__` label when present.
	FlagPrometheusDataplane = "prometheusDataplane"

	// FlagLokiMetricDataplane
	// Changes metric responses from Loki to be compliant with the dataplane specification.
	FlagLokiMetricDataplane = "lokiMetricDataplane"

	// FlagDataplaneFrontendFallback
	// Support dataplane contract field name change for transformations and field name matchers where the name is different
	FlagDataplaneFrontendFallback = "dataplaneFrontendFallback"

	// FlagDisableSSEDataplane
	// Disables dataplane specific processing in server side expressions.
	FlagDisableSSEDataplane = "disableSSEDataplane"

	// FlagAlertStateHistoryLokiSecondary
	// Enable Grafana to write alert state history to an external Loki instance in addition to Grafana annotations.
	FlagAlertStateHistoryLokiSecondary = "alertStateHistoryLokiSecondary"

	// FlagAlertStateHistoryLokiPrimary
	// Enable a remote Loki instance as the primary source for state history reads.
	FlagAlertStateHistoryLokiPrimary = "alertStateHistoryLokiPrimary"

	// FlagAlertStateHistoryLokiOnly
	// Disable Grafana alerts from emitting annotations when a remote Loki instance is available.
	FlagAlertStateHistoryLokiOnly = "alertStateHistoryLokiOnly"

	// FlagUnifiedRequestLog
	// Writes error logs to the request logger
	FlagUnifiedRequestLog = "unifiedRequestLog"

	// FlagRenderAuthJWT
	// Uses JWT-based auth for rendering instead of relying on remote cache
	FlagRenderAuthJWT = "renderAuthJWT"

	// FlagPyroscopeFlameGraph
	// Changes flame graph to pyroscope one
	FlagPyroscopeFlameGraph = "pyroscopeFlameGraph"

	// FlagExternalServiceAuth
	// Starts an OAuth2 authentication provider for external services
	FlagExternalServiceAuth = "externalServiceAuth"

	// FlagUseCachingService
	// When turned on, the new query and resource caching implementation using a wire service inject will be used in place of the previous middleware implementation
	FlagUseCachingService = "useCachingService"

	// FlagEnableElasticsearchBackendQuerying
	// Enable the processing of queries and responses in the Elasticsearch data source through backend
	FlagEnableElasticsearchBackendQuerying = "enableElasticsearchBackendQuerying"

	// FlagAuthenticationConfigUI
	// Enables authentication configuration UI
	FlagAuthenticationConfigUI = "authenticationConfigUI"

	// FlagPluginsAPIManifestKey
	// Use grafana.com API to retrieve the public manifest key
	FlagPluginsAPIManifestKey = "pluginsAPIManifestKey"

	// FlagAdvancedDataSourcePicker
	// Enable a new data source picker with contextual information, recently used order, CSV upload and advanced mode
	FlagAdvancedDataSourcePicker = "advancedDataSourcePicker"

	// FlagOpensearchDetectVersion
	// Enable version detection in OpenSearch
	FlagOpensearchDetectVersion = "opensearchDetectVersion"

<<<<<<< HEAD
	// FlagFaroDatasourceSelector
	// Enable the data source selector within the Frontend Apps section of the Frontend Observability 
	FlagFaroDatasourceSelector = "faroDatasourceSelector"
=======
	// FlagEnableDatagridEditing
	// Enables the edit functionality in the datagrid panel
	FlagEnableDatagridEditing = "enableDatagridEditing"
>>>>>>> e74e7fa8
)<|MERGE_RESOLUTION|>--- conflicted
+++ resolved
@@ -315,13 +315,11 @@
 	// Enable version detection in OpenSearch
 	FlagOpensearchDetectVersion = "opensearchDetectVersion"
 
-<<<<<<< HEAD
 	// FlagFaroDatasourceSelector
 	// Enable the data source selector within the Frontend Apps section of the Frontend Observability 
 	FlagFaroDatasourceSelector = "faroDatasourceSelector"
-=======
+
 	// FlagEnableDatagridEditing
 	// Enables the edit functionality in the datagrid panel
 	FlagEnableDatagridEditing = "enableDatagridEditing"
->>>>>>> e74e7fa8
 )