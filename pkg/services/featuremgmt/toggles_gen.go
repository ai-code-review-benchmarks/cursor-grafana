--- conflicted
+++ resolved
@@ -15,13 +15,6 @@
 	// Disable envelope encryption (emergency only)
 	FlagDisableEnvelopeEncryption = "disableEnvelopeEncryption"
 
-<<<<<<< HEAD
-	// FlagServiceAccounts
-	// support service accounts
-	FlagServiceAccounts = "serviceAccounts"
-
-=======
->>>>>>> 82e32447
 	// FlagDatabaseMetrics
 	// Add prometheus metrics for database tables
 	FlagDatabaseMetrics = "database_metrics"
@@ -54,31 +47,9 @@
 	// Search for dashboards using panel title
 	FlagPanelTitleSearch = "panelTitleSearch"
 
-<<<<<<< HEAD
-	// FlagTempoSearch
-	// Enable searching in tempo datasources
-	FlagTempoSearch = "tempoSearch"
-
-	// FlagTempoBackendSearch
-	// Use backend for tempo search
-	FlagTempoBackendSearch = "tempoBackendSearch"
-
-	// FlagLokiBackendMode
-	// Loki datasource works as backend datasource
-	FlagLokiBackendMode = "lokiBackendMode"
-
-	// FlagPrometheusAzureAuth
-	// Experimental. Azure authentication for Prometheus datasource
-	FlagPrometheusAzureAuth = "prometheus_azure_auth"
-=======
 	// FlagTempoApmTable
 	// Show APM table
 	FlagTempoApmTable = "tempoApmTable"
-
-	// FlagPrometheusAzureOverrideAudience
-	// Experimental. Allow override default AAD audience for Azure Prometheus endpoint
-	FlagPrometheusAzureOverrideAudience = "prometheusAzureOverrideAudience"
->>>>>>> 82e32447
 
 	// FlagPrometheusAzureOverrideAudience
 	// Experimental. Allow override default AAD audience for Azure Prometheus endpoint
@@ -128,13 +99,10 @@
 	// Configurable storage for dashboards, datasources, and resources
 	FlagStorage = "storage"
 
-<<<<<<< HEAD
-=======
 	// FlagDashboardsFromStorage
 	// Load dashboards from the generic storage interface
 	FlagDashboardsFromStorage = "dashboardsFromStorage"
 
->>>>>>> 82e32447
 	// FlagExport
 	// Export grafana instance (to git, etc)
 	FlagExport = "export"
@@ -179,22 +147,14 @@
 	// Validate dashboard JSON POSTed to api/dashboards/db
 	FlagValidateDashboardsOnSave = "validateDashboardsOnSave"
 
-<<<<<<< HEAD
-=======
 	// FlagAutoMigrateGraphPanels
 	// Replace the angular graph panel with timeseries
 	FlagAutoMigrateGraphPanels = "autoMigrateGraphPanels"
 
->>>>>>> 82e32447
 	// FlagPrometheusWideSeries
 	// Enable wide series responses in the Prometheus datasource
 	FlagPrometheusWideSeries = "prometheusWideSeries"
 
-<<<<<<< HEAD
-	// FlagLogRequestsInstrumentedAsUnknown
-	// Logs the path for requests that are instrumented as unknown
-	FlagLogRequestsInstrumentedAsUnknown = "logRequestsInstrumentedAsUnknown"
-=======
 	// FlagCanvasPanelNesting
 	// Allow elements nesting
 	FlagCanvasPanelNesting = "canvasPanelNesting"
@@ -234,5 +194,4 @@
 	// FlagCustomBranding
 	// Replaces whitelabeling with the new custom branding feature
 	FlagCustomBranding = "customBranding"
->>>>>>> 82e32447
 )