// NOTE: This file was auto generated.  DO NOT EDIT DIRECTLY!
// To change feature flags, edit:
//  pkg/services/featuremgmt/registry.go
// Then run tests in:
//  pkg/services/featuremgmt/toggles_gen_test.go

package featuremgmt

const (
	// FlagAlertingBigTransactions
	// Use big transactions for alerting database writes
	FlagAlertingBigTransactions = "alertingBigTransactions"

	// FlagTrimDefaults
	// Use cue schema to remove values that will be applied automatically
	FlagTrimDefaults = "trimDefaults"

	// FlagDisableEnvelopeEncryption
	// Disable envelope encryption (emergency only)
	FlagDisableEnvelopeEncryption = "disableEnvelopeEncryption"

	// FlagDatabaseMetrics
	// Add Prometheus metrics for database tables
	FlagDatabaseMetrics = "database_metrics"

	// FlagDashboardPreviews
	// Create and show thumbnails for dashboard search results
	FlagDashboardPreviews = "dashboardPreviews"

	// FlagLiveServiceWebWorker
	// This will use a webworker thread to processes events rather than the main thread
	FlagLiveServiceWebWorker = "live-service-web-worker"

	// FlagQueryOverLive
	// Use Grafana Live WebSocket to execute backend queries
	FlagQueryOverLive = "queryOverLive"

	// FlagPanelTitleSearch
	// Search for dashboards using panel title
	FlagPanelTitleSearch = "panelTitleSearch"

	// FlagPrometheusAzureOverrideAudience
	// Experimental. Allow override default AAD audience for Azure Prometheus endpoint
	FlagPrometheusAzureOverrideAudience = "prometheusAzureOverrideAudience"

	// FlagPublicDashboards
	// Enables public access to dashboards
	FlagPublicDashboards = "publicDashboards"

	// FlagPublicDashboardsEmailSharing
	// Enables public dashboard sharing to be restricted to only allowed emails
	FlagPublicDashboardsEmailSharing = "publicDashboardsEmailSharing"

	// FlagLokiLive
	// Support WebSocket streaming for loki (early prototype)
	FlagLokiLive = "lokiLive"

	// FlagLokiDataframeApi
	// Use experimental loki api for WebSocket streaming (early prototype)
	FlagLokiDataframeApi = "lokiDataframeApi"

	// FlagFeatureHighlights
	// Highlight Grafana Enterprise features
	FlagFeatureHighlights = "featureHighlights"

	// FlagMigrationLocking
	// Lock database during migrations
	FlagMigrationLocking = "migrationLocking"

	// FlagStorage
	// Configurable storage for dashboards, datasources, and resources
	FlagStorage = "storage"

	// FlagK8S
	// Explore native k8s integrations
	FlagK8S = "k8s"

	// FlagExploreMixedDatasource
	// Enable mixed datasource in Explore
	FlagExploreMixedDatasource = "exploreMixedDatasource"

	// FlagNewTraceView
	// Shows the new trace view design
	FlagNewTraceView = "newTraceView"

	// FlagCorrelations
	// Correlations page
	FlagCorrelations = "correlations"

	// FlagCloudWatchDynamicLabels
	// Use dynamic labels instead of alias patterns in CloudWatch datasource
	FlagCloudWatchDynamicLabels = "cloudWatchDynamicLabels"

	// FlagDatasourceQueryMultiStatus
	// Introduce HTTP 207 Multi Status for api/ds/query
	FlagDatasourceQueryMultiStatus = "datasourceQueryMultiStatus"

	// FlagTraceToMetrics
	// Enable trace to metrics links
	FlagTraceToMetrics = "traceToMetrics"

	// FlagNewDBLibrary
	// Use jmoiron/sqlx rather than xorm for a few backend services
	FlagNewDBLibrary = "newDBLibrary"

	// FlagValidateDashboardsOnSave
	// Validate dashboard JSON POSTed to api/dashboards/db
	FlagValidateDashboardsOnSave = "validateDashboardsOnSave"

	// FlagAutoMigrateOldPanels
	// Migrate old angular panels to supported versions (graph, table-old, worldmap, etc)
	FlagAutoMigrateOldPanels = "autoMigrateOldPanels"

	// FlagDisableAngular
	// Dynamic flag to disable angular at runtime. The preferred method is to set `angular_support_enabled` to `false` in the [security] settings, which allows you to change the state at runtime.
	FlagDisableAngular = "disableAngular"

	// FlagPrometheusWideSeries
	// Enable wide series responses in the Prometheus datasource
	FlagPrometheusWideSeries = "prometheusWideSeries"

	// FlagCanvasPanelNesting
	// Allow elements nesting
	FlagCanvasPanelNesting = "canvasPanelNesting"

	// FlagScenes
	// Experimental framework to build interactive dashboards
	FlagScenes = "scenes"

	// FlagDisableSecretsCompatibility
	// Disable duplicated secret storage in legacy tables
	FlagDisableSecretsCompatibility = "disableSecretsCompatibility"

	// FlagLogRequestsInstrumentedAsUnknown
	// Logs the path for requests that are instrumented as unknown
	FlagLogRequestsInstrumentedAsUnknown = "logRequestsInstrumentedAsUnknown"

	// FlagDataConnectionsConsole
	// Enables a new top-level page called Connections. This page is an experiment that provides a better experience when you install and configure data sources and other plugins.
	FlagDataConnectionsConsole = "dataConnectionsConsole"

	// FlagInternationalization
	// Enables internationalization
	FlagInternationalization = "internationalization"

	// FlagTopnav
	// Enables new top navigation and page layouts
	FlagTopnav = "topnav"

	// FlagGrpcServer
	// Run GRPC server
	FlagGrpcServer = "grpcServer"

	// FlagEntityStore
	// SQL-based entity store (requires storage flag also)
	FlagEntityStore = "entityStore"

	// FlagCloudWatchCrossAccountQuerying
	// Enables cross-account querying in CloudWatch datasources
	FlagCloudWatchCrossAccountQuerying = "cloudWatchCrossAccountQuerying"

	// FlagRedshiftAsyncQueryDataSupport
	// Enable async query data support for Redshift
	FlagRedshiftAsyncQueryDataSupport = "redshiftAsyncQueryDataSupport"

	// FlagAthenaAsyncQueryDataSupport
	// Enable async query data support for Athena
	FlagAthenaAsyncQueryDataSupport = "athenaAsyncQueryDataSupport"

	// FlagNewPanelChromeUI
	// Show updated look and feel of grafana-ui PanelChrome: panel header, icons, and menu
	FlagNewPanelChromeUI = "newPanelChromeUI"

	// FlagShowDashboardValidationWarnings
	// Show warnings when dashboards do not validate against the schema
	FlagShowDashboardValidationWarnings = "showDashboardValidationWarnings"

	// FlagMysqlAnsiQuotes
	// Use double quotes to escape keyword in a MySQL query
	FlagMysqlAnsiQuotes = "mysqlAnsiQuotes"

	// FlagAccessControlOnCall
	// Access control primitives for OnCall
	FlagAccessControlOnCall = "accessControlOnCall"

	// FlagNestedFolders
	// Enable folder nesting
	FlagNestedFolders = "nestedFolders"

	// FlagAccessTokenExpirationCheck
	// Enable OAuth access_token expiration check and token refresh using the refresh_token
	FlagAccessTokenExpirationCheck = "accessTokenExpirationCheck"

	// FlagElasticsearchBackendMigration
	// Use Elasticsearch as backend data source
	FlagElasticsearchBackendMigration = "elasticsearchBackendMigration"

	// FlagDatasourceOnboarding
	// Enable data source onboarding page
	FlagDatasourceOnboarding = "datasourceOnboarding"

	// FlagEmptyDashboardPage
	// Enable the redesigned user interface of a dashboard page that includes no panels
	FlagEmptyDashboardPage = "emptyDashboardPage"

	// FlagSecureSocksDatasourceProxy
	// Enable secure socks tunneling for supported core datasources
	FlagSecureSocksDatasourceProxy = "secureSocksDatasourceProxy"

	// FlagAuthnService
	// Use new auth service to perform authentication
	FlagAuthnService = "authnService"

	// FlagDisablePrometheusExemplarSampling
	// Disable Prometheus exemplar sampling
	FlagDisablePrometheusExemplarSampling = "disablePrometheusExemplarSampling"

	// FlagAlertingBacktesting
	// Rule backtesting API for alerting
	FlagAlertingBacktesting = "alertingBacktesting"

	// FlagEditPanelCSVDragAndDrop
	// Enables drag and drop for CSV and Excel files
	FlagEditPanelCSVDragAndDrop = "editPanelCSVDragAndDrop"

	// FlagAlertingNoNormalState
	// Stop maintaining state of alerts that are not firing
	FlagAlertingNoNormalState = "alertingNoNormalState"

	// FlagLogsSampleInExplore
	// Enables access to the logs sample feature in Explore
	FlagLogsSampleInExplore = "logsSampleInExplore"

	// FlagLogsContextDatasourceUi
	// Allow datasource to provide custom UI for context view
	FlagLogsContextDatasourceUi = "logsContextDatasourceUi"

	// FlagLokiQuerySplitting
	// Split large interval queries into subqueries with smaller time intervals
	FlagLokiQuerySplitting = "lokiQuerySplitting"

	// FlagLokiQuerySplittingConfig
	// Give users the option to configure split durations for Loki queries
	FlagLokiQuerySplittingConfig = "lokiQuerySplittingConfig"

	// FlagIndividualCookiePreferences
	// Support overriding cookie preferences per user
	FlagIndividualCookiePreferences = "individualCookiePreferences"

	// FlagOnlyExternalOrgRoleSync
	// Prohibits a user from changing organization roles synced with external auth providers
	FlagOnlyExternalOrgRoleSync = "onlyExternalOrgRoleSync"

	// FlagDrawerDataSourcePicker
	// Changes the user experience for data source selection to a drawer.
	FlagDrawerDataSourcePicker = "drawerDataSourcePicker"

	// FlagTraceqlSearch
	// Enables the &#39;TraceQL Search&#39; tab for the Tempo datasource which provides a UI to generate TraceQL queries
	FlagTraceqlSearch = "traceqlSearch"

	// FlagPrometheusMetricEncyclopedia
	// Replaces the Prometheus query builder metric select option with a paginated and filterable component
	FlagPrometheusMetricEncyclopedia = "prometheusMetricEncyclopedia"

	// FlagTimeSeriesTable
	// Enable time series table transformer &amp; sparkline cell type
	FlagTimeSeriesTable = "timeSeriesTable"

	// FlagInfluxdbBackendMigration
	// Query InfluxDB InfluxQL without the proxy
	FlagInfluxdbBackendMigration = "influxdbBackendMigration"

	// FlagClientTokenRotation
	// Replaces the current in-request token rotation so that the client initiates the rotation
	FlagClientTokenRotation = "clientTokenRotation"

	// FlagDisableElasticsearchBackendExploreQuery
	// Disable executing of Elasticsearch Explore queries trough backend
	FlagDisableElasticsearchBackendExploreQuery = "disableElasticsearchBackendExploreQuery"

	// FlagPrometheusDataplane
	// Changes responses to from Prometheus to be compliant with the dataplane specification. In particular it sets the numeric Field.Name from &#39;Value&#39; to the value of the `__name__` label when present.
	FlagPrometheusDataplane = "prometheusDataplane"

<<<<<<< HEAD
	// FlagPyroscopeFlameGraph
	// Changes flame graph to pyroscope one
	FlagPyroscopeFlameGraph = "pyroscopeFlameGraph"
=======
	// FlagAlertStateHistoryLokiSecondary
	// Enable Grafana to write alert state history to an external Loki instance in addition to Grafana annotations.
	FlagAlertStateHistoryLokiSecondary = "alertStateHistoryLokiSecondary"

	// FlagAlertStateHistoryLokiPrimary
	// Enable a remote Loki instance as the primary source for state history reads.
	FlagAlertStateHistoryLokiPrimary = "alertStateHistoryLokiPrimary"

	// FlagAlertStateHistoryLokiOnly
	// Disable Grafana alerts from emitting annotations when a remote Loki instance is available.
	FlagAlertStateHistoryLokiOnly = "alertStateHistoryLokiOnly"

	// FlagUnifiedRequestLog
	// Writes error logs to the request logger
	FlagUnifiedRequestLog = "unifiedRequestLog"
>>>>>>> 3ae39ff0
)<|MERGE_RESOLUTION|>--- conflicted
+++ resolved
@@ -283,25 +283,23 @@
 	// Changes responses to from Prometheus to be compliant with the dataplane specification. In particular it sets the numeric Field.Name from &#39;Value&#39; to the value of the `__name__` label when present.
 	FlagPrometheusDataplane = "prometheusDataplane"
 
-<<<<<<< HEAD
+	// FlagAlertStateHistoryLokiSecondary
+	// Enable Grafana to write alert state history to an external Loki instance in addition to Grafana annotations.
+	FlagAlertStateHistoryLokiSecondary = "alertStateHistoryLokiSecondary"
+
+	// FlagAlertStateHistoryLokiPrimary
+	// Enable a remote Loki instance as the primary source for state history reads.
+	FlagAlertStateHistoryLokiPrimary = "alertStateHistoryLokiPrimary"
+
+	// FlagAlertStateHistoryLokiOnly
+	// Disable Grafana alerts from emitting annotations when a remote Loki instance is available.
+	FlagAlertStateHistoryLokiOnly = "alertStateHistoryLokiOnly"
+
+	// FlagUnifiedRequestLog
+	// Writes error logs to the request logger
+	FlagUnifiedRequestLog = "unifiedRequestLog"
+
 	// FlagPyroscopeFlameGraph
 	// Changes flame graph to pyroscope one
 	FlagPyroscopeFlameGraph = "pyroscopeFlameGraph"
-=======
-	// FlagAlertStateHistoryLokiSecondary
-	// Enable Grafana to write alert state history to an external Loki instance in addition to Grafana annotations.
-	FlagAlertStateHistoryLokiSecondary = "alertStateHistoryLokiSecondary"
-
-	// FlagAlertStateHistoryLokiPrimary
-	// Enable a remote Loki instance as the primary source for state history reads.
-	FlagAlertStateHistoryLokiPrimary = "alertStateHistoryLokiPrimary"
-
-	// FlagAlertStateHistoryLokiOnly
-	// Disable Grafana alerts from emitting annotations when a remote Loki instance is available.
-	FlagAlertStateHistoryLokiOnly = "alertStateHistoryLokiOnly"
-
-	// FlagUnifiedRequestLog
-	// Writes error logs to the request logger
-	FlagUnifiedRequestLog = "unifiedRequestLog"
->>>>>>> 3ae39ff0
 )