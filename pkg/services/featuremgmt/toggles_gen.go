// NOTE: This file was auto generated.  DO NOT EDIT DIRECTLY!
// To change feature flags, edit:
//  pkg/services/featuremgmt/registry.go
// Then run tests in:
//  pkg/services/featuremgmt/toggles_gen_test.go

package featuremgmt

const (
	// FlagDisableEnvelopeEncryption
	// Disable envelope encryption (emergency only)
	FlagDisableEnvelopeEncryption = "disableEnvelopeEncryption"

	// FlagLiveServiceWebWorker
	// This will use a webworker thread to processes events rather than the main thread
	FlagLiveServiceWebWorker = "live-service-web-worker"

	// FlagQueryOverLive
	// Use Grafana Live WebSocket to execute backend queries
	FlagQueryOverLive = "queryOverLive"

	// FlagPanelTitleSearch
	// Search for dashboards using panel title
	FlagPanelTitleSearch = "panelTitleSearch"

	// FlagPublicDashboards
	// [Deprecated] Public dashboards are now enabled by default; to disable them, use the configuration setting. This feature toggle will be removed in the next major version.
	FlagPublicDashboards = "publicDashboards"

	// FlagPublicDashboardsEmailSharing
	// Enables public dashboard sharing to be restricted to only allowed emails
	FlagPublicDashboardsEmailSharing = "publicDashboardsEmailSharing"

	// FlagPublicDashboardsScene
	// Enables public dashboard rendering using scenes
	FlagPublicDashboardsScene = "publicDashboardsScene"

	// FlagLokiExperimentalStreaming
	// Support new streaming approach for loki (prototype, needs special loki build)
	FlagLokiExperimentalStreaming = "lokiExperimentalStreaming"

	// FlagFeatureHighlights
	// Highlight Grafana Enterprise features
	FlagFeatureHighlights = "featureHighlights"

	// FlagStorage
	// Configurable storage for dashboards, datasources, and resources
	FlagStorage = "storage"

	// FlagCorrelations
	// Correlations page
	FlagCorrelations = "correlations"

	// FlagAutoMigrateOldPanels
	// Migrate old angular panels to supported versions (graph, table-old, worldmap, etc)
	FlagAutoMigrateOldPanels = "autoMigrateOldPanels"

	// FlagAutoMigrateGraphPanel
	// Migrate old graph panel to supported time series panel - broken out from autoMigrateOldPanels to enable granular tracking
	FlagAutoMigrateGraphPanel = "autoMigrateGraphPanel"

	// FlagAutoMigrateTablePanel
	// Migrate old table panel to supported table panel - broken out from autoMigrateOldPanels to enable granular tracking
	FlagAutoMigrateTablePanel = "autoMigrateTablePanel"

	// FlagAutoMigratePiechartPanel
	// Migrate old piechart panel to supported piechart panel - broken out from autoMigrateOldPanels to enable granular tracking
	FlagAutoMigratePiechartPanel = "autoMigratePiechartPanel"

	// FlagAutoMigrateWorldmapPanel
	// Migrate old worldmap panel to supported geomap panel - broken out from autoMigrateOldPanels to enable granular tracking
	FlagAutoMigrateWorldmapPanel = "autoMigrateWorldmapPanel"

	// FlagAutoMigrateStatPanel
	// Migrate old stat panel to supported stat panel - broken out from autoMigrateOldPanels to enable granular tracking
	FlagAutoMigrateStatPanel = "autoMigrateStatPanel"

	// FlagAutoMigrateXYChartPanel
	// Migrate old XYChart panel to new XYChart2 model
	FlagAutoMigrateXYChartPanel = "autoMigrateXYChartPanel"

	// FlagDisableAngular
	// Dynamic flag to disable angular at runtime. The preferred method is to set `angular_support_enabled` to `false` in the [security] settings, which allows you to change the state at runtime.
	FlagDisableAngular = "disableAngular"

	// FlagCanvasPanelNesting
	// Allow elements nesting
	FlagCanvasPanelNesting = "canvasPanelNesting"

	// FlagVizActions
	// Allow actions in visualizations
	FlagVizActions = "vizActions"

	// FlagDisableSecretsCompatibility
	// Disable duplicated secret storage in legacy tables
	FlagDisableSecretsCompatibility = "disableSecretsCompatibility"

	// FlagLogRequestsInstrumentedAsUnknown
	// Logs the path for requests that are instrumented as unknown
	FlagLogRequestsInstrumentedAsUnknown = "logRequestsInstrumentedAsUnknown"

	// FlagGrpcServer
	// Run the GRPC server
	FlagGrpcServer = "grpcServer"

	// FlagCloudWatchCrossAccountQuerying
	// Enables cross-account querying in CloudWatch datasources
	FlagCloudWatchCrossAccountQuerying = "cloudWatchCrossAccountQuerying"

	// FlagShowDashboardValidationWarnings
	// Show warnings when dashboards do not validate against the schema
	FlagShowDashboardValidationWarnings = "showDashboardValidationWarnings"

	// FlagMysqlAnsiQuotes
	// Use double quotes to escape keyword in a MySQL query
	FlagMysqlAnsiQuotes = "mysqlAnsiQuotes"

	// FlagMysqlParseTime
	// Ensure the parseTime flag is set for MySQL driver
	FlagMysqlParseTime = "mysqlParseTime"

	// FlagAccessControlOnCall
	// Access control primitives for OnCall
	FlagAccessControlOnCall = "accessControlOnCall"

	// FlagNestedFolders
	// Enable folder nesting
	FlagNestedFolders = "nestedFolders"

	// FlagAlertingBacktesting
	// Rule backtesting API for alerting
	FlagAlertingBacktesting = "alertingBacktesting"

	// FlagEditPanelCSVDragAndDrop
	// Enables drag and drop for CSV and Excel files
	FlagEditPanelCSVDragAndDrop = "editPanelCSVDragAndDrop"

	// FlagAlertingNoNormalState
	// Stop maintaining state of alerts that are not firing
	FlagAlertingNoNormalState = "alertingNoNormalState"

	// FlagLogsContextDatasourceUi
	// Allow datasource to provide custom UI for context view
	FlagLogsContextDatasourceUi = "logsContextDatasourceUi"

	// FlagLokiShardSplitting
	// Use stream shards to split queries into smaller subqueries
	FlagLokiShardSplitting = "lokiShardSplitting"

	// FlagLokiQuerySplitting
	// Split large interval queries into subqueries with smaller time intervals
	FlagLokiQuerySplitting = "lokiQuerySplitting"

	// FlagLokiQuerySplittingConfig
	// Give users the option to configure split durations for Loki queries
	FlagLokiQuerySplittingConfig = "lokiQuerySplittingConfig"

	// FlagIndividualCookiePreferences
	// Support overriding cookie preferences per user
	FlagIndividualCookiePreferences = "individualCookiePreferences"

	// FlagPrometheusMetricEncyclopedia
	// Adds the metrics explorer component to the Prometheus query builder as an option in metric select
	FlagPrometheusMetricEncyclopedia = "prometheusMetricEncyclopedia"

	// FlagInfluxdbBackendMigration
	// Query InfluxDB InfluxQL without the proxy
	FlagInfluxdbBackendMigration = "influxdbBackendMigration"

	// FlagInfluxqlStreamingParser
	// Enable streaming JSON parser for InfluxDB datasource InfluxQL query language
	FlagInfluxqlStreamingParser = "influxqlStreamingParser"

	// FlagInfluxdbRunQueriesInParallel
	// Enables running InfluxDB Influxql queries in parallel
	FlagInfluxdbRunQueriesInParallel = "influxdbRunQueriesInParallel"

	// FlagPrometheusRunQueriesInParallel
	// Enables running Prometheus queries in parallel
	FlagPrometheusRunQueriesInParallel = "prometheusRunQueriesInParallel"

	// FlagLokiMetricDataplane
	// Changes metric responses from Loki to be compliant with the dataplane specification.
	FlagLokiMetricDataplane = "lokiMetricDataplane"

	// FlagLokiLogsDataplane
	// Changes logs responses from Loki to be compliant with the dataplane specification.
	FlagLokiLogsDataplane = "lokiLogsDataplane"

	// FlagDataplaneFrontendFallback
	// Support dataplane contract field name change for transformations and field name matchers where the name is different
	FlagDataplaneFrontendFallback = "dataplaneFrontendFallback"

	// FlagDisableSSEDataplane
	// Disables dataplane specific processing in server side expressions.
	FlagDisableSSEDataplane = "disableSSEDataplane"

	// FlagAlertStateHistoryLokiSecondary
	// Enable Grafana to write alert state history to an external Loki instance in addition to Grafana annotations.
	FlagAlertStateHistoryLokiSecondary = "alertStateHistoryLokiSecondary"

	// FlagAlertStateHistoryLokiPrimary
	// Enable a remote Loki instance as the primary source for state history reads.
	FlagAlertStateHistoryLokiPrimary = "alertStateHistoryLokiPrimary"

	// FlagAlertStateHistoryLokiOnly
	// Disable Grafana alerts from emitting annotations when a remote Loki instance is available.
	FlagAlertStateHistoryLokiOnly = "alertStateHistoryLokiOnly"

	// FlagUnifiedRequestLog
	// Writes error logs to the request logger
	FlagUnifiedRequestLog = "unifiedRequestLog"

	// FlagRenderAuthJWT
	// Uses JWT-based auth for rendering instead of relying on remote cache
	FlagRenderAuthJWT = "renderAuthJWT"

	// FlagRefactorVariablesTimeRange
	// Refactor time range variables flow to reduce number of API calls made when query variables are chained
	FlagRefactorVariablesTimeRange = "refactorVariablesTimeRange"

	// FlagFaroDatasourceSelector
	// Enable the data source selector within the Frontend Apps section of the Frontend Observability
	FlagFaroDatasourceSelector = "faroDatasourceSelector"

	// FlagEnableDatagridEditing
	// Enables the edit functionality in the datagrid panel
	FlagEnableDatagridEditing = "enableDatagridEditing"

	// FlagExtraThemes
	// Enables extra themes
	FlagExtraThemes = "extraThemes"

	// FlagLokiPredefinedOperations
	// Adds predefined query operations to Loki query editor
	FlagLokiPredefinedOperations = "lokiPredefinedOperations"

	// FlagPluginsFrontendSandbox
	// Enables the plugins frontend sandbox
	FlagPluginsFrontendSandbox = "pluginsFrontendSandbox"

	// FlagFrontendSandboxMonitorOnly
	// Enables monitor only in the plugin frontend sandbox (if enabled)
	FlagFrontendSandboxMonitorOnly = "frontendSandboxMonitorOnly"

	// FlagPluginsDetailsRightPanel
	// Enables right panel for the plugins details page
	FlagPluginsDetailsRightPanel = "pluginsDetailsRightPanel"

	// FlagSqlDatasourceDatabaseSelection
	// Enables previous SQL data source dataset dropdown behavior
	FlagSqlDatasourceDatabaseSelection = "sqlDatasourceDatabaseSelection"

	// FlagRecordedQueriesMulti
	// Enables writing multiple items from a single query within Recorded Queries
	FlagRecordedQueriesMulti = "recordedQueriesMulti"

	// FlagLogsExploreTableVisualisation
	// A table visualisation for logs in Explore
	FlagLogsExploreTableVisualisation = "logsExploreTableVisualisation"

	// FlagAwsDatasourcesTempCredentials
	// Support temporary security credentials in AWS plugins for Grafana Cloud customers
	FlagAwsDatasourcesTempCredentials = "awsDatasourcesTempCredentials"

	// FlagTransformationsRedesign
	// Enables the transformations redesign
	FlagTransformationsRedesign = "transformationsRedesign"

	// FlagMlExpressions
	// Enable support for Machine Learning in server-side expressions
	FlagMlExpressions = "mlExpressions"

	// FlagTraceQLStreaming
	// Enables response streaming of TraceQL queries of the Tempo data source
	FlagTraceQLStreaming = "traceQLStreaming"

	// FlagMetricsSummary
	// Enables metrics summary queries in the Tempo data source
	FlagMetricsSummary = "metricsSummary"

	// FlagDatasourceAPIServers
	// Expose some datasources as apiservers.
	FlagDatasourceAPIServers = "datasourceAPIServers"

	// FlagGrafanaAPIServerWithExperimentalAPIs
	// Register experimental APIs with the k8s API server, including all datasources
	FlagGrafanaAPIServerWithExperimentalAPIs = "grafanaAPIServerWithExperimentalAPIs"

	// FlagGrafanaAPIServerEnsureKubectlAccess
	// Start an additional https handler and write kubectl options
	FlagGrafanaAPIServerEnsureKubectlAccess = "grafanaAPIServerEnsureKubectlAccess"

	// FlagFeatureToggleAdminPage
	// Enable admin page for managing feature toggles from the Grafana front-end. Grafana Cloud only.
	FlagFeatureToggleAdminPage = "featureToggleAdminPage"

	// FlagAwsAsyncQueryCaching
	// Enable caching for async queries for Redshift and Athena. Requires that the datasource has caching and async query support enabled
	FlagAwsAsyncQueryCaching = "awsAsyncQueryCaching"

	// FlagPermissionsFilterRemoveSubquery
	// Alternative permission filter implementation that does not use subqueries for fetching the dashboard folder
	FlagPermissionsFilterRemoveSubquery = "permissionsFilterRemoveSubquery"

	// FlagPrometheusConfigOverhaulAuth
	// Update the Prometheus configuration page with the new auth component
	FlagPrometheusConfigOverhaulAuth = "prometheusConfigOverhaulAuth"

	// FlagConfigurableSchedulerTick
	// Enable changing the scheduler base interval via configuration option unified_alerting.scheduler_tick_interval
	FlagConfigurableSchedulerTick = "configurableSchedulerTick"

	// FlagAlertingNoDataErrorExecution
	// Changes how Alerting state manager handles execution of NoData/Error
	FlagAlertingNoDataErrorExecution = "alertingNoDataErrorExecution"

	// FlagAngularDeprecationUI
	// Display Angular warnings in dashboards and panels
	FlagAngularDeprecationUI = "angularDeprecationUI"

	// FlagDashgpt
	// Enable AI powered features in dashboards
	FlagDashgpt = "dashgpt"

	// FlagAiGeneratedDashboardChanges
	// Enable AI powered features for dashboards to auto-summary changes when saving
	FlagAiGeneratedDashboardChanges = "aiGeneratedDashboardChanges"

	// FlagReportingRetries
	// Enables rendering retries for the reporting feature
	FlagReportingRetries = "reportingRetries"

	// FlagSseGroupByDatasource
	// Send query to the same datasource in a single request when using server side expressions. The `cloudWatchBatchQueries` feature toggle should be enabled if this used with CloudWatch.
	FlagSseGroupByDatasource = "sseGroupByDatasource"

	// FlagLibraryPanelRBAC
	// Enables RBAC support for library panels
	FlagLibraryPanelRBAC = "libraryPanelRBAC"

	// FlagLokiRunQueriesInParallel
	// Enables running Loki queries in parallel
	FlagLokiRunQueriesInParallel = "lokiRunQueriesInParallel"

	// FlagWargamesTesting
	// Placeholder feature flag for internal testing
	FlagWargamesTesting = "wargamesTesting"

	// FlagAlertingInsights
	// Show the new alerting insights landing page
	FlagAlertingInsights = "alertingInsights"

	// FlagExternalCorePlugins
	// Allow core plugins to be loaded as external
	FlagExternalCorePlugins = "externalCorePlugins"

	// FlagPluginsAPIMetrics
	// Sends metrics of public grafana packages usage by plugins
	FlagPluginsAPIMetrics = "pluginsAPIMetrics"

	// FlagExternalServiceAccounts
	// Automatic service account and token setup for plugins
	FlagExternalServiceAccounts = "externalServiceAccounts"

	// FlagPanelMonitoring
	// Enables panel monitoring through logs and measurements
	FlagPanelMonitoring = "panelMonitoring"

	// FlagEnableNativeHTTPHistogram
	// Enables native HTTP Histograms
	FlagEnableNativeHTTPHistogram = "enableNativeHTTPHistogram"

	// FlagDisableClassicHTTPHistogram
	// Disables classic HTTP Histogram (use with enableNativeHTTPHistogram)
	FlagDisableClassicHTTPHistogram = "disableClassicHTTPHistogram"

	// FlagFormatString
	// Enable format string transformer
	FlagFormatString = "formatString"

	// FlagTransformationsVariableSupport
	// Allows using variables in transformations
	FlagTransformationsVariableSupport = "transformationsVariableSupport"

	// FlagKubernetesPlaylists
	// Use the kubernetes API in the frontend for playlists, and route /api/playlist requests to k8s
	FlagKubernetesPlaylists = "kubernetesPlaylists"

	// FlagKubernetesSnapshots
	// Routes snapshot requests from /api to the /apis endpoint
	FlagKubernetesSnapshots = "kubernetesSnapshots"

	// FlagKubernetesDashboards
	// Use the kubernetes API in the frontend for dashboards
	FlagKubernetesDashboards = "kubernetesDashboards"

	// FlagKubernetesDashboardsAPI
	// Use the kubernetes API in the backend for dashboards
	FlagKubernetesDashboardsAPI = "kubernetesDashboardsAPI"

	// FlagKubernetesFolders
	// Use the kubernetes API in the frontend for folders, and route /api/folders requests to k8s
	FlagKubernetesFolders = "kubernetesFolders"

	// FlagGrafanaAPIServerTestingWithExperimentalAPIs
	// Facilitate integration testing of experimental APIs
	FlagGrafanaAPIServerTestingWithExperimentalAPIs = "grafanaAPIServerTestingWithExperimentalAPIs"

	// FlagDatasourceQueryTypes
	// Show query type endpoints in datasource API servers (currently hardcoded for testdata, expressions, and prometheus)
	FlagDatasourceQueryTypes = "datasourceQueryTypes"

	// FlagQueryService
	// Register /apis/query.grafana.app/ -- will eventually replace /api/ds/query
	FlagQueryService = "queryService"

	// FlagQueryServiceRewrite
	// Rewrite requests targeting /ds/query to the query service
	FlagQueryServiceRewrite = "queryServiceRewrite"

	// FlagQueryServiceFromUI
	// Routes requests to the new query service
	FlagQueryServiceFromUI = "queryServiceFromUI"

	// FlagCloudWatchBatchQueries
	// Runs CloudWatch metrics queries as separate batches
	FlagCloudWatchBatchQueries = "cloudWatchBatchQueries"

	// FlagRecoveryThreshold
	// Enables feature recovery threshold (aka hysteresis) for threshold server-side expression
	FlagRecoveryThreshold = "recoveryThreshold"

	// FlagLokiStructuredMetadata
	// Enables the loki data source to request structured metadata from the Loki server
	FlagLokiStructuredMetadata = "lokiStructuredMetadata"

	// FlagTeamHttpHeaders
	// Enables LBAC for datasources to apply LogQL filtering of logs to the client requests for users in teams
	FlagTeamHttpHeaders = "teamHttpHeaders"

	// FlagCachingOptimizeSerializationMemoryUsage
	// If enabled, the caching backend gradually serializes query responses for the cache, comparing against the configured `[caching]max_value_mb` value as it goes. This can can help prevent Grafana from running out of memory while attempting to cache very large query responses.
	FlagCachingOptimizeSerializationMemoryUsage = "cachingOptimizeSerializationMemoryUsage"

	// FlagPanelTitleSearchInV1
	// Enable searching for dashboards using panel title in search v1
	FlagPanelTitleSearchInV1 = "panelTitleSearchInV1"

	// FlagManagedPluginsInstall
	// Install managed plugins directly from plugins catalog
	FlagManagedPluginsInstall = "managedPluginsInstall"

	// FlagPrometheusPromQAIL
	// Prometheus and AI/ML to assist users in creating a query
	FlagPrometheusPromQAIL = "prometheusPromQAIL"

	// FlagPrometheusCodeModeMetricNamesSearch
	// Enables search for metric names in Code Mode, to improve performance when working with an enormous number of metric names
	FlagPrometheusCodeModeMetricNamesSearch = "prometheusCodeModeMetricNamesSearch"

	// FlagAddFieldFromCalculationStatFunctions
	// Add cumulative and window functions to the add field from calculation transformation
	FlagAddFieldFromCalculationStatFunctions = "addFieldFromCalculationStatFunctions"

	// FlagAlertmanagerRemoteSecondary
	// Enable Grafana to sync configuration and state with a remote Alertmanager.
	FlagAlertmanagerRemoteSecondary = "alertmanagerRemoteSecondary"

	// FlagAlertmanagerRemotePrimary
	// Enable Grafana to have a remote Alertmanager instance as the primary Alertmanager.
	FlagAlertmanagerRemotePrimary = "alertmanagerRemotePrimary"

	// FlagAlertmanagerRemoteOnly
	// Disable the internal Alertmanager and only use the external one defined.
	FlagAlertmanagerRemoteOnly = "alertmanagerRemoteOnly"

	// FlagAnnotationPermissionUpdate
	// Change the way annotation permissions work by scoping them to folders and dashboards.
	FlagAnnotationPermissionUpdate = "annotationPermissionUpdate"

	// FlagExtractFieldsNameDeduplication
	// Make sure extracted field names are unique in the dataframe
	FlagExtractFieldsNameDeduplication = "extractFieldsNameDeduplication"

	// FlagDashboardSceneForViewers
	// Enables dashboard rendering using Scenes for viewer roles
	FlagDashboardSceneForViewers = "dashboardSceneForViewers"

	// FlagDashboardSceneSolo
	// Enables rendering dashboards using scenes for solo panels
	FlagDashboardSceneSolo = "dashboardSceneSolo"

	// FlagDashboardScene
	// Enables dashboard rendering using scenes for all roles
	FlagDashboardScene = "dashboardScene"

	// FlagDashboardNewLayouts
	// Enables experimental new dashboard layouts
	FlagDashboardNewLayouts = "dashboardNewLayouts"

	// FlagPanelFilterVariable
	// Enables use of the `systemPanelFilterVar` variable to filter panels in a dashboard
	FlagPanelFilterVariable = "panelFilterVariable"

	// FlagPdfTables
	// Enables generating table data as PDF in reporting
	FlagPdfTables = "pdfTables"

	// FlagSsoSettingsApi
	// Enables the SSO settings API and the OAuth configuration UIs in Grafana
	FlagSsoSettingsApi = "ssoSettingsApi"

	// FlagCanvasPanelPanZoom
	// Allow pan and zoom in canvas panel
	FlagCanvasPanelPanZoom = "canvasPanelPanZoom"

	// FlagLogsInfiniteScrolling
	// Enables infinite scrolling for the Logs panel in Explore and Dashboards
	FlagLogsInfiniteScrolling = "logsInfiniteScrolling"

	// FlagExploreMetrics
	// Enables the new Explore Metrics core app
	FlagExploreMetrics = "exploreMetrics"

	// FlagAlertingSimplifiedRouting
	// Enables users to easily configure alert notifications by specifying a contact point directly when editing or creating an alert rule
	FlagAlertingSimplifiedRouting = "alertingSimplifiedRouting"

	// FlagLogRowsPopoverMenu
	// Enable filtering menu displayed when text of a log line is selected
	FlagLogRowsPopoverMenu = "logRowsPopoverMenu"

	// FlagPluginsSkipHostEnvVars
	// Disables passing host environment variable to plugin processes
	FlagPluginsSkipHostEnvVars = "pluginsSkipHostEnvVars"

	// FlagTableSharedCrosshair
	// Enables shared crosshair in table panel
	FlagTableSharedCrosshair = "tableSharedCrosshair"

	// FlagRegressionTransformation
	// Enables regression analysis transformation
	FlagRegressionTransformation = "regressionTransformation"

	// FlagLokiQueryHints
	// Enables query hints for Loki
	FlagLokiQueryHints = "lokiQueryHints"

	// FlagKubernetesFeatureToggles
	// Use the kubernetes API for feature toggle management in the frontend
	FlagKubernetesFeatureToggles = "kubernetesFeatureToggles"

	// FlagCloudRBACRoles
	// Enabled grafana cloud specific RBAC roles
	FlagCloudRBACRoles = "cloudRBACRoles"

	// FlagAlertingQueryOptimization
	// Optimizes eligible queries in order to reduce load on datasources
	FlagAlertingQueryOptimization = "alertingQueryOptimization"

	// FlagNewFolderPicker
	// Enables the nested folder picker without having nested folders enabled
	FlagNewFolderPicker = "newFolderPicker"

	// FlagJitterAlertRulesWithinGroups
	// Distributes alert rule evaluations more evenly over time, including spreading out rules within the same group
	FlagJitterAlertRulesWithinGroups = "jitterAlertRulesWithinGroups"

	// FlagOnPremToCloudMigrations
	// Enable the Grafana Migration Assistant, which helps you easily migrate on-prem dashboards, folders, and data source configurations to your Grafana Cloud stack.
	FlagOnPremToCloudMigrations = "onPremToCloudMigrations"

	// FlagOnPremToCloudMigrationsAlerts
	// Enables the migration of alerts and its child resources to your Grafana Cloud stack. Requires `onPremToCloudMigrations` to be enabled in conjunction.
	FlagOnPremToCloudMigrationsAlerts = "onPremToCloudMigrationsAlerts"

	// FlagAlertingSaveStatePeriodic
	// Writes the state periodically to the database, asynchronous to rule evaluation
	FlagAlertingSaveStatePeriodic = "alertingSaveStatePeriodic"

	// FlagPromQLScope
	// In-development feature that will allow injection of labels into prometheus queries.
	FlagPromQLScope = "promQLScope"

	// FlagSqlExpressions
	// Enables using SQL and DuckDB functions as Expressions.
	FlagSqlExpressions = "sqlExpressions"

	// FlagNodeGraphDotLayout
	// Changed the layout algorithm for the node graph
	FlagNodeGraphDotLayout = "nodeGraphDotLayout"

	// FlagGroupToNestedTableTransformation
	// Enables the group to nested table transformation
	FlagGroupToNestedTableTransformation = "groupToNestedTableTransformation"

	// FlagNewPDFRendering
	// New implementation for the dashboard-to-PDF rendering
	FlagNewPDFRendering = "newPDFRendering"

	// FlagTlsMemcached
	// Use TLS-enabled memcached in the enterprise caching feature
	FlagTlsMemcached = "tlsMemcached"

	// FlagKubernetesAggregator
	// Enable grafana&#39;s embedded kube-aggregator
	FlagKubernetesAggregator = "kubernetesAggregator"

	// FlagExpressionParser
	// Enable new expression parser
	FlagExpressionParser = "expressionParser"

	// FlagGroupByVariable
	// Enable groupBy variable support in scenes dashboards
	FlagGroupByVariable = "groupByVariable"

	// FlagAuthAPIAccessTokenAuth
	// Enables the use of Auth API access tokens for authentication
	FlagAuthAPIAccessTokenAuth = "authAPIAccessTokenAuth"

	// FlagScopeFilters
	// Enables the use of scope filters in Grafana
	FlagScopeFilters = "scopeFilters"

	// FlagSsoSettingsSAML
	// Use the new SSO Settings API to configure the SAML connector
	FlagSsoSettingsSAML = "ssoSettingsSAML"

	// FlagOauthRequireSubClaim
	// Require that sub claims is present in oauth tokens.
	FlagOauthRequireSubClaim = "oauthRequireSubClaim"

	// FlagNewDashboardWithFiltersAndGroupBy
	// Enables filters and group by variables on all new dashboards. Variables are added only if default data source supports filtering.
	FlagNewDashboardWithFiltersAndGroupBy = "newDashboardWithFiltersAndGroupBy"

	// FlagCloudWatchNewLabelParsing
	// Updates CloudWatch label parsing to be more accurate
	FlagCloudWatchNewLabelParsing = "cloudWatchNewLabelParsing"

	// FlagAccessActionSets
	// Introduces action sets for resource permissions. Also ensures that all folder editors and admins can create subfolders without needing any additional permissions.
	FlagAccessActionSets = "accessActionSets"

	// FlagDisableNumericMetricsSortingInExpressions
	// In server-side expressions, disable the sorting of numeric-kind metrics by their metric name or labels.
	FlagDisableNumericMetricsSortingInExpressions = "disableNumericMetricsSortingInExpressions"

	// FlagGrafanaManagedRecordingRules
	// Enables Grafana-managed recording rules.
	FlagGrafanaManagedRecordingRules = "grafanaManagedRecordingRules"

	// FlagQueryLibrary
	// Enables Query Library feature in Explore
	FlagQueryLibrary = "queryLibrary"

	// FlagLogsExploreTableDefaultVisualization
	// Sets the logs table as default visualisation in logs explore
	FlagLogsExploreTableDefaultVisualization = "logsExploreTableDefaultVisualization"

	// FlagNewDashboardSharingComponent
	// Enables the new sharing drawer design
	FlagNewDashboardSharingComponent = "newDashboardSharingComponent"

	// FlagAlertingListViewV2
	// Enables the new alert list view design
	FlagAlertingListViewV2 = "alertingListViewV2"

	// FlagNotificationBanner
	// Enables the notification banner UI and API
	FlagNotificationBanner = "notificationBanner"

	// FlagDashboardRestore
	// Enables deleted dashboard restore feature
	FlagDashboardRestore = "dashboardRestore"

	// FlagDatasourceProxyDisableRBAC
	// Disables applying a plugin route&#39;s ReqAction field to authorization
	FlagDatasourceProxyDisableRBAC = "datasourceProxyDisableRBAC"

	// FlagAlertingDisableSendAlertsExternal
	// Disables the ability to send alerts to an external Alertmanager datasource.
	FlagAlertingDisableSendAlertsExternal = "alertingDisableSendAlertsExternal"

	// FlagPreserveDashboardStateWhenNavigating
	// Enables possibility to preserve dashboard variables and time range when navigating between dashboards
	FlagPreserveDashboardStateWhenNavigating = "preserveDashboardStateWhenNavigating"

	// FlagAlertingCentralAlertHistory
	// Enables the new central alert history.
	FlagAlertingCentralAlertHistory = "alertingCentralAlertHistory"

	// FlagPluginProxyPreserveTrailingSlash
	// Preserve plugin proxy trailing slash.
	FlagPluginProxyPreserveTrailingSlash = "pluginProxyPreserveTrailingSlash"

	// FlagSqlQuerybuilderFunctionParameters
	// Enables SQL query builder function parameters
	FlagSqlQuerybuilderFunctionParameters = "sqlQuerybuilderFunctionParameters"

	// FlagAzureMonitorPrometheusExemplars
	// Allows configuration of Azure Monitor as a data source that can provide Prometheus exemplars
	FlagAzureMonitorPrometheusExemplars = "azureMonitorPrometheusExemplars"

	// FlagPinNavItems
	// Enables pinning of nav items
	FlagPinNavItems = "pinNavItems"

	// FlagAuthZGRPCServer
	// Enables the gRPC server for authorization
	FlagAuthZGRPCServer = "authZGRPCServer"

	// FlagOpenSearchBackendFlowEnabled
	// Enables the backend query flow for Open Search datasource plugin
	FlagOpenSearchBackendFlowEnabled = "openSearchBackendFlowEnabled"

	// FlagSsoSettingsLDAP
	// Use the new SSO Settings API to configure LDAP
	FlagSsoSettingsLDAP = "ssoSettingsLDAP"

	// FlagFailWrongDSUID
	// Throws an error if a datasource has an invalid UIDs
	FlagFailWrongDSUID = "failWrongDSUID"

	// FlagZanzana
	// Use openFGA as authorization engine.
	FlagZanzana = "zanzana"

	// FlagReloadDashboardsOnParamsChange
	// Enables reload of dashboards on scopes, time range and variables changes
	FlagReloadDashboardsOnParamsChange = "reloadDashboardsOnParamsChange"

	// FlagAlertingApiServer
	// Register Alerting APIs with the K8s API server
	FlagAlertingApiServer = "alertingApiServer"

	// FlagCloudWatchRoundUpEndTime
	// Round up end time for metric queries to the next minute to avoid missing data
	FlagCloudWatchRoundUpEndTime = "cloudWatchRoundUpEndTime"

	// FlagCloudwatchMetricInsightsCrossAccount
	// Enables cross account observability for Cloudwatch Metric Insights query builder
	FlagCloudwatchMetricInsightsCrossAccount = "cloudwatchMetricInsightsCrossAccount"

	// FlagPrometheusAzureOverrideAudience
	// Deprecated. Allow override default AAD audience for Azure Prometheus endpoint. Enabled by default. This feature should no longer be used and will be removed in the future.
	FlagPrometheusAzureOverrideAudience = "prometheusAzureOverrideAudience"

	// FlagAlertingFilterV2
	// Enable the new alerting search experience
	FlagAlertingFilterV2 = "alertingFilterV2"

	// FlagDataplaneAggregator
	// Enable grafana dataplane aggregator
	FlagDataplaneAggregator = "dataplaneAggregator"

	// FlagNewFiltersUI
	// Enables new combobox style UI for the Ad hoc filters variable in scenes architecture
	FlagNewFiltersUI = "newFiltersUI"

	// FlagLokiSendDashboardPanelNames
	// Send dashboard and panel names to Loki when querying
	FlagLokiSendDashboardPanelNames = "lokiSendDashboardPanelNames"

	// FlagAlertingPrometheusRulesPrimary
	// Uses Prometheus rules as the primary source of truth for ruler-enabled data sources
	FlagAlertingPrometheusRulesPrimary = "alertingPrometheusRulesPrimary"

	// FlagSingleTopNav
	// Unifies the top search bar and breadcrumb bar into one
	FlagSingleTopNav = "singleTopNav"

	// FlagExploreLogsShardSplitting
	// Used in Explore Logs to split queries into multiple queries based on the number of shards
	FlagExploreLogsShardSplitting = "exploreLogsShardSplitting"

	// FlagExploreLogsAggregatedMetrics
	// Used in Explore Logs to query by aggregated metrics
	FlagExploreLogsAggregatedMetrics = "exploreLogsAggregatedMetrics"

	// FlagExploreLogsLimitedTimeRange
	// Used in Explore Logs to limit the time range
	FlagExploreLogsLimitedTimeRange = "exploreLogsLimitedTimeRange"

	// FlagHomeSetupGuide
	// Used in Home for users who want to return to the onboarding flow or quickly find popular config pages
	FlagHomeSetupGuide = "homeSetupGuide"

	// FlagAppPlatformGrpcClientAuth
	// Enables the gRPC client to authenticate with the App Platform by using ID &amp; access tokens
	FlagAppPlatformGrpcClientAuth = "appPlatformGrpcClientAuth"

	// FlagAppSidecar
	// Enable the app sidecar feature that allows rendering 2 apps at the same time
	FlagAppSidecar = "appSidecar"

	// FlagGroupAttributeSync
	// Enable the groupsync extension for managing Group Attribute Sync feature
	FlagGroupAttributeSync = "groupAttributeSync"

	// FlagAlertingQueryAndExpressionsStepMode
	// Enables step mode for alerting queries and expressions
	FlagAlertingQueryAndExpressionsStepMode = "alertingQueryAndExpressionsStepMode"

	// FlagImprovedExternalSessionHandling
	// Enable improved support for external sessions in Grafana
	FlagImprovedExternalSessionHandling = "improvedExternalSessionHandling"

	// FlagUseSessionStorageForRedirection
	// Use session storage for handling the redirection after login
	FlagUseSessionStorageForRedirection = "useSessionStorageForRedirection"

	// FlagRolePickerDrawer
	// Enables the new role picker drawer design
	FlagRolePickerDrawer = "rolePickerDrawer"

	// FlagUnifiedStorageSearch
	// Enable unified storage search
	FlagUnifiedStorageSearch = "unifiedStorageSearch"

	// FlagPluginsSriChecks
	// Enables SRI checks for plugin assets
	FlagPluginsSriChecks = "pluginsSriChecks"

	// FlagUnifiedStorageBigObjectsSupport
	// Enables to save big objects in blob storage
	FlagUnifiedStorageBigObjectsSupport = "unifiedStorageBigObjectsSupport"

	// FlagTimeRangeProvider
	// Enables time pickers sync
	FlagTimeRangeProvider = "timeRangeProvider"

	// FlagPrometheusUsesCombobox
	// Use new combobox component for Prometheus query editor
	FlagPrometheusUsesCombobox = "prometheusUsesCombobox"

	// FlagAzureMonitorDisableLogLimit
	// Disables the log limit restriction for Azure Monitor when true. The limit is enabled by default.
	FlagAzureMonitorDisableLogLimit = "azureMonitorDisableLogLimit"

	// FlagDashboardSchemaV2
	// Enables the new dashboard schema version 2, implementing changes necessary for dynamic dashboards and dashboards as code.
	FlagDashboardSchemaV2 = "dashboardSchemaV2"

	// FlagPlaylistsWatcher
	// Enables experimental watcher for playlists
	FlagPlaylistsWatcher = "playlistsWatcher"

<<<<<<< HEAD
	// FlagCrashDetection
	// Enables browser crash detection reporting to Faro.
	FlagCrashDetection = "crashDetection"
=======
	// FlagExploreMetricsRelatedLogs
	// Display Related Logs in Explore Metrics
	FlagExploreMetricsRelatedLogs = "exploreMetricsRelatedLogs"

	// FlagEnableExtensionsAdminPage
	// Enables the extension admin page regardless of development mode
	FlagEnableExtensionsAdminPage = "enableExtensionsAdminPage"
>>>>>>> f8ae71e4
)<|MERGE_RESOLUTION|>--- conflicted
+++ resolved
@@ -847,17 +847,15 @@
 	// Enables experimental watcher for playlists
 	FlagPlaylistsWatcher = "playlistsWatcher"
 
-<<<<<<< HEAD
+	// FlagExploreMetricsRelatedLogs
+	// Display Related Logs in Explore Metrics
+	FlagExploreMetricsRelatedLogs = "exploreMetricsRelatedLogs"
+
+	// FlagEnableExtensionsAdminPage
+	// Enables the extension admin page regardless of development mode
+	FlagEnableExtensionsAdminPage = "enableExtensionsAdminPage"
+
 	// FlagCrashDetection
 	// Enables browser crash detection reporting to Faro.
 	FlagCrashDetection = "crashDetection"
-=======
-	// FlagExploreMetricsRelatedLogs
-	// Display Related Logs in Explore Metrics
-	FlagExploreMetricsRelatedLogs = "exploreMetricsRelatedLogs"
-
-	// FlagEnableExtensionsAdminPage
-	// Enables the extension admin page regardless of development mode
-	FlagEnableExtensionsAdminPage = "enableExtensionsAdminPage"
->>>>>>> f8ae71e4
 )