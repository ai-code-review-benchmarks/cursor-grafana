// NOTE: This file was auto generated.  DO NOT EDIT DIRECTLY!
// To change feature flags, edit:
//  pkg/services/featuremgmt/registry.go
// Then run tests in:
//  pkg/services/featuremgmt/toggles_gen_test.go

package featuremgmt

const (
	// FlagDisableEnvelopeEncryption
	// Disable envelope encryption (emergency only)
	FlagDisableEnvelopeEncryption = "disableEnvelopeEncryption"

	// FlagLiveServiceWebWorker
	// This will use a webworker thread to processes events rather than the main thread
	FlagLiveServiceWebWorker = "live-service-web-worker"

	// FlagQueryOverLive
	// Use Grafana Live WebSocket to execute backend queries
	FlagQueryOverLive = "queryOverLive"

	// FlagPanelTitleSearch
	// Search for dashboards using panel title
	FlagPanelTitleSearch = "panelTitleSearch"

	// FlagPublicDashboardsEmailSharing
	// Enables public dashboard sharing to be restricted to only allowed emails
	FlagPublicDashboardsEmailSharing = "publicDashboardsEmailSharing"

	// FlagPublicDashboardsScene
	// Enables public dashboard rendering using scenes
	FlagPublicDashboardsScene = "publicDashboardsScene"

	// FlagLokiExperimentalStreaming
	// Support new streaming approach for loki (prototype, needs special loki build)
	FlagLokiExperimentalStreaming = "lokiExperimentalStreaming"

	// FlagFeatureHighlights
	// Highlight Grafana Enterprise features
	FlagFeatureHighlights = "featureHighlights"

	// FlagStorage
	// Configurable storage for dashboards, datasources, and resources
	FlagStorage = "storage"

	// FlagCorrelations
	// Correlations page
	FlagCorrelations = "correlations"

	// FlagAutoMigrateOldPanels
	// Migrate old angular panels to supported versions (graph, table-old, worldmap, etc)
	FlagAutoMigrateOldPanels = "autoMigrateOldPanels"

	// FlagAutoMigrateGraphPanel
	// Migrate old graph panel to supported time series panel - broken out from autoMigrateOldPanels to enable granular tracking
	FlagAutoMigrateGraphPanel = "autoMigrateGraphPanel"

	// FlagAutoMigrateTablePanel
	// Migrate old table panel to supported table panel - broken out from autoMigrateOldPanels to enable granular tracking
	FlagAutoMigrateTablePanel = "autoMigrateTablePanel"

	// FlagAutoMigratePiechartPanel
	// Migrate old piechart panel to supported piechart panel - broken out from autoMigrateOldPanels to enable granular tracking
	FlagAutoMigratePiechartPanel = "autoMigratePiechartPanel"

	// FlagAutoMigrateWorldmapPanel
	// Migrate old worldmap panel to supported geomap panel - broken out from autoMigrateOldPanels to enable granular tracking
	FlagAutoMigrateWorldmapPanel = "autoMigrateWorldmapPanel"

	// FlagAutoMigrateStatPanel
	// Migrate old stat panel to supported stat panel - broken out from autoMigrateOldPanels to enable granular tracking
	FlagAutoMigrateStatPanel = "autoMigrateStatPanel"

	// FlagDisableAngular
	// Dynamic flag to disable angular at runtime. The preferred method is to set `angular_support_enabled` to `false` in the [security] settings, which allows you to change the state at runtime.
	FlagDisableAngular = "disableAngular"

	// FlagCanvasPanelNesting
	// Allow elements nesting
	FlagCanvasPanelNesting = "canvasPanelNesting"

	// FlagDisableSecretsCompatibility
	// Disable duplicated secret storage in legacy tables
	FlagDisableSecretsCompatibility = "disableSecretsCompatibility"

	// FlagLogRequestsInstrumentedAsUnknown
	// Logs the path for requests that are instrumented as unknown
	FlagLogRequestsInstrumentedAsUnknown = "logRequestsInstrumentedAsUnknown"

	// FlagGrpcServer
	// Run the GRPC server
	FlagGrpcServer = "grpcServer"

	// FlagCloudWatchCrossAccountQuerying
	// Enables cross-account querying in CloudWatch datasources
	FlagCloudWatchCrossAccountQuerying = "cloudWatchCrossAccountQuerying"

	// FlagShowDashboardValidationWarnings
	// Show warnings when dashboards do not validate against the schema
	FlagShowDashboardValidationWarnings = "showDashboardValidationWarnings"

	// FlagMysqlAnsiQuotes
	// Use double quotes to escape keyword in a MySQL query
	FlagMysqlAnsiQuotes = "mysqlAnsiQuotes"

	// FlagNestedFolders
	// Enable folder nesting
	FlagNestedFolders = "nestedFolders"

	// FlagAlertingBacktesting
	// Rule backtesting API for alerting
	FlagAlertingBacktesting = "alertingBacktesting"

	// FlagEditPanelCSVDragAndDrop
	// Enables drag and drop for CSV and Excel files
	FlagEditPanelCSVDragAndDrop = "editPanelCSVDragAndDrop"

	// FlagLogsContextDatasourceUi
	// Allow datasource to provide custom UI for context view
	FlagLogsContextDatasourceUi = "logsContextDatasourceUi"

	// FlagLokiShardSplitting
	// Use stream shards to split queries into smaller subqueries
	FlagLokiShardSplitting = "lokiShardSplitting"

	// FlagLokiQuerySplitting
	// Split large interval queries into subqueries with smaller time intervals
	FlagLokiQuerySplitting = "lokiQuerySplitting"

	// FlagLokiQuerySplittingConfig
	// Give users the option to configure split durations for Loki queries
	FlagLokiQuerySplittingConfig = "lokiQuerySplittingConfig"

	// FlagIndividualCookiePreferences
	// Support overriding cookie preferences per user
	FlagIndividualCookiePreferences = "individualCookiePreferences"

	// FlagInfluxdbBackendMigration
	// Query InfluxDB InfluxQL without the proxy
	FlagInfluxdbBackendMigration = "influxdbBackendMigration"

	// FlagInfluxqlStreamingParser
	// Enable streaming JSON parser for InfluxDB datasource InfluxQL query language
	FlagInfluxqlStreamingParser = "influxqlStreamingParser"

	// FlagInfluxdbRunQueriesInParallel
	// Enables running InfluxDB Influxql queries in parallel
	FlagInfluxdbRunQueriesInParallel = "influxdbRunQueriesInParallel"

	// FlagPrometheusRunQueriesInParallel
	// Enables running Prometheus queries in parallel
	FlagPrometheusRunQueriesInParallel = "prometheusRunQueriesInParallel"

	// FlagLokiLogsDataplane
	// Changes logs responses from Loki to be compliant with the dataplane specification.
	FlagLokiLogsDataplane = "lokiLogsDataplane"

	// FlagDataplaneFrontendFallback
	// Support dataplane contract field name change for transformations and field name matchers where the name is different
	FlagDataplaneFrontendFallback = "dataplaneFrontendFallback"

	// FlagDisableSSEDataplane
	// Disables dataplane specific processing in server side expressions.
	FlagDisableSSEDataplane = "disableSSEDataplane"

	// FlagAlertStateHistoryLokiSecondary
	// Enable Grafana to write alert state history to an external Loki instance in addition to Grafana annotations.
	FlagAlertStateHistoryLokiSecondary = "alertStateHistoryLokiSecondary"

	// FlagAlertStateHistoryLokiPrimary
	// Enable a remote Loki instance as the primary source for state history reads.
	FlagAlertStateHistoryLokiPrimary = "alertStateHistoryLokiPrimary"

	// FlagAlertStateHistoryLokiOnly
	// Disable Grafana alerts from emitting annotations when a remote Loki instance is available.
	FlagAlertStateHistoryLokiOnly = "alertStateHistoryLokiOnly"

	// FlagUnifiedRequestLog
	// Writes error logs to the request logger
	FlagUnifiedRequestLog = "unifiedRequestLog"

	// FlagRenderAuthJWT
	// Uses JWT-based auth for rendering instead of relying on remote cache
	FlagRenderAuthJWT = "renderAuthJWT"

	// FlagRefactorVariablesTimeRange
	// Refactor time range variables flow to reduce number of API calls made when query variables are chained
	FlagRefactorVariablesTimeRange = "refactorVariablesTimeRange"

	// FlagFaroDatasourceSelector
	// Enable the data source selector within the Frontend Apps section of the Frontend Observability
	FlagFaroDatasourceSelector = "faroDatasourceSelector"

	// FlagEnableDatagridEditing
	// Enables the edit functionality in the datagrid panel
	FlagEnableDatagridEditing = "enableDatagridEditing"

	// FlagExtraThemes
	// Enables extra themes
	FlagExtraThemes = "extraThemes"

	// FlagLokiPredefinedOperations
	// Adds predefined query operations to Loki query editor
	FlagLokiPredefinedOperations = "lokiPredefinedOperations"

	// FlagPluginsFrontendSandbox
	// Enables the plugins frontend sandbox
	FlagPluginsFrontendSandbox = "pluginsFrontendSandbox"

	// FlagFrontendSandboxMonitorOnly
	// Enables monitor only in the plugin frontend sandbox (if enabled)
	FlagFrontendSandboxMonitorOnly = "frontendSandboxMonitorOnly"

	// FlagPluginsDetailsRightPanel
	// Enables right panel for the plugins details page
	FlagPluginsDetailsRightPanel = "pluginsDetailsRightPanel"

	// FlagSqlDatasourceDatabaseSelection
	// Enables previous SQL data source dataset dropdown behavior
	FlagSqlDatasourceDatabaseSelection = "sqlDatasourceDatabaseSelection"

	// FlagRecordedQueriesMulti
	// Enables writing multiple items from a single query within Recorded Queries
	FlagRecordedQueriesMulti = "recordedQueriesMulti"

	// FlagLogsExploreTableVisualisation
	// A table visualisation for logs in Explore
	FlagLogsExploreTableVisualisation = "logsExploreTableVisualisation"

	// FlagAwsDatasourcesTempCredentials
	// Support temporary security credentials in AWS plugins for Grafana Cloud customers
	FlagAwsDatasourcesTempCredentials = "awsDatasourcesTempCredentials"

	// FlagTransformationsRedesign
	// Enables the transformations redesign
	FlagTransformationsRedesign = "transformationsRedesign"

	// FlagMlExpressions
	// Enable support for Machine Learning in server-side expressions
	FlagMlExpressions = "mlExpressions"

	// FlagTraceQLStreaming
	// Enables response streaming of TraceQL queries of the Tempo data source
	FlagTraceQLStreaming = "traceQLStreaming"

	// FlagDatasourceAPIServers
	// Expose some datasources as apiservers.
	FlagDatasourceAPIServers = "datasourceAPIServers"

	// FlagGrafanaAPIServerWithExperimentalAPIs
	// Register experimental APIs with the k8s API server, including all datasources
	FlagGrafanaAPIServerWithExperimentalAPIs = "grafanaAPIServerWithExperimentalAPIs"

	// FlagProvisioning
	// Next generation provisioning... and git
	FlagProvisioning = "provisioning"

	// FlagGrafanaAPIServerEnsureKubectlAccess
	// Start an additional https handler and write kubectl options
	FlagGrafanaAPIServerEnsureKubectlAccess = "grafanaAPIServerEnsureKubectlAccess"

	// FlagFeatureToggleAdminPage
	// Enable admin page for managing feature toggles from the Grafana front-end. Grafana Cloud only.
	FlagFeatureToggleAdminPage = "featureToggleAdminPage"

	// FlagAwsAsyncQueryCaching
	// Enable caching for async queries for Redshift and Athena. Requires that the datasource has caching and async query support enabled
	FlagAwsAsyncQueryCaching = "awsAsyncQueryCaching"

	// FlagPermissionsFilterRemoveSubquery
	// Alternative permission filter implementation that does not use subqueries for fetching the dashboard folder
	FlagPermissionsFilterRemoveSubquery = "permissionsFilterRemoveSubquery"

	// FlagConfigurableSchedulerTick
	// Enable changing the scheduler base interval via configuration option unified_alerting.scheduler_tick_interval
	FlagConfigurableSchedulerTick = "configurableSchedulerTick"

	// FlagAngularDeprecationUI
	// Display Angular warnings in dashboards and panels
	FlagAngularDeprecationUI = "angularDeprecationUI"

	// FlagDashgpt
	// Enable AI powered features in dashboards
	FlagDashgpt = "dashgpt"

	// FlagAiGeneratedDashboardChanges
	// Enable AI powered features for dashboards to auto-summary changes when saving
	FlagAiGeneratedDashboardChanges = "aiGeneratedDashboardChanges"

	// FlagReportingRetries
	// Enables rendering retries for the reporting feature
	FlagReportingRetries = "reportingRetries"

	// FlagSseGroupByDatasource
	// Send query to the same datasource in a single request when using server side expressions. The `cloudWatchBatchQueries` feature toggle should be enabled if this used with CloudWatch.
	FlagSseGroupByDatasource = "sseGroupByDatasource"

	// FlagLibraryPanelRBAC
	// Enables RBAC support for library panels
	FlagLibraryPanelRBAC = "libraryPanelRBAC"

	// FlagLokiRunQueriesInParallel
	// Enables running Loki queries in parallel
	FlagLokiRunQueriesInParallel = "lokiRunQueriesInParallel"

	// FlagWargamesTesting
	// Placeholder feature flag for internal testing
	FlagWargamesTesting = "wargamesTesting"

	// FlagAlertingInsights
	// Show the new alerting insights landing page
	FlagAlertingInsights = "alertingInsights"

	// FlagExternalCorePlugins
	// Allow core plugins to be loaded as external
	FlagExternalCorePlugins = "externalCorePlugins"

	// FlagPluginsAPIMetrics
	// Sends metrics of public grafana packages usage by plugins
	FlagPluginsAPIMetrics = "pluginsAPIMetrics"

	// FlagExternalServiceAccounts
	// Automatic service account and token setup for plugins
	FlagExternalServiceAccounts = "externalServiceAccounts"

	// FlagPanelMonitoring
	// Enables panel monitoring through logs and measurements
	FlagPanelMonitoring = "panelMonitoring"

	// FlagEnableNativeHTTPHistogram
	// Enables native HTTP Histograms
	FlagEnableNativeHTTPHistogram = "enableNativeHTTPHistogram"

	// FlagDisableClassicHTTPHistogram
	// Disables classic HTTP Histogram (use with enableNativeHTTPHistogram)
	FlagDisableClassicHTTPHistogram = "disableClassicHTTPHistogram"

	// FlagFormatString
	// Enable format string transformer
	FlagFormatString = "formatString"

	// FlagKubernetesPlaylists
	// Use the kubernetes API in the frontend for playlists, and route /api/playlist requests to k8s
	FlagKubernetesPlaylists = "kubernetesPlaylists"

	// FlagKubernetesSnapshots
	// Routes snapshot requests from /api to the /apis endpoint
	FlagKubernetesSnapshots = "kubernetesSnapshots"

	// FlagKubernetesDashboards
	// Use the kubernetes API in the frontend for dashboards
	FlagKubernetesDashboards = "kubernetesDashboards"

	// FlagKubernetesClientDashboardsFolders
	// Route the folder and dashboard service requests to k8s
	FlagKubernetesClientDashboardsFolders = "kubernetesClientDashboardsFolders"

	// FlagDatasourceQueryTypes
	// Show query type endpoints in datasource API servers (currently hardcoded for testdata, expressions, and prometheus)
	FlagDatasourceQueryTypes = "datasourceQueryTypes"

	// FlagQueryService
	// Register /apis/query.grafana.app/ -- will eventually replace /api/ds/query
	FlagQueryService = "queryService"

	// FlagQueryServiceRewrite
	// Rewrite requests targeting /ds/query to the query service
	FlagQueryServiceRewrite = "queryServiceRewrite"

	// FlagQueryServiceFromUI
	// Routes requests to the new query service
	FlagQueryServiceFromUI = "queryServiceFromUI"

	// FlagCloudWatchBatchQueries
	// Runs CloudWatch metrics queries as separate batches
	FlagCloudWatchBatchQueries = "cloudWatchBatchQueries"

	// FlagRecoveryThreshold
	// Enables feature recovery threshold (aka hysteresis) for threshold server-side expression
	FlagRecoveryThreshold = "recoveryThreshold"

	// FlagLokiStructuredMetadata
	// Enables the loki data source to request structured metadata from the Loki server
	FlagLokiStructuredMetadata = "lokiStructuredMetadata"

	// FlagCachingOptimizeSerializationMemoryUsage
	// If enabled, the caching backend gradually serializes query responses for the cache, comparing against the configured `[caching]max_value_mb` value as it goes. This can can help prevent Grafana from running out of memory while attempting to cache very large query responses.
	FlagCachingOptimizeSerializationMemoryUsage = "cachingOptimizeSerializationMemoryUsage"

	// FlagPrometheusCodeModeMetricNamesSearch
	// Enables search for metric names in Code Mode, to improve performance when working with an enormous number of metric names
	FlagPrometheusCodeModeMetricNamesSearch = "prometheusCodeModeMetricNamesSearch"

	// FlagAddFieldFromCalculationStatFunctions
	// Add cumulative and window functions to the add field from calculation transformation
	FlagAddFieldFromCalculationStatFunctions = "addFieldFromCalculationStatFunctions"

	// FlagAlertmanagerRemoteSecondary
	// Enable Grafana to sync configuration and state with a remote Alertmanager.
	FlagAlertmanagerRemoteSecondary = "alertmanagerRemoteSecondary"

	// FlagAlertmanagerRemotePrimary
	// Enable Grafana to have a remote Alertmanager instance as the primary Alertmanager.
	FlagAlertmanagerRemotePrimary = "alertmanagerRemotePrimary"

	// FlagAlertmanagerRemoteOnly
	// Disable the internal Alertmanager and only use the external one defined.
	FlagAlertmanagerRemoteOnly = "alertmanagerRemoteOnly"

	// FlagAnnotationPermissionUpdate
	// Change the way annotation permissions work by scoping them to folders and dashboards.
	FlagAnnotationPermissionUpdate = "annotationPermissionUpdate"

	// FlagExtractFieldsNameDeduplication
	// Make sure extracted field names are unique in the dataframe
	FlagExtractFieldsNameDeduplication = "extractFieldsNameDeduplication"

	// FlagDashboardSceneForViewers
	// Enables dashboard rendering using Scenes for viewer roles
	FlagDashboardSceneForViewers = "dashboardSceneForViewers"

	// FlagDashboardSceneSolo
	// Enables rendering dashboards using scenes for solo panels
	FlagDashboardSceneSolo = "dashboardSceneSolo"

	// FlagDashboardScene
	// Enables dashboard rendering using scenes for all roles
	FlagDashboardScene = "dashboardScene"

	// FlagDashboardNewLayouts
	// Enables experimental new dashboard layouts
	FlagDashboardNewLayouts = "dashboardNewLayouts"

	// FlagPanelFilterVariable
	// Enables use of the `systemPanelFilterVar` variable to filter panels in a dashboard
	FlagPanelFilterVariable = "panelFilterVariable"

	// FlagPdfTables
	// Enables generating table data as PDF in reporting
	FlagPdfTables = "pdfTables"

	// FlagSsoSettingsApi
	// Enables the SSO settings API and the OAuth configuration UIs in Grafana
	FlagSsoSettingsApi = "ssoSettingsApi"

	// FlagCanvasPanelPanZoom
	// Allow pan and zoom in canvas panel
	FlagCanvasPanelPanZoom = "canvasPanelPanZoom"

	// FlagLogsInfiniteScrolling
	// Enables infinite scrolling for the Logs panel in Explore and Dashboards
	FlagLogsInfiniteScrolling = "logsInfiniteScrolling"

	// FlagExploreMetrics
	// Enables the new Grafana Metrics Drilldown core app
	FlagExploreMetrics = "exploreMetrics"

	// FlagAlertingSimplifiedRouting
	// Enables users to easily configure alert notifications by specifying a contact point directly when editing or creating an alert rule
	FlagAlertingSimplifiedRouting = "alertingSimplifiedRouting"

	// FlagLogRowsPopoverMenu
	// Enable filtering menu displayed when text of a log line is selected
	FlagLogRowsPopoverMenu = "logRowsPopoverMenu"

	// FlagPluginsSkipHostEnvVars
	// Disables passing host environment variable to plugin processes
	FlagPluginsSkipHostEnvVars = "pluginsSkipHostEnvVars"

	// FlagTableSharedCrosshair
	// Enables shared crosshair in table panel
	FlagTableSharedCrosshair = "tableSharedCrosshair"

	// FlagRegressionTransformation
	// Enables regression analysis transformation
	FlagRegressionTransformation = "regressionTransformation"

	// FlagLokiQueryHints
	// Enables query hints for Loki
	FlagLokiQueryHints = "lokiQueryHints"

	// FlagKubernetesFeatureToggles
	// Use the kubernetes API for feature toggle management in the frontend
	FlagKubernetesFeatureToggles = "kubernetesFeatureToggles"

	// FlagCloudRBACRoles
	// Enabled grafana cloud specific RBAC roles
	FlagCloudRBACRoles = "cloudRBACRoles"

	// FlagAlertingQueryOptimization
	// Optimizes eligible queries in order to reduce load on datasources
	FlagAlertingQueryOptimization = "alertingQueryOptimization"

	// FlagNewFolderPicker
	// Enables the nested folder picker without having nested folders enabled
	FlagNewFolderPicker = "newFolderPicker"

	// FlagJitterAlertRulesWithinGroups
	// Distributes alert rule evaluations more evenly over time, including spreading out rules within the same group
	FlagJitterAlertRulesWithinGroups = "jitterAlertRulesWithinGroups"

	// FlagOnPremToCloudMigrations
	// Enable the Grafana Migration Assistant, which helps you easily migrate on-prem resources, such as dashboards, folders, and data source configurations, to your Grafana Cloud stack.
	FlagOnPremToCloudMigrations = "onPremToCloudMigrations"

	// FlagSecretsManagementAppPlatform
	// Enable the secrets management API and services under app platform
	FlagSecretsManagementAppPlatform = "secretsManagementAppPlatform"

	// FlagAlertingSaveStatePeriodic
	// Writes the state periodically to the database, asynchronous to rule evaluation
	FlagAlertingSaveStatePeriodic = "alertingSaveStatePeriodic"

	// FlagAlertingSaveStateCompressed
	// Enables the compressed protobuf-based alert state storage
	FlagAlertingSaveStateCompressed = "alertingSaveStateCompressed"

	// FlagScopeApi
	// In-development feature flag for the scope api using the app platform.
	FlagScopeApi = "scopeApi"

	// FlagPromQLScope
	// In-development feature that will allow injection of labels into prometheus queries.
	FlagPromQLScope = "promQLScope"

	// FlagLogQLScope
	// In-development feature that will allow injection of labels into loki queries.
	FlagLogQLScope = "logQLScope"

	// FlagSqlExpressions
	// Enables SQL Expressions, which can execute SQL queries against data source results.
	FlagSqlExpressions = "sqlExpressions"

	// FlagNodeGraphDotLayout
	// Changed the layout algorithm for the node graph
	FlagNodeGraphDotLayout = "nodeGraphDotLayout"

	// FlagGroupToNestedTableTransformation
	// Enables the group to nested table transformation
	FlagGroupToNestedTableTransformation = "groupToNestedTableTransformation"

	// FlagNewPDFRendering
	// New implementation for the dashboard-to-PDF rendering
	FlagNewPDFRendering = "newPDFRendering"

	// FlagTlsMemcached
	// Use TLS-enabled memcached in the enterprise caching feature
	FlagTlsMemcached = "tlsMemcached"

	// FlagKubernetesAggregator
	// Enable grafana&#39;s embedded kube-aggregator
	FlagKubernetesAggregator = "kubernetesAggregator"

	// FlagExpressionParser
	// Enable new expression parser
	FlagExpressionParser = "expressionParser"

	// FlagGroupByVariable
	// Enable groupBy variable support in scenes dashboards
	FlagGroupByVariable = "groupByVariable"

	// FlagScopeFilters
	// Enables the use of scope filters in Grafana
	FlagScopeFilters = "scopeFilters"

	// FlagSsoSettingsSAML
	// Use the new SSO Settings API to configure the SAML connector
	FlagSsoSettingsSAML = "ssoSettingsSAML"

	// FlagOauthRequireSubClaim
	// Require that sub claims is present in oauth tokens.
	FlagOauthRequireSubClaim = "oauthRequireSubClaim"

	// FlagNewDashboardWithFiltersAndGroupBy
	// Enables filters and group by variables on all new dashboards. Variables are added only if default data source supports filtering.
	FlagNewDashboardWithFiltersAndGroupBy = "newDashboardWithFiltersAndGroupBy"

	// FlagCloudWatchNewLabelParsing
	// Updates CloudWatch label parsing to be more accurate
	FlagCloudWatchNewLabelParsing = "cloudWatchNewLabelParsing"

	// FlagDisableNumericMetricsSortingInExpressions
	// In server-side expressions, disable the sorting of numeric-kind metrics by their metric name or labels.
	FlagDisableNumericMetricsSortingInExpressions = "disableNumericMetricsSortingInExpressions"

	// FlagGrafanaManagedRecordingRules
	// Enables Grafana-managed recording rules.
	FlagGrafanaManagedRecordingRules = "grafanaManagedRecordingRules"

	// FlagQueryLibrary
	// Enables Query Library feature in Explore
	FlagQueryLibrary = "queryLibrary"

	// FlagLogsExploreTableDefaultVisualization
	// Sets the logs table as default visualisation in logs explore
	FlagLogsExploreTableDefaultVisualization = "logsExploreTableDefaultVisualization"

	// FlagNewDashboardSharingComponent
	// Enables the new sharing drawer design
	FlagNewDashboardSharingComponent = "newDashboardSharingComponent"

	// FlagAlertingListViewV2
	// Enables the new alert list view design
	FlagAlertingListViewV2 = "alertingListViewV2"

	// FlagDashboardRestore
	// Enables deleted dashboard restore feature
	FlagDashboardRestore = "dashboardRestore"

	// FlagAlertingDisableSendAlertsExternal
	// Disables the ability to send alerts to an external Alertmanager datasource.
	FlagAlertingDisableSendAlertsExternal = "alertingDisableSendAlertsExternal"

	// FlagPreserveDashboardStateWhenNavigating
	// Enables possibility to preserve dashboard variables and time range when navigating between dashboards
	FlagPreserveDashboardStateWhenNavigating = "preserveDashboardStateWhenNavigating"

	// FlagAlertingCentralAlertHistory
	// Enables the new central alert history.
	FlagAlertingCentralAlertHistory = "alertingCentralAlertHistory"

	// FlagPluginProxyPreserveTrailingSlash
	// Preserve plugin proxy trailing slash.
	FlagPluginProxyPreserveTrailingSlash = "pluginProxyPreserveTrailingSlash"

	// FlagAzureMonitorPrometheusExemplars
	// Allows configuration of Azure Monitor as a data source that can provide Prometheus exemplars
	FlagAzureMonitorPrometheusExemplars = "azureMonitorPrometheusExemplars"

	// FlagPinNavItems
	// Enables pinning of nav items
	FlagPinNavItems = "pinNavItems"

	// FlagAuthZGRPCServer
	// Enables the gRPC server for authorization
	FlagAuthZGRPCServer = "authZGRPCServer"

	// FlagSsoSettingsLDAP
	// Use the new SSO Settings API to configure LDAP
	FlagSsoSettingsLDAP = "ssoSettingsLDAP"

	// FlagFailWrongDSUID
	// Throws an error if a datasource has an invalid UIDs
	FlagFailWrongDSUID = "failWrongDSUID"

	// FlagZanzana
	// Use openFGA as authorization engine.
	FlagZanzana = "zanzana"

	// FlagReloadDashboardsOnParamsChange
	// Enables reload of dashboards on scopes, time range and variables changes
	FlagReloadDashboardsOnParamsChange = "reloadDashboardsOnParamsChange"

	// FlagEnableScopesInMetricsExplore
	// Enables the scopes usage in Metrics Explore
	FlagEnableScopesInMetricsExplore = "enableScopesInMetricsExplore"

	// FlagAlertingApiServer
	// Register Alerting APIs with the K8s API server
	FlagAlertingApiServer = "alertingApiServer"

	// FlagCloudWatchRoundUpEndTime
	// Round up end time for metric queries to the next minute to avoid missing data
	FlagCloudWatchRoundUpEndTime = "cloudWatchRoundUpEndTime"

	// FlagPrometheusAzureOverrideAudience
	// Deprecated. Allow override default AAD audience for Azure Prometheus endpoint. Enabled by default. This feature should no longer be used and will be removed in the future.
	FlagPrometheusAzureOverrideAudience = "prometheusAzureOverrideAudience"

	// FlagAlertingFilterV2
	// Enable the new alerting search experience
	FlagAlertingFilterV2 = "alertingFilterV2"

	// FlagDataplaneAggregator
	// Enable grafana dataplane aggregator
	FlagDataplaneAggregator = "dataplaneAggregator"

	// FlagNewFiltersUI
	// Enables new combobox style UI for the Ad hoc filters variable in scenes architecture
	FlagNewFiltersUI = "newFiltersUI"

	// FlagTableNextGen
	// Allows access to the new react-data-grid based table component.
	FlagTableNextGen = "tableNextGen"

	// FlagLokiSendDashboardPanelNames
	// Send dashboard and panel names to Loki when querying
	FlagLokiSendDashboardPanelNames = "lokiSendDashboardPanelNames"

	// FlagAlertingPrometheusRulesPrimary
	// Uses Prometheus rules as the primary source of truth for ruler-enabled data sources
	FlagAlertingPrometheusRulesPrimary = "alertingPrometheusRulesPrimary"

	// FlagExploreLogsShardSplitting
	// Used in Logs Drilldown to split queries into multiple queries based on the number of shards
	FlagExploreLogsShardSplitting = "exploreLogsShardSplitting"

	// FlagExploreLogsAggregatedMetrics
	// Used in Logs Drilldown to query by aggregated metrics
	FlagExploreLogsAggregatedMetrics = "exploreLogsAggregatedMetrics"

	// FlagExploreLogsLimitedTimeRange
	// Used in Logs Drilldown to limit the time range
	FlagExploreLogsLimitedTimeRange = "exploreLogsLimitedTimeRange"

	// FlagHomeSetupGuide
	// Used in Home for users who want to return to the onboarding flow or quickly find popular config pages
	FlagHomeSetupGuide = "homeSetupGuide"

	// FlagAppPlatformGrpcClientAuth
	// Enables the gRPC client to authenticate with the App Platform by using ID &amp; access tokens
	FlagAppPlatformGrpcClientAuth = "appPlatformGrpcClientAuth"

	// FlagAppSidecar
	// Enable the app sidecar feature that allows rendering 2 apps at the same time
	FlagAppSidecar = "appSidecar"

	// FlagGroupAttributeSync
	// Enable the groupsync extension for managing Group Attribute Sync feature
	FlagGroupAttributeSync = "groupAttributeSync"

	// FlagAlertingQueryAndExpressionsStepMode
	// Enables step mode for alerting queries and expressions
	FlagAlertingQueryAndExpressionsStepMode = "alertingQueryAndExpressionsStepMode"

	// FlagImprovedExternalSessionHandling
	// Enables improved support for OAuth external sessions. After enabling this feature, users might need to re-authenticate themselves.
	FlagImprovedExternalSessionHandling = "improvedExternalSessionHandling"

	// FlagUseSessionStorageForRedirection
	// Use session storage for handling the redirection after login
	FlagUseSessionStorageForRedirection = "useSessionStorageForRedirection"

	// FlagRolePickerDrawer
	// Enables the new role picker drawer design
	FlagRolePickerDrawer = "rolePickerDrawer"

	// FlagUnifiedStorageSearch
	// Enable unified storage search
	FlagUnifiedStorageSearch = "unifiedStorageSearch"

	// FlagUnifiedStorageSearchSprinkles
	// Enable sprinkles on unified storage search
	FlagUnifiedStorageSearchSprinkles = "unifiedStorageSearchSprinkles"

	// FlagUnifiedStorageSearchPermissionFiltering
	// Enable permission filtering on unified storage search
	FlagUnifiedStorageSearchPermissionFiltering = "unifiedStorageSearchPermissionFiltering"

	// FlagManagedDualWriter
	// Pick the dual write mode from database configs
	FlagManagedDualWriter = "managedDualWriter"

	// FlagPluginsSriChecks
	// Enables SRI checks for plugin assets
	FlagPluginsSriChecks = "pluginsSriChecks"

	// FlagUnifiedStorageBigObjectsSupport
	// Enables to save big objects in blob storage
	FlagUnifiedStorageBigObjectsSupport = "unifiedStorageBigObjectsSupport"

	// FlagTimeRangeProvider
	// Enables time pickers sync
	FlagTimeRangeProvider = "timeRangeProvider"

	// FlagPrometheusUsesCombobox
	// Use new **Combobox** component for Prometheus query editor
	FlagPrometheusUsesCombobox = "prometheusUsesCombobox"

	// FlagAzureMonitorDisableLogLimit
	// Disables the log limit restriction for Azure Monitor when true. The limit is enabled by default.
	FlagAzureMonitorDisableLogLimit = "azureMonitorDisableLogLimit"

	// FlagPreinstallAutoUpdate
	// Enables automatic updates for pre-installed plugins
	FlagPreinstallAutoUpdate = "preinstallAutoUpdate"

	// FlagPlaylistsReconciler
	// Enables experimental reconciler for playlists
	FlagPlaylistsReconciler = "playlistsReconciler"

	// FlagPasswordlessMagicLinkAuthentication
	// Enable passwordless login via magic link authentication
	FlagPasswordlessMagicLinkAuthentication = "passwordlessMagicLinkAuthentication"

	// FlagExploreMetricsRelatedLogs
	// Display Related Logs in Grafana Metrics Drilldown
	FlagExploreMetricsRelatedLogs = "exploreMetricsRelatedLogs"

	// FlagPrometheusSpecialCharsInLabelValues
	// Adds support for quotes and special characters in label values for Prometheus queries
	FlagPrometheusSpecialCharsInLabelValues = "prometheusSpecialCharsInLabelValues"

	// FlagEnableExtensionsAdminPage
	// Enables the extension admin page regardless of development mode
	FlagEnableExtensionsAdminPage = "enableExtensionsAdminPage"

	// FlagEnableSCIM
	// Enables SCIM support for user and group management
	FlagEnableSCIM = "enableSCIM"

	// FlagCrashDetection
	// Enables browser crash detection reporting to Faro.
	FlagCrashDetection = "crashDetection"

	// FlagJaegerBackendMigration
	// Enables querying the Jaeger data source without the proxy
	FlagJaegerBackendMigration = "jaegerBackendMigration"

	// FlagReportingUseRawTimeRange
	// Uses the original report or dashboard time range instead of making an absolute transformation
	FlagReportingUseRawTimeRange = "reportingUseRawTimeRange"

	// FlagAlertingUIOptimizeReducer
	// Enables removing the reducer from the alerting UI when creating a new alert rule and using instant query
	FlagAlertingUIOptimizeReducer = "alertingUIOptimizeReducer"

	// FlagAzureMonitorEnableUserAuth
	// Enables user auth for Azure Monitor datasource only
	FlagAzureMonitorEnableUserAuth = "azureMonitorEnableUserAuth"

	// FlagAlertingNotificationsStepMode
	// Enables simplified step mode in the notifications section
	FlagAlertingNotificationsStepMode = "alertingNotificationsStepMode"

	// FlagFeedbackButton
	// Enables a button to send feedback from the Grafana UI
	FlagFeedbackButton = "feedbackButton"

	// FlagUnifiedStorageSearchUI
	// Enable unified storage search UI
	FlagUnifiedStorageSearchUI = "unifiedStorageSearchUI"

	// FlagElasticsearchCrossClusterSearch
	// Enables cross cluster search in the Elasticsearch datasource
	FlagElasticsearchCrossClusterSearch = "elasticsearchCrossClusterSearch"

	// FlagUnifiedHistory
	// Displays the navigation history so the user can navigate back to previous pages
	FlagUnifiedHistory = "unifiedHistory"

	// FlagLokiLabelNamesQueryApi
	// Defaults to using the Loki `/labels` API instead of `/series`
	FlagLokiLabelNamesQueryApi = "lokiLabelNamesQueryApi"

	// FlagInvestigationsBackend
	// Enable the investigations backend API
	FlagInvestigationsBackend = "investigationsBackend"

	// FlagK8SFolderCounts
	// Enable folder&#39;s api server counts
	FlagK8SFolderCounts = "k8SFolderCounts"

	// FlagK8SFolderMove
	// Enable folder&#39;s api server move
	FlagK8SFolderMove = "k8SFolderMove"

	// FlagImprovedExternalSessionHandlingSAML
	// Enables improved support for SAML external sessions. Ensure the NameID format is correctly configured in Grafana for SAML Single Logout to function properly.
	FlagImprovedExternalSessionHandlingSAML = "improvedExternalSessionHandlingSAML"

	// FlagTeamHttpHeadersMimir
	// Enables LBAC for datasources for Mimir to apply LBAC filtering of metrics to the client requests for users in teams
	FlagTeamHttpHeadersMimir = "teamHttpHeadersMimir"

	// FlagABTestFeatureToggleA
	// Test feature toggle to see how cohorts could be set up AB testing
	FlagABTestFeatureToggleA = "ABTestFeatureToggleA"

	// FlagTemplateVariablesUsesCombobox
	// Use new **Combobox** component for template variables
	FlagTemplateVariablesUsesCombobox = "templateVariablesUsesCombobox"

	// FlagABTestFeatureToggleB
	// Test feature toggle to see how cohorts could be set up AB testing
	FlagABTestFeatureToggleB = "ABTestFeatureToggleB"

	// FlagGrafanaAdvisor
	// Enables Advisor app
	FlagGrafanaAdvisor = "grafanaAdvisor"

	// FlagElasticsearchImprovedParsing
	// Enables less memory intensive Elasticsearch result parsing
	FlagElasticsearchImprovedParsing = "elasticsearchImprovedParsing"

	// FlagExploreMetricsUseExternalAppPlugin
	// Use the externalized Grafana Metrics Drilldown (formerly known as Explore Metrics) app plugin
	FlagExploreMetricsUseExternalAppPlugin = "exploreMetricsUseExternalAppPlugin"

	// FlagDatasourceConnectionsTab
	// Shows defined connections for a data source in the plugins detail page
	FlagDatasourceConnectionsTab = "datasourceConnectionsTab"

	// FlagFetchRulesUsingPost
	// Use a POST request to list rules by passing down the namespaces user has access to
	FlagFetchRulesUsingPost = "fetchRulesUsingPost"

	// FlagAlertingConversionAPI
	// Enable the alerting conversion API
	FlagAlertingConversionAPI = "alertingConversionAPI"

	// FlagNewLogsPanel
	// Enables the new logs panel in Explore
	FlagNewLogsPanel = "newLogsPanel"

	// FlagGrafanaconThemes
	// Enables the temporary themes for GrafanaCon
	FlagGrafanaconThemes = "grafanaconThemes"

	// FlagPluginsCDNSyncLoader
	// Load plugins from CDN synchronously
	FlagPluginsCDNSyncLoader = "pluginsCDNSyncLoader"

	// FlagAlertingJiraIntegration
	// Enables the new Jira integration for contact points in cloud alert managers.
	FlagAlertingJiraIntegration = "alertingJiraIntegration"

	// FlagAlertingRuleVersionHistoryRestore
	// Enables the alert rule version history restore feature
	FlagAlertingRuleVersionHistoryRestore = "alertingRuleVersionHistoryRestore"

	// FlagNewShareReportDrawer
	// Enables the report creation drawer in a dashboard
	FlagNewShareReportDrawer = "newShareReportDrawer"

	// FlagRendererDisableAppPluginsPreload
	// Disable pre-loading app plugins when the request is coming from the renderer
	FlagRendererDisableAppPluginsPreload = "rendererDisableAppPluginsPreload"

	// FlagAssetSriChecks
	// Enables SRI checks for Grafana JavaScript assets
	FlagAssetSriChecks = "assetSriChecks"

	// FlagAlertRuleRestore
	// Enables the alert rule restore feature
	FlagAlertRuleRestore = "alertRuleRestore"

	// FlagGrafanaManagedRecordingRulesDatasources
	// Enables writing to data sources for Grafana-managed recording rules.
	FlagGrafanaManagedRecordingRulesDatasources = "grafanaManagedRecordingRulesDatasources"

	// FlagInfinityRunQueriesInParallel
	// Enables running Infinity queries in parallel
	FlagInfinityRunQueriesInParallel = "infinityRunQueriesInParallel"

	// FlagInviteUserExperimental
	// Renders invite user button along the app
	FlagInviteUserExperimental = "inviteUserExperimental"

	// FlagNoBackdropBlur
	// Disables backdrop blur
	FlagNoBackdropBlur = "noBackdropBlur"

	// FlagAlertingMigrationUI
	// Enables the alerting migration UI, to migrate datasource-managed rules to Grafana-managed rules
	FlagAlertingMigrationUI = "alertingMigrationUI"

	// FlagUnifiedStorageHistoryPruner
	// Enables the unified storage history pruner
	FlagUnifiedStorageHistoryPruner = "unifiedStorageHistoryPruner"

	// FlagUnifiedStorageGrpcConnectionPool
	// Enables the unified storage grpc connection pool
	FlagUnifiedStorageGrpcConnectionPool = "unifiedStorageGrpcConnectionPool"

<<<<<<< HEAD
	// FlagExtensionSidebar
	// Enables the extension sidebar
	FlagExtensionSidebar = "extensionSidebar"
=======
	// FlagAlertingRuleRecoverDeleted
	// Enables the UI functionality to recover and view deleted alert rules
	FlagAlertingRuleRecoverDeleted = "alertingRuleRecoverDeleted"

	// FlagLocalizationForPlugins
	// Enables localization for plugins
	FlagLocalizationForPlugins = "localizationForPlugins"
>>>>>>> 5668ab96
)<|MERGE_RESOLUTION|>--- conflicted
+++ resolved
@@ -963,11 +963,10 @@
 	// Enables the unified storage grpc connection pool
 	FlagUnifiedStorageGrpcConnectionPool = "unifiedStorageGrpcConnectionPool"
 
-<<<<<<< HEAD
 	// FlagExtensionSidebar
 	// Enables the extension sidebar
 	FlagExtensionSidebar = "extensionSidebar"
-=======
+  
 	// FlagAlertingRuleRecoverDeleted
 	// Enables the UI functionality to recover and view deleted alert rules
 	FlagAlertingRuleRecoverDeleted = "alertingRuleRecoverDeleted"
@@ -975,5 +974,4 @@
 	// FlagLocalizationForPlugins
 	// Enables localization for plugins
 	FlagLocalizationForPlugins = "localizationForPlugins"
->>>>>>> 5668ab96
 )