// NOTE: This file was auto generated.  DO NOT EDIT DIRECTLY!
// To change feature flags, edit:
//  pkg/services/featuremgmt/registry.go
// Then run tests in:
//  pkg/services/featuremgmt/toggles_gen_test.go

package featuremgmt

const (
	// FlagDisableEnvelopeEncryption
	// Disable envelope encryption (emergency only)
	FlagDisableEnvelopeEncryption = "disableEnvelopeEncryption"

	// FlagLiveServiceWebWorker
	// This will use a webworker thread to processes events rather than the main thread
	FlagLiveServiceWebWorker = "live-service-web-worker"

	// FlagQueryOverLive
	// Use Grafana Live WebSocket to execute backend queries
	FlagQueryOverLive = "queryOverLive"

	// FlagPanelTitleSearch
	// Search for dashboards using panel title
	FlagPanelTitleSearch = "panelTitleSearch"

	// FlagPublicDashboards
	// [Deprecated] Public dashboards are now enabled by default; to disable them, use the configuration setting. This feature toggle will be removed in the next major version.
	FlagPublicDashboards = "publicDashboards"

	// FlagPublicDashboardsEmailSharing
	// Enables public dashboard sharing to be restricted to only allowed emails
	FlagPublicDashboardsEmailSharing = "publicDashboardsEmailSharing"

	// FlagPublicDashboardsScene
	// Enables public dashboard rendering using scenes
	FlagPublicDashboardsScene = "publicDashboardsScene"

	// FlagLokiExperimentalStreaming
	// Support new streaming approach for loki (prototype, needs special loki build)
	FlagLokiExperimentalStreaming = "lokiExperimentalStreaming"

	// FlagFeatureHighlights
	// Highlight Grafana Enterprise features
	FlagFeatureHighlights = "featureHighlights"

	// FlagStorage
	// Configurable storage for dashboards, datasources, and resources
	FlagStorage = "storage"

	// FlagCorrelations
	// Correlations page
	FlagCorrelations = "correlations"

	// FlagExploreContentOutline
	// Content outline sidebar
	FlagExploreContentOutline = "exploreContentOutline"

	// FlagDatasourceQueryMultiStatus
	// Introduce HTTP 207 Multi Status for api/ds/query
	FlagDatasourceQueryMultiStatus = "datasourceQueryMultiStatus"

	// FlagAutoMigrateOldPanels
	// Migrate old angular panels to supported versions (graph, table-old, worldmap, etc)
	FlagAutoMigrateOldPanels = "autoMigrateOldPanels"

	// FlagAutoMigrateGraphPanel
	// Migrate old graph panel to supported time series panel - broken out from autoMigrateOldPanels to enable granular tracking
	FlagAutoMigrateGraphPanel = "autoMigrateGraphPanel"

	// FlagAutoMigrateTablePanel
	// Migrate old table panel to supported table panel - broken out from autoMigrateOldPanels to enable granular tracking
	FlagAutoMigrateTablePanel = "autoMigrateTablePanel"

	// FlagAutoMigratePiechartPanel
	// Migrate old piechart panel to supported piechart panel - broken out from autoMigrateOldPanels to enable granular tracking
	FlagAutoMigratePiechartPanel = "autoMigratePiechartPanel"

	// FlagAutoMigrateWorldmapPanel
	// Migrate old worldmap panel to supported geomap panel - broken out from autoMigrateOldPanels to enable granular tracking
	FlagAutoMigrateWorldmapPanel = "autoMigrateWorldmapPanel"

	// FlagAutoMigrateStatPanel
	// Migrate old stat panel to supported stat panel - broken out from autoMigrateOldPanels to enable granular tracking
	FlagAutoMigrateStatPanel = "autoMigrateStatPanel"

	// FlagAutoMigrateXYChartPanel
	// Migrate old XYChart panel to new XYChart2 model
	FlagAutoMigrateXYChartPanel = "autoMigrateXYChartPanel"

	// FlagDisableAngular
	// Dynamic flag to disable angular at runtime. The preferred method is to set `angular_support_enabled` to `false` in the [security] settings, which allows you to change the state at runtime.
	FlagDisableAngular = "disableAngular"

	// FlagCanvasPanelNesting
	// Allow elements nesting
	FlagCanvasPanelNesting = "canvasPanelNesting"

	// FlagScenes
	// Experimental framework to build interactive dashboards
	FlagScenes = "scenes"

	// FlagDisableSecretsCompatibility
	// Disable duplicated secret storage in legacy tables
	FlagDisableSecretsCompatibility = "disableSecretsCompatibility"

	// FlagLogRequestsInstrumentedAsUnknown
	// Logs the path for requests that are instrumented as unknown
	FlagLogRequestsInstrumentedAsUnknown = "logRequestsInstrumentedAsUnknown"

	// FlagTopnav
	// Enables topnav support in external plugins. The new Grafana navigation cannot be disabled.
	FlagTopnav = "topnav"

	// FlagReturnToPrevious
	// Enables the return to previous context functionality
	FlagReturnToPrevious = "returnToPrevious"

	// FlagGrpcServer
	// Run the GRPC server
	FlagGrpcServer = "grpcServer"

	// FlagUnifiedStorage
	// SQL-based k8s storage
	FlagUnifiedStorage = "unifiedStorage"

	// FlagCloudWatchCrossAccountQuerying
	// Enables cross-account querying in CloudWatch datasources
	FlagCloudWatchCrossAccountQuerying = "cloudWatchCrossAccountQuerying"

	// FlagShowDashboardValidationWarnings
	// Show warnings when dashboards do not validate against the schema
	FlagShowDashboardValidationWarnings = "showDashboardValidationWarnings"

	// FlagMysqlAnsiQuotes
	// Use double quotes to escape keyword in a MySQL query
	FlagMysqlAnsiQuotes = "mysqlAnsiQuotes"

	// FlagAccessControlOnCall
	// Access control primitives for OnCall
	FlagAccessControlOnCall = "accessControlOnCall"

	// FlagNestedFolders
	// Enable folder nesting
	FlagNestedFolders = "nestedFolders"

	// FlagNestedFolderPicker
	// Enables the new folder picker to work with nested folders. Requires the nestedFolders feature toggle
	FlagNestedFolderPicker = "nestedFolderPicker"

	// FlagAlertingBacktesting
	// Rule backtesting API for alerting
	FlagAlertingBacktesting = "alertingBacktesting"

	// FlagEditPanelCSVDragAndDrop
	// Enables drag and drop for CSV and Excel files
	FlagEditPanelCSVDragAndDrop = "editPanelCSVDragAndDrop"

	// FlagAlertingNoNormalState
	// Stop maintaining state of alerts that are not firing
	FlagAlertingNoNormalState = "alertingNoNormalState"

	// FlagLogsContextDatasourceUi
	// Allow datasource to provide custom UI for context view
	FlagLogsContextDatasourceUi = "logsContextDatasourceUi"

	// FlagLokiQuerySplitting
	// Split large interval queries into subqueries with smaller time intervals
	FlagLokiQuerySplitting = "lokiQuerySplitting"

	// FlagLokiQuerySplittingConfig
	// Give users the option to configure split durations for Loki queries
	FlagLokiQuerySplittingConfig = "lokiQuerySplittingConfig"

	// FlagIndividualCookiePreferences
	// Support overriding cookie preferences per user
	FlagIndividualCookiePreferences = "individualCookiePreferences"

	// FlagPrometheusMetricEncyclopedia
	// Adds the metrics explorer component to the Prometheus query builder as an option in metric select
	FlagPrometheusMetricEncyclopedia = "prometheusMetricEncyclopedia"

	// FlagInfluxdbBackendMigration
	// Query InfluxDB InfluxQL without the proxy
	FlagInfluxdbBackendMigration = "influxdbBackendMigration"

	// FlagInfluxqlStreamingParser
	// Enable streaming JSON parser for InfluxDB datasource InfluxQL query language
	FlagInfluxqlStreamingParser = "influxqlStreamingParser"

	// FlagInfluxdbRunQueriesInParallel
	// Enables running InfluxDB Influxql queries in parallel
	FlagInfluxdbRunQueriesInParallel = "influxdbRunQueriesInParallel"

	// FlagPrometheusDataplane
	// Changes responses to from Prometheus to be compliant with the dataplane specification. In particular, when this feature toggle is active, the numeric `Field.Name` is set from &#39;Value&#39; to the value of the `__name__` label.
	FlagPrometheusDataplane = "prometheusDataplane"

	// FlagLokiMetricDataplane
	// Changes metric responses from Loki to be compliant with the dataplane specification.
	FlagLokiMetricDataplane = "lokiMetricDataplane"

	// FlagLokiLogsDataplane
	// Changes logs responses from Loki to be compliant with the dataplane specification.
	FlagLokiLogsDataplane = "lokiLogsDataplane"

	// FlagDataplaneFrontendFallback
	// Support dataplane contract field name change for transformations and field name matchers where the name is different
	FlagDataplaneFrontendFallback = "dataplaneFrontendFallback"

	// FlagDisableSSEDataplane
	// Disables dataplane specific processing in server side expressions.
	FlagDisableSSEDataplane = "disableSSEDataplane"

	// FlagAlertStateHistoryLokiSecondary
	// Enable Grafana to write alert state history to an external Loki instance in addition to Grafana annotations.
	FlagAlertStateHistoryLokiSecondary = "alertStateHistoryLokiSecondary"

	// FlagAlertStateHistoryLokiPrimary
	// Enable a remote Loki instance as the primary source for state history reads.
	FlagAlertStateHistoryLokiPrimary = "alertStateHistoryLokiPrimary"

	// FlagAlertStateHistoryLokiOnly
	// Disable Grafana alerts from emitting annotations when a remote Loki instance is available.
	FlagAlertStateHistoryLokiOnly = "alertStateHistoryLokiOnly"

	// FlagUnifiedRequestLog
	// Writes error logs to the request logger
	FlagUnifiedRequestLog = "unifiedRequestLog"

	// FlagRenderAuthJWT
	// Uses JWT-based auth for rendering instead of relying on remote cache
	FlagRenderAuthJWT = "renderAuthJWT"

	// FlagRefactorVariablesTimeRange
	// Refactor time range variables flow to reduce number of API calls made when query variables are chained
	FlagRefactorVariablesTimeRange = "refactorVariablesTimeRange"

	// FlagEnableElasticsearchBackendQuerying
	// Enable the processing of queries and responses in the Elasticsearch data source through backend
	FlagEnableElasticsearchBackendQuerying = "enableElasticsearchBackendQuerying"

	// FlagFaroDatasourceSelector
	// Enable the data source selector within the Frontend Apps section of the Frontend Observability
	FlagFaroDatasourceSelector = "faroDatasourceSelector"

	// FlagEnableDatagridEditing
	// Enables the edit functionality in the datagrid panel
	FlagEnableDatagridEditing = "enableDatagridEditing"

	// FlagExtraThemes
	// Enables extra themes
	FlagExtraThemes = "extraThemes"

	// FlagLokiPredefinedOperations
	// Adds predefined query operations to Loki query editor
	FlagLokiPredefinedOperations = "lokiPredefinedOperations"

	// FlagPluginsFrontendSandbox
	// Enables the plugins frontend sandbox
	FlagPluginsFrontendSandbox = "pluginsFrontendSandbox"

	// FlagFrontendSandboxMonitorOnly
	// Enables monitor only in the plugin frontend sandbox (if enabled)
	FlagFrontendSandboxMonitorOnly = "frontendSandboxMonitorOnly"

	// FlagSqlDatasourceDatabaseSelection
	// Enables previous SQL data source dataset dropdown behavior
	FlagSqlDatasourceDatabaseSelection = "sqlDatasourceDatabaseSelection"

	// FlagLokiFormatQuery
	// Enables the ability to format Loki queries
	FlagLokiFormatQuery = "lokiFormatQuery"

	// FlagRecordedQueriesMulti
	// Enables writing multiple items from a single query within Recorded Queries
	FlagRecordedQueriesMulti = "recordedQueriesMulti"

	// FlagVizAndWidgetSplit
	// Split panels between visualizations and widgets
	FlagVizAndWidgetSplit = "vizAndWidgetSplit"

	// FlagPrometheusIncrementalQueryInstrumentation
	// Adds RudderStack events to incremental queries
	FlagPrometheusIncrementalQueryInstrumentation = "prometheusIncrementalQueryInstrumentation"

	// FlagLogsExploreTableVisualisation
	// A table visualisation for logs in Explore
	FlagLogsExploreTableVisualisation = "logsExploreTableVisualisation"

	// FlagAwsDatasourcesTempCredentials
	// Support temporary security credentials in AWS plugins for Grafana Cloud customers
	FlagAwsDatasourcesTempCredentials = "awsDatasourcesTempCredentials"

	// FlagTransformationsRedesign
	// Enables the transformations redesign
	FlagTransformationsRedesign = "transformationsRedesign"

	// FlagMlExpressions
	// Enable support for Machine Learning in server-side expressions
	FlagMlExpressions = "mlExpressions"

	// FlagTraceQLStreaming
	// Enables response streaming of TraceQL queries of the Tempo data source
	FlagTraceQLStreaming = "traceQLStreaming"

	// FlagMetricsSummary
	// Enables metrics summary queries in the Tempo data source
	FlagMetricsSummary = "metricsSummary"

	// FlagGrafanaAPIServerWithExperimentalAPIs
	// Register experimental APIs with the k8s API server
	FlagGrafanaAPIServerWithExperimentalAPIs = "grafanaAPIServerWithExperimentalAPIs"

	// FlagGrafanaAPIServerEnsureKubectlAccess
	// Start an additional https handler and write kubectl options
	FlagGrafanaAPIServerEnsureKubectlAccess = "grafanaAPIServerEnsureKubectlAccess"

	// FlagFeatureToggleAdminPage
	// Enable admin page for managing feature toggles from the Grafana front-end
	FlagFeatureToggleAdminPage = "featureToggleAdminPage"

	// FlagAwsAsyncQueryCaching
	// Enable caching for async queries for Redshift and Athena. Requires that the datasource has caching and async query support enabled
	FlagAwsAsyncQueryCaching = "awsAsyncQueryCaching"

	// FlagPermissionsFilterRemoveSubquery
	// Alternative permission filter implementation that does not use subqueries for fetching the dashboard folder
	FlagPermissionsFilterRemoveSubquery = "permissionsFilterRemoveSubquery"

	// FlagPrometheusConfigOverhaulAuth
	// Update the Prometheus configuration page with the new auth component
	FlagPrometheusConfigOverhaulAuth = "prometheusConfigOverhaulAuth"

	// FlagConfigurableSchedulerTick
	// Enable changing the scheduler base interval via configuration option unified_alerting.scheduler_tick_interval
	FlagConfigurableSchedulerTick = "configurableSchedulerTick"

	// FlagAlertingNoDataErrorExecution
	// Changes how Alerting state manager handles execution of NoData/Error
	FlagAlertingNoDataErrorExecution = "alertingNoDataErrorExecution"

	// FlagAngularDeprecationUI
	// Display Angular warnings in dashboards and panels
	FlagAngularDeprecationUI = "angularDeprecationUI"

	// FlagDashgpt
	// Enable AI powered features in dashboards
	FlagDashgpt = "dashgpt"

	// FlagAiGeneratedDashboardChanges
	// Enable AI powered features for dashboards to auto-summary changes when saving
	FlagAiGeneratedDashboardChanges = "aiGeneratedDashboardChanges"

	// FlagReportingRetries
	// Enables rendering retries for the reporting feature
	FlagReportingRetries = "reportingRetries"

	// FlagSseGroupByDatasource
	// Send query to the same datasource in a single request when using server side expressions. The `cloudWatchBatchQueries` feature toggle should be enabled if this used with CloudWatch.
	FlagSseGroupByDatasource = "sseGroupByDatasource"

	// FlagLibraryPanelRBAC
	// Enables RBAC support for library panels
	FlagLibraryPanelRBAC = "libraryPanelRBAC"

	// FlagLokiRunQueriesInParallel
	// Enables running Loki queries in parallel
	FlagLokiRunQueriesInParallel = "lokiRunQueriesInParallel"

	// FlagWargamesTesting
	// Placeholder feature flag for internal testing
	FlagWargamesTesting = "wargamesTesting"

	// FlagAlertingInsights
	// Show the new alerting insights landing page
	FlagAlertingInsights = "alertingInsights"

	// FlagExternalCorePlugins
	// Allow core plugins to be loaded as external
	FlagExternalCorePlugins = "externalCorePlugins"

	// FlagPluginsAPIMetrics
	// Sends metrics of public grafana packages usage by plugins
	FlagPluginsAPIMetrics = "pluginsAPIMetrics"

	// FlagIdForwarding
	// Generate signed id token for identity that can be forwarded to plugins and external services
	FlagIdForwarding = "idForwarding"

	// FlagExternalServiceAccounts
	// Automatic service account and token setup for plugins
	FlagExternalServiceAccounts = "externalServiceAccounts"

	// FlagPanelMonitoring
	// Enables panel monitoring through logs and measurements
	FlagPanelMonitoring = "panelMonitoring"

	// FlagEnableNativeHTTPHistogram
	// Enables native HTTP Histograms
	FlagEnableNativeHTTPHistogram = "enableNativeHTTPHistogram"

	// FlagFormatString
	// Enable format string transformer
	FlagFormatString = "formatString"

	// FlagTransformationsVariableSupport
	// Allows using variables in transformations
	FlagTransformationsVariableSupport = "transformationsVariableSupport"

	// FlagKubernetesPlaylists
	// Use the kubernetes API in the frontend for playlists, and route /api/playlist requests to k8s
	FlagKubernetesPlaylists = "kubernetesPlaylists"

	// FlagKubernetesSnapshots
	// Routes snapshot requests from /api to the /apis endpoint
	FlagKubernetesSnapshots = "kubernetesSnapshots"

	// FlagQueryService
	// Register /apis/query.grafana.app/ -- will eventually replace /api/ds/query
	FlagQueryService = "queryService"

	// FlagQueryServiceRewrite
	// Rewrite requests targeting /ds/query to the query service
	FlagQueryServiceRewrite = "queryServiceRewrite"

	// FlagQueryServiceFromUI
	// Routes requests to the new query service
	FlagQueryServiceFromUI = "queryServiceFromUI"

	// FlagCloudWatchBatchQueries
	// Runs CloudWatch metrics queries as separate batches
	FlagCloudWatchBatchQueries = "cloudWatchBatchQueries"

	// FlagRecoveryThreshold
	// Enables feature recovery threshold (aka hysteresis) for threshold server-side expression
	FlagRecoveryThreshold = "recoveryThreshold"

	// FlagLokiStructuredMetadata
	// Enables the loki data source to request structured metadata from the Loki server
	FlagLokiStructuredMetadata = "lokiStructuredMetadata"

	// FlagTeamHttpHeaders
	// Enables Team LBAC for datasources to apply team headers to the client requests
	FlagTeamHttpHeaders = "teamHttpHeaders"

	// FlagAwsDatasourcesNewFormStyling
	// Applies new form styling for configuration and query editors in AWS plugins
	FlagAwsDatasourcesNewFormStyling = "awsDatasourcesNewFormStyling"

	// FlagCachingOptimizeSerializationMemoryUsage
	// If enabled, the caching backend gradually serializes query responses for the cache, comparing against the configured `[caching]max_value_mb` value as it goes. This can can help prevent Grafana from running out of memory while attempting to cache very large query responses.
	FlagCachingOptimizeSerializationMemoryUsage = "cachingOptimizeSerializationMemoryUsage"

	// FlagPanelTitleSearchInV1
	// Enable searching for dashboards using panel title in search v1
	FlagPanelTitleSearchInV1 = "panelTitleSearchInV1"

	// FlagManagedPluginsInstall
	// Install managed plugins directly from plugins catalog
	FlagManagedPluginsInstall = "managedPluginsInstall"

	// FlagPrometheusPromQAIL
	// Prometheus and AI/ML to assist users in creating a query
	FlagPrometheusPromQAIL = "prometheusPromQAIL"

	// FlagPrometheusCodeModeMetricNamesSearch
	// Enables search for metric names in Code Mode, to improve performance when working with an enormous number of metric names
	FlagPrometheusCodeModeMetricNamesSearch = "prometheusCodeModeMetricNamesSearch"

	// FlagAddFieldFromCalculationStatFunctions
	// Add cumulative and window functions to the add field from calculation transformation
	FlagAddFieldFromCalculationStatFunctions = "addFieldFromCalculationStatFunctions"

	// FlagAlertmanagerRemoteSecondary
	// Enable Grafana to sync configuration and state with a remote Alertmanager.
	FlagAlertmanagerRemoteSecondary = "alertmanagerRemoteSecondary"

	// FlagAlertmanagerRemotePrimary
	// Enable Grafana to have a remote Alertmanager instance as the primary Alertmanager.
	FlagAlertmanagerRemotePrimary = "alertmanagerRemotePrimary"

	// FlagAlertmanagerRemoteOnly
	// Disable the internal Alertmanager and only use the external one defined.
	FlagAlertmanagerRemoteOnly = "alertmanagerRemoteOnly"

	// FlagAnnotationPermissionUpdate
	// Change the way annotation permissions work by scoping them to folders and dashboards.
	FlagAnnotationPermissionUpdate = "annotationPermissionUpdate"

	// FlagExtractFieldsNameDeduplication
	// Make sure extracted field names are unique in the dataframe
	FlagExtractFieldsNameDeduplication = "extractFieldsNameDeduplication"

	// FlagDashboardSceneForViewers
	// Enables dashboard rendering using Scenes for viewer roles
	FlagDashboardSceneForViewers = "dashboardSceneForViewers"

	// FlagDashboardSceneSolo
	// Enables rendering dashboards using scenes for solo panels
	FlagDashboardSceneSolo = "dashboardSceneSolo"

	// FlagDashboardScene
	// Enables dashboard rendering using scenes for all roles
	FlagDashboardScene = "dashboardScene"

	// FlagPanelFilterVariable
	// Enables use of the `systemPanelFilterVar` variable to filter panels in a dashboard
	FlagPanelFilterVariable = "panelFilterVariable"

	// FlagPdfTables
	// Enables generating table data as PDF in reporting
	FlagPdfTables = "pdfTables"

	// FlagSsoSettingsApi
	// Enables the SSO settings API and the OAuth configuration UIs in Grafana
	FlagSsoSettingsApi = "ssoSettingsApi"

	// FlagCanvasPanelPanZoom
	// Allow pan and zoom in canvas panel
	FlagCanvasPanelPanZoom = "canvasPanelPanZoom"

	// FlagLogsInfiniteScrolling
	// Enables infinite scrolling for the Logs panel in Explore and Dashboards
	FlagLogsInfiniteScrolling = "logsInfiniteScrolling"

	// FlagFlameGraphItemCollapsing
	// Allow collapsing of flame graph items
	FlagFlameGraphItemCollapsing = "flameGraphItemCollapsing"

	// FlagExploreMetrics
	// Enables the new Explore Metrics core app
	FlagExploreMetrics = "exploreMetrics"

	// FlagAlertingSimplifiedRouting
	// Enables users to easily configure alert notifications by specifying a contact point directly when editing or creating an alert rule
	FlagAlertingSimplifiedRouting = "alertingSimplifiedRouting"

	// FlagLogRowsPopoverMenu
	// Enable filtering menu displayed when text of a log line is selected
	FlagLogRowsPopoverMenu = "logRowsPopoverMenu"

	// FlagPluginsSkipHostEnvVars
	// Disables passing host environment variable to plugin processes
	FlagPluginsSkipHostEnvVars = "pluginsSkipHostEnvVars"

	// FlagTableSharedCrosshair
	// Enables shared crosshair in table panel
	FlagTableSharedCrosshair = "tableSharedCrosshair"

	// FlagRegressionTransformation
	// Enables regression analysis transformation
	FlagRegressionTransformation = "regressionTransformation"

	// FlagLokiQueryHints
	// Enables query hints for Loki
	FlagLokiQueryHints = "lokiQueryHints"

	// FlagKubernetesFeatureToggles
	// Use the kubernetes API for feature toggle management in the frontend
	FlagKubernetesFeatureToggles = "kubernetesFeatureToggles"

	// FlagCloudRBACRoles
	// Enabled grafana cloud specific RBAC roles
	FlagCloudRBACRoles = "cloudRBACRoles"

	// FlagAlertingQueryOptimization
	// Optimizes eligible queries in order to reduce load on datasources
	FlagAlertingQueryOptimization = "alertingQueryOptimization"

	// FlagNewFolderPicker
	// Enables the nested folder picker without having nested folders enabled
	FlagNewFolderPicker = "newFolderPicker"

	// FlagJitterAlertRulesWithinGroups
	// Distributes alert rule evaluations more evenly over time, including spreading out rules within the same group
	FlagJitterAlertRulesWithinGroups = "jitterAlertRulesWithinGroups"

	// FlagOnPremToCloudMigrations
	// In-development feature that will allow users to easily migrate their on-prem Grafana instances to Grafana Cloud.
	FlagOnPremToCloudMigrations = "onPremToCloudMigrations"

	// FlagAlertingSaveStatePeriodic
	// Writes the state periodically to the database, asynchronous to rule evaluation
	FlagAlertingSaveStatePeriodic = "alertingSaveStatePeriodic"

	// FlagPromQLScope
	// In-development feature that will allow injection of labels into prometheus queries.
	FlagPromQLScope = "promQLScope"

	// FlagSqlExpressions
	// Enables using SQL and DuckDB functions as Expressions.
	FlagSqlExpressions = "sqlExpressions"

	// FlagNodeGraphDotLayout
	// Changed the layout algorithm for the node graph
	FlagNodeGraphDotLayout = "nodeGraphDotLayout"

	// FlagGroupToNestedTableTransformation
	// Enables the group to nested table transformation
	FlagGroupToNestedTableTransformation = "groupToNestedTableTransformation"

	// FlagNewPDFRendering
	// New implementation for the dashboard-to-PDF rendering
	FlagNewPDFRendering = "newPDFRendering"

	// FlagKubernetesAggregator
	// Enable grafana aggregator
	FlagKubernetesAggregator = "kubernetesAggregator"

	// FlagExpressionParser
	// Enable new expression parser
	FlagExpressionParser = "expressionParser"

	// FlagGroupByVariable
	// Enable groupBy variable support in scenes dashboards
	FlagGroupByVariable = "groupByVariable"

	// FlagBetterPageScrolling
	// Removes CustomScrollbar from the UI, relying on native browser scrollbars
	FlagBetterPageScrolling = "betterPageScrolling"

	// FlagAuthAPIAccessTokenAuth
	// Enables the use of Auth API access tokens for authentication
	FlagAuthAPIAccessTokenAuth = "authAPIAccessTokenAuth"

	// FlagScopeFilters
	// Enables the use of scope filters in Grafana
	FlagScopeFilters = "scopeFilters"

	// FlagSsoSettingsSAML
	// Use the new SSO Settings API to configure the SAML connector
	FlagSsoSettingsSAML = "ssoSettingsSAML"

	// FlagOauthRequireSubClaim
	// Require that sub claims is present in oauth tokens.
	FlagOauthRequireSubClaim = "oauthRequireSubClaim"

	// FlagNewDashboardWithFiltersAndGroupBy
	// Enables filters and group by variables on all new dashboards. Variables are added only if default data source supports filtering.
	FlagNewDashboardWithFiltersAndGroupBy = "newDashboardWithFiltersAndGroupBy"

	// FlagCloudWatchNewLabelParsing
	// Updates CloudWatch label parsing to be more accurate
	FlagCloudWatchNewLabelParsing = "cloudWatchNewLabelParsing"

	// FlagAccessActionSets
	// Introduces action sets for resource permissions
	FlagAccessActionSets = "accessActionSets"

	// FlagDisableNumericMetricsSortingInExpressions
	// In server-side expressions, disable the sorting of numeric-kind metrics by their metric name or labels.
	FlagDisableNumericMetricsSortingInExpressions = "disableNumericMetricsSortingInExpressions"

	// FlagGrafanaManagedRecordingRules
	// Enables Grafana-managed recording rules.
	FlagGrafanaManagedRecordingRules = "grafanaManagedRecordingRules"

	// FlagQueryLibrary
	// Enables Query Library feature in Explore
	FlagQueryLibrary = "queryLibrary"

<<<<<<< HEAD
=======
	// FlagAutofixDSUID
	// Automatically migrates invalid datasource UIDs
	FlagAutofixDSUID = "autofixDSUID"

	// FlagLogsExploreTableDefaultVisualization
	// Sets the logs table as default visualisation in logs explore
	FlagLogsExploreTableDefaultVisualization = "logsExploreTableDefaultVisualization"

>>>>>>> 19e8dca0
	// FlagNewDashboardSharingComponent
	// Enables the new sharing drawer design
	FlagNewDashboardSharingComponent = "newDashboardSharingComponent"
)<|MERGE_RESOLUTION|>--- conflicted
+++ resolved
@@ -659,8 +659,6 @@
 	// Enables Query Library feature in Explore
 	FlagQueryLibrary = "queryLibrary"
 
-<<<<<<< HEAD
-=======
 	// FlagAutofixDSUID
 	// Automatically migrates invalid datasource UIDs
 	FlagAutofixDSUID = "autofixDSUID"
@@ -669,7 +667,6 @@
 	// Sets the logs table as default visualisation in logs explore
 	FlagLogsExploreTableDefaultVisualization = "logsExploreTableDefaultVisualization"
 
->>>>>>> 19e8dca0
 	// FlagNewDashboardSharingComponent
 	// Enables the new sharing drawer design
 	FlagNewDashboardSharingComponent = "newDashboardSharingComponent"
