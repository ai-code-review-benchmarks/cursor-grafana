--- conflicted
+++ resolved
@@ -915,33 +915,31 @@
 	// Enables a control component for the logs panel in Explore
 	FlagLogsPanelControls = "logsPanelControls"
 
-<<<<<<< HEAD
+	// FlagMetricsFromProfiles
+	// Enables creating metrics from profiles and storing them as recording rules
+	FlagMetricsFromProfiles = "metricsFromProfiles"
+
+	// FlagPluginsAutoUpdate
+	// Enables auto-updating of users installed plugins
+	FlagPluginsAutoUpdate = "pluginsAutoUpdate"
+
+	// FlagMultiTenantFrontend
+	// Register MT frontend
+	FlagMultiTenantFrontend = "multiTenantFrontend"
+
+	// FlagAlertingListViewV2PreviewToggle
+	// Enables the alerting list view v2 preview toggle
+	FlagAlertingListViewV2PreviewToggle = "alertingListViewV2PreviewToggle"
+
+	// FlagAlertRuleUseFiredAtForStartsAt
+	// Use FiredAt for StartsAt when sending alerts to Alertmaanger
+	FlagAlertRuleUseFiredAtForStartsAt = "alertRuleUseFiredAtForStartsAt"
+
+	// FlagAlertingBulkActionsInUI
+	// Enables the alerting bulk actions in the UI
+	FlagAlertingBulkActionsInUI = "alertingBulkActionsInUI"
+
 	// FlagExtensionsReadOnlyProxy
 	// Use proxy-based read-only objects for plugin extensions instead of deep cloning
 	FlagExtensionsReadOnlyProxy = "extensionsReadOnlyProxy"
-=======
-	// FlagMetricsFromProfiles
-	// Enables creating metrics from profiles and storing them as recording rules
-	FlagMetricsFromProfiles = "metricsFromProfiles"
-
-	// FlagPluginsAutoUpdate
-	// Enables auto-updating of users installed plugins
-	FlagPluginsAutoUpdate = "pluginsAutoUpdate"
-
-	// FlagMultiTenantFrontend
-	// Register MT frontend
-	FlagMultiTenantFrontend = "multiTenantFrontend"
-
-	// FlagAlertingListViewV2PreviewToggle
-	// Enables the alerting list view v2 preview toggle
-	FlagAlertingListViewV2PreviewToggle = "alertingListViewV2PreviewToggle"
-
-	// FlagAlertRuleUseFiredAtForStartsAt
-	// Use FiredAt for StartsAt when sending alerts to Alertmaanger
-	FlagAlertRuleUseFiredAtForStartsAt = "alertRuleUseFiredAtForStartsAt"
-
-	// FlagAlertingBulkActionsInUI
-	// Enables the alerting bulk actions in the UI
-	FlagAlertingBulkActionsInUI = "alertingBulkActionsInUI"
->>>>>>> ef91e627
 )