// NOTE: This file was auto generated.  DO NOT EDIT DIRECTLY!
// To change feature flags, edit:
//  pkg/services/featuremgmt/registry.go
// Then run tests in:
//  pkg/services/featuremgmt/toggles_gen_test.go

package featuremgmt

const (
	// FlagTrimDefaults
	// Use cue schema to remove values that will be applied automatically
	FlagTrimDefaults = "trimDefaults"

	// FlagDisableEnvelopeEncryption
	// Disable envelope encryption (emergency only)
	FlagDisableEnvelopeEncryption = "disableEnvelopeEncryption"

	// FlagLiveServiceWebWorker
	// This will use a webworker thread to processes events rather than the main thread
	FlagLiveServiceWebWorker = "live-service-web-worker"

	// FlagQueryOverLive
	// Use Grafana Live WebSocket to execute backend queries
	FlagQueryOverLive = "queryOverLive"

	// FlagPanelTitleSearch
	// Search for dashboards using panel title
	FlagPanelTitleSearch = "panelTitleSearch"

	// FlagPublicDashboards
	// Enables public access to dashboards
	FlagPublicDashboards = "publicDashboards"

	// FlagPublicDashboardsEmailSharing
	// Enables public dashboard sharing to be restricted to only allowed emails
	FlagPublicDashboardsEmailSharing = "publicDashboardsEmailSharing"

	// FlagLokiExperimentalStreaming
	// Support new streaming approach for loki (prototype, needs special loki build)
	FlagLokiExperimentalStreaming = "lokiExperimentalStreaming"

	// FlagFeatureHighlights
	// Highlight Grafana Enterprise features
	FlagFeatureHighlights = "featureHighlights"

	// FlagMigrationLocking
	// Lock database during migrations
	FlagMigrationLocking = "migrationLocking"

	// FlagStorage
	// Configurable storage for dashboards, datasources, and resources
	FlagStorage = "storage"

	// FlagCorrelations
	// Correlations page
	FlagCorrelations = "correlations"

	// FlagExploreContentOutline
	// Content outline sidebar
	FlagExploreContentOutline = "exploreContentOutline"

	// FlagDatasourceQueryMultiStatus
	// Introduce HTTP 207 Multi Status for api/ds/query
	FlagDatasourceQueryMultiStatus = "datasourceQueryMultiStatus"

	// FlagTraceToMetrics
	// Enable trace to metrics links
	FlagTraceToMetrics = "traceToMetrics"

	// FlagNewDBLibrary
	// Use jmoiron/sqlx rather than xorm for a few backend services
	FlagNewDBLibrary = "newDBLibrary"

	// FlagAutoMigrateOldPanels
	// Migrate old angular panels to supported versions (graph, table-old, worldmap, etc)
	FlagAutoMigrateOldPanels = "autoMigrateOldPanels"

	// FlagDisableAngular
	// Dynamic flag to disable angular at runtime. The preferred method is to set `angular_support_enabled` to `false` in the [security] settings, which allows you to change the state at runtime.
	FlagDisableAngular = "disableAngular"

	// FlagCanvasPanelNesting
	// Allow elements nesting
	FlagCanvasPanelNesting = "canvasPanelNesting"

	// FlagScenes
	// Experimental framework to build interactive dashboards
	FlagScenes = "scenes"

	// FlagDisableSecretsCompatibility
	// Disable duplicated secret storage in legacy tables
	FlagDisableSecretsCompatibility = "disableSecretsCompatibility"

	// FlagLogRequestsInstrumentedAsUnknown
	// Logs the path for requests that are instrumented as unknown
	FlagLogRequestsInstrumentedAsUnknown = "logRequestsInstrumentedAsUnknown"

	// FlagDataConnectionsConsole
	// Enables a new top-level page called Connections. This page is an experiment that provides a better experience when you install and configure data sources and other plugins.
	FlagDataConnectionsConsole = "dataConnectionsConsole"

	// FlagTopnav
	// Enables topnav support in external plugins. The new Grafana navigation cannot be disabled.
	FlagTopnav = "topnav"

	// FlagDockedMegaMenu
	// Enable support for a persistent (docked) navigation menu
	FlagDockedMegaMenu = "dockedMegaMenu"

	// FlagGrpcServer
	// Run the GRPC server
	FlagGrpcServer = "grpcServer"

	// FlagEntityStore
	// SQL-based entity store (requires storage flag also)
	FlagEntityStore = "entityStore"

	// FlagCloudWatchCrossAccountQuerying
	// Enables cross-account querying in CloudWatch datasources
	FlagCloudWatchCrossAccountQuerying = "cloudWatchCrossAccountQuerying"

	// FlagRedshiftAsyncQueryDataSupport
	// Enable async query data support for Redshift
	FlagRedshiftAsyncQueryDataSupport = "redshiftAsyncQueryDataSupport"

	// FlagAthenaAsyncQueryDataSupport
	// Enable async query data support for Athena
	FlagAthenaAsyncQueryDataSupport = "athenaAsyncQueryDataSupport"

	// FlagCloudwatchNewRegionsHandler
	// Refactor of /regions endpoint, no user-facing changes
	FlagCloudwatchNewRegionsHandler = "cloudwatchNewRegionsHandler"

	// FlagShowDashboardValidationWarnings
	// Show warnings when dashboards do not validate against the schema
	FlagShowDashboardValidationWarnings = "showDashboardValidationWarnings"

	// FlagMysqlAnsiQuotes
	// Use double quotes to escape keyword in a MySQL query
	FlagMysqlAnsiQuotes = "mysqlAnsiQuotes"

	// FlagAccessControlOnCall
	// Access control primitives for OnCall
	FlagAccessControlOnCall = "accessControlOnCall"

	// FlagNestedFolders
	// Enable folder nesting
	FlagNestedFolders = "nestedFolders"

	// FlagNestedFolderPicker
	// Enables the new folder picker to work with nested folders. Requires the nestedFolders feature toggle
	FlagNestedFolderPicker = "nestedFolderPicker"

	// FlagAccessTokenExpirationCheck
	// Enable OAuth access_token expiration check and token refresh using the refresh_token
	FlagAccessTokenExpirationCheck = "accessTokenExpirationCheck"

	// FlagEmptyDashboardPage
	// Enable the redesigned user interface of a dashboard page that includes no panels
	FlagEmptyDashboardPage = "emptyDashboardPage"

	// FlagDisablePrometheusExemplarSampling
	// Disable Prometheus exemplar sampling
	FlagDisablePrometheusExemplarSampling = "disablePrometheusExemplarSampling"

	// FlagAlertingBacktesting
	// Rule backtesting API for alerting
	FlagAlertingBacktesting = "alertingBacktesting"

	// FlagEditPanelCSVDragAndDrop
	// Enables drag and drop for CSV and Excel files
	FlagEditPanelCSVDragAndDrop = "editPanelCSVDragAndDrop"

	// FlagAlertingNoNormalState
	// Stop maintaining state of alerts that are not firing
	FlagAlertingNoNormalState = "alertingNoNormalState"

	// FlagLogsContextDatasourceUi
	// Allow datasource to provide custom UI for context view
	FlagLogsContextDatasourceUi = "logsContextDatasourceUi"

	// FlagLokiQuerySplitting
	// Split large interval queries into subqueries with smaller time intervals
	FlagLokiQuerySplitting = "lokiQuerySplitting"

	// FlagLokiQuerySplittingConfig
	// Give users the option to configure split durations for Loki queries
	FlagLokiQuerySplittingConfig = "lokiQuerySplittingConfig"

	// FlagIndividualCookiePreferences
	// Support overriding cookie preferences per user
	FlagIndividualCookiePreferences = "individualCookiePreferences"

	// FlagGcomOnlyExternalOrgRoleSync
	// Prohibits a user from changing organization roles synced with Grafana Cloud auth provider
	FlagGcomOnlyExternalOrgRoleSync = "gcomOnlyExternalOrgRoleSync"

	// FlagPrometheusMetricEncyclopedia
	// Adds the metrics explorer component to the Prometheus query builder as an option in metric select
	FlagPrometheusMetricEncyclopedia = "prometheusMetricEncyclopedia"

	// FlagInfluxdbBackendMigration
	// Query InfluxDB InfluxQL without the proxy
	FlagInfluxdbBackendMigration = "influxdbBackendMigration"

	// FlagClientTokenRotation
	// Replaces the current in-request token rotation so that the client initiates the rotation
	FlagClientTokenRotation = "clientTokenRotation"

	// FlagPrometheusDataplane
	// Changes responses to from Prometheus to be compliant with the dataplane specification. In particular, when this feature toggle is active, the numeric `Field.Name` is set from &#39;Value&#39; to the value of the `__name__` label.
	FlagPrometheusDataplane = "prometheusDataplane"

	// FlagLokiMetricDataplane
	// Changes metric responses from Loki to be compliant with the dataplane specification.
	FlagLokiMetricDataplane = "lokiMetricDataplane"

	// FlagLokiLogsDataplane
	// Changes logs responses from Loki to be compliant with the dataplane specification.
	FlagLokiLogsDataplane = "lokiLogsDataplane"

	// FlagDataplaneFrontendFallback
	// Support dataplane contract field name change for transformations and field name matchers where the name is different
	FlagDataplaneFrontendFallback = "dataplaneFrontendFallback"

	// FlagDisableSSEDataplane
	// Disables dataplane specific processing in server side expressions.
	FlagDisableSSEDataplane = "disableSSEDataplane"

	// FlagAlertStateHistoryLokiSecondary
	// Enable Grafana to write alert state history to an external Loki instance in addition to Grafana annotations.
	FlagAlertStateHistoryLokiSecondary = "alertStateHistoryLokiSecondary"

	// FlagAlertingNotificationsPoliciesMatchingInstances
	// Enables the preview of matching instances for notification policies
	FlagAlertingNotificationsPoliciesMatchingInstances = "alertingNotificationsPoliciesMatchingInstances"

	// FlagAlertStateHistoryLokiPrimary
	// Enable a remote Loki instance as the primary source for state history reads.
	FlagAlertStateHistoryLokiPrimary = "alertStateHistoryLokiPrimary"

	// FlagAlertStateHistoryLokiOnly
	// Disable Grafana alerts from emitting annotations when a remote Loki instance is available.
	FlagAlertStateHistoryLokiOnly = "alertStateHistoryLokiOnly"

	// FlagUnifiedRequestLog
	// Writes error logs to the request logger
	FlagUnifiedRequestLog = "unifiedRequestLog"

	// FlagRenderAuthJWT
	// Uses JWT-based auth for rendering instead of relying on remote cache
	FlagRenderAuthJWT = "renderAuthJWT"

	// FlagExternalServiceAuth
	// Starts an OAuth2 authentication provider for external services
	FlagExternalServiceAuth = "externalServiceAuth"

	// FlagRefactorVariablesTimeRange
	// Refactor time range variables flow to reduce number of API calls made when query variables are chained
	FlagRefactorVariablesTimeRange = "refactorVariablesTimeRange"

	// FlagUseCachingService
	// When active, the new query and resource caching implementation using a wire service inject replaces the previous middleware implementation.
	FlagUseCachingService = "useCachingService"

	// FlagEnableElasticsearchBackendQuerying
	// Enable the processing of queries and responses in the Elasticsearch data source through backend
	FlagEnableElasticsearchBackendQuerying = "enableElasticsearchBackendQuerying"

	// FlagAdvancedDataSourcePicker
	// Enable a new data source picker with contextual information, recently used order and advanced mode
	FlagAdvancedDataSourcePicker = "advancedDataSourcePicker"

	// FlagFaroDatasourceSelector
	// Enable the data source selector within the Frontend Apps section of the Frontend Observability
	FlagFaroDatasourceSelector = "faroDatasourceSelector"

	// FlagEnableDatagridEditing
	// Enables the edit functionality in the datagrid panel
	FlagEnableDatagridEditing = "enableDatagridEditing"

	// FlagDataSourcePageHeader
	// Apply new pageHeader UI in data source edit page
	FlagDataSourcePageHeader = "dataSourcePageHeader"

	// FlagExtraThemes
	// Enables extra themes
	FlagExtraThemes = "extraThemes"

	// FlagLokiPredefinedOperations
	// Adds predefined query operations to Loki query editor
	FlagLokiPredefinedOperations = "lokiPredefinedOperations"

	// FlagPluginsFrontendSandbox
	// Enables the plugins frontend sandbox
	FlagPluginsFrontendSandbox = "pluginsFrontendSandbox"

	// FlagDashboardEmbed
	// Allow embedding dashboard for external use in Code editors
	FlagDashboardEmbed = "dashboardEmbed"

	// FlagFrontendSandboxMonitorOnly
	// Enables monitor only in the plugin frontend sandbox (if enabled)
	FlagFrontendSandboxMonitorOnly = "frontendSandboxMonitorOnly"

	// FlagSqlDatasourceDatabaseSelection
	// Enables previous SQL data source dataset dropdown behavior
	FlagSqlDatasourceDatabaseSelection = "sqlDatasourceDatabaseSelection"

	// FlagLokiFormatQuery
	// Enables the ability to format Loki queries
	FlagLokiFormatQuery = "lokiFormatQuery"

	// FlagCloudWatchLogsMonacoEditor
	// Enables the Monaco editor for CloudWatch Logs queries
	FlagCloudWatchLogsMonacoEditor = "cloudWatchLogsMonacoEditor"

	// FlagExploreScrollableLogsContainer
	// Improves the scrolling behavior of logs in Explore
	FlagExploreScrollableLogsContainer = "exploreScrollableLogsContainer"

	// FlagRecordedQueriesMulti
	// Enables writing multiple items from a single query within Recorded Queries
	FlagRecordedQueriesMulti = "recordedQueriesMulti"

	// FlagPluginsDynamicAngularDetectionPatterns
	// Enables fetching Angular detection patterns for plugins from GCOM and fallback to hardcoded ones
	FlagPluginsDynamicAngularDetectionPatterns = "pluginsDynamicAngularDetectionPatterns"

	// FlagVizAndWidgetSplit
	// Split panels between visualizations and widgets
	FlagVizAndWidgetSplit = "vizAndWidgetSplit"

	// FlagPrometheusIncrementalQueryInstrumentation
	// Adds RudderStack events to incremental queries
	FlagPrometheusIncrementalQueryInstrumentation = "prometheusIncrementalQueryInstrumentation"

	// FlagLogsExploreTableVisualisation
	// A table visualisation for logs in Explore
	FlagLogsExploreTableVisualisation = "logsExploreTableVisualisation"

	// FlagAwsDatasourcesTempCredentials
	// Support temporary security credentials in AWS plugins for Grafana Cloud customers
	FlagAwsDatasourcesTempCredentials = "awsDatasourcesTempCredentials"

	// FlagTransformationsRedesign
	// Enables the transformations redesign
	FlagTransformationsRedesign = "transformationsRedesign"

	// FlagMlExpressions
	// Enable support for Machine Learning in server-side expressions
	FlagMlExpressions = "mlExpressions"

	// FlagTraceQLStreaming
	// Enables response streaming of TraceQL queries of the Tempo data source
	FlagTraceQLStreaming = "traceQLStreaming"

	// FlagMetricsSummary
	// Enables metrics summary queries in the Tempo data source
	FlagMetricsSummary = "metricsSummary"

	// FlagGrafanaAPIServer
	// Enable Kubernetes API Server for Grafana resources
	FlagGrafanaAPIServer = "grafanaAPIServer"

	// FlagGrafanaAPIServerWithExperimentalAPIs
	// Register experimental APIs with the k8s API server
	FlagGrafanaAPIServerWithExperimentalAPIs = "grafanaAPIServerWithExperimentalAPIs"

	// FlagFeatureToggleAdminPage
	// Enable admin page for managing feature toggles from the Grafana front-end
	FlagFeatureToggleAdminPage = "featureToggleAdminPage"

	// FlagAwsAsyncQueryCaching
	// Enable caching for async queries for Redshift and Athena. Requires that the `useCachingService` feature toggle is enabled and the datasource has caching and async query support enabled
	FlagAwsAsyncQueryCaching = "awsAsyncQueryCaching"

	// FlagSplitScopes
	// Support faster dashboard and folder search by splitting permission scopes into parts
	FlagSplitScopes = "splitScopes"

	// FlagAzureMonitorDataplane
	// Adds dataplane compliant frame metadata in the Azure Monitor datasource
	FlagAzureMonitorDataplane = "azureMonitorDataplane"

	// FlagPermissionsFilterRemoveSubquery
	// Alternative permission filter implementation that does not use subqueries for fetching the dashboard folder
	FlagPermissionsFilterRemoveSubquery = "permissionsFilterRemoveSubquery"

	// FlagPrometheusConfigOverhaulAuth
	// Update the Prometheus configuration page with the new auth component
	FlagPrometheusConfigOverhaulAuth = "prometheusConfigOverhaulAuth"

	// FlagConfigurableSchedulerTick
	// Enable changing the scheduler base interval via configuration option unified_alerting.scheduler_tick_interval
	FlagConfigurableSchedulerTick = "configurableSchedulerTick"

	// FlagInfluxdbSqlSupport
	// Enable InfluxDB SQL query language support with new querying UI
	FlagInfluxdbSqlSupport = "influxdbSqlSupport"

	// FlagAlertingNoDataErrorExecution
	// Changes how Alerting state manager handles execution of NoData/Error
	FlagAlertingNoDataErrorExecution = "alertingNoDataErrorExecution"

	// FlagAngularDeprecationUI
	// Display new Angular deprecation-related UI features
	FlagAngularDeprecationUI = "angularDeprecationUI"

	// FlagDashgpt
	// Enable AI powered features in dashboards
	FlagDashgpt = "dashgpt"

	// FlagReportingRetries
	// Enables rendering retries for the reporting feature
	FlagReportingRetries = "reportingRetries"

	// FlagNewBrowseDashboards
	// New browse/manage dashboards UI
	FlagNewBrowseDashboards = "newBrowseDashboards"

	// FlagSseGroupByDatasource
	// Send query to the same datasource in a single request when using server side expressions
	FlagSseGroupByDatasource = "sseGroupByDatasource"

	// FlagRequestInstrumentationStatusSource
	// Include a status source label for request metrics and logs
	FlagRequestInstrumentationStatusSource = "requestInstrumentationStatusSource"

	// FlagLibraryPanelRBAC
	// Enables RBAC support for library panels
	FlagLibraryPanelRBAC = "libraryPanelRBAC"

	// FlagLokiRunQueriesInParallel
	// Enables running Loki queries in parallel
	FlagLokiRunQueriesInParallel = "lokiRunQueriesInParallel"

	// FlagWargamesTesting
	// Placeholder feature flag for internal testing
	FlagWargamesTesting = "wargamesTesting"

	// FlagAlertingInsights
	// Show the new alerting insights landing page
	FlagAlertingInsights = "alertingInsights"

	// FlagAlertingContactPointsV2
	// Show the new contacpoints list view
	FlagAlertingContactPointsV2 = "alertingContactPointsV2"

	// FlagExternalCorePlugins
	// Allow core plugins to be loaded as external
	FlagExternalCorePlugins = "externalCorePlugins"

	// FlagPluginsAPIMetrics
	// Sends metrics of public grafana packages usage by plugins
	FlagPluginsAPIMetrics = "pluginsAPIMetrics"

	// FlagHttpSLOLevels
	// Adds SLO level to http request metrics
	FlagHttpSLOLevels = "httpSLOLevels"

	// FlagIdForwarding
	// Generate signed id token for identity that can be forwarded to plugins and external services
	FlagIdForwarding = "idForwarding"

	// FlagCloudWatchWildCardDimensionValues
	// Fetches dimension values from CloudWatch to correctly label wildcard dimensions
	FlagCloudWatchWildCardDimensionValues = "cloudWatchWildCardDimensionValues"

	// FlagExternalServiceAccounts
	// Automatic service account and token setup for plugins
	FlagExternalServiceAccounts = "externalServiceAccounts"

	// FlagPanelMonitoring
	// Enables panel monitoring through logs and measurements
	FlagPanelMonitoring = "panelMonitoring"

	// FlagEnableNativeHTTPHistogram
	// Enables native HTTP Histograms
	FlagEnableNativeHTTPHistogram = "enableNativeHTTPHistogram"

	// FlagFormatString
	// Enable format string transformer
	FlagFormatString = "formatString"

	// FlagTransformationsVariableSupport
	// Allows using variables in transformations
	FlagTransformationsVariableSupport = "transformationsVariableSupport"

	// FlagKubernetesPlaylists
	// Use the kubernetes API in the frontend for playlists
	FlagKubernetesPlaylists = "kubernetesPlaylists"

	// FlagCloudWatchBatchQueries
	// Runs CloudWatch metrics queries as separate batches
	FlagCloudWatchBatchQueries = "cloudWatchBatchQueries"

	// FlagNavAdminSubsections
	// Splits the administration section of the nav tree into subsections
	FlagNavAdminSubsections = "navAdminSubsections"

	// FlagRecoveryThreshold
	// Enables feature recovery threshold (aka hysteresis) for threshold server-side expression
	FlagRecoveryThreshold = "recoveryThreshold"

	// FlagTeamHttpHeaders
	// Enables datasources to apply team headers to the client requests
	FlagTeamHttpHeaders = "teamHttpHeaders"

	// FlagAwsDatasourcesNewFormStyling
	// Applies new form styling for configuration and query editors in AWS plugins
	FlagAwsDatasourcesNewFormStyling = "awsDatasourcesNewFormStyling"

	// FlagCachingOptimizeSerializationMemoryUsage
	// If enabled, the caching backend gradually serializes query responses for the cache, comparing against the configured `[caching]max_value_mb` value as it goes. This can can help prevent Grafana from running out of memory while attempting to cache very large query responses.
	FlagCachingOptimizeSerializationMemoryUsage = "cachingOptimizeSerializationMemoryUsage"

	// FlagPanelTitleSearchInV1
	// Enable searching for dashboards using panel title in search v1
	FlagPanelTitleSearchInV1 = "panelTitleSearchInV1"

	// FlagPluginsInstrumentationStatusSource
	// Include a status source label for plugin request metrics and logs
	FlagPluginsInstrumentationStatusSource = "pluginsInstrumentationStatusSource"

	// FlagCostManagementUi
	// Toggles the display of the cost management ui plugin
	FlagCostManagementUi = "costManagementUi"

	// FlagManagedPluginsInstall
	// Install managed plugins directly from plugins catalog
	FlagManagedPluginsInstall = "managedPluginsInstall"

	// FlagPrometheusPromQAIL
	// Prometheus and AI/ML to assist users in creating a query
	FlagPrometheusPromQAIL = "prometheusPromQAIL"

	// FlagAlertmanagerRemoteSecondary
	// Enable Grafana to sync configuration and state with a remote Alertmanager.
	FlagAlertmanagerRemoteSecondary = "alertmanagerRemoteSecondary"

	// FlagAlertmanagerRemotePrimary
	// Enable Grafana to have a remote Alertmanager instance as the primary Alertmanager.
	FlagAlertmanagerRemotePrimary = "alertmanagerRemotePrimary"

	// FlagAlertmanagerRemoteOnly
	// Disable the internal Alertmanager and only use the external one defined.
	FlagAlertmanagerRemoteOnly = "alertmanagerRemoteOnly"

<<<<<<< HEAD
	// FlagDashboardSceneForViewers
	// Enables dashboard rendering using Scenes for viewer roles
	FlagDashboardSceneForViewers = "dashboardSceneForViewers"
=======
	// FlagAnnotationPermissionUpdate
	// Separate annotation permissions from dashboard permissions to allow for more granular control.
	FlagAnnotationPermissionUpdate = "annotationPermissionUpdate"
>>>>>>> 13c0268d
)<|MERGE_RESOLUTION|>--- conflicted
+++ resolved
@@ -547,13 +547,11 @@
 	// Disable the internal Alertmanager and only use the external one defined.
 	FlagAlertmanagerRemoteOnly = "alertmanagerRemoteOnly"
 
-<<<<<<< HEAD
+	// FlagAnnotationPermissionUpdate
+	// Separate annotation permissions from dashboard permissions to allow for more granular control.
+	FlagAnnotationPermissionUpdate = "annotationPermissionUpdate"
+
 	// FlagDashboardSceneForViewers
 	// Enables dashboard rendering using Scenes for viewer roles
 	FlagDashboardSceneForViewers = "dashboardSceneForViewers"
-=======
-	// FlagAnnotationPermissionUpdate
-	// Separate annotation permissions from dashboard permissions to allow for more granular control.
-	FlagAnnotationPermissionUpdate = "annotationPermissionUpdate"
->>>>>>> 13c0268d
 )