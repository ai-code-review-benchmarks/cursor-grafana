// To change feature flags, edit:
//  pkg/services/featuremgmt/registry.go
// Then run tests in:
//  pkg/services/featuremgmt/toggles_gen_test.go
// twice to generate and validate the feature flag files

package featuremgmt

var (
	// Register each toggle here
	standardFeatureFlags = []FeatureFlag{
		{
			Name:        "alertingBigTransactions",
			Description: "Use big transactions for alerting database writes",
			State:       FeatureStateAlpha,
			Owner:       grafanaAlertingSquad,
		},
		{
			Name:        "trimDefaults",
			Description: "Use cue schema to remove values that will be applied automatically",
			State:       FeatureStateBeta,
			Owner:       grafanaAsCodeSquad,
		},
		{
			Name:        "disableEnvelopeEncryption",
			Description: "Disable envelope encryption (emergency only)",
			State:       FeatureStateStable,
			Owner:       grafanaAsCodeSquad,
		},
		{
			Name:        "database_metrics",
			Description: "Add Prometheus metrics for database tables",
			State:       FeatureStateStable,
			Owner:       hostedGrafanaTeam,
		},
		{
			Name:        "dashboardPreviews",
			Description: "Create and show thumbnails for dashboard search results",
			State:       FeatureStateAlpha,
			Owner:       grafanaAppPlatformSquad,
		},
		{
			Name:         "live-service-web-worker",
			Description:  "This will use a webworker thread to processes events rather than the main thread",
			State:        FeatureStateAlpha,
			FrontendOnly: true,
			Owner:        grafanaAppPlatformSquad,
		},
		{
			Name:         "queryOverLive",
			Description:  "Use Grafana Live WebSocket to execute backend queries",
			State:        FeatureStateAlpha,
			FrontendOnly: true,
			Owner:        grafanaAppPlatformSquad,
		},
		{
			Name:        "panelTitleSearch",
			Description: "Search for dashboards using panel title",
			State:       FeatureStateBeta,
			Owner:       grafanaAppPlatformSquad,
		},
		{
			Name:        "prometheusAzureOverrideAudience",
			Description: "Experimental. Allow override default AAD audience for Azure Prometheus endpoint",
			State:       FeatureStateBeta,
			Owner:       grafanaObservabilityMetricsSquad,
		},
		{
			Name:        "publicDashboards",
			Description: "Enables public access to dashboards",
			State:       FeatureStateAlpha,
			Owner:       grafanaDashboardsSquad,
		},
		{
			Name:            "publicDashboardsEmailSharing",
			Description:     "Enables public dashboard sharing to be restricted to only allowed emails",
			State:           FeatureStateAlpha,
			RequiresLicense: true,
			Owner:           grafanaDashboardsSquad,
		},
		{
			Name:        "lokiLive",
			Description: "Support WebSocket streaming for loki (early prototype)",
			State:       FeatureStateAlpha,
			Owner:       grafanaObservabilityLogsSquad,
		},
		{
			Name:        "lokiDataframeApi",
			Description: "Use experimental loki api for WebSocket streaming (early prototype)",
			State:       FeatureStateAlpha,
			Owner:       grafanaObservabilityLogsSquad,
		},
		{
			Name:        "featureHighlights",
			Description: "Highlight Grafana Enterprise features",
			State:       FeatureStateStable,
			Owner:       grafanaAsCodeSquad,
		},
		{
			Name:        "migrationLocking",
			Description: "Lock database during migrations",
			State:       FeatureStateBeta,
			Owner:       grafanaBackendPlatformSquad,
		},
		{
			Name:        "storage",
			Description: "Configurable storage for dashboards, datasources, and resources",
			State:       FeatureStateAlpha,
			Owner:       grafanaAppPlatformSquad,
		},
		{
			Name:            "k8s",
			Description:     "Explore native k8s integrations",
			State:           FeatureStateAlpha,
			RequiresDevMode: true,
			Owner:           grafanaAppPlatformSquad,
		},
		{
			Name:         "exploreMixedDatasource",
			Description:  "Enable mixed datasource in Explore",
			State:        FeatureStateAlpha,
			FrontendOnly: true,
			Owner:        grafanaExploreSquad,
		},
		{
			Name:         "newTraceView",
			Description:  "Shows the new trace view design",
			State:        FeatureStateAlpha,
			FrontendOnly: true,
			Owner:        grafanaObservabilityTracesAndProfilingSquad,
		},
		{
			Name:        "correlations",
			Description: "Correlations page",
			State:       FeatureStateAlpha,
			Owner:       grafanaExploreSquad,
		},
		{
			Name:        "cloudWatchDynamicLabels",
			Description: "Use dynamic labels instead of alias patterns in CloudWatch datasource",
			State:       FeatureStateStable,
			Expression:  "true", // enabled by default
			Owner:       awsPluginsSquad,
		},
		{
			Name:        "datasourceQueryMultiStatus",
			Description: "Introduce HTTP 207 Multi Status for api/ds/query",
			State:       FeatureStateAlpha,
			Owner:       grafanaPluginsPlatformSquad,
		},
		{
			Name:         "traceToMetrics",
			Description:  "Enable trace to metrics links",
			State:        FeatureStateAlpha,
			FrontendOnly: true,
			Owner:        grafanaObservabilityTracesAndProfilingSquad,
		},
		{
			Name:        "newDBLibrary",
			Description: "Use jmoiron/sqlx rather than xorm for a few backend services",
			State:       FeatureStateBeta,
			Owner:       grafanaBackendPlatformSquad,
		},
		{
			Name:            "validateDashboardsOnSave",
			Description:     "Validate dashboard JSON POSTed to api/dashboards/db",
			State:           FeatureStateBeta,
			RequiresRestart: true,
			Owner:           grafanaAsCodeSquad,
		},
		{
			Name:         "autoMigrateOldPanels",
			Description:  "Migrate old angular panels to supported versions (graph, table-old, worldmap, etc)",
			State:        FeatureStateBeta,
			FrontendOnly: true,
			Owner:        grafanaDatavizSquad,
		},
		{
			Name:         "disableAngular",
			Description:  "Dynamic flag to disable angular at runtime. The preferred method is to set `angular_support_enabled` to `false` in the [security] settings, which allows you to change the state at runtime.",
			State:        FeatureStateBeta,
			FrontendOnly: true,
			Owner:        grafanaDatavizSquad,
		},
		{
			Name:        "prometheusWideSeries",
			Description: "Enable wide series responses in the Prometheus datasource",
			State:       FeatureStateAlpha,
			Owner:       grafanaObservabilityMetricsSquad,
		},
		{
			Name:         "canvasPanelNesting",
			Description:  "Allow elements nesting",
			State:        FeatureStateAlpha,
			FrontendOnly: true,
			Owner:        grafanaDatavizSquad,
		},
		{
			Name:         "scenes",
			Description:  "Experimental framework to build interactive dashboards",
			State:        FeatureStateAlpha,
			FrontendOnly: true,
			Owner:        grafanaDashboardsSquad,
		},
		{
			Name:            "disableSecretsCompatibility",
			Description:     "Disable duplicated secret storage in legacy tables",
			State:           FeatureStateAlpha,
			RequiresRestart: true,
			Owner:           hostedGrafanaTeam,
		},
		{
			Name:        "logRequestsInstrumentedAsUnknown",
			Description: "Logs the path for requests that are instrumented as unknown",
			State:       FeatureStateAlpha,
			Owner:       hostedGrafanaTeam,
		},
		{
			Name:        "dataConnectionsConsole",
			Description: "Enables a new top-level page called Connections. This page is an experiment that provides a better experience when you install and configure data sources and other plugins.",
			State:       FeatureStateStable,
			Expression:  "true", // turned on by default
			Owner:       grafanaPluginsPlatformSquad,
		},
		{
			Name:        "internationalization",
			Description: "Enables internationalization",
			State:       FeatureStateStable,
			Expression:  "true", // enabled by default
			Owner:       grafanaUserEssentialsSquad,
		},
		{
			Name:        "topnav",
			Description: "Enables new top navigation and page layouts",
			State:       FeatureStateStable,
			Expression:  "true", // enabled by default
			Owner:       grafanaUserEssentialsSquad,
		},
		{
			Name:            "grpcServer",
			Description:     "Run GRPC server",
			State:           FeatureStateAlpha,
			RequiresDevMode: true,
			Owner:           grafanaAppPlatformSquad,
		},
		{
			Name:            "entityStore",
			Description:     "SQL-based entity store (requires storage flag also)",
			State:           FeatureStateAlpha,
			RequiresDevMode: true,
			Owner:           grafanaAppPlatformSquad,
		},
		{
			Name:        "cloudWatchCrossAccountQuerying",
			Description: "Enables cross-account querying in CloudWatch datasources",
			State:       FeatureStateStable,
			Expression:  "true", // enabled by default
			Owner:       awsPluginsSquad,
		},
		{
			Name:         "redshiftAsyncQueryDataSupport",
			Description:  "Enable async query data support for Redshift",
			State:        FeatureStateAlpha,
			FrontendOnly: true,
			Owner:        awsPluginsSquad,
		},
		{
			Name:         "athenaAsyncQueryDataSupport",
			Description:  "Enable async query data support for Athena",
			State:        FeatureStateAlpha,
			FrontendOnly: true,
			Owner:        awsPluginsSquad,
		},
		{
			Name:         "newPanelChromeUI",
			Description:  "Show updated look and feel of grafana-ui PanelChrome: panel header, icons, and menu",
			State:        FeatureStateStable,
			FrontendOnly: true,
			Expression:   "true", // enabled by default
			Owner:        grafanaDashboardsSquad,
		},
		{
			Name:        "showDashboardValidationWarnings",
			Description: "Show warnings when dashboards do not validate against the schema",
			State:       FeatureStateAlpha,
			Owner:       grafanaDashboardsSquad,
		},
		{
			Name:        "mysqlAnsiQuotes",
			Description: "Use double quotes to escape keyword in a MySQL query",
			State:       FeatureStateAlpha,
			Owner:       grafanaBackendPlatformSquad,
		},
		{
			Name:        "accessControlOnCall",
			Description: "Access control primitives for OnCall",
			State:       FeatureStateBeta,
			Owner:       grafanaAuthnzSquad,
		},
		{
			Name:            "nestedFolders",
			Description:     "Enable folder nesting",
			State:           FeatureStateAlpha,
			RequiresDevMode: true,
			Owner:           grafanaBackendPlatformSquad,
		},
		{
			Name:        "accessTokenExpirationCheck",
			Description: "Enable OAuth access_token expiration check and token refresh using the refresh_token",
			State:       FeatureStateStable,
			Owner:       grafanaAuthnzSquad,
		},
		{
			Name:        "elasticsearchBackendMigration",
			Description: "Use Elasticsearch as backend data source",
			State:       FeatureStateAlpha,
			Owner:       grafanaObservabilityLogsSquad,
		},
		{
			Name:        "datasourceOnboarding",
			Description: "Enable data source onboarding page",
			State:       FeatureStateAlpha,
			Owner:       grafanaDashboardsSquad,
		},
		{
			Name:         "emptyDashboardPage",
			Description:  "Enable the redesigned user interface of a dashboard page that includes no panels",
			State:        FeatureStateStable,
			FrontendOnly: true,
			Expression:   "true", // enabled by default
			Owner:        grafanaDashboardsSquad,
		},
		{
			Name:        "secureSocksDatasourceProxy",
			Description: "Enable secure socks tunneling for supported core datasources",
			State:       FeatureStateAlpha,
			Owner:       hostedGrafanaTeam,
		},
		{
			Name:        "authnService",
			Description: "Use new auth service to perform authentication",
			State:       FeatureStateAlpha,
			Owner:       grafanaAuthnzSquad,
		},
		{
			Name:        "disablePrometheusExemplarSampling",
			Description: "Disable Prometheus exemplar sampling",
			State:       FeatureStateStable,
			Owner:       grafanaObservabilityMetricsSquad,
		},
		{
			Name:        "alertingBacktesting",
			Description: "Rule backtesting API for alerting",
			State:       FeatureStateAlpha,
			Owner:       grafanaAlertingSquad,
		},
		{
			Name:         "editPanelCSVDragAndDrop",
			Description:  "Enables drag and drop for CSV and Excel files",
			FrontendOnly: true,
			State:        FeatureStateAlpha,
			Owner:        grafanaBiSquad,
		},
		{
			Name:            "alertingNoNormalState",
			Description:     "Stop maintaining state of alerts that are not firing",
			State:           FeatureStateBeta,
			RequiresRestart: false,
			Owner:           grafanaAlertingSquad,
		},
		{

			Name:         "logsSampleInExplore",
			Description:  "Enables access to the logs sample feature in Explore",
			State:        FeatureStateStable,
			Expression:   "true", // turned on by default
			FrontendOnly: true,
			Owner:        grafanaObservabilityLogsSquad,
		},
		{
			Name:         "logsContextDatasourceUi",
			Description:  "Allow datasource to provide custom UI for context view",
			State:        FeatureStateAlpha,
			FrontendOnly: true,
			Owner:        grafanaObservabilityLogsSquad,
		},
		{
			Name:         "lokiQuerySplitting",
			Description:  "Split large interval queries into subqueries with smaller time intervals",
			State:        FeatureStateAlpha,
			FrontendOnly: true,
			Owner:        grafanaObservabilityLogsSquad,
		},
		{
			Name:         "lokiQuerySplittingConfig",
			Description:  "Give users the option to configure split durations for Loki queries",
			State:        FeatureStateAlpha,
			FrontendOnly: true,
			Owner:        grafanaObservabilityLogsSquad,
		},
		{
			Name:        "individualCookiePreferences",
			Description: "Support overriding cookie preferences per user",
			State:       FeatureStateAlpha,
			Owner:       grafanaBackendPlatformSquad,
		},
		{
			Name:        "onlyExternalOrgRoleSync",
			Description: "Prohibits a user from changing organization roles synced with external auth providers",
			State:       FeatureStateAlpha,
			Owner:       grafanaAuthnzSquad,
		},
		{
			Name:         "drawerDataSourcePicker",
			Description:  "Changes the user experience for data source selection to a drawer.",
			State:        FeatureStateAlpha,
			FrontendOnly: true,
			Owner:        grafanaBiSquad,
		},
		{
			Name:         "traceqlSearch",
			Description:  "Enables the 'TraceQL Search' tab for the Tempo datasource which provides a UI to generate TraceQL queries",
			State:        FeatureStateAlpha,
			FrontendOnly: true,
			Owner:        grafanaObservabilityTracesAndProfilingSquad,
		},
		{
			Name:         "prometheusMetricEncyclopedia",
			Description:  "Replaces the Prometheus query builder metric select option with a paginated and filterable component",
			State:        FeatureStateAlpha,
			FrontendOnly: true,
			Owner:        grafanaObservabilityMetricsSquad,
		},
		{
			Name:         "timeSeriesTable",
			Description:  "Enable time series table transformer & sparkline cell type",
			State:        FeatureStateAlpha,
			FrontendOnly: true,
			Owner:        appO11ySquad,
		},
		{
			Name:         "influxdbBackendMigration",
			Description:  "Query InfluxDB InfluxQL without the proxy",
			State:        FeatureStateAlpha,
			FrontendOnly: true,
			Owner:        grafanaObservabilityMetricsSquad,
		},
		{
			Name:        "clientTokenRotation",
			Description: "Replaces the current in-request token rotation so that the client initiates the rotation",
			State:       FeatureStateAlpha,
			Owner:       grafanaAuthnzSquad,
		},
		{
			Name:        "disableElasticsearchBackendExploreQuery",
			Description: "Disable executing of Elasticsearch Explore queries trough backend",
			State:       FeatureStateBeta,
			Owner:       grafanaObservabilityLogsSquad,
		},
		{
			Name:        "prometheusDataplane",
			Description: "Changes responses to from Prometheus to be compliant with the dataplane specification. In particular it sets the numeric Field.Name from 'Value' to the value of the `__name__` label when present.",
			State:       FeatureStateAlpha,
			Owner:       grafanaObservabilityMetricsSquad,
		},
		{
<<<<<<< HEAD
			Name:        "pyroscopeFlameGraph",
			Description: "Changes flame graph to pyroscope one",
			State:       FeatureStateAlpha,
			Owner:       grafanaObservabilityTracesAndProfilingSquad,
=======
			Name:        "alertStateHistoryLokiSecondary",
			Description: "Enable Grafana to write alert state history to an external Loki instance in addition to Grafana annotations.",
			State:       FeatureStateAlpha,
			Owner:       grafanaAlertingSquad,
		},
		{
			Name:        "alertStateHistoryLokiPrimary",
			Description: "Enable a remote Loki instance as the primary source for state history reads.",
			State:       FeatureStateAlpha,
			Owner:       grafanaAlertingSquad,
		},
		{
			Name:        "alertStateHistoryLokiOnly",
			Description: "Disable Grafana alerts from emitting annotations when a remote Loki instance is available.",
			State:       FeatureStateAlpha,
			Owner:       grafanaAlertingSquad,
		},
		{
			Name:        "unifiedRequestLog",
			Description: "Writes error logs to the request logger",
			State:       FeatureStateAlpha,
			Owner:       grafanaBackendPlatformSquad,
>>>>>>> 3ae39ff0
		},
	}
)<|MERGE_RESOLUTION|>--- conflicted
+++ resolved
@@ -464,35 +464,34 @@
 			Owner:       grafanaObservabilityMetricsSquad,
 		},
 		{
-<<<<<<< HEAD
+			Name:        "alertStateHistoryLokiSecondary",
+			Description: "Enable Grafana to write alert state history to an external Loki instance in addition to Grafana annotations.",
+			State:       FeatureStateAlpha,
+			Owner:       grafanaAlertingSquad,
+		},
+		{
+			Name:        "alertStateHistoryLokiPrimary",
+			Description: "Enable a remote Loki instance as the primary source for state history reads.",
+			State:       FeatureStateAlpha,
+			Owner:       grafanaAlertingSquad,
+		},
+		{
+			Name:        "alertStateHistoryLokiOnly",
+			Description: "Disable Grafana alerts from emitting annotations when a remote Loki instance is available.",
+			State:       FeatureStateAlpha,
+			Owner:       grafanaAlertingSquad,
+		},
+		{
+			Name:        "unifiedRequestLog",
+			Description: "Writes error logs to the request logger",
+			State:       FeatureStateAlpha,
+			Owner:       grafanaBackendPlatformSquad,
+		},
+		{
 			Name:        "pyroscopeFlameGraph",
 			Description: "Changes flame graph to pyroscope one",
 			State:       FeatureStateAlpha,
 			Owner:       grafanaObservabilityTracesAndProfilingSquad,
-=======
-			Name:        "alertStateHistoryLokiSecondary",
-			Description: "Enable Grafana to write alert state history to an external Loki instance in addition to Grafana annotations.",
-			State:       FeatureStateAlpha,
-			Owner:       grafanaAlertingSquad,
-		},
-		{
-			Name:        "alertStateHistoryLokiPrimary",
-			Description: "Enable a remote Loki instance as the primary source for state history reads.",
-			State:       FeatureStateAlpha,
-			Owner:       grafanaAlertingSquad,
-		},
-		{
-			Name:        "alertStateHistoryLokiOnly",
-			Description: "Disable Grafana alerts from emitting annotations when a remote Loki instance is available.",
-			State:       FeatureStateAlpha,
-			Owner:       grafanaAlertingSquad,
-		},
-		{
-			Name:        "unifiedRequestLog",
-			Description: "Writes error logs to the request logger",
-			State:       FeatureStateAlpha,
-			Owner:       grafanaBackendPlatformSquad,
->>>>>>> 3ae39ff0
 		},
 	}
 )