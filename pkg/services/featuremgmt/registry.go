// To change feature flags, edit:
//  pkg/services/featuremgmt/registry.go
// Then run tests in:
//  pkg/services/featuremgmt/toggles_gen_test.go
// twice to generate and validate the feature flag files

package featuremgmt

var (
	// Register each toggle here
	standardFeatureFlags = []FeatureFlag{
		{
			Name:        "alertingBigTransactions",
			Description: "Use big transactions for alerting database writes",
			State:       FeatureStateAlpha,
		},
		{
			Name:        "trimDefaults",
			Description: "Use cue schema to remove values that will be applied automatically",
			State:       FeatureStateBeta,
		},
		{
			Name:        "disableEnvelopeEncryption",
			Description: "Disable envelope encryption (emergency only)",
			State:       FeatureStateStable,
		},
		{
			Name:        "database_metrics",
			Description: "Add prometheus metrics for database tables",
			State:       FeatureStateStable,
		},
		{
			Name:        "dashboardPreviews",
			Description: "Create and show thumbnails for dashboard search results",
			State:       FeatureStateAlpha,
		},
		{
			Name:            "dashboardPreviewsAdmin",
			Description:     "Manage the dashboard previews crawler process from the UI",
			State:           FeatureStateAlpha,
			RequiresDevMode: true,
		},
		{
			Name:        "live-config",
			Description: "Save grafana live configuration in SQL tables",
			State:       FeatureStateAlpha,
		},
		{
			Name:        "live-pipeline",
			Description: "enable a generic live processing pipeline",
			State:       FeatureStateAlpha,
		},
		{
			Name:         "live-service-web-worker",
			Description:  "This will use a webworker thread to processes events rather than the main thread",
			State:        FeatureStateAlpha,
			FrontendOnly: true,
		},
		{
			Name:         "queryOverLive",
			Description:  "Use grafana live websocket to execute backend queries",
			State:        FeatureStateAlpha,
			FrontendOnly: true,
		},
		{
			Name:        "panelTitleSearch",
			Description: "Search for dashboards using panel title",
			State:       FeatureStateAlpha,
		},
		{
			Name:         "tempoApmTable",
			Description:  "Show APM table",
			State:        FeatureStateAlpha,
			FrontendOnly: true,
		},
		{
			Name:        "prometheusAzureOverrideAudience",
			Description: "Experimental. Allow override default AAD audience for Azure Prometheus endpoint",
			State:       FeatureStateBeta,
		},
		{
			Name:         "influxdbBackendMigration",
			Description:  "Query InfluxDB InfluxQL without the proxy",
			State:        FeatureStateAlpha,
			FrontendOnly: true,
		},
		{
			Name:            "showFeatureFlagsInUI",
			Description:     "Show feature flags in the settings UI",
			State:           FeatureStateAlpha,
			RequiresDevMode: true,
		},
		{
			Name:        "publicDashboards",
			Description: "enables public access to dashboards",
			State:       FeatureStateAlpha,
		},
		{
			Name:        "lokiLive",
			Description: "support websocket streaming for loki (early prototype)",
			State:       FeatureStateAlpha,
		},
		{
			Name:        "lokiDataframeApi",
			Description: "use experimental loki api for websocket streaming (early prototype)",
			State:       FeatureStateAlpha,
		},
		{
			Name:        "lokiMonacoEditor",
			Description: "Access to Monaco query editor for Loki",
			State:       FeatureStateAlpha,
		},
		{
			Name:        "swaggerUi",
			Description: "Serves swagger UI",
			State:       FeatureStateBeta,
		},
		{
			Name:        "featureHighlights",
			Description: "Highlight Enterprise features",
			State:       FeatureStateStable,
		},
		{
			Name:        "dashboardComments",
			Description: "Enable dashboard-wide comments",
			State:       FeatureStateAlpha,
		},
		{
			Name:        "annotationComments",
			Description: "Enable annotation comments",
			State:       FeatureStateAlpha,
		},
		{
			Name:        "migrationLocking",
			Description: "Lock database during migrations",
			State:       FeatureStateBeta,
		},
		{
			Name:        "storage",
			Description: "Configurable storage for dashboards, datasources, and resources",
			State:       FeatureStateAlpha,
		},
		{
			Name:            "dashboardsFromStorage",
			Description:     "Load dashboards from the generic storage interface",
			State:           FeatureStateAlpha,
			RequiresDevMode: true, // Also a gate on automatic git storage (for now)
		},
		{
			Name:            "export",
			Description:     "Export grafana instance (to git, etc)",
			State:           FeatureStateAlpha,
			RequiresDevMode: true,
		},
		{
			Name:            "azureMonitorResourcePickerForMetrics",
			Description:     "New UI for Azure Monitor Metrics Query",
			State:           FeatureStateAlpha,
			RequiresDevMode: true,
			FrontendOnly:    true,
		},
		{
			Name:         "explore2Dashboard",
			Description:  "Experimental Explore to Dashboard workflow",
			State:        FeatureStateBeta,
			FrontendOnly: true,
		},
		{
			Name:         "exploreMixedDatasource",
			Description:  "Enable mixed datasource in Explore",
			State:        FeatureStateAlpha,
			FrontendOnly: true,
		},
		{
			Name:         "tracing",
			Description:  "Adds trace ID to error notifications",
			State:        FeatureStateAlpha,
			FrontendOnly: true,
		},
		{
			Name:        "commandPalette",
			Description: "Enable command palette",
			State:       FeatureStateAlpha,
		},
		{
			Name:        "correlations",
			Description: "Correlations page",
			State:       FeatureStateAlpha,
		},
		{
			Name:        "cloudWatchDynamicLabels",
			Description: "Use dynamic labels instead of alias patterns in CloudWatch datasource",
			State:       FeatureStateStable,
		},
		{
			Name:        "datasourceQueryMultiStatus",
			Description: "Introduce HTTP 207 Multi Status for api/ds/query",
			State:       FeatureStateAlpha,
		},
		{
			Name:         "traceToMetrics",
			Description:  "Enable trace to metrics links",
			State:        FeatureStateAlpha,
			FrontendOnly: true,
		},
		{
			Name:        "prometheusStreamingJSONParser",
			Description: "Enable streaming JSON parser for Prometheus datasource",
			State:       FeatureStateBeta,
		},
		{
			Name:        "prometheusStreamingJSONParserTest",
			Description: "Run both old and streaming requests and log differences",
			State:       FeatureStateBeta,
		},
		{
			Name:        "newDBLibrary",
			Description: "Use jmoiron/sqlx rather than xorm for a few backend services",
			State:       FeatureStateBeta,
		},
		{
			Name:            "validateDashboardsOnSave",
			Description:     "Validate dashboard JSON POSTed to api/dashboards/db",
			State:           FeatureStateAlpha,
			RequiresRestart: true,
		},
		{
			Name:         "autoMigrateGraphPanels",
			Description:  "Replace the angular graph panel with timeseries",
			State:        FeatureStateBeta,
			FrontendOnly: true,
		},
		{
			Name:        "prometheusWideSeries",
			Description: "Enable wide series responses in the Prometheus datasource",
			State:       FeatureStateAlpha,
		},
		{
			Name:         "canvasPanelNesting",
			Description:  "Allow elements nesting",
			State:        FeatureStateAlpha,
			FrontendOnly: true,
		},
		{
			Name:         "scenes",
			Description:  "Experimental framework to build interactive dashboards",
			State:        FeatureStateAlpha,
			FrontendOnly: true,
		},
		{
			Name:        "useLegacyHeatmapPanel",
			Description: "Continue to use the angular/flot based heatmap panel",
			State:       FeatureStateStable,
		},
		{
			Name:            "disableSecretsCompatibility",
			Description:     "Disable duplicated secret storage in legacy tables",
			State:           FeatureStateAlpha,
			RequiresRestart: true,
		},
		{
			Name:        "logRequestsInstrumentedAsUnknown",
			Description: "Logs the path for requests that are instrumented as unknown",
		},
		{
			Name:        "dataConnectionsConsole",
			Description: "Enables a new top-level page called Connections. This page is an experiment for better grouping of installing / configuring data sources and other plugins.",
			State:       FeatureStateAlpha,
		},
		{
			Name:        "internationalization",
			Description: "Enables work-in-progress internationalization",
			State:       FeatureStateAlpha,
		},
		{
			Name:        "topnav",
			Description: "New top nav and page layouts",
			State:       FeatureStateAlpha,
		},
		{
			Name:            "grpcServer",
			Description:     "Run GRPC server",
			State:           FeatureStateAlpha,
			RequiresDevMode: true,
		},
		{
			Name:            "objectStore",
			Description:     "SQL based object store",
			State:           FeatureStateAlpha,
			RequiresDevMode: true,
		},
		{
			Name:        "traceqlEditor",
			Description: "Show the TraceQL editor in the explore page",
			State:       FeatureStateAlpha,
		},
		{
			Name:        "flameGraph",
			Description: "Show the flame graph",
			State:       FeatureStateAlpha,
		},
		{
			Name:         "redshiftAsyncQueryDataSupport",
			Description:  "Enable async query data support for Redshift",
			State:        FeatureStateAlpha,
			FrontendOnly: true,
		},
		{
			Name:         "athenaAsyncQueryDataSupport",
			Description:  "Enable async query data support for Athena",
			State:        FeatureStateAlpha,
			FrontendOnly: true,
		},
		{
			Name:        "increaseInMemDatabaseQueryCache",
			Description: "Enable more in memory caching for database queries",
		},
		{
			Name:        "interFont",
			Description: "Switch to inter font",
		},
		{
			Name:         "newPanelChromeUI",
			Description:  "Show updated look and feel of grafana-ui PanelChrome: panel header, icons, and menu",
			State:        FeatureStateAlpha,
			FrontendOnly: true,
		},
		{
			Name:            "queryLibrary",
			Description:     "Reusable query library",
			State:           FeatureStateAlpha,
			RequiresDevMode: true,
		},
		{
			Name:        "showDashboardValidationWarnings",
			Description: "Show warnings when Dashboards do not validate against the schema",
		},
		{
			Name:        "mysqlAnsiQuotes",
			Description: "Use double quote to escape keyword in Mysql query",
			State:       FeatureStateAlpha,
		},
		{
<<<<<<< HEAD
			Name:        "logPluginRequests",
			Description: "Logs all plugin requests",
=======
			Name:            "accessControlOnCall",
			Description:     "Access control primitives for OnCall",
			State:           FeatureStateAlpha,
			RequiresDevMode: true,
		},
		{
			Name:            "nestedFolders",
			Description:     "Enable folder nesting",
			State:           FeatureStateAlpha,
			RequiresDevMode: true,
>>>>>>> c5854234
		},
	}
)<|MERGE_RESOLUTION|>--- conflicted
+++ resolved
@@ -341,10 +341,10 @@
 			State:       FeatureStateAlpha,
 		},
 		{
-<<<<<<< HEAD
 			Name:        "logPluginRequests",
 			Description: "Logs all plugin requests",
-=======
+		},
+		{
 			Name:            "accessControlOnCall",
 			Description:     "Access control primitives for OnCall",
 			State:           FeatureStateAlpha,
@@ -355,7 +355,6 @@
 			Description:     "Enable folder nesting",
 			State:           FeatureStateAlpha,
 			RequiresDevMode: true,
->>>>>>> c5854234
 		},
 	}
 )