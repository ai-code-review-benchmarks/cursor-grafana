--- conflicted
+++ resolved
@@ -325,20 +325,8 @@
 		return nil, err
 	}
 
-<<<<<<< HEAD
 	evaluator := accesscontrol.EvalPermission(dashboards.ActionFoldersRead, dashboards.ScopeFoldersProvider.GetResourceScopeUID(dashFolder.UID))
 	if canView, err := s.accessControl.Evaluate(ctx, q.SignedInUser, evaluator); err != nil || !canView {
-=======
-	// do not get guardian by the folder ID because it differs from the nested folder ID
-	// and the legacy folder ID has been associated with the permissions:
-	// use the folde UID instead that is the same for both
-	g, err := guardian.NewByFolder(ctx, f, f.OrgID, q.SignedInUser)
-	if err != nil {
-		return nil, err
-	}
-
-	if canView, err := g.CanView(); err != nil || !canView {
->>>>>>> ee4d59b5
 		if err != nil {
 			return nil, toFolderError(err)
 		}
