--- conflicted
+++ resolved
@@ -110,21 +110,7 @@
 	return nil
 }
 
-<<<<<<< HEAD
 func Publish(routingKey string, msgString []byte) {
-	err := channel.Publish(
-		exchange,   //exchange
-		routingKey, // routing key
-		false,      // mandatory
-		false,      // immediate
-		amqp.Publishing{
-			ContentType: "application/json",
-			Body:        msgString,
-		},
-	)
-	if err != nil {
-=======
-func publish(routingKey string, msgString []byte) {
 	for {
 		err := channel.Publish(
 			exchange,   //exchange
@@ -139,16 +125,12 @@
 		if err == nil {
 			return
 		}
->>>>>>> 99556057
+
 		// failures are most likely because the connection was lost.
 		// the connection will be re-established, so just keep
 		// retrying every 2seconds until we successfully publish.
 		time.Sleep(2 * time.Second)
 		fmt.Println("publish failed, retrying.")
-<<<<<<< HEAD
-		Publish(routingKey, msgString)
-=======
->>>>>>> 99556057
 	}
 }
 
