package dashboards

import (
	"context"
	"errors"
	"fmt"
	"io/ioutil"
	"os"
	"path/filepath"
	"strings"
	"time"

	"github.com/grafana/grafana/pkg/services/dashboards"
	"github.com/grafana/grafana/pkg/util"

	"github.com/grafana/grafana/pkg/bus"

	"github.com/grafana/grafana/pkg/components/simplejson"
	"github.com/grafana/grafana/pkg/log"
	"github.com/grafana/grafana/pkg/models"
)

var (
	ErrFolderNameMissing = errors.New("Folder name missing")
)

type fileReader struct {
	Cfg                          *DashboardsAsConfig
	Path                         string
	log                          log.Logger
	dashboardProvisioningService dashboards.DashboardProvisioningService
}

func NewDashboardFileReader(cfg *DashboardsAsConfig, log log.Logger) (*fileReader, error) {
	var path string
	path, ok := cfg.Options["path"].(string)
	if !ok {
		path, ok = cfg.Options["folder"].(string)
		if !ok {
			return nil, fmt.Errorf("Failed to load dashboards. path param is not a string")
		}

		log.Warn("[Deprecated] The folder property is deprecated. Please use path instead.")
	}

	return &fileReader{
		Cfg:                          cfg,
		Path:                         path,
		log:                          log,
		dashboardProvisioningService: dashboards.NewProvisioningService(),
	}, nil
}

// pollChanges periodically runs startWalkingDisk based on interval specified in the config.
func (fr *fileReader) pollChanges(ctx context.Context) {
	ticker := time.Tick(time.Duration(int64(time.Second) * fr.Cfg.UpdateIntervalSeconds))
	for {
		select {
		case <-ticker:
			if err := fr.startWalkingDisk(); err != nil {
				fr.log.Error("failed to search for dashboards", "error", err)
			}
		case <-ctx.Done():
			return
		}
	}
}

<<<<<<< HEAD
// startWalkingDisk traverses the file system for defined path, reads dashboard definition files and applies any change
// to the database.
=======
// startWalkingDisk finds and saves dashboards on disk.
>>>>>>> 739cdcfb
func (fr *fileReader) startWalkingDisk() error {
	fr.log.Debug("Start walking disk", "path", fr.Path)
	resolvedPath := fr.resolvePath(fr.Path)
	if _, err := os.Stat(resolvedPath); err != nil {
		if os.IsNotExist(err) {
			return err
		}
	}

	folderId, err := getOrCreateFolderId(fr.Cfg, fr.dashboardProvisioningService)
	if err != nil && err != ErrFolderNameMissing {
		return err
	}

	provisionedDashboardRefs, err := getProvisionedDashboardByPath(fr.dashboardProvisioningService, fr.Cfg.Name)
	if err != nil {
		return err
	}

	filesFoundOnDisk := map[string]os.FileInfo{}
	err = filepath.Walk(resolvedPath, createWalkFn(filesFoundOnDisk))
	if err != nil {
		return err
	}

	fr.handleMissingDashboardFiles(provisionedDashboardRefs, filesFoundOnDisk)

	sanityChecker := newProvisioningSanityChecker(fr.Cfg.Name)

	// save dashboards based on json files
	for path, fileInfo := range filesFoundOnDisk {
		provisioningMetadata, err := fr.saveDashboard(path, folderId, fileInfo, provisionedDashboardRefs)
		sanityChecker.track(provisioningMetadata)
		if err != nil {
			fr.log.Error("failed to save dashboard", "error", err)
		}
	}
	sanityChecker.logWarnings(fr.log)

	return nil
}

// handleMissingDashboardFiles will unprovision or delete dashboards which are missing on disk.
func (fr *fileReader) handleMissingDashboardFiles(provisionedDashboardRefs map[string]*models.DashboardProvisioning, filesFoundOnDisk map[string]os.FileInfo) {
	// find dashboards to delete since json file is missing
	var dashboardToDelete []int64
	for path, provisioningData := range provisionedDashboardRefs {
		_, existsOnDisk := filesFoundOnDisk[path]
		if !existsOnDisk {
			dashboardToDelete = append(dashboardToDelete, provisioningData.DashboardId)
		}
	}

	if fr.Cfg.DisableDeletion {
		// If deletion is disabled for the provisioner we just remove provisioning metadata about the dashboard
		// so afterwards the dashboard is considered unprovisioned.
		for _, dashboardId := range dashboardToDelete {
			fr.log.Debug("unprovisioning provisioned dashboard. missing on disk", "id", dashboardId)
			err := fr.dashboardProvisioningService.UnprovisionDashboard(dashboardId)
			if err != nil {
				fr.log.Error("failed to unprovision dashboard", "dashboard_id", dashboardId, "error", err)
			}
		}
	} else {
		// delete dashboard that are missing json file
		for _, dashboardId := range dashboardToDelete {
			fr.log.Debug("deleting provisioned dashboard. missing on disk", "id", dashboardId)
			err := fr.dashboardProvisioningService.DeleteProvisionedDashboard(dashboardId, fr.Cfg.OrgId)
			if err != nil {
				fr.log.Error("failed to delete dashboard", "id", dashboardId, "error", err)
			}
		}
	}
}

// saveDashboard saves or updates the dashboard provisioning file at path.
func (fr *fileReader) saveDashboard(path string, folderId int64, fileInfo os.FileInfo, provisionedDashboardRefs map[string]*models.DashboardProvisioning) (provisioningMetadata, error) {
	provisioningMetadata := provisioningMetadata{}
	resolvedFileInfo, err := resolveSymlink(fileInfo, path)
	if err != nil {
		return provisioningMetadata, err
	}

	provisionedData, alreadyProvisioned := provisionedDashboardRefs[path]
	upToDate := alreadyProvisioned && provisionedData.Updated >= resolvedFileInfo.ModTime().Unix()

	jsonFile, err := fr.readDashboardFromFile(path, resolvedFileInfo.ModTime(), folderId)
	if err != nil {
		fr.log.Error("failed to load dashboard from ", "file", path, "error", err)
		return provisioningMetadata, nil
	}

	if provisionedData != nil && jsonFile.checkSum == provisionedData.CheckSum {
		upToDate = true
	}

	// keeps track of what uid's and title's we have already provisioned
	dash := jsonFile.dashboard
	provisioningMetadata.uid = dash.Dashboard.Uid
	provisioningMetadata.title = dash.Dashboard.Title

	if upToDate {
		return provisioningMetadata, nil
	}

	if dash.Dashboard.Id != 0 {
		dash.Dashboard.Data.Set("id", nil)
		dash.Dashboard.Id = 0
	}

	if alreadyProvisioned {
		dash.Dashboard.SetId(provisionedData.DashboardId)
	}

	fr.log.Debug("saving new dashboard", "provisioner", fr.Cfg.Name, "file", path, "folderId", dash.Dashboard.FolderId)
	dp := &models.DashboardProvisioning{
		ExternalId: path,
		Name:       fr.Cfg.Name,
		Updated:    resolvedFileInfo.ModTime().Unix(),
		CheckSum:   jsonFile.checkSum,
	}

	_, err = fr.dashboardProvisioningService.SaveProvisionedDashboard(dash, dp)
	return provisioningMetadata, err
}

func getProvisionedDashboardByPath(service dashboards.DashboardProvisioningService, name string) (map[string]*models.DashboardProvisioning, error) {
	arr, err := service.GetProvisionedDashboardData(name)
	if err != nil {
		return nil, err
	}

	byPath := map[string]*models.DashboardProvisioning{}
	for _, pd := range arr {
		byPath[pd.ExternalId] = pd
	}

	return byPath, nil
}

func getOrCreateFolderId(cfg *DashboardsAsConfig, service dashboards.DashboardProvisioningService) (int64, error) {
	if cfg.Folder == "" {
		return 0, ErrFolderNameMissing
	}

	cmd := &models.GetDashboardQuery{Slug: models.SlugifyTitle(cfg.Folder), OrgId: cfg.OrgId}
	err := bus.Dispatch(cmd)

	if err != nil && err != models.ErrDashboardNotFound {
		return 0, err
	}

	// dashboard folder not found. create one.
	if err == models.ErrDashboardNotFound {
		dash := &dashboards.SaveDashboardDTO{}
		dash.Dashboard = models.NewDashboardFolder(cfg.Folder)
		dash.Dashboard.IsFolder = true
		dash.Overwrite = true
		dash.OrgId = cfg.OrgId
		// set dashboard folderUid if given
		dash.Dashboard.SetUid(cfg.FolderUid)
		dbDash, err := service.SaveFolderForProvisionedDashboards(dash)
		if err != nil {
			return 0, err
		}

		return dbDash.Id, nil
	}

	if !cmd.Result.IsFolder {
		return 0, fmt.Errorf("got invalid response. expected folder, found dashboard")
	}

	return cmd.Result.Id, nil
}

func resolveSymlink(fileinfo os.FileInfo, path string) (os.FileInfo, error) {
	checkFilepath, err := filepath.EvalSymlinks(path)
	if path != checkFilepath {
		fi, err := os.Lstat(checkFilepath)
		if err != nil {
			return nil, err
		}

		return fi, nil
	}

	return fileinfo, err
}

func createWalkFn(filesOnDisk map[string]os.FileInfo) filepath.WalkFunc {
	return func(path string, fileInfo os.FileInfo, err error) error {
		if err != nil {
			return err
		}

		isValid, err := validateWalkablePath(fileInfo)
		if !isValid {
			return err
		}

		filesOnDisk[path] = fileInfo
		return nil
	}
}

func validateWalkablePath(fileInfo os.FileInfo) (bool, error) {
	if fileInfo.IsDir() {
		if strings.HasPrefix(fileInfo.Name(), ".") {
			return false, filepath.SkipDir
		}
		return false, nil
	}

	if !strings.HasSuffix(fileInfo.Name(), ".json") {
		return false, nil
	}

	return true, nil
}

type dashboardJsonFile struct {
	dashboard    *dashboards.SaveDashboardDTO
	checkSum     string
	lastModified time.Time
}

func (fr *fileReader) readDashboardFromFile(path string, lastModified time.Time, folderId int64) (*dashboardJsonFile, error) {
	reader, err := os.Open(path)
	if err != nil {
		return nil, err
	}
	defer reader.Close()

	all, err := ioutil.ReadAll(reader)
	if err != nil {
		return nil, err
	}

	checkSum, err := util.Md5SumString(string(all))
	if err != nil {
		return nil, err
	}

	data, err := simplejson.NewJson(all)
	if err != nil {
		return nil, err
	}

	dash, err := createDashboardJson(data, lastModified, fr.Cfg, folderId)
	if err != nil {
		return nil, err
	}

	return &dashboardJsonFile{
		dashboard:    dash,
		checkSum:     checkSum,
		lastModified: lastModified,
	}, nil
}

func (fr *fileReader) resolvePath(path string) string {
	if _, err := os.Stat(path); os.IsNotExist(err) {
		fr.log.Error("Cannot read directory", "error", err)
	}

	copy := path
	path, err := filepath.Abs(path)
	if err != nil {
		fr.log.Error("Could not create absolute path", "path", copy, "error", err)
	}

	path, err = filepath.EvalSymlinks(path)
	if err != nil {
		fr.log.Error("Failed to read content of symlinked path", "path", copy, "error", err)
	}

	if path == "" {
		path = copy
		fr.log.Info("falling back to original path due to EvalSymlink/Abs failure")
	}
	return path
}

type provisioningMetadata struct {
	uid   string
	title string
}

func newProvisioningSanityChecker(provisioningProvider string) provisioningSanityChecker {
	return provisioningSanityChecker{
		provisioningProvider: provisioningProvider,
		uidUsage:             map[string]uint8{},
		titleUsage:           map[string]uint8{}}
}

type provisioningSanityChecker struct {
	provisioningProvider string
	uidUsage             map[string]uint8
	titleUsage           map[string]uint8
}

func (checker provisioningSanityChecker) track(pm provisioningMetadata) {
	if len(pm.uid) > 0 {
		checker.uidUsage[pm.uid] += 1
	}
	if len(pm.title) > 0 {
		checker.titleUsage[pm.title] += 1
	}
}

func (checker provisioningSanityChecker) logWarnings(log log.Logger) {
	for uid, times := range checker.uidUsage {
		if times > 1 {
			log.Error("the same 'uid' is used more than once", "uid", uid, "provider", checker.provisioningProvider)
		}
	}

	for title, times := range checker.titleUsage {
		if times > 1 {
			log.Error("the same 'title' is used more than once", "title", title, "provider", checker.provisioningProvider)
		}
	}
}<|MERGE_RESOLUTION|>--- conflicted
+++ resolved
@@ -66,12 +66,8 @@
 	}
 }
 
-<<<<<<< HEAD
 // startWalkingDisk traverses the file system for defined path, reads dashboard definition files and applies any change
 // to the database.
-=======
-// startWalkingDisk finds and saves dashboards on disk.
->>>>>>> 739cdcfb
 func (fr *fileReader) startWalkingDisk() error {
 	fr.log.Debug("Start walking disk", "path", fr.Path)
 	resolvedPath := fr.resolvePath(fr.Path)
