--- conflicted
+++ resolved
@@ -18,16 +18,7 @@
 
 type Service interface {
 	GetInstanceByID(ctx context.Context, requestID string, instanceID string) (Instance, error)
-<<<<<<< HEAD
-	CreateAccessPolicy(ctx context.Context, params CreateAccessPolicyParams, payload CreateAccessPolicyPayload) (AccessPolicy, error)
-	ListAccessPolicies(ctx context.Context, params ListAccessPoliciesParams) ([]AccessPolicy, error)
-	DeleteAccessPolicy(ctx context.Context, params DeleteAccessPolicyParams) (bool, error)
-	ListTokens(ctx context.Context, params ListTokenParams) ([]TokenView, error)
-	CreateToken(ctx context.Context, params CreateTokenParams, payload CreateTokenPayload) (Token, error)
-	DeleteToken(ctx context.Context, params DeleteTokenParams) error
 	GetPlugins(ctx context.Context, requestID string) (map[string]Plugin, error)
-=======
->>>>>>> f51b5848
 }
 
 type Instance struct {
@@ -103,271 +94,6 @@
 	}
 
 	return instance, nil
-<<<<<<< HEAD
-}
-
-func (client *GcomClient) CreateAccessPolicy(ctx context.Context, params CreateAccessPolicyParams, payload CreateAccessPolicyPayload) (AccessPolicy, error) {
-	endpoint, err := url.JoinPath(client.cfg.ApiURL, "/v1/accesspolicies")
-	if err != nil {
-		return AccessPolicy{}, fmt.Errorf("building gcom access policy url: %w", err)
-	}
-
-	body, err := json.Marshal(&payload)
-	if err != nil {
-		return AccessPolicy{}, fmt.Errorf("marshaling request body: %w", err)
-	}
-
-	request, err := http.NewRequestWithContext(ctx, http.MethodPost, endpoint, bytes.NewReader(body))
-	if err != nil {
-		return AccessPolicy{}, fmt.Errorf("creating http request: %w", err)
-	}
-
-	query := url.Values{}
-	query.Set("region", params.Region)
-
-	request.URL.RawQuery = query.Encode()
-	request.Header.Set("x-request-id", params.RequestID)
-	request.Header.Set("Content-Type", "application/json")
-
-	request.Header.Set("Authorization", fmt.Sprintf("Bearer %s", client.cfg.Token))
-
-	response, err := client.httpClient.Do(request)
-	if err != nil {
-		return AccessPolicy{}, fmt.Errorf("sending http request to create access policy: %w", err)
-	}
-	defer func() {
-		if err := response.Body.Close(); err != nil {
-			client.log.Error("closing http response body", "err", err.Error())
-		}
-	}()
-
-	if response.StatusCode != http.StatusOK {
-		body, _ := io.ReadAll(response.Body)
-		return AccessPolicy{}, fmt.Errorf("unexpected response when creating access policy: code=%d body=%s", response.StatusCode, body)
-	}
-
-	var accessPolicy AccessPolicy
-	if err := json.NewDecoder(response.Body).Decode(&accessPolicy); err != nil {
-		return accessPolicy, fmt.Errorf("unmarshaling response body: %w", err)
-	}
-
-	return accessPolicy, nil
-}
-
-func (client *GcomClient) DeleteAccessPolicy(ctx context.Context, params DeleteAccessPolicyParams) (bool, error) {
-	endpoint, err := url.JoinPath(client.cfg.ApiURL, "/v1/accesspolicies/", params.AccessPolicyID)
-	if err != nil {
-		return false, fmt.Errorf("building gcom access policy url: %w", err)
-	}
-
-	request, err := http.NewRequestWithContext(ctx, http.MethodDelete, endpoint, nil)
-	if err != nil {
-		return false, fmt.Errorf("creating http request: %w", err)
-	}
-
-	query := url.Values{}
-	query.Set("region", params.Region)
-
-	request.URL.RawQuery = query.Encode()
-	request.Header.Set("x-request-id", params.RequestID)
-	request.Header.Set("Authorization", fmt.Sprintf("Bearer %s", client.cfg.Token))
-
-	response, err := client.httpClient.Do(request)
-	if err != nil {
-		return false, fmt.Errorf("sending http request to create access policy: %w", err)
-	}
-	defer func() {
-		if err := response.Body.Close(); err != nil {
-			client.log.Error("closing http response body", "err", err.Error())
-		}
-	}()
-
-	if response.StatusCode == http.StatusNotFound {
-		return false, nil
-	}
-
-	if response.StatusCode == http.StatusOK || response.StatusCode == http.StatusNoContent {
-		return true, nil
-	}
-
-	body, _ := io.ReadAll(response.Body)
-	return false, fmt.Errorf("unexpected response when deleting access policy: code=%d body=%s", response.StatusCode, body)
-}
-
-func (client *GcomClient) ListAccessPolicies(ctx context.Context, params ListAccessPoliciesParams) ([]AccessPolicy, error) {
-	endpoint, err := url.JoinPath(client.cfg.ApiURL, "/v1/accesspolicies")
-	if err != nil {
-		return nil, fmt.Errorf("building gcom access policy url: %w", err)
-	}
-
-	request, err := http.NewRequestWithContext(ctx, http.MethodGet, endpoint, nil)
-	if err != nil {
-		return nil, fmt.Errorf("creating http request: %w", err)
-	}
-
-	query := url.Values{}
-	query.Set("region", params.Region)
-	query.Set("name", params.Name)
-	request.URL.RawQuery = query.Encode()
-	request.Header.Set("x-request-id", params.RequestID)
-	request.Header.Set("Accept", "application/json")
-
-	request.Header.Set("Authorization", fmt.Sprintf("Bearer %s", client.cfg.Token))
-
-	response, err := client.httpClient.Do(request)
-	if err != nil {
-		return nil, fmt.Errorf("sending http request to create access policy: %w", err)
-	}
-	defer func() {
-		if err := response.Body.Close(); err != nil {
-			client.log.Error("closing http response body", "err", err.Error())
-		}
-	}()
-
-	if response.StatusCode != http.StatusOK {
-		body, _ := io.ReadAll(response.Body)
-		return nil, fmt.Errorf("unexpected response when listing access policies: code=%d body=%s", response.StatusCode, body)
-	}
-
-	var responseBody ListAccessPoliciesResponse
-	if err := json.NewDecoder(response.Body).Decode(&responseBody); err != nil {
-		return responseBody.Items, fmt.Errorf("unmarshaling response body: %w", err)
-	}
-
-	return responseBody.Items, nil
-}
-
-func (client *GcomClient) ListTokens(ctx context.Context, params ListTokenParams) ([]TokenView, error) {
-	endpoint, err := url.JoinPath(client.cfg.ApiURL, "/v1/tokens")
-	if err != nil {
-		return nil, fmt.Errorf("building gcom tokens url: %w", err)
-	}
-
-	request, err := http.NewRequestWithContext(ctx, http.MethodGet, endpoint, nil)
-	if err != nil {
-		return nil, fmt.Errorf("creating http request: %w", err)
-	}
-
-	query := url.Values{}
-	query.Set("region", params.Region)
-	query.Set("accessPolicyName", params.AccessPolicyName)
-	query.Set("name", params.TokenName)
-
-	request.URL.RawQuery = query.Encode()
-	request.Header.Set("x-request-id", params.RequestID)
-	request.Header.Set("Content-Type", "application/json")
-
-	request.Header.Set("Authorization", fmt.Sprintf("Bearer %s", client.cfg.Token))
-
-	response, err := client.httpClient.Do(request)
-	if err != nil {
-		return nil, fmt.Errorf("sending http request to list access tokens: %w", err)
-	}
-	defer func() {
-		if err := response.Body.Close(); err != nil {
-			client.log.Error("closing http response body", "err", err.Error())
-		}
-	}()
-
-	if response.StatusCode != http.StatusOK {
-		body, _ := io.ReadAll(response.Body)
-		return nil, fmt.Errorf("unexpected response when fetching access tokens: code=%d body=%s", response.StatusCode, body)
-	}
-
-	var body listTokensResponse
-	if err := json.NewDecoder(response.Body).Decode(&body); err != nil {
-		return nil, fmt.Errorf("unmarshaling response body: %w", err)
-	}
-
-	return body.Items, nil
-}
-
-func (client *GcomClient) CreateToken(ctx context.Context, params CreateTokenParams, payload CreateTokenPayload) (Token, error) {
-	endpoint, err := url.JoinPath(client.cfg.ApiURL, "/v1/tokens")
-	if err != nil {
-		return Token{}, fmt.Errorf("building gcom tokens url: %w", err)
-	}
-
-	body, err := json.Marshal(&payload)
-	if err != nil {
-		return Token{}, fmt.Errorf("marshaling request body: %w", err)
-	}
-
-	request, err := http.NewRequestWithContext(ctx, http.MethodPost, endpoint, bytes.NewReader(body))
-	if err != nil {
-		return Token{}, fmt.Errorf("creating http request: %w", err)
-	}
-
-	query := url.Values{}
-	query.Set("region", params.Region)
-
-	request.URL.RawQuery = query.Encode()
-	request.Header.Set("x-request-id", params.RequestID)
-	request.Header.Set("Content-Type", "application/json")
-
-	request.Header.Set("Authorization", fmt.Sprintf("Bearer %s", client.cfg.Token))
-
-	response, err := client.httpClient.Do(request)
-	if err != nil {
-		return Token{}, fmt.Errorf("sending http request to create access token: %w", err)
-	}
-	defer func() {
-		if err := response.Body.Close(); err != nil {
-			client.log.Error("closing http response body", "err", err.Error())
-		}
-	}()
-
-	if response.StatusCode != http.StatusOK {
-		body, _ := io.ReadAll(response.Body)
-		return Token{}, fmt.Errorf("unexpected response when creating access token: code=%d body=%s", response.StatusCode, body)
-	}
-
-	var token Token
-	if err := json.NewDecoder(response.Body).Decode(&token); err != nil {
-		return token, fmt.Errorf("unmarshaling response body: %w", err)
-	}
-
-	return token, nil
-}
-
-func (client *GcomClient) DeleteToken(ctx context.Context, params DeleteTokenParams) error {
-	endpoint, err := url.JoinPath(client.cfg.ApiURL, "/v1/tokens", params.TokenID)
-	if err != nil {
-		return fmt.Errorf("building gcom tokens url: %w", err)
-	}
-
-	request, err := http.NewRequestWithContext(ctx, http.MethodDelete, endpoint, nil)
-	if err != nil {
-		return fmt.Errorf("creating http request: %w", err)
-	}
-
-	query := url.Values{}
-	query.Set("region", params.Region)
-
-	request.URL.RawQuery = query.Encode()
-	request.Header.Set("x-request-id", params.RequestID)
-	request.Header.Set("Authorization", fmt.Sprintf("Bearer %s", client.cfg.Token))
-
-	response, err := client.httpClient.Do(request)
-	if err != nil {
-		return fmt.Errorf("sending http request to delete access token: %w", err)
-	}
-	defer func() {
-		if err := response.Body.Close(); err != nil {
-			client.log.Error("closing http response body", "err", err.Error())
-		}
-	}()
-
-	if response.StatusCode == http.StatusNotFound {
-		return fmt.Errorf("token id: %s %w", params.TokenID, ErrTokenNotFound)
-	}
-
-	if response.StatusCode != http.StatusOK && response.StatusCode != http.StatusNoContent {
-		body, _ := io.ReadAll(response.Body)
-		return fmt.Errorf("unexpected response when deleting access token: code=%d body=%s", response.StatusCode, body)
-	}
-
-	return nil
 }
 
 func (client *GcomClient) GetPlugins(ctx context.Context, requestID string) (map[string]Plugin, error) {
@@ -412,6 +138,4 @@
 		}
 	}
 	return resPlugins, nil
-=======
->>>>>>> f51b5848
 }