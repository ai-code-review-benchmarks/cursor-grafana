package service

import (
	"context"
	"crypto/tls"
	"encoding/json"
	"fmt"
	"net/http"
	"strconv"
	"strings"
	"sync"
	"time"

	sdkhttpclient "github.com/grafana/grafana-plugin-sdk-go/backend/httpclient"

	"github.com/grafana/grafana/pkg/components/simplejson"
	"github.com/grafana/grafana/pkg/infra/httpclient"
	"github.com/grafana/grafana/pkg/infra/log"
	"github.com/grafana/grafana/pkg/services/accesscontrol"
	"github.com/grafana/grafana/pkg/services/datasources"
	"github.com/grafana/grafana/pkg/services/featuremgmt"
	"github.com/grafana/grafana/pkg/services/secrets"
	"github.com/grafana/grafana/pkg/services/secrets/kvstore"
	"github.com/grafana/grafana/pkg/services/sqlstore"
	"github.com/grafana/grafana/pkg/setting"
	"github.com/grafana/grafana/pkg/tsdb/prometheus/buffered/promclient"
)

type Service struct {
	SQLStore           *sqlstore.SQLStore
	SecretsStore       kvstore.SecretsKVStore
	SecretsService     secrets.Service
	cfg                *setting.Cfg
	features           featuremgmt.FeatureToggles
	permissionsService accesscontrol.DatasourcePermissionsService
	ac                 accesscontrol.AccessControl
	logger             log.Logger

	ptc proxyTransportCache
}

type proxyTransportCache struct {
	cache map[int64]cachedRoundTripper
	sync.Mutex
}

type cachedRoundTripper struct {
	updated      time.Time
	roundTripper http.RoundTripper
}

func ProvideService(
	store *sqlstore.SQLStore, secretsService secrets.Service, secretsStore kvstore.SecretsKVStore, cfg *setting.Cfg,
	features featuremgmt.FeatureToggles, ac accesscontrol.AccessControl, datasourcePermissionsService accesscontrol.DatasourcePermissionsService,
) *Service {
	s := &Service{
		SQLStore:       store,
		SecretsStore:   secretsStore,
		SecretsService: secretsService,
		ptc: proxyTransportCache{
			cache: make(map[int64]cachedRoundTripper),
		},
		cfg:                cfg,
		features:           features,
		permissionsService: datasourcePermissionsService,
		ac:                 ac,
		logger:             log.New("datasources"),
	}

	ac.RegisterScopeAttributeResolver(NewNameScopeResolver(store))
	ac.RegisterScopeAttributeResolver(NewIDScopeResolver(store))

	return s
}

// DataSourceRetriever interface for retrieving a datasource.
type DataSourceRetriever interface {
	// GetDataSource gets a datasource.
	GetDataSource(ctx context.Context, query *datasources.GetDataSourceQuery) error
}

const secretType = "datasource"

// NewNameScopeResolver provides an ScopeAttributeResolver able to
// translate a scope prefixed with "datasources:name:" into an uid based scope.
func NewNameScopeResolver(db DataSourceRetriever) (string, accesscontrol.ScopeAttributeResolver) {
	prefix := datasources.ScopeProvider.GetResourceScopeName("")
	return prefix, accesscontrol.ScopeAttributeResolverFunc(func(ctx context.Context, orgID int64, initialScope string) ([]string, error) {
		if !strings.HasPrefix(initialScope, prefix) {
			return nil, accesscontrol.ErrInvalidScope
		}

		dsName := initialScope[len(prefix):]
		if dsName == "" {
			return nil, accesscontrol.ErrInvalidScope
		}

		query := datasources.GetDataSourceQuery{Name: dsName, OrgId: orgID}
		if err := db.GetDataSource(ctx, &query); err != nil {
			return nil, err
		}

		return []string{datasources.ScopeProvider.GetResourceScopeUID(query.Result.Uid)}, nil
	})
}

// NewIDScopeResolver provides an ScopeAttributeResolver able to
// translate a scope prefixed with "datasources:id:" into an uid based scope.
func NewIDScopeResolver(db DataSourceRetriever) (string, accesscontrol.ScopeAttributeResolver) {
	prefix := datasources.ScopeProvider.GetResourceScope("")
	return prefix, accesscontrol.ScopeAttributeResolverFunc(func(ctx context.Context, orgID int64, initialScope string) ([]string, error) {
		if !strings.HasPrefix(initialScope, prefix) {
			return nil, accesscontrol.ErrInvalidScope
		}

		id := initialScope[len(prefix):]
		if id == "" {
			return nil, accesscontrol.ErrInvalidScope
		}

		dsID, err := strconv.ParseInt(id, 10, 64)
		if err != nil {
			return nil, accesscontrol.ErrInvalidScope
		}

		query := datasources.GetDataSourceQuery{Id: dsID, OrgId: orgID}
		if err := db.GetDataSource(ctx, &query); err != nil {
			return nil, err
		}

		return []string{datasources.ScopeProvider.GetResourceScopeUID(query.Result.Uid)}, nil
	})
}

func (s *Service) GetDataSource(ctx context.Context, query *datasources.GetDataSourceQuery) error {
	return s.SQLStore.GetDataSource(ctx, query)
}

func (s *Service) GetDataSources(ctx context.Context, query *datasources.GetDataSourcesQuery) error {
	return s.SQLStore.GetDataSources(ctx, query)
}

func (s *Service) GetAllDataSources(ctx context.Context, query *datasources.GetAllDataSourcesQuery) error {
	return s.SQLStore.GetAllDataSources(ctx, query)
}

func (s *Service) GetDataSourcesByType(ctx context.Context, query *datasources.GetDataSourcesByTypeQuery) error {
	return s.SQLStore.GetDataSourcesByType(ctx, query)
}

<<<<<<< HEAD
func (s *Service) AddDataSource(ctx context.Context, cmd *models.AddDataSourceCommand) error {
	var err error
	// this is here for backwards compatibility
	cmd.EncryptedSecureJsonData, err = s.SecretsService.EncryptJsonData(ctx, cmd.SecureJsonData, secrets.WithoutScope())
	if err != nil {
		return err
	}

	if err := s.SQLStore.AddDataSource(ctx, cmd); err != nil {
		return err
	}
=======
func (s *Service) AddDataSource(ctx context.Context, cmd *datasources.AddDataSourceCommand) error {
	return s.SQLStore.InTransaction(ctx, func(ctx context.Context) error {
		var err error
>>>>>>> 82e32447

		cmd.EncryptedSecureJsonData = make(map[string][]byte)
		if !s.features.IsEnabled(featuremgmt.FlagDisableSecretsCompatibility) {
			cmd.EncryptedSecureJsonData, err = s.SecretsService.EncryptJsonData(ctx, cmd.SecureJsonData, secrets.WithoutScope())
			if err != nil {
				return err
			}
		}

		cmd.UpdateSecretFn = func() error {
			secret, err := json.Marshal(cmd.SecureJsonData)
			if err != nil {
				return err
			}

			return s.SecretsStore.Set(ctx, cmd.OrgId, cmd.Name, secretType, string(secret))
		}

		if err := s.SQLStore.AddDataSource(ctx, cmd); err != nil {
			return err
		}

		if !s.ac.IsDisabled() {
			// This belongs in Data source permissions, and we probably want
			// to do this with a hook in the store and rollback on fail.
			// We can't use events, because there's no way to communicate
			// failure, and we want "not being able to set default perms"
			// to fail the creation.
			permissions := []accesscontrol.SetResourcePermissionCommand{
				{BuiltinRole: "Viewer", Permission: "Query"},
				{BuiltinRole: "Editor", Permission: "Query"},
			}
			if cmd.UserId != 0 {
				permissions = append(permissions, accesscontrol.SetResourcePermissionCommand{UserID: cmd.UserId, Permission: "Edit"})
			}
			if _, err := s.permissionsService.SetPermissions(ctx, cmd.OrgId, cmd.Result.Uid, permissions...); err != nil {
				return err
			}
		}

		return nil
	})
}

func (s *Service) DeleteDataSource(ctx context.Context, cmd *datasources.DeleteDataSourceCommand) error {
	return s.SQLStore.InTransaction(ctx, func(ctx context.Context) error {
		cmd.UpdateSecretFn = func() error {
			return s.SecretsStore.Del(ctx, cmd.OrgID, cmd.Name, secretType)
		}

		return s.SQLStore.DeleteDataSource(ctx, cmd)
	})
}

func (s *Service) UpdateDataSource(ctx context.Context, cmd *datasources.UpdateDataSourceCommand) error {
	return s.SQLStore.InTransaction(ctx, func(ctx context.Context) error {
		var err error

		query := &datasources.GetDataSourceQuery{
			Id:    cmd.Id,
			OrgId: cmd.OrgId,
		}
		err = s.SQLStore.GetDataSource(ctx, query)
		if err != nil {
			return err
		}

		err = s.fillWithSecureJSONData(ctx, cmd, query.Result)
		if err != nil {
			return err
		}

		if cmd.OrgId > 0 && cmd.Name != "" {
			cmd.UpdateSecretFn = func() error {
				secret, err := json.Marshal(cmd.SecureJsonData)
				if err != nil {
					return err
				}

				if query.Result.Name != cmd.Name {
					err := s.SecretsStore.Rename(ctx, cmd.OrgId, query.Result.Name, secretType, cmd.Name)
					if err != nil {
						return err
					}
				}

				return s.SecretsStore.Set(ctx, cmd.OrgId, cmd.Name, secretType, string(secret))
			}
		}

		return s.SQLStore.UpdateDataSource(ctx, cmd)
	})
}

func (s *Service) GetDefaultDataSource(ctx context.Context, query *datasources.GetDefaultDataSourceQuery) error {
	return s.SQLStore.GetDefaultDataSource(ctx, query)
}

func (s *Service) GetHTTPClient(ctx context.Context, ds *datasources.DataSource, provider httpclient.Provider) (*http.Client, error) {
	transport, err := s.GetHTTPTransport(ctx, ds, provider)
	if err != nil {
		return nil, err
	}

	return &http.Client{
		Timeout:   s.getTimeout(ds),
		Transport: transport,
	}, nil
}

func (s *Service) GetHTTPTransport(ctx context.Context, ds *datasources.DataSource, provider httpclient.Provider,
	customMiddlewares ...sdkhttpclient.Middleware) (http.RoundTripper, error) {
	s.ptc.Lock()
	defer s.ptc.Unlock()

	if t, present := s.ptc.cache[ds.Id]; present && ds.Updated.Equal(t.updated) {
		return t.roundTripper, nil
	}

	opts, err := s.httpClientOptions(ctx, ds)
	if err != nil {
		return nil, err
	}

	opts.Middlewares = append(opts.Middlewares, customMiddlewares...)

	rt, err := provider.GetTransport(*opts)
	if err != nil {
		return nil, err
	}

	s.ptc.cache[ds.Id] = cachedRoundTripper{
		roundTripper: rt,
		updated:      ds.Updated,
	}

	return rt, nil
}

func (s *Service) GetTLSConfig(ctx context.Context, ds *datasources.DataSource, httpClientProvider httpclient.Provider) (*tls.Config, error) {
	opts, err := s.httpClientOptions(ctx, ds)
	if err != nil {
		return nil, err
	}
	return httpClientProvider.GetTLSConfig(*opts)
}

func (s *Service) DecryptedValues(ctx context.Context, ds *datasources.DataSource) (map[string]string, error) {
	decryptedValues := make(map[string]string)
	secret, exist, err := s.SecretsStore.Get(ctx, ds.OrgId, ds.Name, secretType)
	if err != nil {
		return nil, err
	}

	if exist {
		err = json.Unmarshal([]byte(secret), &decryptedValues)
<<<<<<< HEAD
	}

	if (!exist || err != nil) && len(ds.SecureJsonData) > 0 {
		decryptedValues, err = s.MigrateSecrets(ctx, ds)
=======
		if err != nil {
			s.logger.Debug("failed to unmarshal secret value, using legacy secrets", "err", err)
		}
	}

	if !exist || err != nil {
		decryptedValues, err = s.decryptLegacySecrets(ctx, ds)
>>>>>>> 82e32447
		if err != nil {
			return nil, err
		}
	}

	return decryptedValues, nil
}

<<<<<<< HEAD
func (s *Service) MigrateSecrets(ctx context.Context, ds *models.DataSource) (map[string]string, error) {
=======
func (s *Service) decryptLegacySecrets(ctx context.Context, ds *datasources.DataSource) (map[string]string, error) {
>>>>>>> 82e32447
	secureJsonData := make(map[string]string)
	for k, v := range ds.SecureJsonData {
		decrypted, err := s.SecretsService.Decrypt(ctx, v)
		if err != nil {
			return nil, err
		}
		secureJsonData[k] = string(decrypted)
<<<<<<< HEAD
	}

	jsonData, err := json.Marshal(secureJsonData)
	if err != nil {
		return nil, err
=======
>>>>>>> 82e32447
	}
	return secureJsonData, nil
}

func (s *Service) DecryptedValue(ctx context.Context, ds *datasources.DataSource, key string) (string, bool, error) {
	values, err := s.DecryptedValues(ctx, ds)
	if err != nil {
		return "", false, err
	}
	value, exists := values[key]
	return value, exists, nil
}

func (s *Service) DecryptedBasicAuthPassword(ctx context.Context, ds *datasources.DataSource) (string, error) {
	value, ok, err := s.DecryptedValue(ctx, ds, "basicAuthPassword")
	if ok {
		return value, nil
	}

	return "", err
}

func (s *Service) DecryptedPassword(ctx context.Context, ds *datasources.DataSource) (string, error) {
	value, ok, err := s.DecryptedValue(ctx, ds, "password")
	if ok {
		return value, nil
	}

	return "", err
}

func (s *Service) httpClientOptions(ctx context.Context, ds *datasources.DataSource) (*sdkhttpclient.Options, error) {
	tlsOptions, err := s.dsTLSOptions(ctx, ds)
	if err != nil {
		return nil, err
	}

	timeouts := &sdkhttpclient.TimeoutOptions{
		Timeout:               s.getTimeout(ds),
		DialTimeout:           sdkhttpclient.DefaultTimeoutOptions.DialTimeout,
		KeepAlive:             sdkhttpclient.DefaultTimeoutOptions.KeepAlive,
		TLSHandshakeTimeout:   sdkhttpclient.DefaultTimeoutOptions.TLSHandshakeTimeout,
		ExpectContinueTimeout: sdkhttpclient.DefaultTimeoutOptions.ExpectContinueTimeout,
		MaxConnsPerHost:       sdkhttpclient.DefaultTimeoutOptions.MaxConnsPerHost,
		MaxIdleConns:          sdkhttpclient.DefaultTimeoutOptions.MaxIdleConns,
		MaxIdleConnsPerHost:   sdkhttpclient.DefaultTimeoutOptions.MaxIdleConnsPerHost,
		IdleConnTimeout:       sdkhttpclient.DefaultTimeoutOptions.IdleConnTimeout,
	}

	decryptedValues, err := s.DecryptedValues(ctx, ds)
	if err != nil {
		return nil, err
	}

	opts := &sdkhttpclient.Options{
		Timeouts: timeouts,
		Headers:  s.getCustomHeaders(ds.JsonData, decryptedValues),
		Labels: map[string]string{
			"datasource_type": ds.Type,
			"datasource_name": ds.Name,
			"datasource_uid":  ds.Uid,
		},
		TLS: &tlsOptions,
	}

	if ds.JsonData != nil {
		opts.CustomOptions = ds.JsonData.MustMap()
	}
	if ds.BasicAuth {
		password, err := s.DecryptedBasicAuthPassword(ctx, ds)
		if err != nil {
			return opts, err
		}

		opts.BasicAuth = &sdkhttpclient.BasicAuthOptions{
			User:     ds.BasicAuthUser,
			Password: password,
		}
	} else if ds.User != "" {
		password, err := s.DecryptedPassword(ctx, ds)
		if err != nil {
			return opts, err
		}

		opts.BasicAuth = &sdkhttpclient.BasicAuthOptions{
			User:     ds.User,
			Password: password,
		}
	}

<<<<<<< HEAD
	// TODO: #35857 Required for templating queries in Prometheus datasource when Azure authentication enabled
	if ds.JsonData != nil && s.features.IsEnabled(featuremgmt.FlagPrometheusAzureAuth) {
		credentials, err := azcredentials.FromDatasourceData(ds.JsonData.MustMap(), decryptedValues)
		if err != nil {
			err = fmt.Errorf("invalid Azure credentials: %s", err)
			return nil, err
		}

		if credentials != nil {
			var scopes []string

			if scopes, err = promclient.GetOverriddenScopes(ds.JsonData.MustMap()); err != nil {
				return nil, err
			}

			if scopes == nil {
				if scopes, err = promclient.GetPrometheusScopes(s.cfg.Azure, credentials); err != nil {
					return nil, err
				}
			}

			azhttpclient.AddAzureAuthentication(opts, s.cfg.Azure, credentials, scopes)
		}
	}

=======
>>>>>>> 82e32447
	if ds.JsonData != nil && ds.JsonData.Get("sigV4Auth").MustBool(false) && setting.SigV4AuthEnabled {
		opts.SigV4 = &sdkhttpclient.SigV4Config{
			Service:       awsServiceNamespace(ds.Type),
			Region:        ds.JsonData.Get("sigV4Region").MustString(),
			AssumeRoleARN: ds.JsonData.Get("sigV4AssumeRoleArn").MustString(),
			AuthType:      ds.JsonData.Get("sigV4AuthType").MustString(),
			ExternalID:    ds.JsonData.Get("sigV4ExternalId").MustString(),
			Profile:       ds.JsonData.Get("sigV4Profile").MustString(),
		}

		if val, exists, err := s.DecryptedValue(ctx, ds, "sigV4AccessKey"); err == nil {
			if exists {
				opts.SigV4.AccessKey = val
			}
		} else {
			return opts, err
		}

		if val, exists, err := s.DecryptedValue(ctx, ds, "sigV4SecretKey"); err == nil {
			if exists {
				opts.SigV4.SecretKey = val
			}
		} else {
			return opts, err
		}
	}

	return opts, nil
}

func (s *Service) dsTLSOptions(ctx context.Context, ds *datasources.DataSource) (sdkhttpclient.TLSOptions, error) {
	var tlsSkipVerify, tlsClientAuth, tlsAuthWithCACert bool
	var serverName string

	if ds.JsonData != nil {
		tlsClientAuth = ds.JsonData.Get("tlsAuth").MustBool(false)
		tlsAuthWithCACert = ds.JsonData.Get("tlsAuthWithCACert").MustBool(false)
		tlsSkipVerify = ds.JsonData.Get("tlsSkipVerify").MustBool(false)
		serverName = ds.JsonData.Get("serverName").MustString()
	}

	opts := sdkhttpclient.TLSOptions{
		InsecureSkipVerify: tlsSkipVerify,
		ServerName:         serverName,
	}

	if tlsClientAuth || tlsAuthWithCACert {
		if tlsAuthWithCACert {
			if val, exists, err := s.DecryptedValue(ctx, ds, "tlsCACert"); err == nil {
				if exists && len(val) > 0 {
					opts.CACertificate = val
				}
			} else {
				return opts, err
			}
		}

		if tlsClientAuth {
			if val, exists, err := s.DecryptedValue(ctx, ds, "tlsClientCert"); err == nil {
				fmt.Print("\n\n\n\n", val, exists, err, "\n\n\n\n")
				if exists && len(val) > 0 {
					opts.ClientCertificate = val
				}
			} else {
				return opts, err
			}
			if val, exists, err := s.DecryptedValue(ctx, ds, "tlsClientKey"); err == nil {
				if exists && len(val) > 0 {
					opts.ClientKey = val
				}
			} else {
				return opts, err
			}
		}
	}

	return opts, nil
}

func (s *Service) getTimeout(ds *datasources.DataSource) time.Duration {
	timeout := 0
	if ds.JsonData != nil {
		timeout = ds.JsonData.Get("timeout").MustInt()
		if timeout <= 0 {
			if timeoutStr := ds.JsonData.Get("timeout").MustString(); timeoutStr != "" {
				if t, err := strconv.Atoi(timeoutStr); err == nil {
					timeout = t
				}
			}
		}
	}
	if timeout <= 0 {
		return sdkhttpclient.DefaultTimeoutOptions.Timeout
	}

	return time.Duration(timeout) * time.Second
}

// getCustomHeaders returns a map with all the to be set headers
// The map key represents the HeaderName and the value represents this header's value
func (s *Service) getCustomHeaders(jsonData *simplejson.Json, decryptedValues map[string]string) map[string]string {
	headers := make(map[string]string)
	if jsonData == nil {
		return headers
	}

	index := 1
	for {
		headerNameSuffix := fmt.Sprintf("httpHeaderName%d", index)
		headerValueSuffix := fmt.Sprintf("httpHeaderValue%d", index)

		key := jsonData.Get(headerNameSuffix).MustString()
		if key == "" {
			// No (more) header values are available
			break
		}

		if val, ok := decryptedValues[headerValueSuffix]; ok {
			headers[key] = val
		}
		index++
	}

	return headers
}

func awsServiceNamespace(dsType string) string {
	switch dsType {
	case datasources.DS_ES, datasources.DS_ES_OPEN_DISTRO, datasources.DS_ES_OPENSEARCH:
		return "es"
	case datasources.DS_PROMETHEUS, datasources.DS_ALERTMANAGER:
		return "aps"
	default:
		panic(fmt.Sprintf("Unsupported datasource %q", dsType))
	}
}

func (s *Service) fillWithSecureJSONData(ctx context.Context, cmd *datasources.UpdateDataSourceCommand, ds *datasources.DataSource) error {
	decrypted, err := s.DecryptedValues(ctx, ds)
	if err != nil {
		return err
	}

	if cmd.SecureJsonData == nil {
		cmd.SecureJsonData = make(map[string]string)
	}

	for k, v := range decrypted {
		if _, ok := cmd.SecureJsonData[k]; !ok {
			cmd.SecureJsonData[k] = v
		}
	}

<<<<<<< HEAD
	// this is here for backwards compatibility
	cmd.EncryptedSecureJsonData, err = s.SecretsService.EncryptJsonData(ctx, cmd.SecureJsonData, secrets.WithoutScope())
	if err != nil {
		return err
=======
	cmd.EncryptedSecureJsonData = make(map[string][]byte)
	if !s.features.IsEnabled(featuremgmt.FlagDisableSecretsCompatibility) {
		cmd.EncryptedSecureJsonData, err = s.SecretsService.EncryptJsonData(ctx, cmd.SecureJsonData, secrets.WithoutScope())
		if err != nil {
			return err
		}
>>>>>>> 82e32447
	}

	return nil
}<|MERGE_RESOLUTION|>--- conflicted
+++ resolved
@@ -23,7 +23,6 @@
 	"github.com/grafana/grafana/pkg/services/secrets/kvstore"
 	"github.com/grafana/grafana/pkg/services/sqlstore"
 	"github.com/grafana/grafana/pkg/setting"
-	"github.com/grafana/grafana/pkg/tsdb/prometheus/buffered/promclient"
 )
 
 type Service struct {
@@ -148,23 +147,9 @@
 	return s.SQLStore.GetDataSourcesByType(ctx, query)
 }
 
-<<<<<<< HEAD
-func (s *Service) AddDataSource(ctx context.Context, cmd *models.AddDataSourceCommand) error {
-	var err error
-	// this is here for backwards compatibility
-	cmd.EncryptedSecureJsonData, err = s.SecretsService.EncryptJsonData(ctx, cmd.SecureJsonData, secrets.WithoutScope())
-	if err != nil {
-		return err
-	}
-
-	if err := s.SQLStore.AddDataSource(ctx, cmd); err != nil {
-		return err
-	}
-=======
 func (s *Service) AddDataSource(ctx context.Context, cmd *datasources.AddDataSourceCommand) error {
 	return s.SQLStore.InTransaction(ctx, func(ctx context.Context) error {
 		var err error
->>>>>>> 82e32447
 
 		cmd.EncryptedSecureJsonData = make(map[string][]byte)
 		if !s.features.IsEnabled(featuremgmt.FlagDisableSecretsCompatibility) {
@@ -321,12 +306,6 @@
 
 	if exist {
 		err = json.Unmarshal([]byte(secret), &decryptedValues)
-<<<<<<< HEAD
-	}
-
-	if (!exist || err != nil) && len(ds.SecureJsonData) > 0 {
-		decryptedValues, err = s.MigrateSecrets(ctx, ds)
-=======
 		if err != nil {
 			s.logger.Debug("failed to unmarshal secret value, using legacy secrets", "err", err)
 		}
@@ -334,7 +313,6 @@
 
 	if !exist || err != nil {
 		decryptedValues, err = s.decryptLegacySecrets(ctx, ds)
->>>>>>> 82e32447
 		if err != nil {
 			return nil, err
 		}
@@ -343,11 +321,7 @@
 	return decryptedValues, nil
 }
 
-<<<<<<< HEAD
-func (s *Service) MigrateSecrets(ctx context.Context, ds *models.DataSource) (map[string]string, error) {
-=======
 func (s *Service) decryptLegacySecrets(ctx context.Context, ds *datasources.DataSource) (map[string]string, error) {
->>>>>>> 82e32447
 	secureJsonData := make(map[string]string)
 	for k, v := range ds.SecureJsonData {
 		decrypted, err := s.SecretsService.Decrypt(ctx, v)
@@ -355,14 +329,6 @@
 			return nil, err
 		}
 		secureJsonData[k] = string(decrypted)
-<<<<<<< HEAD
-	}
-
-	jsonData, err := json.Marshal(secureJsonData)
-	if err != nil {
-		return nil, err
-=======
->>>>>>> 82e32447
 	}
 	return secureJsonData, nil
 }
@@ -453,34 +419,6 @@
 		}
 	}
 
-<<<<<<< HEAD
-	// TODO: #35857 Required for templating queries in Prometheus datasource when Azure authentication enabled
-	if ds.JsonData != nil && s.features.IsEnabled(featuremgmt.FlagPrometheusAzureAuth) {
-		credentials, err := azcredentials.FromDatasourceData(ds.JsonData.MustMap(), decryptedValues)
-		if err != nil {
-			err = fmt.Errorf("invalid Azure credentials: %s", err)
-			return nil, err
-		}
-
-		if credentials != nil {
-			var scopes []string
-
-			if scopes, err = promclient.GetOverriddenScopes(ds.JsonData.MustMap()); err != nil {
-				return nil, err
-			}
-
-			if scopes == nil {
-				if scopes, err = promclient.GetPrometheusScopes(s.cfg.Azure, credentials); err != nil {
-					return nil, err
-				}
-			}
-
-			azhttpclient.AddAzureAuthentication(opts, s.cfg.Azure, credentials, scopes)
-		}
-	}
-
-=======
->>>>>>> 82e32447
 	if ds.JsonData != nil && ds.JsonData.Get("sigV4Auth").MustBool(false) && setting.SigV4AuthEnabled {
 		opts.SigV4 = &sdkhttpclient.SigV4Config{
 			Service:       awsServiceNamespace(ds.Type),
@@ -634,19 +572,12 @@
 		}
 	}
 
-<<<<<<< HEAD
-	// this is here for backwards compatibility
-	cmd.EncryptedSecureJsonData, err = s.SecretsService.EncryptJsonData(ctx, cmd.SecureJsonData, secrets.WithoutScope())
-	if err != nil {
-		return err
-=======
 	cmd.EncryptedSecureJsonData = make(map[string][]byte)
 	if !s.features.IsEnabled(featuremgmt.FlagDisableSecretsCompatibility) {
 		cmd.EncryptedSecureJsonData, err = s.SecretsService.EncryptJsonData(ctx, cmd.SecureJsonData, secrets.WithoutScope())
 		if err != nil {
 			return err
 		}
->>>>>>> 82e32447
 	}
 
 	return nil
