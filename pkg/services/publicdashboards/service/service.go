--- conflicted
+++ resolved
@@ -213,19 +213,11 @@
 		return nil, err
 	}
 
-<<<<<<< HEAD
 	if len(metricReq.Queries) == 0 {
 		return nil, nil
 	}
 
-	anonymousUser, err := pd.BuildAnonymousUser(ctx, dashboard)
-	if err != nil {
-		return nil, err
-	}
-
-=======
 	anonymousUser := pd.BuildAnonymousUser(ctx, dashboard)
->>>>>>> 4cee9109
 	res, err := pd.QueryDataService.QueryData(ctx, anonymousUser, skipCache, metricReq)
 
 	reqDatasources := metricReq.GetUniqueDatasourceTypes()
