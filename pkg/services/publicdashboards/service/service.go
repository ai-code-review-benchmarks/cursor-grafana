package service

import (
	"context"
	"errors"
	"time"

	"github.com/grafana/grafana-plugin-sdk-go/backend"
	"github.com/grafana/grafana/pkg/infra/log"
	"github.com/grafana/grafana/pkg/models"
	"github.com/grafana/grafana/pkg/services/accesscontrol"
	"github.com/grafana/grafana/pkg/services/annotations"
	"github.com/grafana/grafana/pkg/services/dashboards"
	"github.com/grafana/grafana/pkg/services/publicdashboards"
	. "github.com/grafana/grafana/pkg/services/publicdashboards/models"
	"github.com/grafana/grafana/pkg/services/publicdashboards/validation"
	"github.com/grafana/grafana/pkg/services/query"
	"github.com/grafana/grafana/pkg/services/user"
	"github.com/grafana/grafana/pkg/setting"
	"github.com/grafana/grafana/pkg/tsdb/intervalv2"
	"github.com/grafana/grafana/pkg/tsdb/legacydata"
)

// PublicDashboardServiceImpl Define the Service Implementation. We're generating mock implementation
// automatically
type PublicDashboardServiceImpl struct {
	log                log.Logger
	cfg                *setting.Cfg
	store              publicdashboards.Store
	intervalCalculator intervalv2.Calculator
	QueryDataService   *query.Service
	AnnotationsRepo    annotations.Repository
	ac                 accesscontrol.AccessControl
}

var LogPrefix = "publicdashboards.service"

// Gives us compile time error if the service does not adhere to the contract of
// the interface
var _ publicdashboards.Service = (*PublicDashboardServiceImpl)(nil)

// ProvideService Factory for method used by wire to inject dependencies.
// builds the service, and api, and configures routes
func ProvideService(
	cfg *setting.Cfg,
	store publicdashboards.Store,
	qds *query.Service,
	anno annotations.Repository,
	ac accesscontrol.AccessControl,
) *PublicDashboardServiceImpl {
	return &PublicDashboardServiceImpl{
		log:                log.New(LogPrefix),
		cfg:                cfg,
		store:              store,
		intervalCalculator: intervalv2.NewCalculator(),
		QueryDataService:   qds,
		AnnotationsRepo:    anno,
		ac:                 ac,
	}
}

// GetDashboard Gets a dashboard by Uid
func (pd *PublicDashboardServiceImpl) GetDashboard(ctx context.Context, dashboardUid string) (*models.Dashboard, error) {
	dashboard, err := pd.store.GetDashboard(ctx, dashboardUid)

	if err != nil {
		return nil, err
	}

	return dashboard, err
}

// GetPublicDashboard Gets public dashboard via access token
func (pd *PublicDashboardServiceImpl) GetPublicDashboard(ctx context.Context, accessToken string) (*PublicDashboard, *models.Dashboard, error) {
	pubdash, dash, err := pd.store.GetPublicDashboard(ctx, accessToken)
	ctxLogger := pd.log.FromContext(ctx)

	if err != nil {
		return nil, nil, err
	}

	if pubdash == nil {
		ctxLogger.Error("GetPublicDashboard: Public dashboard not found", "accessToken", accessToken)
		return nil, nil, ErrPublicDashboardNotFound
	}

	if dash == nil {
		ctxLogger.Error("GetPublicDashboard: Dashboard not found", "accessToken", accessToken)
		return nil, nil, ErrPublicDashboardNotFound
	}

	if !pubdash.IsEnabled {
		ctxLogger.Error("GetPublicDashboard: Public dashboard is disabled", "accessToken", accessToken)
		return nil, nil, ErrPublicDashboardNotFound
	}

	return pubdash, dash, nil
}

// GetPublicDashboardConfig is a helper method to retrieve the public dashboard configuration for a given dashboard from the database
func (pd *PublicDashboardServiceImpl) GetPublicDashboardConfig(ctx context.Context, orgId int64, dashboardUid string) (*PublicDashboard, error) {
	pdc, err := pd.store.GetPublicDashboardConfig(ctx, orgId, dashboardUid)
	if err != nil {
		return nil, err
	}

	return pdc, nil
}

// SavePublicDashboardConfig is a helper method to persist the sharing config
// to the database. It handles validations for sharing config and persistence
func (pd *PublicDashboardServiceImpl) SavePublicDashboardConfig(ctx context.Context, u *user.SignedInUser, dto *SavePublicDashboardConfigDTO) (*PublicDashboard, error) {
	// validate if the dashboard exists
	dashboard, err := pd.GetDashboard(ctx, dto.DashboardUid)
	if err != nil {
		return nil, err
	}

	// set default value for time settings
	if dto.PublicDashboard.TimeSettings == nil {
		dto.PublicDashboard.TimeSettings = &TimeSettings{}
	}

	// get existing public dashboard if exists
	existingPubdash, err := pd.store.GetPublicDashboardByUid(ctx, dto.PublicDashboard.Uid)
	if err != nil {
		return nil, err
	}

	// save changes
	var pubdashUid string
	if existingPubdash == nil {
		err = validation.ValidateSavePublicDashboard(dto, dashboard)
		if err != nil {
			return nil, err
		}
		pubdashUid, err = pd.savePublicDashboardConfig(ctx, dto)
	} else {
		pubdashUid, err = pd.updatePublicDashboardConfig(ctx, dto)
	}
	if err != nil {
		return nil, err
	}

	//Get latest public dashboard to return
	newPubdash, err := pd.store.GetPublicDashboardByUid(ctx, pubdashUid)
	if err != nil {
		return nil, err
	}

	pd.logIsEnabledChanged(existingPubdash, newPubdash, u)

	return newPubdash, err
}

// Called by SavePublicDashboardConfig this handles business logic
// to generate token and calls create at the database layer
func (pd *PublicDashboardServiceImpl) savePublicDashboardConfig(ctx context.Context, dto *SavePublicDashboardConfigDTO) (string, error) {
	uid, err := pd.store.GenerateNewPublicDashboardUid(ctx)
	if err != nil {
		return "", err
	}

	accessToken, err := pd.store.GenerateNewPublicDashboardAccessToken(ctx)
	if err != nil {
		return "", err
	}

	cmd := SavePublicDashboardConfigCommand{
		PublicDashboard: PublicDashboard{
			Uid:                uid,
			DashboardUid:       dto.DashboardUid,
			OrgId:              dto.OrgId,
			IsEnabled:          dto.PublicDashboard.IsEnabled,
			AnnotationsEnabled: dto.PublicDashboard.AnnotationsEnabled,
			TimeSettings:       dto.PublicDashboard.TimeSettings,
			CreatedBy:          dto.UserId,
			CreatedAt:          time.Now(),
			AccessToken:        accessToken,
		},
	}

	err = pd.store.SavePublicDashboardConfig(ctx, cmd)
	if err != nil {
		return "", err
	}

	return uid, nil
}

// Called by SavePublicDashboard this handles business logic for updating a
// dashboard and calls update at the database layer
func (pd *PublicDashboardServiceImpl) updatePublicDashboardConfig(ctx context.Context, dto *SavePublicDashboardConfigDTO) (string, error) {
	cmd := SavePublicDashboardConfigCommand{
		PublicDashboard: PublicDashboard{
			Uid:                dto.PublicDashboard.Uid,
			IsEnabled:          dto.PublicDashboard.IsEnabled,
			AnnotationsEnabled: dto.PublicDashboard.AnnotationsEnabled,
			TimeSettings:       dto.PublicDashboard.TimeSettings,
			UpdatedBy:          dto.UserId,
			UpdatedAt:          time.Now(),
		},
	}

	return dto.PublicDashboard.Uid, pd.store.UpdatePublicDashboardConfig(ctx, cmd)
}

<<<<<<< HEAD
func (pd *PublicDashboardServiceImpl) GetQueryDataResponse(ctx context.Context, skipCache bool, queryDto PublicDashboardQueryDTO, panelId int64, accessToken string) (*backend.QueryDataResponse, error) {
	publicDashboard, dashboard, err := pd.GetPublicDashboard(ctx, accessToken)
	if err != nil {
		return nil, err
	}

	metricReq, err := pd.GetMetricRequest(ctx, dashboard, publicDashboard, panelId, queryDto)
	if err != nil {
		return nil, err
	}

	if len(metricReq.Queries) == 0 {
		return nil, nil
	}

	anonymousUser := pd.BuildAnonymousUser(ctx, dashboard)
	res, err := pd.QueryDataService.QueryData(ctx, anonymousUser, skipCache, metricReq)

	reqDatasources := metricReq.GetUniqueDatasourceTypes()
	if err != nil {
		LogQueryFailure(reqDatasources, pd.log, err)
		return nil, err
	}
	LogQuerySuccess(reqDatasources, pd.log)

	queries.SanitizeMetadataFromQueryData(res)

	return res, nil
}

func (pd *PublicDashboardServiceImpl) GetMetricRequest(ctx context.Context, dashboard *models.Dashboard, publicDashboard *PublicDashboard, panelId int64, queryDto PublicDashboardQueryDTO) (dtos.MetricRequest, error) {
	err := validation.ValidateQueryPublicDashboardRequest(queryDto)
	if err != nil {
		return dtos.MetricRequest{}, err
	}

	metricReqDTO, err := pd.buildMetricRequest(
		ctx,
		dashboard,
		publicDashboard,
		panelId,
		queryDto,
	)
	if err != nil {
		return dtos.MetricRequest{}, err
	}

	return metricReqDTO, nil
}

func (pd *PublicDashboardServiceImpl) GetAnnotations(ctx context.Context, reqDTO AnnotationsQueryDTO, accessToken string) ([]AnnotationEvent, error) {
	pub, dash, err := pd.GetPublicDashboard(ctx, accessToken)
	if err != nil {
		return nil, err
	}

	if !pub.AnnotationsEnabled {
		return []AnnotationEvent{}, nil
	}

	annoDto, err := UnmarshalDashboardAnnotations(dash.Data)
	if err != nil {
		return nil, err
	}

	anonymousUser := pd.BuildAnonymousUser(ctx, dash)

	uniqueEvents := make(map[int64]AnnotationEvent, 0)
	for _, anno := range annoDto.Annotations.List {
		// skip annotations that are not enabled or are not a grafana datasource
		if !anno.Enable || (*anno.Datasource.Uid != grafanads.DatasourceUID && *anno.Datasource.Uid != grafanads.DatasourceName) {
			continue
		}
		annoQuery := &annotations.ItemQuery{
			From:         reqDTO.From,
			To:           reqDTO.To,
			OrgId:        dash.OrgId,
			DashboardId:  dash.Id,
			DashboardUid: dash.Uid,
			Limit:        anno.Target.Limit,
			MatchAny:     anno.Target.MatchAny,
			SignedInUser: anonymousUser,
		}

		if anno.Target.Type == "tags" {
			annoQuery.DashboardId = 0
			annoQuery.Tags = anno.Target.Tags
		}

		annotationItems, err := pd.AnnotationsRepo.Find(ctx, annoQuery)
		if err != nil {
			return nil, err
		}

		for _, item := range annotationItems {
			event := AnnotationEvent{
				Id:          item.Id,
				DashboardId: item.DashboardId,
				Tags:        item.Tags,
				IsRegion:    item.TimeEnd > 0 && item.Time != item.TimeEnd,
				Text:        item.Text,
				Color:       *anno.IconColor,
				Time:        item.Time,
				TimeEnd:     item.TimeEnd,
				Source:      anno,
			}

			// We want dashboard annotations to reference the panel they're for. If no panelId is provided, they'll show up on all panels
			// which is only intended for tag and org annotations.
			if anno.Type == "dashboard" {
				event.PanelId = item.PanelId
			}

			// We want events from tag queries to overwrite existing events
			_, has := uniqueEvents[event.Id]
			if !has || (has && anno.Target.Type == "tags") {
				uniqueEvents[event.Id] = event
			}
		}
	}

	var results []AnnotationEvent
	for _, result := range uniqueEvents {
		results = append(results, result)
	}

	return results, nil
}

// buildMetricRequest merges public dashboard parameters with
// dashboard and returns a metrics request to be sent to query backend
func (pd *PublicDashboardServiceImpl) buildMetricRequest(ctx context.Context, dashboard *models.Dashboard, publicDashboard *PublicDashboard, panelId int64, reqDTO PublicDashboardQueryDTO) (dtos.MetricRequest, error) {
	// group queries by panel
	queriesByPanel := queries.GroupQueriesByPanelId(dashboard.Data)
	queries, ok := queriesByPanel[panelId]
	if !ok {
		return dtos.MetricRequest{}, ErrPublicDashboardPanelNotFound
	}

	ts := publicDashboard.BuildTimeSettings(dashboard)

	// determine safe resolution to query data at
	safeInterval, safeResolution := pd.getSafeIntervalAndMaxDataPoints(reqDTO, ts)
	for i := range queries {
		queries[i].Set("intervalMs", safeInterval)
		queries[i].Set("maxDataPoints", safeResolution)
	}

	return dtos.MetricRequest{
		From:    ts.From,
		To:      ts.To,
		Queries: queries,
	}, nil
}

// BuildAnonymousUser creates a user with permissions to read from all datasources used in the dashboard
func (pd *PublicDashboardServiceImpl) BuildAnonymousUser(ctx context.Context, dashboard *models.Dashboard) *user.SignedInUser {
	datasourceUids := queries.GetUniqueDashboardDatasourceUids(dashboard.Data)

	// Create a user with blank permissions
	anonymousUser := &user.SignedInUser{OrgID: dashboard.OrgId, Permissions: make(map[int64]map[string][]string)}

	// Scopes needed for Annotation queries
	annotationScopes := []string{accesscontrol.ScopeAnnotationsTypeDashboard}
	// Need to access all dashboards since tags annotations span across all dashboards
	dashboardScopes := []string{dashboards.ScopeDashboardsProvider.GetResourceAllScope()}

	// Scopes needed for datasource queries
	queryScopes := make([]string, 0)
	readScopes := make([]string, 0)
	for _, uid := range datasourceUids {
		scope := datasources.ScopeProvider.GetResourceScopeUID(uid)
		queryScopes = append(queryScopes, scope)
		readScopes = append(readScopes, scope)
	}

	// Apply all scopes to the actions we need the user to be able to perform
	permissions := make(map[string][]string)
	permissions[datasources.ActionQuery] = queryScopes
	permissions[datasources.ActionRead] = readScopes
	permissions[accesscontrol.ActionAnnotationsRead] = annotationScopes
	permissions[dashboards.ActionDashboardsRead] = dashboardScopes

	anonymousUser.Permissions[dashboard.OrgId] = permissions

	return anonymousUser
}

=======
>>>>>>> 245c1ee3
// Gets a list of public dashboards by orgId
func (pd *PublicDashboardServiceImpl) ListPublicDashboards(ctx context.Context, u *user.SignedInUser, orgId int64) ([]PublicDashboardListResponse, error) {
	publicDashboards, err := pd.store.ListPublicDashboards(ctx, orgId)
	if err != nil {
		return nil, err
	}

	return pd.filterDashboardsByPermissions(ctx, u, publicDashboards)
}

func (pd *PublicDashboardServiceImpl) PublicDashboardEnabled(ctx context.Context, dashboardUid string) (bool, error) {
	return pd.store.PublicDashboardEnabledExistsByDashboardUid(ctx, dashboardUid)
}

func (pd *PublicDashboardServiceImpl) PublicDashboardEnabledExistsByAccessToken(ctx context.Context, accessToken string) (bool, error) {
	return pd.store.PublicDashboardEnabledExistsByAccessToken(ctx, accessToken)
}

func (pd *PublicDashboardServiceImpl) GetPublicDashboardOrgId(ctx context.Context, accessToken string) (int64, error) {
	return pd.store.GetPublicDashboardOrgId(ctx, accessToken)
}

// intervalMS and maxQueryData values are being calculated on the frontend for regular dashboards
// we are doing the same for public dashboards but because this access would be public, we need a way to keep this
// values inside reasonable bounds to avoid an attack that could hit data sources with a small interval and a big
// time range and perform big calculations
// this is an additional validation, all data sources implements QueryData interface and should have proper validations
// of these limits
// for the maxDataPoints we took a hard limit from prometheus which is 11000
func (pd *PublicDashboardServiceImpl) getSafeIntervalAndMaxDataPoints(reqDTO PublicDashboardQueryDTO, ts TimeSettings) (int64, int64) {
	// arbitrary max value for all data sources, it is actually a hard limit defined in prometheus
	safeResolution := int64(11000)

	// interval calculated on the frontend
	interval := time.Duration(reqDTO.IntervalMs) * time.Millisecond

	// calculate a safe interval with time range from dashboard and safeResolution
	dataTimeRange := legacydata.NewDataTimeRange(ts.From, ts.To)
	tr := backend.TimeRange{
		From: dataTimeRange.GetFromAsTimeUTC(),
		To:   dataTimeRange.GetToAsTimeUTC(),
	}
	safeInterval := pd.intervalCalculator.CalculateSafeInterval(tr, safeResolution)

	if interval > safeInterval.Value {
		return reqDTO.IntervalMs, reqDTO.MaxDataPoints
	}

	return safeInterval.Value.Milliseconds(), safeResolution
}

// Log when PublicDashboard.IsEnabled changed
func (pd *PublicDashboardServiceImpl) logIsEnabledChanged(existingPubdash *PublicDashboard, newPubdash *PublicDashboard, u *user.SignedInUser) {
	if publicDashboardIsEnabledChanged(existingPubdash, newPubdash) {
		verb := "disabled"
		if newPubdash.IsEnabled {
			verb = "enabled"
		}
		pd.log.Info("Public dashboard "+verb, "publicDashboardUid", newPubdash.Uid, "dashboardUid", newPubdash.DashboardUid, "user", u.Login)
	}
}

// Filter out dashboards that user does not have read access to
func (pd *PublicDashboardServiceImpl) filterDashboardsByPermissions(ctx context.Context, u *user.SignedInUser, publicDashboards []PublicDashboardListResponse) ([]PublicDashboardListResponse, error) {
	result := make([]PublicDashboardListResponse, 0)

	for i := range publicDashboards {
		hasAccess, err := pd.ac.Evaluate(ctx, u, accesscontrol.EvalPermission(dashboards.ActionDashboardsRead, dashboards.ScopeDashboardsProvider.GetResourceScopeUID(publicDashboards[i].DashboardUid)))
		// If original dashboard does not exist, the public dashboard is an orphan. We want to list it anyway
		if err != nil && !errors.Is(err, dashboards.ErrDashboardNotFound) {
			return nil, err
		}

		// If user has access to the original dashboard or the dashboard does not exist, add the pubdash to the result
		if hasAccess || errors.Is(err, dashboards.ErrDashboardNotFound) {
			result = append(result, publicDashboards[i])
		}
	}
	return result, nil
}

// Checks to see if PublicDashboard.IsEnabled is true on create or changed on update
func publicDashboardIsEnabledChanged(existingPubdash *PublicDashboard, newPubdash *PublicDashboard) bool {
	// creating dashboard, enabled true
	newDashCreated := existingPubdash == nil && newPubdash.IsEnabled
	// updating dashboard, enabled changed
	isEnabledChanged := existingPubdash != nil && newPubdash.IsEnabled != existingPubdash.IsEnabled
	return newDashCreated || isEnabledChanged
}<|MERGE_RESOLUTION|>--- conflicted
+++ resolved
@@ -205,197 +205,6 @@
 	return dto.PublicDashboard.Uid, pd.store.UpdatePublicDashboardConfig(ctx, cmd)
 }
 
-<<<<<<< HEAD
-func (pd *PublicDashboardServiceImpl) GetQueryDataResponse(ctx context.Context, skipCache bool, queryDto PublicDashboardQueryDTO, panelId int64, accessToken string) (*backend.QueryDataResponse, error) {
-	publicDashboard, dashboard, err := pd.GetPublicDashboard(ctx, accessToken)
-	if err != nil {
-		return nil, err
-	}
-
-	metricReq, err := pd.GetMetricRequest(ctx, dashboard, publicDashboard, panelId, queryDto)
-	if err != nil {
-		return nil, err
-	}
-
-	if len(metricReq.Queries) == 0 {
-		return nil, nil
-	}
-
-	anonymousUser := pd.BuildAnonymousUser(ctx, dashboard)
-	res, err := pd.QueryDataService.QueryData(ctx, anonymousUser, skipCache, metricReq)
-
-	reqDatasources := metricReq.GetUniqueDatasourceTypes()
-	if err != nil {
-		LogQueryFailure(reqDatasources, pd.log, err)
-		return nil, err
-	}
-	LogQuerySuccess(reqDatasources, pd.log)
-
-	queries.SanitizeMetadataFromQueryData(res)
-
-	return res, nil
-}
-
-func (pd *PublicDashboardServiceImpl) GetMetricRequest(ctx context.Context, dashboard *models.Dashboard, publicDashboard *PublicDashboard, panelId int64, queryDto PublicDashboardQueryDTO) (dtos.MetricRequest, error) {
-	err := validation.ValidateQueryPublicDashboardRequest(queryDto)
-	if err != nil {
-		return dtos.MetricRequest{}, err
-	}
-
-	metricReqDTO, err := pd.buildMetricRequest(
-		ctx,
-		dashboard,
-		publicDashboard,
-		panelId,
-		queryDto,
-	)
-	if err != nil {
-		return dtos.MetricRequest{}, err
-	}
-
-	return metricReqDTO, nil
-}
-
-func (pd *PublicDashboardServiceImpl) GetAnnotations(ctx context.Context, reqDTO AnnotationsQueryDTO, accessToken string) ([]AnnotationEvent, error) {
-	pub, dash, err := pd.GetPublicDashboard(ctx, accessToken)
-	if err != nil {
-		return nil, err
-	}
-
-	if !pub.AnnotationsEnabled {
-		return []AnnotationEvent{}, nil
-	}
-
-	annoDto, err := UnmarshalDashboardAnnotations(dash.Data)
-	if err != nil {
-		return nil, err
-	}
-
-	anonymousUser := pd.BuildAnonymousUser(ctx, dash)
-
-	uniqueEvents := make(map[int64]AnnotationEvent, 0)
-	for _, anno := range annoDto.Annotations.List {
-		// skip annotations that are not enabled or are not a grafana datasource
-		if !anno.Enable || (*anno.Datasource.Uid != grafanads.DatasourceUID && *anno.Datasource.Uid != grafanads.DatasourceName) {
-			continue
-		}
-		annoQuery := &annotations.ItemQuery{
-			From:         reqDTO.From,
-			To:           reqDTO.To,
-			OrgId:        dash.OrgId,
-			DashboardId:  dash.Id,
-			DashboardUid: dash.Uid,
-			Limit:        anno.Target.Limit,
-			MatchAny:     anno.Target.MatchAny,
-			SignedInUser: anonymousUser,
-		}
-
-		if anno.Target.Type == "tags" {
-			annoQuery.DashboardId = 0
-			annoQuery.Tags = anno.Target.Tags
-		}
-
-		annotationItems, err := pd.AnnotationsRepo.Find(ctx, annoQuery)
-		if err != nil {
-			return nil, err
-		}
-
-		for _, item := range annotationItems {
-			event := AnnotationEvent{
-				Id:          item.Id,
-				DashboardId: item.DashboardId,
-				Tags:        item.Tags,
-				IsRegion:    item.TimeEnd > 0 && item.Time != item.TimeEnd,
-				Text:        item.Text,
-				Color:       *anno.IconColor,
-				Time:        item.Time,
-				TimeEnd:     item.TimeEnd,
-				Source:      anno,
-			}
-
-			// We want dashboard annotations to reference the panel they're for. If no panelId is provided, they'll show up on all panels
-			// which is only intended for tag and org annotations.
-			if anno.Type == "dashboard" {
-				event.PanelId = item.PanelId
-			}
-
-			// We want events from tag queries to overwrite existing events
-			_, has := uniqueEvents[event.Id]
-			if !has || (has && anno.Target.Type == "tags") {
-				uniqueEvents[event.Id] = event
-			}
-		}
-	}
-
-	var results []AnnotationEvent
-	for _, result := range uniqueEvents {
-		results = append(results, result)
-	}
-
-	return results, nil
-}
-
-// buildMetricRequest merges public dashboard parameters with
-// dashboard and returns a metrics request to be sent to query backend
-func (pd *PublicDashboardServiceImpl) buildMetricRequest(ctx context.Context, dashboard *models.Dashboard, publicDashboard *PublicDashboard, panelId int64, reqDTO PublicDashboardQueryDTO) (dtos.MetricRequest, error) {
-	// group queries by panel
-	queriesByPanel := queries.GroupQueriesByPanelId(dashboard.Data)
-	queries, ok := queriesByPanel[panelId]
-	if !ok {
-		return dtos.MetricRequest{}, ErrPublicDashboardPanelNotFound
-	}
-
-	ts := publicDashboard.BuildTimeSettings(dashboard)
-
-	// determine safe resolution to query data at
-	safeInterval, safeResolution := pd.getSafeIntervalAndMaxDataPoints(reqDTO, ts)
-	for i := range queries {
-		queries[i].Set("intervalMs", safeInterval)
-		queries[i].Set("maxDataPoints", safeResolution)
-	}
-
-	return dtos.MetricRequest{
-		From:    ts.From,
-		To:      ts.To,
-		Queries: queries,
-	}, nil
-}
-
-// BuildAnonymousUser creates a user with permissions to read from all datasources used in the dashboard
-func (pd *PublicDashboardServiceImpl) BuildAnonymousUser(ctx context.Context, dashboard *models.Dashboard) *user.SignedInUser {
-	datasourceUids := queries.GetUniqueDashboardDatasourceUids(dashboard.Data)
-
-	// Create a user with blank permissions
-	anonymousUser := &user.SignedInUser{OrgID: dashboard.OrgId, Permissions: make(map[int64]map[string][]string)}
-
-	// Scopes needed for Annotation queries
-	annotationScopes := []string{accesscontrol.ScopeAnnotationsTypeDashboard}
-	// Need to access all dashboards since tags annotations span across all dashboards
-	dashboardScopes := []string{dashboards.ScopeDashboardsProvider.GetResourceAllScope()}
-
-	// Scopes needed for datasource queries
-	queryScopes := make([]string, 0)
-	readScopes := make([]string, 0)
-	for _, uid := range datasourceUids {
-		scope := datasources.ScopeProvider.GetResourceScopeUID(uid)
-		queryScopes = append(queryScopes, scope)
-		readScopes = append(readScopes, scope)
-	}
-
-	// Apply all scopes to the actions we need the user to be able to perform
-	permissions := make(map[string][]string)
-	permissions[datasources.ActionQuery] = queryScopes
-	permissions[datasources.ActionRead] = readScopes
-	permissions[accesscontrol.ActionAnnotationsRead] = annotationScopes
-	permissions[dashboards.ActionDashboardsRead] = dashboardScopes
-
-	anonymousUser.Permissions[dashboard.OrgId] = permissions
-
-	return anonymousUser
-}
-
-=======
->>>>>>> 245c1ee3
 // Gets a list of public dashboards by orgId
 func (pd *PublicDashboardServiceImpl) ListPublicDashboards(ctx context.Context, u *user.SignedInUser, orgId int64) ([]PublicDashboardListResponse, error) {
 	publicDashboards, err := pd.store.ListPublicDashboards(ctx, orgId)
