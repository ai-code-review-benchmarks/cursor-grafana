--- conflicted
+++ resolved
@@ -44,11 +44,8 @@
 	}
 }
 
-<<<<<<< HEAD
-=======
 // FIXME:
 //lint:ignore U1000 Ignore used function for now
->>>>>>> 82e32447
 func runScenario(name string, opts Options) func(t *testing.T) {
 	return func(t *testing.T) {
 		// Safe to disable, this is a test.
