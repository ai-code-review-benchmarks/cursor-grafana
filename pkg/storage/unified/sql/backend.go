package sql

import (
	"context"
	"database/sql"
	"errors"
	"fmt"
	"math"
	"sync"
	"time"

	"github.com/go-sql-driver/mysql"
	"github.com/jackc/pgx/v5/pgconn"
	"github.com/lib/pq"
	"github.com/mattn/go-sqlite3"
	"github.com/prometheus/client_golang/prometheus"
	"go.opentelemetry.io/otel/trace"
	"go.opentelemetry.io/otel/trace/noop"
	"google.golang.org/protobuf/proto"
	apierrors "k8s.io/apimachinery/pkg/api/errors"

	"github.com/grafana/grafana-app-sdk/logging"

	"github.com/grafana/grafana/pkg/storage/unified/resource"
	"github.com/grafana/grafana/pkg/storage/unified/resourcepb"
	"github.com/grafana/grafana/pkg/storage/unified/sql/db"
	"github.com/grafana/grafana/pkg/storage/unified/sql/dbutil"
	"github.com/grafana/grafana/pkg/storage/unified/sql/sqltemplate"
	"github.com/grafana/grafana/pkg/util/debouncer"
)

const tracePrefix = "sql.resource."
const defaultPollingInterval = 100 * time.Millisecond
const defaultWatchBufferSize = 100 // number of events to buffer in the watch stream
const defaultPrunerHistoryLimit = 20

type Backend interface {
	resource.StorageBackend
	resourcepb.DiagnosticsServer
	resource.LifecycleHooks
}

type BackendOptions struct {
	DBProvider      db.DBProvider
	Tracer          trace.Tracer
	Reg             prometheus.Registerer
	PollingInterval time.Duration
	WatchBufferSize int
	IsHA            bool
	storageMetrics  *resource.StorageMetrics

	// If true, the backend will prune history on write events.
	// Will be removed once fully rolled out.
	withPruner bool

	// testing
	SimulatedNetworkLatency time.Duration // slows down the create transactions by a fixed amount
}

func NewBackend(opts BackendOptions) (Backend, error) {
	if opts.DBProvider == nil {
		return nil, errors.New("no db provider")
	}
	if opts.Tracer == nil {
		opts.Tracer = noop.NewTracerProvider().Tracer("sql-backend")
	}
	ctx, cancel := context.WithCancel(context.Background())

	if opts.PollingInterval == 0 {
		opts.PollingInterval = defaultPollingInterval
	}
	if opts.WatchBufferSize == 0 {
		opts.WatchBufferSize = defaultWatchBufferSize
	}
	return &backend{
		isHA:                    opts.IsHA,
		done:                    ctx.Done(),
		cancel:                  cancel,
		log:                     logging.DefaultLogger.With("logger", "sql-resource-server"),
		tracer:                  opts.Tracer,
		reg:                     opts.Reg,
		dbProvider:              opts.DBProvider,
		pollingInterval:         opts.PollingInterval,
		watchBufferSize:         opts.WatchBufferSize,
		storageMetrics:          opts.storageMetrics,
		bulkLock:                &bulkLock{running: make(map[string]bool)},
		simulatedNetworkLatency: opts.SimulatedNetworkLatency,
		withPruner:              opts.withPruner,
	}, nil
}

// pruningKey is a comparable key for pruning history.
type pruningKey struct {
	namespace string
	group     string
	resource  string
	name      string
}

// Small abstraction to allow for different pruner implementations.
// This can be removed once the debouncer is deployed.
type pruner interface {
	Add(key pruningKey) error
	Start(ctx context.Context)
}

type noopPruner struct{}

func (p *noopPruner) Add(key pruningKey) error {
	return nil
}

func (p *noopPruner) Start(ctx context.Context) {}

type backend struct {
	//general
	isHA bool

	// server lifecycle
	done     <-chan struct{}
	cancel   context.CancelFunc
	initOnce sync.Once
	initErr  error

	// o11y
	log            logging.Logger
	tracer         trace.Tracer
	reg            prometheus.Registerer
	storageMetrics *resource.StorageMetrics

	// database
	dbProvider db.DBProvider
	db         db.DB
	dialect    sqltemplate.Dialect
	bulkLock   *bulkLock

	// watch streaming
	//stream chan *resource.WatchEvent
	pollingInterval time.Duration
	watchBufferSize int
	notifier        eventNotifier

	// resource version manager
	rvManager *resourceVersionManager

	// testing
	simulatedNetworkLatency time.Duration

	historyPruner pruner
	withPruner    bool
}

func (b *backend) Init(ctx context.Context) error {
	b.initOnce.Do(func() {
		b.initErr = b.initLocked(ctx)
	})
	return b.initErr
}

func (b *backend) initLocked(ctx context.Context) error {
	dbConn, err := b.dbProvider.Init(ctx)
	if err != nil {
		return fmt.Errorf("initialize resource DB: %w", err)
	}

	if err := dbConn.PingContext(ctx); err != nil {
		return fmt.Errorf("ping resource DB: %w", err)
	}

	b.db = dbConn

	driverName := dbConn.DriverName()
	b.dialect = sqltemplate.DialectForDriver(driverName)
	if b.dialect == nil {
		return fmt.Errorf("no dialect for driver %q", driverName)
	}

	// Initialize ResourceVersionManager
	rvManager, err := NewResourceVersionManager(ResourceManagerOptions{
		Dialect: b.dialect,
		DB:      b.db,
		Tracer:  b.tracer,
	})
	if err != nil {
		return fmt.Errorf("failed to create resource version manager: %w", err)
	}
	b.rvManager = rvManager

	// Initialize notifier after dialect is set up
	notifier, err := newNotifier(b)
	if err != nil {
		return fmt.Errorf("failed to create notifier: %w", err)
	}
	b.notifier = notifier

	if err := b.initPruner(ctx); err != nil {
		return fmt.Errorf("failed to create pruner: %w", err)
	}

	return nil
}

func (b *backend) initPruner(ctx context.Context) error {
	if !b.withPruner {
		b.log.Debug("using noop history pruner")
		b.historyPruner = &noopPruner{}
		return nil
	}
	b.log.Debug("using debounced history pruner")
	// Initialize history pruner.
	pruner, err := debouncer.NewGroup(debouncer.DebouncerOpts[pruningKey]{
		Name:       "history_pruner",
		BufferSize: 1000,
		MinWait:    time.Second * 30,
		MaxWait:    time.Minute * 5,
		ProcessHandler: func(ctx context.Context, key pruningKey) error {
			return b.db.WithTx(ctx, ReadCommitted, func(ctx context.Context, tx db.Tx) error {
				res, err := dbutil.Exec(ctx, tx, sqlResourceHistoryPrune, &sqlPruneHistoryRequest{
					SQLTemplate:  sqltemplate.New(b.dialect),
					HistoryLimit: defaultPrunerHistoryLimit,
					Key: &resourcepb.ResourceKey{
						Namespace: key.namespace,
						Group:     key.group,
						Resource:  key.resource,
						Name:      key.name,
					},
				})
				if err != nil {
					return fmt.Errorf("failed to prune history: %w", err)
				}
				rows, err := res.RowsAffected()
				if err != nil {
					return fmt.Errorf("failed to get rows affected: %w", err)
				}
				b.log.Debug("pruned history successfully",
					"namespace", key.namespace,
					"group", key.group,
					"resource", key.resource,
					"name", key.name,
					"rows", rows)
				return nil
			})
		},
		ErrorHandler: func(key pruningKey, err error) {
			b.log.Error("failed to prune history",
				"namespace", key.namespace,
				"group", key.group,
				"resource", key.resource,
				"name", key.name,
				"error", err)
		},
		Reg: b.reg,
	})
	if err != nil {
		return err
	}

	b.historyPruner = pruner
	b.historyPruner.Start(ctx)
	return nil
}

func (b *backend) IsHealthy(ctx context.Context, _ *resourcepb.HealthCheckRequest) (*resourcepb.HealthCheckResponse, error) {
	// ctxLogger := s.log.FromContext(log.WithContextualAttributes(ctx, []any{"method", "isHealthy"}))

	if err := b.db.PingContext(ctx); err != nil {
		return nil, err
	}

	return &resourcepb.HealthCheckResponse{Status: resourcepb.HealthCheckResponse_SERVING}, nil
}

func (b *backend) Stop(_ context.Context) error {
	b.cancel()
	return nil
}

// GetResourceStats implements Backend.
func (b *backend) GetResourceStats(ctx context.Context, namespace string, minCount int) ([]resource.ResourceStats, error) {
	ctx, span := b.tracer.Start(ctx, tracePrefix+"GetResourceStats")
	defer span.End()

	req := &sqlStatsRequest{
		SQLTemplate: sqltemplate.New(b.dialect),
		Namespace:   namespace,
		MinCount:    minCount, // not used in query... yet?
	}

	res := make([]resource.ResourceStats, 0, 100)
	err := b.db.WithTx(ctx, ReadCommittedRO, func(ctx context.Context, tx db.Tx) error {
		rows, err := dbutil.QueryRows(ctx, tx, sqlResourceStats, req)
		if err != nil {
			return err
		}
		for rows.Next() {
			row := resource.ResourceStats{}
			err = rows.Scan(&row.Namespace, &row.Group, &row.Resource, &row.Count, &row.ResourceVersion)
			if err != nil {
				return err
			}
			if row.Count > int64(minCount) {
				res = append(res, row)
			}
		}
		return err
	})

	return res, err
}

func (b *backend) WriteEvent(ctx context.Context, event resource.WriteEvent) (int64, error) {
	_, span := b.tracer.Start(ctx, tracePrefix+"WriteEvent")
	defer span.End()
	// TODO: validate key ?
	switch event.Type {
	case resourcepb.WatchEvent_ADDED:
		return b.create(ctx, event)
	case resourcepb.WatchEvent_MODIFIED:
		return b.update(ctx, event)
	case resourcepb.WatchEvent_DELETED:
		return b.delete(ctx, event)
	default:
		return 0, fmt.Errorf("unsupported event type")
	}
}

func (b *backend) create(ctx context.Context, event resource.WriteEvent) (int64, error) {
	ctx, span := b.tracer.Start(ctx, tracePrefix+"Create")
	defer span.End()

	folder := ""
	if event.Object != nil {
		folder = event.Object.GetFolder()
	}

	rv, err := b.rvManager.ExecWithRV(ctx, event.Key, func(tx db.Tx) (string, error) {
		// 1. Insert into resource
		if _, err := dbutil.Exec(ctx, tx, sqlResourceInsert, sqlResourceRequest{
			SQLTemplate: sqltemplate.New(b.dialect),
			WriteEvent:  event,
			Folder:      folder,
			GUID:        event.GUID,
		}); err != nil {
			if IsRowAlreadyExistsError(err) {
<<<<<<< HEAD
				return guid, resource.ErrResourceAlreadyExists
=======
				return event.GUID, resource.ErrResourceAlreadyExists
>>>>>>> 970dceab
			}
			return event.GUID, fmt.Errorf("insert into resource: %w", err)
		}

		// 2. Insert into resource history
		if _, err := dbutil.Exec(ctx, tx, sqlResourceHistoryInsert, sqlResourceRequest{
			SQLTemplate: sqltemplate.New(b.dialect),
			WriteEvent:  event,
			Folder:      folder,
			Generation:  event.Object.GetGeneration(),
			GUID:        event.GUID,
		}); err != nil {
			return event.GUID, fmt.Errorf("insert into resource history: %w", err)
		}
		_ = b.historyPruner.Add(pruningKey{
			namespace: event.Key.Namespace,
			group:     event.Key.Group,
			resource:  event.Key.Resource,
			name:      event.Key.Name,
		})
		if b.simulatedNetworkLatency > 0 {
			time.Sleep(b.simulatedNetworkLatency)
		}
		return event.GUID, nil
	})

	if err != nil {
		return 0, err
	}

	b.notifier.send(ctx, &resource.WrittenEvent{
		Type:            event.Type,
		Key:             event.Key,
		PreviousRV:      event.PreviousRV,
		Value:           event.Value,
		ResourceVersion: rv,
		Folder:          folder,
	})

	return rv, nil
}

// IsRowAlreadyExistsError checks if the error is the result of the row inserted already existing.
func IsRowAlreadyExistsError(err error) bool {
	var sqlite sqlite3.Error
	if errors.As(err, &sqlite) {
		return sqlite.ExtendedCode == sqlite3.ErrConstraintUnique
	}

	var pg *pgconn.PgError
	if errors.As(err, &pg) {
		// https://www.postgresql.org/docs/current/errcodes-appendix.html
		return pg.Code == "23505" // unique_violation
	}

	var pqerr *pq.Error
	if errors.As(err, &pqerr) {
		// https://www.postgresql.org/docs/current/errcodes-appendix.html
		return pqerr.Code == "23505" // unique_violation
	}

	var mysqlerr *mysql.MySQLError
	if errors.As(err, &mysqlerr) {
		// https://dev.mysql.com/doc/mysql-errors/8.0/en/server-error-reference.html
		return mysqlerr.Number == 1062 // ER_DUP_ENTRY
	}

	return false
}

func (b *backend) update(ctx context.Context, event resource.WriteEvent) (int64, error) {
	ctx, span := b.tracer.Start(ctx, tracePrefix+"Update")
	defer span.End()

	folder := ""
	if event.Object != nil {
		folder = event.Object.GetFolder()
	}

	// Use rvManager.ExecWithRV instead of direct transaction
	rv, err := b.rvManager.ExecWithRV(ctx, event.Key, func(tx db.Tx) (string, error) {
		// 1. Update resource
		_, err := dbutil.Exec(ctx, tx, sqlResourceUpdate, sqlResourceRequest{
			SQLTemplate: sqltemplate.New(b.dialect),
			WriteEvent:  event,
			Folder:      folder,
			GUID:        event.GUID,
		})
		if err != nil {
			return event.GUID, fmt.Errorf("resource update: %w", err)
		}

		// 2. Insert into resource history
		if _, err := dbutil.Exec(ctx, tx, sqlResourceHistoryInsert, sqlResourceRequest{
			SQLTemplate: sqltemplate.New(b.dialect),
			WriteEvent:  event,
			Folder:      folder,
			GUID:        event.GUID,
			Generation:  event.Object.GetGeneration(),
		}); err != nil {
			return event.GUID, fmt.Errorf("insert into resource history: %w", err)
		}
		_ = b.historyPruner.Add(pruningKey{
			namespace: event.Key.Namespace,
			group:     event.Key.Group,
			resource:  event.Key.Resource,
			name:      event.Key.Name,
		})
		return event.GUID, nil
	})

	if err != nil {
		return 0, err
	}

	b.notifier.send(ctx, &resource.WrittenEvent{
		Type:            event.Type,
		Key:             event.Key,
		PreviousRV:      event.PreviousRV,
		Value:           event.Value,
		ResourceVersion: rv,
		Folder:          folder,
	})

	return rv, nil
}

func (b *backend) delete(ctx context.Context, event resource.WriteEvent) (int64, error) {
	ctx, span := b.tracer.Start(ctx, tracePrefix+"Delete")
	defer span.End()

	folder := ""
	if event.Object != nil {
		folder = event.Object.GetFolder()
	}
	rv, err := b.rvManager.ExecWithRV(ctx, event.Key, func(tx db.Tx) (string, error) {
		// 1. delete from resource
		_, err := dbutil.Exec(ctx, tx, sqlResourceDelete, sqlResourceRequest{
			SQLTemplate: sqltemplate.New(b.dialect),
			WriteEvent:  event,
			GUID:        event.GUID,
		})
		if err != nil {
			return event.GUID, fmt.Errorf("delete resource: %w", err)
		}

		// 2. Add event to resource history
		if _, err := dbutil.Exec(ctx, tx, sqlResourceHistoryInsert, sqlResourceRequest{
			SQLTemplate: sqltemplate.New(b.dialect),
			WriteEvent:  event,
			Folder:      folder,
			GUID:        event.GUID,
			Generation:  0, // object does not exist
		}); err != nil {
			return event.GUID, fmt.Errorf("insert into resource history: %w", err)
		}
		_ = b.historyPruner.Add(pruningKey{
			namespace: event.Key.Namespace,
			group:     event.Key.Group,
			resource:  event.Key.Resource,
			name:      event.Key.Name,
		})
		return event.GUID, nil
	})

	if err != nil {
		return 0, err
	}

	b.notifier.send(ctx, &resource.WrittenEvent{
		Type:            event.Type,
		Key:             event.Key,
		PreviousRV:      event.PreviousRV,
		Value:           event.Value,
		ResourceVersion: rv,
		Folder:          folder,
	})

	return rv, nil
}

func (b *backend) ReadResource(ctx context.Context, req *resourcepb.ReadRequest) *resource.BackendReadResponse {
	_, span := b.tracer.Start(ctx, tracePrefix+".Read")
	defer span.End()

	// TODO: validate key ?

	if req.ResourceVersion > 0 {
		return b.readHistory(ctx, req.Key, req.ResourceVersion)
	}

	readReq := &sqlResourceReadRequest{
		SQLTemplate: sqltemplate.New(b.dialect),
		Request:     req,
		Response:    NewReadResponse(),
	}
	var res *resource.BackendReadResponse
	err := b.db.WithTx(ctx, ReadCommittedRO, func(ctx context.Context, tx db.Tx) error {
		var err error
		res, err = dbutil.QueryRow(ctx, tx, sqlResourceRead, readReq)
		return err
	})

	if errors.Is(err, sql.ErrNoRows) {
		return &resource.BackendReadResponse{
			Error: resource.NewNotFoundError(req.Key),
		}
	} else if err != nil {
		return &resource.BackendReadResponse{Error: resource.AsErrorResult(err)}
	}

	return res
}

func (b *backend) ListIterator(ctx context.Context, req *resourcepb.ListRequest, cb func(resource.ListIterator) error) (int64, error) {
	ctx, span := b.tracer.Start(ctx, tracePrefix+"List")
	defer span.End()

	if err := resource.MigrateListRequestVersionMatch(req, b.log); err != nil {
		return 0, err
	}

	if req.Options == nil || req.Options.Key.Group == "" || req.Options.Key.Resource == "" {
		return 0, fmt.Errorf("missing group or resource")
	}

	// TODO: think about how to handler VersionMatch. We should be able to use latest for the first page (only).

	// TODO: add support for RemainingItemCount

	if req.ResourceVersion > 0 || req.NextPageToken != "" {
		return b.listAtRevision(ctx, req, cb)
	}
	return b.listLatest(ctx, req, cb)
}

func (b *backend) ListHistory(ctx context.Context, req *resourcepb.ListRequest, cb func(resource.ListIterator) error) (int64, error) {
	ctx, span := b.tracer.Start(ctx, tracePrefix+"ListHistory")
	defer span.End()

	return b.getHistory(ctx, req, cb)
}

// listLatest fetches the resources from the resource table.
func (b *backend) listLatest(ctx context.Context, req *resourcepb.ListRequest, cb func(resource.ListIterator) error) (int64, error) {
	ctx, span := b.tracer.Start(ctx, tracePrefix+"listLatest")
	defer span.End()

	if req.NextPageToken != "" {
		return 0, fmt.Errorf("only works for the first page")
	}
	if req.ResourceVersion > 0 {
		return 0, fmt.Errorf("only works for the 'latest' resource version")
	}

	iter := &listIter{sortAsc: false}
	err := b.db.WithTx(ctx, ReadCommittedRO, func(ctx context.Context, tx db.Tx) error {
		var err error
		iter.listRV, err = b.fetchLatestRV(ctx, tx, b.dialect, req.Options.Key.Group, req.Options.Key.Resource)
		if err != nil {
			return err
		}

		listReq := sqlResourceListRequest{
			SQLTemplate: sqltemplate.New(b.dialect),
			Request:     new(resourcepb.ListRequest),
		}
		listReq.Request = proto.Clone(req).(*resourcepb.ListRequest)

		rows, err := dbutil.QueryRows(ctx, tx, sqlResourceList, listReq)
		if rows != nil {
			defer func() {
				if err := rows.Close(); err != nil {
					b.log.Warn("listLatest error closing rows", "error", err)
				}
			}()
		}
		if err != nil {
			return err
		}

		iter.rows = rows
		return cb(iter)
	})
	return iter.listRV, err
}

// listAtRevision fetches the resources from the resource_history table at a specific revision.
func (b *backend) listAtRevision(ctx context.Context, req *resourcepb.ListRequest, cb func(resource.ListIterator) error) (int64, error) {
	ctx, span := b.tracer.Start(ctx, tracePrefix+"listAtRevision")
	defer span.End()

	// Get the RV
	iter := &listIter{listRV: req.ResourceVersion, sortAsc: false}
	if req.NextPageToken != "" {
		continueToken, err := resource.GetContinueToken(req.NextPageToken)
		if err != nil {
			return 0, fmt.Errorf("get continue token: %w", err)
		}
		iter.listRV = continueToken.ResourceVersion
		iter.offset = continueToken.StartOffset

		if req.ResourceVersion != 0 && req.ResourceVersion != iter.listRV {
			return 0, apierrors.NewBadRequest("request resource version does not math token")
		}
	}
	if iter.listRV < 1 {
		return 0, apierrors.NewBadRequest("expecting an explicit resource version query")
	}

	// The query below has the potential to be EXTREMELY slow if the resource_history table is big. May be helpful to know
	// which stack is calling this.
	b.log.Debug("listAtRevision", "ns", req.Options.Key.Namespace, "group", req.Options.Key.Group, "resource", req.Options.Key.Resource, "rv", iter.listRV)

	err := b.db.WithTx(ctx, ReadCommittedRO, func(ctx context.Context, tx db.Tx) error {
		limit := int64(0) // ignore limit
		if iter.offset > 0 {
			limit = math.MaxInt64 // a limit is required for offset
		}
		listReq := sqlResourceHistoryListRequest{
			SQLTemplate: sqltemplate.New(b.dialect),
			Request: &historyListRequest{
				ResourceVersion: iter.listRV,
				Limit:           limit,
				Offset:          iter.offset,
				Options:         req.Options,
			},
		}

		rows, err := dbutil.QueryRows(ctx, tx, sqlResourceHistoryList, listReq)
		if rows != nil {
			defer func() {
				if err := rows.Close(); err != nil {
					b.log.Warn("listAtRevision error closing rows", "error", err)
				}
			}()
		}
		if err != nil {
			return err
		}

		iter.rows = rows
		return cb(iter)
	})
	return iter.listRV, err
}

// readHistory fetches the resource history from the resource_history table.
func (b *backend) readHistory(ctx context.Context, key *resourcepb.ResourceKey, rv int64) *resource.BackendReadResponse {
	_, span := b.tracer.Start(ctx, tracePrefix+".ReadHistory")
	defer span.End()

	readReq := &sqlResourceHistoryReadRequest{
		SQLTemplate: sqltemplate.New(b.dialect),
		Request: &historyReadRequest{
			Key:             key,
			ResourceVersion: rv,
		},
		Response: NewReadResponse(),
	}

	var res *resource.BackendReadResponse
	err := b.db.WithTx(ctx, ReadCommittedRO, func(ctx context.Context, tx db.Tx) error {
		var err error
		res, err = dbutil.QueryRow(ctx, tx, sqlResourceHistoryRead, readReq)
		return err
	})

	if errors.Is(err, sql.ErrNoRows) {
		return &resource.BackendReadResponse{Error: resource.NewNotFoundError(key)}
	}
	if err != nil {
		return &resource.BackendReadResponse{Error: resource.AsErrorResult(err)}
	}

	return res
}

// getHistory fetches the resource history from the resource_history table.
func (b *backend) getHistory(ctx context.Context, req *resourcepb.ListRequest, cb func(resource.ListIterator) error) (int64, error) {
	ctx, span := b.tracer.Start(ctx, tracePrefix+"getHistory")
	defer span.End()
	listReq := sqlGetHistoryRequest{
		SQLTemplate: sqltemplate.New(b.dialect),
		Key:         req.Options.Key,
		Trash:       req.Source == resourcepb.ListRequest_TRASH,
	}

	// We are assuming that users want history in ascending order
	// when they are using NotOlderThan matching, and descending order
	// for Unset (default) and Exact matching.
	listReq.SortAscending = req.GetVersionMatchV2() == resourcepb.ResourceVersionMatchV2_NotOlderThan

	iter := &listIter{
		useCurrentRV: true, // use the current RV for the continue token instead of the listRV
	}
	if req.NextPageToken != "" {
		continueToken, err := resource.GetContinueToken(req.NextPageToken)
		if err != nil {
			return 0, fmt.Errorf("get continue token: %w", err)
		}
		listReq.StartRV = continueToken.ResourceVersion
		listReq.SortAscending = continueToken.SortAscending
	}
	iter.sortAsc = listReq.SortAscending

	// Set ExactRV when using Exact matching
	if req.VersionMatchV2 == resourcepb.ResourceVersionMatchV2_Exact {
		if req.ResourceVersion <= 0 {
			return 0, fmt.Errorf("expecting an explicit resource version query when using Exact matching")
		}
		listReq.ExactRV = req.ResourceVersion
	}

	// Set MinRV when using NotOlderThan matching to filter at the database level
	if req.ResourceVersion > 0 && req.VersionMatchV2 == resourcepb.ResourceVersionMatchV2_NotOlderThan {
		listReq.MinRV = req.ResourceVersion
	}

	// Ignore last deleted history record when listing the trash, using exact matching or not older than matching with a specific RV
	useLatestDeletionAsMinRV := listReq.MinRV == 0 && !listReq.Trash && req.VersionMatchV2 != resourcepb.ResourceVersionMatchV2_Exact

	err := b.db.WithTx(ctx, ReadCommittedRO, func(ctx context.Context, tx db.Tx) error {
		var err error
		iter.listRV, err = b.fetchLatestRV(ctx, tx, b.dialect, req.Options.Key.Group, req.Options.Key.Resource)
		if err != nil {
			return err
		}

		if useLatestDeletionAsMinRV {
			latestDeletedRV, err := b.fetchLatestHistoryRV(ctx, tx, b.dialect, req.Options.Key, resourcepb.WatchEvent_DELETED)
			if err != nil {
				return err
			}
			listReq.MinRV = latestDeletedRV + 1
		}

		rows, err := dbutil.QueryRows(ctx, tx, sqlResourceHistoryGet, listReq)
		if rows != nil {
			defer func() {
				if err := rows.Close(); err != nil {
					b.log.Warn("listLatest error closing rows", "error", err)
				}
			}()
		}
		if err != nil {
			return err
		}

		iter.rows = rows
		return cb(iter)
	})
	return iter.listRV, err
}

func (b *backend) WatchWriteEvents(ctx context.Context) (<-chan *resource.WrittenEvent, error) {
	return b.notifier.notify(ctx)
}

// listLatestRVs returns the latest resource version for each (Group, Resource) pair.
func (b *backend) listLatestRVs(ctx context.Context) (groupResourceRV, error) {
	ctx, span := b.tracer.Start(ctx, tracePrefix+"listLatestRVs")
	defer span.End()
	var grvs []*groupResourceVersion
	err := b.db.WithTx(ctx, ReadCommittedRO, func(ctx context.Context, tx db.Tx) error {
		var err error
		grvs, err = dbutil.Query(ctx, tx, sqlResourceVersionList, &sqlResourceVersionListRequest{
			SQLTemplate:          sqltemplate.New(b.dialect),
			groupResourceVersion: new(groupResourceVersion),
		})

		return err
	})
	if err != nil {
		return nil, err
	}

	since := groupResourceRV{}
	for _, grv := range grvs {
		if since[grv.Group] == nil {
			since[grv.Group] = map[string]int64{}
		}
		since[grv.Group][grv.Resource] = grv.ResourceVersion
	}

	return since, nil
}

// fetchLatestRV returns the current maximum RV in the resource table
func (b *backend) fetchLatestRV(ctx context.Context, x db.ContextExecer, d sqltemplate.Dialect, group, resource string) (int64, error) {
	ctx, span := b.tracer.Start(ctx, tracePrefix+"fetchLatestRV")
	defer span.End()
	res, err := dbutil.QueryRow(ctx, x, sqlResourceVersionGet, sqlResourceVersionGetRequest{
		SQLTemplate: sqltemplate.New(d),
		Group:       group,
		Resource:    resource,
		ReadOnly:    true,
		Response:    new(resourceVersionResponse),
	})
	if errors.Is(err, sql.ErrNoRows) {
		return 1, nil
	} else if err != nil {
		return 0, fmt.Errorf("get resource version: %w", err)
	}
	return res.ResourceVersion, nil
}

// fetchLatestHistoryRV returns the current maximum RV in the resource_history table
func (b *backend) fetchLatestHistoryRV(ctx context.Context, x db.ContextExecer, d sqltemplate.Dialect, key *resourcepb.ResourceKey, eventType resourcepb.WatchEvent_Type) (int64, error) {
	ctx, span := b.tracer.Start(ctx, tracePrefix+"fetchLatestHistoryRV")
	defer span.End()
	res, err := dbutil.QueryRow(ctx, x, sqlResourceHistoryReadLatestRV, sqlResourceHistoryReadLatestRVRequest{
		SQLTemplate: sqltemplate.New(d),
		Request: &historyReadLatestRVRequest{
			Key:       key,
			EventType: eventType,
		},
		Response: new(resourceHistoryReadLatestRVResponse),
	})
	if errors.Is(err, sql.ErrNoRows) {
		return 0, nil
	} else if err != nil {
		return 0, fmt.Errorf("get resource version: %w", err)
	}
	return res.ResourceVersion, nil
}<|MERGE_RESOLUTION|>--- conflicted
+++ resolved
@@ -342,11 +342,7 @@
 			GUID:        event.GUID,
 		}); err != nil {
 			if IsRowAlreadyExistsError(err) {
-<<<<<<< HEAD
-				return guid, resource.ErrResourceAlreadyExists
-=======
 				return event.GUID, resource.ErrResourceAlreadyExists
->>>>>>> 970dceab
 			}
 			return event.GUID, fmt.Errorf("insert into resource: %w", err)
 		}
