package resource

import (
	context "context"
	"encoding/json"
	"fmt"
	"log/slog"
	"net/http"
	"sync"
	"sync/atomic"
	"time"

	"github.com/prometheus/client_golang/prometheus"
	"go.opentelemetry.io/otel/trace"
	"go.opentelemetry.io/otel/trace/noop"
	apierrors "k8s.io/apimachinery/pkg/api/errors"
	metav1 "k8s.io/apimachinery/pkg/apis/meta/v1"
	"k8s.io/apimachinery/pkg/apis/meta/v1/unstructured"

	"github.com/grafana/authlib/authz"
	"github.com/grafana/authlib/claims"
	"github.com/grafana/grafana/pkg/apimachinery/identity"
	"github.com/grafana/grafana/pkg/apimachinery/utils"
)

// ResourceServer implements all gRPC services
type ResourceServer interface {
	ResourceStoreServer
	ResourceIndexServer
	BlobStoreServer
	DiagnosticsServer
}

type ListIterator interface {
	Next() bool // sql.Rows

	// Iterator error (if exts)
	Error() error

	// The token that can be used to start iterating *after* this item
	ContinueToken() string

	// ResourceVersion of the current item
	ResourceVersion() int64

	// Namespace of the current item
	// Used for fast(er) authz filtering
	Namespace() string

	// Name of the current item
	// Used for fast(er) authz filtering
	Name() string

	// Folder of the current item
	// Used for fast(er) authz filtering
	Folder() string

	// Value for the current item
	Value() []byte
}

type BackendReadResponse struct {
	// Metadata
	Key    *ResourceKey
	Folder string

	// The new resource version
	ResourceVersion int64
	// The properties
	Value []byte
	// Error details
	Error *ErrorResult
}

// The StorageBackend is an internal abstraction that supports interacting with
// the underlying raw storage medium.  This interface is never exposed directly,
// it is provided by concrete instances that actually write values.
type StorageBackend interface {
	// Write a Create/Update/Delete,
	// NOTE: the contents of WriteEvent have been validated
	// Return the revisionVersion for this event or error
	WriteEvent(context.Context, WriteEvent) (int64, error)

	// Read a resource from storage optionally at an explicit version
	ReadResource(context.Context, *ReadRequest) *BackendReadResponse

	// When the ResourceServer executes a List request, this iterator will
	// query the backend for potential results.  All results will be
	// checked against the kubernetes requirements before finally returning
	// results.  The list options can be used to improve performance
	// but are the the final answer.
	ListIterator(context.Context, *ListRequest, func(ListIterator) error) (int64, error)

	// Get all events from the store
	// For HA setups, this will be more events than the local WriteEvent above!
	WatchWriteEvents(ctx context.Context) (<-chan *WrittenEvent, error)

	Namespaces(ctx context.Context) ([]string, error)
}

// This interface is not exposed to end users directly
// Access to this interface is already gated by access control
type BlobSupport interface {
	// Indicates if storage layer supports signed urls
	SupportsSignedURLs() bool

	// Get the raw blob bytes and metadata -- limited to protobuf message size
	// For larger payloads, we should use presigned URLs to upload from the client
	PutResourceBlob(context.Context, *PutBlobRequest) (*PutBlobResponse, error)

	// Get blob contents.  When possible, this will return a signed URL
	// For large payloads, signed URLs are required to avoid protobuf message size limits
	GetResourceBlob(ctx context.Context, resource *ResourceKey, info *utils.BlobInfo, mustProxy bool) (*GetBlobResponse, error)

	// TODO? List+Delete?  This is for admin access
}

type BlobConfig struct {
	// The CDK configuration URL
	URL string

	// Directly implemented blob support
	Backend BlobSupport
}

// Passed as input to the constructor
type SearchOptions struct {
	// The raw index backend (eg, bleve, frames, parquet, etc)
	Backend SearchBackend

	// The supported resource types
	Resources DocumentBuilderSupplier

	// How many threads should build indexes
	WorkerThreads int
}

type ResourceServerOptions struct {
	// OTel tracer
	Tracer trace.Tracer

	// Real storage backend
	Backend StorageBackend

	// The blob configuration
	Blob BlobConfig

	// Search options
	Search SearchOptions

	// Diagnostics
	Diagnostics DiagnosticsServer

	// Check if a user has access to write folders
	// When this is nil, no resources can have folders configured
	WriteHooks WriteAccessHooks

	// Link RBAC
	AccessClient authz.AccessClient

	// Callbacks for startup and shutdown
	Lifecycle LifecycleHooks

	// Get the current time in unix millis
	Now func() int64

	// Registerer to register prometheus Metrics for the Resource server
	Reg prometheus.Registerer
}

func NewResourceServer(opts ResourceServerOptions) (ResourceServer, error) {
	if opts.Tracer == nil {
		opts.Tracer = noop.NewTracerProvider().Tracer("resource-server")
	}

	if opts.Backend == nil {
		return nil, fmt.Errorf("missing Backend implementation")
	}

	if opts.AccessClient == nil {
		opts.AccessClient = &staticAuthzClient{allowed: true} // everything OK
	}

	if opts.Diagnostics == nil {
		opts.Diagnostics = &noopService{}
	}
	if opts.Now == nil {
		opts.Now = func() int64 {
			return time.Now().UnixMilli()
		}
	}

	// Initialize the blob storage
	blobstore := opts.Blob.Backend
	if blobstore == nil && opts.Blob.URL != "" {
		ctx := context.Background()
		bucket, err := OpenBlobBucket(ctx, opts.Blob.URL)
		if err != nil {
			return nil, err
		}

		blobstore, err = NewCDKBlobSupport(ctx, CDKBlobSupportOptions{
			Tracer: opts.Tracer,
			Bucket: NewInstrumentedBucket(bucket, opts.Reg, opts.Tracer),
		})
		if err != nil {
			return nil, err
		}
	}

	logger := slog.Default().With("logger", "resource-server")
	// register metrics
	if err := prometheus.Register(NewStorageMetrics()); err != nil {
		logger.Warn("failed to register storage metrics", "error", err)
	}

	// Make this cancelable
	ctx, cancel := context.WithCancel(claims.WithClaims(context.Background(),
		&identity.StaticRequester{
			Type:           claims.TypeServiceAccount,
			Login:          "watcher", // admin user for watch
			UserID:         1,
			IsGrafanaAdmin: true,
		}))
	s := &server{
		tracer:      opts.Tracer,
		log:         logger,
		backend:     opts.Backend,
		blob:        blobstore,
		diagnostics: opts.Diagnostics,
		access:      opts.AccessClient,
		writeHooks:  opts.WriteHooks,
		lifecycle:   opts.Lifecycle,
		now:         opts.Now,
		ctx:         ctx,
		cancel:      cancel,
	}

	if opts.Search.Resources != nil {
		var err error
		s.search, err = newSearchSupport(opts.Search, s.backend, s.blob, opts.Tracer)
		if err != nil {
			return nil, err
		}
	}

	return s, nil
}

var _ ResourceServer = &server{}

type server struct {
	tracer       trace.Tracer
	log          *slog.Logger
	backend      StorageBackend
	blob         BlobSupport
	search       *searchSupport
	diagnostics  DiagnosticsServer
	access       authz.AccessClient
	writeHooks   WriteAccessHooks
	lifecycle    LifecycleHooks
	now          func() int64
	mostRecentRV atomic.Int64 // The most recent resource version seen by the server

	// Background watch task -- this has permissions for everything
	ctx         context.Context
	cancel      context.CancelFunc
	broadcaster Broadcaster[*WrittenEvent]

	// init checking
	once    sync.Once
	initErr error
}

// Init implements ResourceServer.
func (s *server) Init(ctx context.Context) error {
	s.once.Do(func() {
		// Call lifecycle hooks
		if s.lifecycle != nil {
			err := s.lifecycle.Init(ctx)
			if err != nil {
				s.initErr = fmt.Errorf("initialize Resource Server: %w", err)
			}
		}

		// Start watching for changes
		if s.initErr == nil {
			s.initErr = s.initWatcher()
		}

		// initialize the search index
		if s.initErr == nil && s.search != nil {
			s.initErr = s.search.init(ctx)
		}

		if s.initErr != nil {
			s.log.Error("error initializing resource server", "error", s.initErr)
		}
	})
	return s.initErr
}

func (s *server) Stop(ctx context.Context) error {
	s.initErr = fmt.Errorf("service is stopping")

	var stopFailed bool
	if s.lifecycle != nil {
		err := s.lifecycle.Stop(ctx)
		if err != nil {
			stopFailed = true
			s.initErr = fmt.Errorf("service stopeed with error: %w", err)
		}
	}

	// Stops the streaming
	s.cancel()

	// mark the value as done
	if stopFailed {
		return s.initErr
	}
	s.initErr = fmt.Errorf("service is stopped")

	return nil
}

// Old value indicates an update -- otherwise a create
func (s *server) newEvent(ctx context.Context, user claims.AuthInfo, key *ResourceKey, value, oldValue []byte) (*WriteEvent, *ErrorResult) {
	tmp := &unstructured.Unstructured{}
	err := tmp.UnmarshalJSON(value)
	if err != nil {
		return nil, AsErrorResult(err)
	}
	obj, err := utils.MetaAccessor(tmp)
	if err != nil {
		return nil, AsErrorResult(err)
	}

	if obj.GetUID() == "" {
		// TODO! once https://github.com/grafana/grafana/pull/96086 is deployed everywhere
		// return nil, NewBadRequestError("object is missing UID")
		s.log.Error("object is missing UID", "key", key)
	}

	if obj.GetResourceVersion() != "" {
		s.log.Error("object must not include a resource version", "key", key)
	}

	check := authz.CheckRequest{
		Verb:      "create",
		Group:     key.Group,
		Resource:  key.Resource,
		Namespace: key.Namespace,
	}

	event := &WriteEvent{
		Value:  value,
		Key:    key,
		Object: obj,
	}
	if oldValue == nil {
		event.Type = WatchEvent_ADDED
	} else {
		event.Type = WatchEvent_MODIFIED
		check.Verb = "update"

		temp := &unstructured.Unstructured{}
		err = temp.UnmarshalJSON(oldValue)
		if err != nil {
			return nil, AsErrorResult(err)
		}
		event.ObjectOld, err = utils.MetaAccessor(temp)
		if err != nil {
			return nil, AsErrorResult(err)
		}
	}

	if key.Namespace != obj.GetNamespace() {
		return nil, NewBadRequestError("key/namespace do not match")
	}

	gvk := obj.GetGroupVersionKind()
	if gvk.Kind == "" {
		return nil, NewBadRequestError("expecting resources with a kind in the body")
	}
	if gvk.Version == "" {
		return nil, NewBadRequestError("expecting resources with an apiVersion")
	}
	if gvk.Group != "" && gvk.Group != key.Group {
		return nil, NewBadRequestError(
			fmt.Sprintf("group in key does not match group in the body (%s != %s)", key.Group, gvk.Group),
		)
	}

	// This needs to be a create function
	if key.Name == "" {
		if obj.GetName() == "" {
			return nil, NewBadRequestError("missing name")
		}
		key.Name = obj.GetName()
	} else if key.Name != obj.GetName() {
		return nil, NewBadRequestError(
			fmt.Sprintf("key/name do not match (key: %s, name: %s)", key.Name, obj.GetName()))
	}
	if err := validateName(obj.GetName()); err != nil {
		return nil, err
	}

	check.Folder = obj.GetFolder()
	check.Name = key.Name
	a, err := s.access.Check(ctx, user, check)
	if err != nil {
		return nil, AsErrorResult(err)
	}
	if !a.Allowed {
		return nil, &ErrorResult{
			Code: http.StatusForbidden,
		}
	}

	repo, err := obj.GetRepositoryInfo()
	if err != nil {
		return nil, NewBadRequestError("invalid repository info")
	}
	if repo != nil {
		err = s.writeHooks.CanWriteValueFromRepository(ctx, user, repo.Name)
		if err != nil {
			return nil, AsErrorResult(err)
		}
	}
	return event, nil
}

func (s *server) Create(ctx context.Context, req *CreateRequest) (*CreateResponse, error) {
	ctx, span := s.tracer.Start(ctx, "storage_server.Create")
	defer span.End()

	if err := s.Init(ctx); err != nil {
		return nil, err
	}

	rsp := &CreateResponse{}
	user, ok := claims.From(ctx)
	if !ok || user == nil {
		rsp.Error = &ErrorResult{
			Message: "no user found in context",
			Code:    http.StatusUnauthorized,
		}
		return rsp, nil
	}

	found := s.backend.ReadResource(ctx, &ReadRequest{Key: req.Key})
	if found != nil && len(found.Value) > 0 {
		rsp.Error = &ErrorResult{
			Code:    http.StatusConflict,
			Message: "key already exists", // TODO?? soft delete replace?
		}
		return rsp, nil
	}

	event, e := s.newEvent(ctx, user, req.Key, req.Value, nil)
	if e != nil {
		rsp.Error = e
		return rsp, nil
	}

	var err error
	rsp.ResourceVersion, err = s.backend.WriteEvent(ctx, *event)
	if err != nil {
		rsp.Error = AsErrorResult(err)
	}
	s.log.Debug("server.WriteEvent", "type", event.Type, "rv", rsp.ResourceVersion, "previousRV", event.PreviousRV, "group", event.Key.Group, "namespace", event.Key.Namespace, "name", event.Key.Name, "resource", event.Key.Resource)
	return rsp, nil
}

func (s *server) Update(ctx context.Context, req *UpdateRequest) (*UpdateResponse, error) {
	ctx, span := s.tracer.Start(ctx, "storage_server.Update")
	defer span.End()

	if err := s.Init(ctx); err != nil {
		return nil, err
	}

	rsp := &UpdateResponse{}
	user, ok := claims.From(ctx)
	if !ok || user == nil {
		rsp.Error = &ErrorResult{
			Message: "no user found in context",
			Code:    http.StatusUnauthorized,
		}
		return rsp, nil
	}
	if req.ResourceVersion < 0 {
		rsp.Error = AsErrorResult(apierrors.NewBadRequest("update must include the previous version"))
		return rsp, nil
	}

	latest := s.backend.ReadResource(ctx, &ReadRequest{
		Key: req.Key,
	})
	if latest.Error != nil {
		return rsp, nil
	}
	if latest.Value == nil {
		rsp.Error = NewBadRequestError("current value does not exist")
		return rsp, nil
	}

	if req.ResourceVersion > 0 && latest.ResourceVersion != req.ResourceVersion {
		return nil, ErrOptimisticLockingFailed
	}

	event, e := s.newEvent(ctx, user, req.Key, req.Value, latest.Value)
	if e != nil {
		rsp.Error = e
		return rsp, nil
	}

	event.Type = WatchEvent_MODIFIED
	event.PreviousRV = latest.ResourceVersion

	var err error
	rsp.ResourceVersion, err = s.backend.WriteEvent(ctx, *event)
	if err != nil {
		rsp.Error = AsErrorResult(err)
	}
	return rsp, nil
}

func (s *server) Delete(ctx context.Context, req *DeleteRequest) (*DeleteResponse, error) {
	ctx, span := s.tracer.Start(ctx, "storage_server.Delete")
	defer span.End()

	if err := s.Init(ctx); err != nil {
		return nil, err
	}

	rsp := &DeleteResponse{}
	if req.ResourceVersion < 0 {
		return nil, apierrors.NewBadRequest("update must include the previous version")
	}
	user, ok := claims.From(ctx)
	if !ok || user == nil {
		rsp.Error = &ErrorResult{
			Message: "no user found in context",
			Code:    http.StatusUnauthorized,
		}
		return rsp, nil
	}

	latest := s.backend.ReadResource(ctx, &ReadRequest{
		Key: req.Key,
	})
	if latest.Error != nil {
		rsp.Error = latest.Error
		return rsp, nil
	}
	if req.ResourceVersion > 0 && latest.ResourceVersion != req.ResourceVersion {
		rsp.Error = AsErrorResult(ErrOptimisticLockingFailed)
		return rsp, nil
	}

	access, err := s.access.Check(ctx, user, authz.CheckRequest{
		Verb:      "delete",
		Group:     req.Key.Group,
		Resource:  req.Key.Resource,
		Namespace: req.Key.Namespace,
		Name:      req.Key.Name,
		Folder:    latest.Folder,
	})
	if err != nil {
		rsp.Error = AsErrorResult(err)
		return rsp, nil
	}
	if !access.Allowed {
		rsp.Error = &ErrorResult{
			Code: http.StatusForbidden,
		}
		return rsp, nil
	}

	now := metav1.NewTime(time.UnixMilli(s.now()))
	event := WriteEvent{
		Key:        req.Key,
		Type:       WatchEvent_DELETED,
		PreviousRV: latest.ResourceVersion,
	}
	requester, ok := claims.From(ctx)
	if !ok {
		return nil, apierrors.NewBadRequest("unable to get user")
	}
	marker := &DeletedMarker{}
	err = json.Unmarshal(latest.Value, marker)
	if err != nil {
		return nil, apierrors.NewBadRequest(
			fmt.Sprintf("unable to read previous object, %v", err))
	}
	obj, err := utils.MetaAccessor(marker)
	if err != nil {
		return nil, err
	}
	obj.SetDeletionTimestamp(&now)
	obj.SetUpdatedTimestamp(&now.Time)
	obj.SetManagedFields(nil)
	obj.SetFinalizers(nil)
	obj.SetUpdatedBy(requester.GetUID())
	marker.TypeMeta = metav1.TypeMeta{
		Kind:       "DeletedMarker",
		APIVersion: "common.grafana.app/v0alpha1", // ?? or can we stick this in common?
	}
	marker.Annotations["RestoreResourceVersion"] = fmt.Sprintf("%d", event.PreviousRV)
	event.Value, err = json.Marshal(marker)
	if err != nil {
		return nil, apierrors.NewBadRequest(
			fmt.Sprintf("unable creating deletion marker, %v", err))
	}

	rsp.ResourceVersion, err = s.backend.WriteEvent(ctx, event)
	if err != nil {
		rsp.Error = AsErrorResult(err)
	}
	return rsp, nil
}

func (s *server) Read(ctx context.Context, req *ReadRequest) (*ReadResponse, error) {
	if err := s.Init(ctx); err != nil {
		return nil, err
	}
	user, ok := claims.From(ctx)
	if !ok || user == nil {
		return &ReadResponse{
			Error: &ErrorResult{
				Message: "no user found in context",
				Code:    http.StatusUnauthorized,
			}}, nil
	}

	// if req.Key.Group == "" {
	// 	status, _ := AsErrorResult(apierrors.NewBadRequest("missing group"))
	// 	return &ReadResponse{Status: status}, nil
	// }
	if req.Key.Resource == "" {
		return &ReadResponse{Error: NewBadRequestError("missing resource")}, nil
	}

	rsp := s.backend.ReadResource(ctx, req)

	a, err := s.access.Check(ctx, user, authz.CheckRequest{
		Verb:      "get",
		Group:     req.Key.Group,
		Resource:  req.Key.Resource,
		Namespace: req.Key.Namespace,
		Name:      req.Key.Name,
		Folder:    rsp.Folder,
	})
	if err != nil {
		return &ReadResponse{Error: AsErrorResult(err)}, nil
	}
	if !a.Allowed {
		return &ReadResponse{
			Error: &ErrorResult{
				Code: http.StatusForbidden,
			}}, nil
	}
	return &ReadResponse{
		ResourceVersion: rsp.ResourceVersion,
		Value:           rsp.Value,
		Error:           rsp.Error,
	}, nil
}

func (s *server) List(ctx context.Context, req *ListRequest) (*ListResponse, error) {
	ctx, span := s.tracer.Start(ctx, "storage_server.List")
	defer span.End()

	user, ok := claims.From(ctx)
	if !ok || user == nil {
		return &ListResponse{
			Error: &ErrorResult{
				Message: "no user found in context",
				Code:    http.StatusUnauthorized,
			}}, nil
	}

	if err := s.Init(ctx); err != nil {
		return nil, err
	}
	if req.Limit < 1 {
		req.Limit = 50 // default max 50 items in a page
	}
	maxPageBytes := 1024 * 1024 * 2 // 2mb/page
	pageBytes := 0
	rsp := &ListResponse{}

	key := req.Options.Key
	checker, err := s.access.Compile(ctx, user, authz.ListRequest{
		Group:     key.Group,
		Resource:  key.Resource,
		Namespace: key.Namespace,
	})
	if err != nil {
		return &ListResponse{Error: AsErrorResult(err)}, nil
	}
	if checker == nil {
		return &ListResponse{Error: &ErrorResult{
			Code: http.StatusForbidden,
		}}, nil
	}

	rv, err := s.backend.ListIterator(ctx, req, func(iter ListIterator) error {
		for iter.Next() {
			if err := iter.Error(); err != nil {
				return err
			}

			item := &ResourceWrapper{
				ResourceVersion: iter.ResourceVersion(),
				Value:           iter.Value(),
			}

			if !checker(iter.Namespace(), iter.Name(), iter.Folder()) {
				continue
			}

			pageBytes += len(item.Value)
			rsp.Items = append(rsp.Items, item)
			if len(rsp.Items) >= int(req.Limit) || pageBytes >= maxPageBytes {
				t := iter.ContinueToken()
				if iter.Next() {
					rsp.NextPageToken = t
				}
				break
			}
		}
		return nil
	})
	if err != nil {
		rsp.Error = AsErrorResult(err)
		return rsp, nil
	}

	if rv < 1 {
		rsp.Error = &ErrorResult{
			Code:    http.StatusInternalServerError,
			Message: fmt.Sprintf("invalid resource version for list: %v", rv),
		}
		return rsp, nil
	}
	rsp.ResourceVersion = rv
	return rsp, err
}

func (s *server) initWatcher() error {
	var err error
	s.broadcaster, err = NewBroadcaster(s.ctx, func(out chan<- *WrittenEvent) error {
		events, err := s.backend.WatchWriteEvents(s.ctx)
		if err != nil {
			return err
		}
		go func() {
			for {
				// pipe all events
				v := <-events
				s.log.Debug("Server. Streaming Event", "type", v.Type, "previousRV", v.PreviousRV, "group", v.Key.Group, "namespace", v.Key.Namespace, "resource", v.Key.Resource, "name", v.Key.Name)
				s.mostRecentRV.Store(v.ResourceVersion)
				out <- v
			}
		}()
		return nil
	})
	return err
}

//nolint:gocyclo
func (s *server) Watch(req *WatchRequest, srv ResourceStore_WatchServer) error {
	ctx := srv.Context()

	if err := s.Init(ctx); err != nil {
		return err
	}

	user, ok := claims.From(ctx)
	if !ok || user == nil {
		return apierrors.NewUnauthorized("no user found in context")
	}

	key := req.Options.Key
	checker, err := s.access.Compile(ctx, user, authz.ListRequest{
		Group:     key.Group,
		Resource:  key.Resource,
		Namespace: key.Namespace,
	})
	if err != nil {
		return err
	}
	if checker == nil {
		return apierrors.NewUnauthorized("not allowed to list anything") // ?? or a single error?
	}

	// Start listening -- this will buffer any changes that happen while we backfill.
	// If events are generated faster than we can process them, then some events will be dropped.
	// TODO: Think of a way to allow the client to catch up.
	stream, err := s.broadcaster.Subscribe(ctx)
	if err != nil {
		return err
	}
	defer s.broadcaster.Unsubscribe(stream)

	if !req.SendInitialEvents && req.Since == 0 {
		// This is a temporary hack only relevant for tests to ensure that the first events are sent.
		// This is required because the SQL backend polls the database every 100ms.
		// TODO: Implement a getLatestResourceVersion method in the backend.
		time.Sleep(10 * time.Millisecond)
	}

	mostRecentRV := s.mostRecentRV.Load() // get the latest resource version
	var initialEventsRV int64             // resource version coming from the initial events
	if req.SendInitialEvents {
		// Backfill the stream by adding every existing entities.
		initialEventsRV, err = s.backend.ListIterator(ctx, &ListRequest{Options: req.Options}, func(iter ListIterator) error {
			for iter.Next() {
				if err := iter.Error(); err != nil {
					return err
				}
				if err := srv.Send(&WatchEvent{
					Type: WatchEvent_ADDED,
					Resource: &WatchEvent_Resource{
						Value:   iter.Value(),
						Version: iter.ResourceVersion(),
					},
				}); err != nil {
					return err
				}
			}
			return nil
		})
		if err != nil {
			return err
		}
	}
	if req.SendInitialEvents && req.AllowWatchBookmarks {
		if err := srv.Send(&WatchEvent{
			Type: WatchEvent_BOOKMARK,
			Resource: &WatchEvent_Resource{
				Version: initialEventsRV,
			},
		}); err != nil {
			return err
		}
	}

	var since int64 // resource version to start watching from
	switch {
	case req.SendInitialEvents:
		since = initialEventsRV
	case req.Since == 0:
		since = mostRecentRV
	default:
		since = req.Since
	}
	for {
		select {
		case <-ctx.Done():
			return nil

		case event, ok := <-stream:
			if !ok {
				s.log.Debug("watch events closed")
				return nil
			}
			s.log.Debug("Server Broadcasting", "type", event.Type, "rv", event.ResourceVersion, "previousRV", event.PreviousRV, "group", event.Key.Group, "namespace", event.Key.Namespace, "resource", event.Key.Resource, "name", event.Key.Name)
			if event.ResourceVersion > since && matchesQueryKey(req.Options.Key, event.Key) {
				if !checker(event.Key.Namespace, event.Key.Name, event.Folder) {
					continue
				}

				value := event.Value
				// remove the delete marker stored in the value for deleted objects
				if event.Type == WatchEvent_DELETED {
					value = []byte{}
				}
				resp := &WatchEvent{
					Timestamp: event.Timestamp,
					Type:      event.Type,
					Resource: &WatchEvent_Resource{
						Value:   value,
						Version: event.ResourceVersion,
					},
				}
				if event.PreviousRV > 0 {
					prevObj, err := s.Read(ctx, &ReadRequest{Key: event.Key, ResourceVersion: event.PreviousRV})
					if err != nil {
						// This scenario should never happen, but if it does, we should log it and continue
						// sending the event without the previous object. The client will decide what to do.
						s.log.Error("error reading previous object", "key", event.Key, "resource_version", event.PreviousRV, "error", prevObj.Error)
					} else {
						if prevObj.ResourceVersion != event.PreviousRV {
							s.log.Error("resource version mismatch", "key", event.Key, "resource_version", event.PreviousRV, "actual", prevObj.ResourceVersion)
							return fmt.Errorf("resource version mismatch")
						}
						resp.Previous = &WatchEvent_Resource{
							Value:   prevObj.Value,
							Version: prevObj.ResourceVersion,
						}
					}
				}
				if err := srv.Send(resp); err != nil {
					return err
				}

				// record latency - resource version is a unix timestamp in microseconds so we convert to seconds
				latencySeconds := float64(time.Now().UnixMicro()-event.ResourceVersion) / 1e6
				if latencySeconds > 0 {
					StorageServerMetrics.WatchEventLatency.WithLabelValues(event.Key.Resource).Observe(latencySeconds)
				}
			}
		}
	}
}

func (s *server) Search(ctx context.Context, req *ResourceSearchRequest) (*ResourceSearchResponse, error) {
	if err := s.Init(ctx); err != nil {
		return nil, err
	}
<<<<<<< HEAD
	return s.search.Search(ctx, req)
=======
	if s.index == nil {
		return nil, fmt.Errorf("search index not configured")
	}
	return s.index.Search(ctx, req)
>>>>>>> 94262fd0
}

// History implements ResourceServer.
func (s *server) History(ctx context.Context, req *HistoryRequest) (*HistoryResponse, error) {
	if err := s.Init(ctx); err != nil {
		return nil, err
	}
	return s.search.History(ctx, req)
}

// Origin implements ResourceServer.
func (s *server) Origin(ctx context.Context, req *OriginRequest) (*OriginResponse, error) {
	if err := s.Init(ctx); err != nil {
		return nil, err
	}
	return s.search.Origin(ctx, req)
}

// IsHealthy implements ResourceServer.
func (s *server) IsHealthy(ctx context.Context, req *HealthCheckRequest) (*HealthCheckResponse, error) {
	if err := s.Init(ctx); err != nil {
		return nil, err
	}
	return s.diagnostics.IsHealthy(ctx, req)
}

// GetBlob implements BlobStore.
func (s *server) PutBlob(ctx context.Context, req *PutBlobRequest) (*PutBlobResponse, error) {
	if s.blob == nil {
		return &PutBlobResponse{Error: &ErrorResult{
			Message: "blob store not configured",
			Code:    http.StatusNotImplemented,
		}}, nil
	}
	if err := s.Init(ctx); err != nil {
		return nil, err
	}

	rsp, err := s.blob.PutResourceBlob(ctx, req)
	if err != nil {
		rsp.Error = AsErrorResult(err)
	}
	return rsp, nil
}

func (s *server) getPartialObject(ctx context.Context, key *ResourceKey, rv int64) (utils.GrafanaMetaAccessor, *ErrorResult) {
	if r := verifyRequestKey(key); r != nil {
		return nil, r
	}

	rsp := s.backend.ReadResource(ctx, &ReadRequest{
		Key:             key,
		ResourceVersion: rv,
	})
	if rsp.Error != nil {
		return nil, rsp.Error
	}

	partial := &metav1.PartialObjectMetadata{}
	err := json.Unmarshal(rsp.Value, partial)
	if err != nil {
		return nil, AsErrorResult(err)
	}
	obj, err := utils.MetaAccessor(partial)
	if err != nil {
		return nil, AsErrorResult(err)
	}
	return obj, nil
}

// GetBlob implements BlobStore.
func (s *server) GetBlob(ctx context.Context, req *GetBlobRequest) (*GetBlobResponse, error) {
	if s.blob == nil {
		return &GetBlobResponse{Error: &ErrorResult{
			Message: "blob store not configured",
			Code:    http.StatusNotImplemented,
		}}, nil
	}

	if err := s.Init(ctx); err != nil {
		return nil, err
	}

	// The linked blob is stored in the resource metadata attributes
	obj, status := s.getPartialObject(ctx, req.Resource, req.ResourceVersion)
	if status != nil {
		return &GetBlobResponse{Error: status}, nil
	}

	info := obj.GetBlob()
	if info == nil || info.UID == "" {
		return &GetBlobResponse{Error: &ErrorResult{
			Message: "Resource does not have a linked blob",
			Code:    404,
		}}, nil
	}

	rsp, err := s.blob.GetResourceBlob(ctx, req.Resource, info, req.MustProxyBytes)
	if err != nil {
		rsp.Error = AsErrorResult(err)
	}
	return rsp, nil
}<|MERGE_RESOLUTION|>--- conflicted
+++ resolved
@@ -922,14 +922,10 @@
 	if err := s.Init(ctx); err != nil {
 		return nil, err
 	}
-<<<<<<< HEAD
+	if s.search == nil {
+		return nil, fmt.Errorf("search index not configured")
+	}
 	return s.search.Search(ctx, req)
-=======
-	if s.index == nil {
-		return nil, fmt.Errorf("search index not configured")
-	}
-	return s.index.Search(ctx, req)
->>>>>>> 94262fd0
 }
 
 // History implements ResourceServer.
