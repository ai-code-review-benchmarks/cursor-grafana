package apis

import (
	"context"
	"encoding/json"
	"fmt"
	"testing"

	"github.com/stretchr/testify/require"
	"k8s.io/apimachinery/pkg/runtime/schema"
	"k8s.io/apimachinery/pkg/util/version"
	apimachineryversion "k8s.io/apimachinery/pkg/version"

	"github.com/grafana/grafana/pkg/services/featuremgmt"
	"github.com/grafana/grafana/pkg/tests/testinfra"
	"github.com/grafana/grafana/pkg/tests/testsuite"
)

func TestMain(m *testing.M) {
	testsuite.Run(m)
}

func TestIntegrationOpenAPIs(t *testing.T) {
	if testing.Short() {
		t.Skip("skipping integration test")
	}

	h := NewK8sTestHelper(t, testinfra.GrafanaOpts{
		AppModeProduction: true,
		EnableFeatureToggles: []string{
			featuremgmt.FlagKubernetesClientDashboardsFolders, // Will be default on by G12
			featuremgmt.FlagQueryService,                      // Query Library
			featuremgmt.FlagProvisioning,
			featuremgmt.FlagInvestigationsBackend,
			featuremgmt.FlagGrafanaAdvisor,
			featuremgmt.FlagGrafanaAPIServerWithExperimentalAPIs, // all datasources
		},
	})

	t.Run("check valid version response", func(t *testing.T) {
		disco := h.NewDiscoveryClient()
		req := disco.RESTClient().Get().
			Prefix("version").
			SetHeader("Accept", "application/json")

		result := req.Do(context.Background())
		require.NoError(t, result.Error())

		raw, err := result.Raw()
		require.NoError(t, err)
		info := apimachineryversion.Info{}
		err = json.Unmarshal(raw, &info)
		require.NoError(t, err)

		// Make sure the gitVersion is parsable
		v, err := version.Parse(info.GitVersion)
		require.NoError(t, err)
		require.Equal(t, info.Major, fmt.Sprintf("%d", v.Major()))
		require.Equal(t, info.Minor, fmt.Sprintf("%d", v.Minor()))

		// Check that OpenAPI v2 (used by kubectl) returns properly
		v2, err := disco.OpenAPISchema()
		require.NoError(t, err, "requesting OpenAPI v2")
		require.Equal(t, "Grafana API Server", v2.Info.Title)
	})

	dir := "openapi_snapshots"

	var groups = []schema.GroupVersion{{
		Group:   "dashboard.grafana.app",
		Version: "v0alpha1",
	}, {
		Group:   "dashboard.grafana.app",
		Version: "v1alpha1",
	}, {
		Group:   "dashboard.grafana.app",
		Version: "v2alpha1",
	}, {
		Group:   "folder.grafana.app",
		Version: "v1beta1",
	}, {
		Group:   "provisioning.grafana.app",
		Version: "v0alpha1",
	}, {
		Group:   "iam.grafana.app",
		Version: "v0alpha1",
	}, {
		Group:   "investigations.grafana.app",
		Version: "v0alpha1",
	}, {
		Group:   "advisor.grafana.app",
		Version: "v0alpha1",
	}, {
<<<<<<< HEAD
		Group:   "notifications.alerting.grafana.app",
=======
		Group:   "playlist.grafana.app",
>>>>>>> 8021dee6
		Version: "v0alpha1",
	}}
	for _, gv := range groups {
		VerifyOpenAPISnapshots(t, dir, gv, h)
	}
}<|MERGE_RESOLUTION|>--- conflicted
+++ resolved
@@ -91,11 +91,10 @@
 		Group:   "advisor.grafana.app",
 		Version: "v0alpha1",
 	}, {
-<<<<<<< HEAD
+		Group:   "playlist.grafana.app",
+		Version: "v0alpha1",
+	}, {
 		Group:   "notifications.alerting.grafana.app",
-=======
-		Group:   "playlist.grafana.app",
->>>>>>> 8021dee6
 		Version: "v0alpha1",
 	}}
 	for _, gv := range groups {
