--- conflicted
+++ resolved
@@ -1732,11 +1732,6 @@
           {
             "group": "iam.grafana.app",
             "kind": "ServiceAccount",
-            "version": "__internal"
-          },
-          {
-            "group": "iam.grafana.app",
-            "kind": "ServiceAccount",
             "version": "v0alpha1"
           }
         ]
@@ -1777,11 +1772,6 @@
           }
         },
         "x-kubernetes-group-version-kind": [
-          {
-            "group": "iam.grafana.app",
-            "kind": "ServiceAccountList",
-            "version": "__internal"
-          },
           {
             "group": "iam.grafana.app",
             "kind": "ServiceAccountList",
@@ -1892,43 +1882,6 @@
                 "$ref": "#/components/schemas/com.github.grafana.grafana.apps.iam.pkg.apis.iam.v0alpha1.TeamSpec"
               }
             ]
-<<<<<<< HEAD
-=======
-          }
-        },
-        "x-kubernetes-group-version-kind": [
-          {
-            "group": "iam.grafana.app",
-            "kind": "SSOSetting",
-            "version": "v0alpha1"
-          }
-        ]
-      },
-      "com.github.grafana.grafana.pkg.apis.iam.v0alpha1.SSOSettingList": {
-        "type": "object",
-        "required": [
-          "items"
-        ],
-        "properties": {
-          "apiVersion": {
-            "description": "APIVersion defines the versioned schema of this representation of an object. Servers should convert recognized schemas to the latest internal value, and may reject unrecognized values. More info: https://git.k8s.io/community/contributors/devel/sig-architecture/api-conventions.md#resources",
-            "type": "string"
-          },
-          "items": {
-            "type": "array",
-            "items": {
-              "default": {},
-              "allOf": [
-                {
-                  "$ref": "#/components/schemas/com.github.grafana.grafana.pkg.apis.iam.v0alpha1.SSOSetting"
-                }
-              ]
-            }
-          },
-          "kind": {
-            "description": "Kind is a string value representing the REST resource this object represents. Servers may infer this from the endpoint the client submits requests to. Cannot be updated. In CamelCase. More info: https://git.k8s.io/community/contributors/devel/sig-architecture/api-conventions.md#types-kinds",
-            "type": "string"
->>>>>>> e076c748
           },
           "status": {
             "default": {},
@@ -1942,16 +1895,7 @@
         "x-kubernetes-group-version-kind": [
           {
             "group": "iam.grafana.app",
-<<<<<<< HEAD
             "kind": "Team",
-            "version": "__internal"
-          },
-          {
-            "group": "iam.grafana.app",
-            "kind": "Team",
-=======
-            "kind": "SSOSettingList",
->>>>>>> e076c748
             "version": "v0alpha1"
           }
         ]
@@ -2001,16 +1945,7 @@
         "x-kubernetes-group-version-kind": [
           {
             "group": "iam.grafana.app",
-<<<<<<< HEAD
             "kind": "TeamBinding",
-            "version": "__internal"
-          },
-          {
-            "group": "iam.grafana.app",
-            "kind": "TeamBinding",
-=======
-            "kind": "ServiceAccount",
->>>>>>> e076c748
             "version": "v0alpha1"
           }
         ]
@@ -2053,16 +1988,7 @@
         "x-kubernetes-group-version-kind": [
           {
             "group": "iam.grafana.app",
-<<<<<<< HEAD
             "kind": "TeamBindingList",
-            "version": "__internal"
-          },
-          {
-            "group": "iam.grafana.app",
-            "kind": "TeamBindingList",
-=======
-            "kind": "ServiceAccountList",
->>>>>>> e076c748
             "version": "v0alpha1"
           }
         ]
@@ -2219,16 +2145,7 @@
         "x-kubernetes-group-version-kind": [
           {
             "group": "iam.grafana.app",
-<<<<<<< HEAD
             "kind": "TeamList",
-            "version": "__internal"
-          },
-          {
-            "group": "iam.grafana.app",
-            "kind": "TeamList",
-=======
-            "kind": "Team",
->>>>>>> e076c748
             "version": "v0alpha1"
           }
         ]
@@ -2349,16 +2266,7 @@
         "x-kubernetes-group-version-kind": [
           {
             "group": "iam.grafana.app",
-<<<<<<< HEAD
             "kind": "User",
-            "version": "__internal"
-          },
-          {
-            "group": "iam.grafana.app",
-            "kind": "User",
-=======
-            "kind": "TeamBinding",
->>>>>>> e076c748
             "version": "v0alpha1"
           }
         ]
@@ -2401,16 +2309,7 @@
         "x-kubernetes-group-version-kind": [
           {
             "group": "iam.grafana.app",
-<<<<<<< HEAD
             "kind": "UserList",
-            "version": "__internal"
-          },
-          {
-            "group": "iam.grafana.app",
-            "kind": "UserList",
-=======
-            "kind": "TeamBindingList",
->>>>>>> e076c748
             "version": "v0alpha1"
           }
         ]
@@ -2500,7 +2399,6 @@
               "type": "object"
             }
           },
-<<<<<<< HEAD
           "lastEvaluation": {
             "description": "lastEvaluation is the ResourceVersion last evaluated",
             "type": "string",
@@ -2510,26 +2408,6 @@
             "description": "state describes the state of the lastEvaluation. It is limited to three possible states for machine evaluation.",
             "type": "string",
             "default": ""
-=======
-          "kind": {
-            "description": "Kind is a string value representing the REST resource this object represents. Servers may infer this from the endpoint the client submits requests to. Cannot be updated. In CamelCase. More info: https://git.k8s.io/community/contributors/devel/sig-architecture/api-conventions.md#types-kinds",
-            "type": "string"
-          },
-          "metadata": {
-            "default": {},
-            "allOf": [
-              {
-                "$ref": "#/components/schemas/io.k8s.apimachinery.pkg.apis.meta.v1.ListMeta"
-              }
-            ]
-          }
-        },
-        "x-kubernetes-group-version-kind": [
-          {
-            "group": "iam.grafana.app",
-            "kind": "TeamList",
-            "version": "v0alpha1"
->>>>>>> e076c748
           }
         }
       },
@@ -2620,36 +2498,6 @@
               }
             ]
           }
-<<<<<<< HEAD
-=======
-        },
-        "x-kubernetes-group-version-kind": [
-          {
-            "group": "iam.grafana.app",
-            "kind": "TeamMemberList",
-            "version": "v0alpha1"
-          }
-        ]
-      },
-      "com.github.grafana.grafana.pkg.apis.iam.v0alpha1.TeamRef": {
-        "type": "object",
-        "properties": {
-          "name": {
-            "description": "Name is the unique identifier for a team.",
-            "type": "string"
-          }
-        }
-      },
-      "com.github.grafana.grafana.pkg.apis.iam.v0alpha1.TeamSpec": {
-        "type": "object",
-        "properties": {
-          "email": {
-            "type": "string"
-          },
-          "title": {
-            "type": "string"
-          }
->>>>>>> e076c748
         }
       },
       "com.github.grafana.grafana.pkg.apis.iam.v0alpha1.IdentityRef": {
@@ -2703,16 +2551,7 @@
         "x-kubernetes-group-version-kind": [
           {
             "group": "iam.grafana.app",
-<<<<<<< HEAD
             "kind": "SSOSetting",
-            "version": "__internal"
-          },
-          {
-            "group": "iam.grafana.app",
-            "kind": "SSOSetting",
-=======
-            "kind": "User",
->>>>>>> e076c748
             "version": "v0alpha1"
           }
         ]
@@ -2754,16 +2593,7 @@
         "x-kubernetes-group-version-kind": [
           {
             "group": "iam.grafana.app",
-<<<<<<< HEAD
             "kind": "SSOSettingList",
-            "version": "__internal"
-          },
-          {
-            "group": "iam.grafana.app",
-            "kind": "SSOSettingList",
-=======
-            "kind": "UserList",
->>>>>>> e076c748
             "version": "v0alpha1"
           }
         ]
@@ -2851,11 +2681,6 @@
           {
             "group": "iam.grafana.app",
             "kind": "ServiceAccountTokenList",
-            "version": "__internal"
-          },
-          {
-            "group": "iam.grafana.app",
-            "kind": "ServiceAccountTokenList",
             "version": "v0alpha1"
           }
         ]
@@ -2940,16 +2765,7 @@
         "x-kubernetes-group-version-kind": [
           {
             "group": "iam.grafana.app",
-<<<<<<< HEAD
             "kind": "TeamMemberList",
-            "version": "__internal"
-          },
-          {
-            "group": "iam.grafana.app",
-            "kind": "TeamMemberList",
-=======
-            "kind": "UserTeamList",
->>>>>>> e076c748
             "version": "v0alpha1"
           }
         ]
@@ -3042,11 +2858,6 @@
           }
         },
         "x-kubernetes-group-version-kind": [
-          {
-            "group": "iam.grafana.app",
-            "kind": "UserTeamList",
-            "version": "__internal"
-          },
           {
             "group": "iam.grafana.app",
             "kind": "UserTeamList",
