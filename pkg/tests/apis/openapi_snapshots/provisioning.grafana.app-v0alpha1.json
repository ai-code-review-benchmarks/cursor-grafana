--- conflicted
+++ resolved
@@ -2780,9 +2780,6 @@
       },
       "com.github.grafana.grafana.pkg.apis.provisioning.v0alpha1.GitHubRepositoryConfig": {
         "type": "object",
-        "required": [
-          "url"
-        ],
         "properties": {
           "branch": {
             "description": "The branch to use in the repository. By default, this is the main branch.",
@@ -2795,7 +2792,7 @@
             "x-kubernetes-list-type": "atomic"
           },
           "generateDashboardPreviews": {
-            "description": "Whether we should show dashboard previews for pull requests By default, this is false (i.e. we will not create previews).",
+            "description": "Whether we should show dashboard previews for pull requests. By default, this is false (i.e. we will not create previews).",
             "type": "boolean"
           },
           "token": {
@@ -2803,9 +2800,8 @@
             "type": "string"
           },
           "url": {
-            "description": "The repository URL `https://github.com/example/test`).",
-            "type": "string",
-            "default": ""
+            "description": "The repository URL (e.g. `https://github.com/example/test`).",
+            "type": "string"
           },
           "workflows": {
             "description": "Workflow allowed for changes to the repository. The order is relevant for defining the precedence of the workflows. Possible values: pull-request, branch, push.",
@@ -3315,7 +3311,6 @@
               }
             ]
           },
-<<<<<<< HEAD
           "local": {
             "description": "The repository on the local file system. Mutually exclusive with local | github.",
             "allOf": [
@@ -3351,37 +3346,6 @@
               "github",
               "local"
             ]
-=======
-          "encryptedToken": {
-            "description": "Token for accessing the repository, but encrypted. This is not possible to read back to a user decrypted.",
-            "type": "string",
-            "format": "byte",
-            "x-kubernetes-list-type": "atomic"
-          },
-          "generateDashboardPreviews": {
-            "description": "Whether we should show dashboard previews for pull requests. By default, this is false (i.e. we will not create previews).",
-            "type": "boolean"
-          },
-          "token": {
-            "description": "Token for accessing the repository. If set, it will be encrypted into encryptedToken, then set to an empty string again.",
-            "type": "string"
-          },
-          "url": {
-            "description": "The repository URL (e.g. `https://github.com/example/test`).",
-            "type": "string"
-          },
-          "workflows": {
-            "description": "Workflow allowed for changes to the repository. The order is relevant for defining the precedence of the workflows. Possible values: pull-request, branch, push.",
-            "type": "array",
-            "items": {
-              "type": "string",
-              "default": "",
-              "enum": [
-                "branch",
-                "push"
-              ]
-            }
->>>>>>> f15c961a
           }
         }
       },
@@ -3649,33 +3613,22 @@
               "update"
             ]
           },
-<<<<<<< HEAD
           "dryRun": {
             "description": "The value returned from a dryRun request",
-=======
-          "github": {
-            "description": "The repository on GitHub. Mutually exclusive with local | github.",
->>>>>>> f15c961a
             "allOf": [
               {
                 "$ref": "#/components/schemas/com.github.grafana.grafana.pkg.apimachinery.apis.common.v0alpha1.Unstructured"
               }
             ]
           },
-<<<<<<< HEAD
           "existing": {
             "description": "The same value, currently saved in the grafana database",
-=======
-          "local": {
-            "description": "The repository on the local file system. Mutually exclusive with local | github.",
->>>>>>> f15c961a
             "allOf": [
               {
                 "$ref": "#/components/schemas/com.github.grafana.grafana.pkg.apimachinery.apis.common.v0alpha1.Unstructured"
               }
             ]
           },
-<<<<<<< HEAD
           "file": {
             "description": "The resource from the repository with all modifications applied eg, the name, folder etc will all be applied to this object",
             "allOf": [
@@ -3686,15 +3639,6 @@
           },
           "type": {
             "description": "The identified type for this object",
-=======
-          "readOnly": {
-            "description": "ReadOnly  repository does not allow any write commands",
-            "type": "boolean",
-            "default": false
-          },
-          "sync": {
-            "description": "Sync settings -- how values are pulled from the repository into grafana",
->>>>>>> f15c961a
             "default": {},
             "allOf": [
               {
@@ -3723,7 +3667,6 @@
             },
             "x-kubernetes-list-type": "atomic"
           },
-<<<<<<< HEAD
           "kind": {
             "description": "Kind is a string value representing the REST resource this object represents. Servers may infer this from the endpoint the client submits requests to. Cannot be updated. In CamelCase. More info: https://git.k8s.io/community/contributors/devel/sig-architecture/api-conventions.md#types-kinds",
             "type": "string"
@@ -3738,21 +3681,12 @@
         "properties": {
           "classic": {
             "description": "For non-k8s native formats, what did this start as\n\nPossible enum values:\n - `\"access-control\"` Access control https://github.com/grafana/grafana/blob/v11.3.1/conf/provisioning/access-control/sample.yaml\n - `\"alerting\"` Alert configuration https://github.com/grafana/grafana/blob/v11.3.1/conf/provisioning/alerting/sample.yaml\n - `\"dashboard\"` Dashboard JSON\n - `\"datasources\"` Datasource definitions eg: https://github.com/grafana/grafana/blob/v11.3.1/conf/provisioning/datasources/sample.yaml",
-=======
-          "type": {
-            "description": "The repository type.  When selected oneOf the values below should be non-nil\n\nPossible enum values:\n - `\"github\"`\n - `\"local\"`",
->>>>>>> f15c961a
             "type": "string",
             "enum": [
-<<<<<<< HEAD
               "access-control",
               "alerting",
               "dashboard",
               "datasources"
-=======
-              "github",
-              "local"
->>>>>>> f15c961a
             ]
           },
           "group": {
@@ -3849,7 +3783,6 @@
           }
         ]
       },
-<<<<<<< HEAD
       "com.github.grafana.grafana.pkg.apis.provisioning.v0alpha1.SyncJobOptions": {
         "type": "object",
         "required": [
@@ -3863,8 +3796,6 @@
           }
         }
       },
-=======
->>>>>>> f15c961a
       "com.github.grafana.grafana.pkg.apis.provisioning.v0alpha1.SyncOptions": {
         "type": "object",
         "required": [
