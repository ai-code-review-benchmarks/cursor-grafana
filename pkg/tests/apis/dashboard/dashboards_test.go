--- conflicted
+++ resolved
@@ -46,11 +46,7 @@
 			},
 		}
 		obj.SetGenerateName("aa")
-<<<<<<< HEAD
-		obj.SetAPIVersion("dashboard.grafana.app/v0alpha1")
-=======
 		obj.SetAPIVersion(gvr.GroupVersion().String())
->>>>>>> c1b48cc4
 		obj.SetKind("Dashboard")
 		obj, err = client.Resource.Create(ctx, obj, metav1.CreateOptions{})
 		require.NoError(t, err)
