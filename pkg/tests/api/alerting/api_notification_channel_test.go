--- conflicted
+++ resolved
@@ -2099,11 +2099,7 @@
 	"slack_recv1/slack_test_without_token": {
 		`{
 		  "channel": "#test-channel",
-<<<<<<< HEAD
-          "text": "Integration Test [FIRING:1] SlackAlert1 ",
-=======
           "text": "Integration Test [FIRING:1] SlackAlert1 (default)",
->>>>>>> 82e32447
 		  "username": "Integration Test",
 		  "icon_emoji": "🚀",
 		  "icon_url": "https://awesomeemoji.com/rocket",
@@ -2133,11 +2129,7 @@
 	"slack_recvX/slack_testX": {
 		`{
 		  "channel": "#test-channel",
-<<<<<<< HEAD
-          "text": "[FIRING:1] SlackAlert2 ",
-=======
           "text": "[FIRING:1] SlackAlert2 (default)",
->>>>>>> 82e32447
 		  "username": "Integration Test",
 		  "attachments": [
 			{
