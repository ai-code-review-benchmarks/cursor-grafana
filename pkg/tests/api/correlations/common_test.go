package correlations

import (
	"bytes"
	"context"
	"fmt"
	"net/http"
	"testing"

	"github.com/stretchr/testify/require"

	"github.com/grafana/grafana/pkg/server"
	"github.com/grafana/grafana/pkg/services/correlations"
	"github.com/grafana/grafana/pkg/services/datasources"
	"github.com/grafana/grafana/pkg/services/org/orgimpl"
	"github.com/grafana/grafana/pkg/services/quota/quotaimpl"
	"github.com/grafana/grafana/pkg/services/supportbundles/supportbundlestest"
	"github.com/grafana/grafana/pkg/services/user"
	"github.com/grafana/grafana/pkg/services/user/userimpl"
	"github.com/grafana/grafana/pkg/tests/testinfra"
)

type errorResponseBody struct {
	Message string `json:"message"`
	Error   string `json:"error"`
}

type TestContext struct {
	env server.TestEnv
	t   *testing.T
}

func NewTestEnv(t *testing.T) TestContext {
	t.Helper()
	dir, path := testinfra.CreateGrafDir(t, testinfra.GrafanaOpts{
		DisableAnonymous: true,
	})
	_, env := testinfra.StartGrafanaEnv(t, dir, path)

	return TestContext{
		env: *env,
		t:   t,
	}
}

type User struct {
	User     user.User
	password string
}

type GetParams struct {
	url  string
	user User
}

func (c TestContext) Get(params GetParams) *http.Response {
	c.t.Helper()

	resp, err := http.Get(c.getURL(params.url, params.user))
	require.NoError(c.t, err)

	return resp
}

type PostParams struct {
	url  string
	body string
	user User
}

func (c TestContext) Post(params PostParams) *http.Response {
	c.t.Helper()
	buf := bytes.NewReader([]byte(params.body))

	// nolint:gosec
	resp, err := http.Post(
		c.getURL(params.url, params.user),
		"application/json",
		buf,
	)
	require.NoError(c.t, err)

	return resp
}

type PatchParams struct {
	url  string
	body string
	user User
}

func (c TestContext) Patch(params PatchParams) *http.Response {
	c.t.Helper()

	req, err := http.NewRequest(http.MethodPatch, c.getURL(params.url, params.user), bytes.NewBuffer([]byte(params.body)))
	req.Header.Set("Content-Type", "application/json")
	require.NoError(c.t, err)
	resp, err := http.DefaultClient.Do(req)
	require.NoError(c.t, err)
	require.NoError(c.t, err)

	return resp
}

type DeleteParams struct {
	url  string
	user User
}

func (c TestContext) Delete(params DeleteParams) *http.Response {
	c.t.Helper()

	req, err := http.NewRequest("DELETE", c.getURL(params.url, params.user), nil)
	require.NoError(c.t, err)
	resp, err := http.DefaultClient.Do(req)
	require.NoError(c.t, err)

	return resp
}

func (c TestContext) getURL(url string, user User) string {
	c.t.Helper()

	baseUrl := fmt.Sprintf("http://%s", c.env.Server.HTTPServer.Listener.Addr())
	if user.User.Login != "" && user.password != "" {
		baseUrl = fmt.Sprintf("http://%s:%s@%s", user.User.Login, user.password, c.env.Server.HTTPServer.Listener.Addr())
	}

	return fmt.Sprintf(
		"%s%s",
		baseUrl,
		url,
	)
}

func (c TestContext) createUser(cmd user.CreateUserCommand) User {
	c.t.Helper()
	store := c.env.SQLStore
	store.Cfg.AutoAssignOrg = true
	store.Cfg.AutoAssignOrgId = 1

	quotaService := quotaimpl.ProvideService(store, store.Cfg)
	orgService, err := orgimpl.ProvideService(store, store.Cfg, quotaService)
	require.NoError(c.t, err)
	usrSvc, err := userimpl.ProvideService(store, orgService, store.Cfg, nil, nil, quotaService, supportbundlestest.NewFakeBundleService())
	require.NoError(c.t, err)

<<<<<<< HEAD
	user, err := usrSvc.CreateUserForTests(context.Background(), &cmd)
=======
	user, err := usrSvc.Create(context.Background(), &cmd)
>>>>>>> e6e8351e
	require.NoError(c.t, err)

	return User{
		User:     *user,
		password: cmd.Password,
	}
}

func (c TestContext) createDs(cmd *datasources.AddDataSourceCommand) *datasources.DataSource {
	c.t.Helper()

	dataSource, err := c.env.Server.HTTPServer.DataSourcesService.AddDataSource(context.Background(), cmd)
	require.NoError(c.t, err)
	return dataSource
}

func (c TestContext) createCorrelation(cmd correlations.CreateCorrelationCommand) correlations.Correlation {
	c.t.Helper()
	correlation, err := c.env.Server.HTTPServer.CorrelationsService.CreateCorrelation(context.Background(), cmd)

	require.NoError(c.t, err)
	return correlation
}<|MERGE_RESOLUTION|>--- conflicted
+++ resolved
@@ -145,11 +145,7 @@
 	usrSvc, err := userimpl.ProvideService(store, orgService, store.Cfg, nil, nil, quotaService, supportbundlestest.NewFakeBundleService())
 	require.NoError(c.t, err)
 
-<<<<<<< HEAD
-	user, err := usrSvc.CreateUserForTests(context.Background(), &cmd)
-=======
 	user, err := usrSvc.Create(context.Background(), &cmd)
->>>>>>> e6e8351e
 	require.NoError(c.t, err)
 
 	return User{
