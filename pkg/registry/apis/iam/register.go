package iam

import (
	"context"
	"fmt"
	"maps"
	"strings"

	"github.com/prometheus/client_golang/prometheus"
	apierrors "k8s.io/apimachinery/pkg/api/errors"
	metav1 "k8s.io/apimachinery/pkg/apis/meta/v1"
	"k8s.io/apimachinery/pkg/runtime"
	"k8s.io/apimachinery/pkg/runtime/schema"
	"k8s.io/apiserver/pkg/admission"
	"k8s.io/apiserver/pkg/authorization/authorizer"
	"k8s.io/apiserver/pkg/registry/generic"
	"k8s.io/apiserver/pkg/registry/rest"
	genericapiserver "k8s.io/apiserver/pkg/server"
	common "k8s.io/kube-openapi/pkg/common"
	"k8s.io/kube-openapi/pkg/spec3"
	"k8s.io/kube-openapi/pkg/validation/spec"

	"github.com/grafana/authlib/types"
	iamv0 "github.com/grafana/grafana/apps/iam/pkg/apis/iam/v0alpha1"
	"github.com/grafana/grafana/pkg/api/dtos"
	"github.com/grafana/grafana/pkg/apimachinery/identity"
	"github.com/grafana/grafana/pkg/apimachinery/utils"
	legacyiamv0 "github.com/grafana/grafana/pkg/apis/iam/v0alpha1"
	grafanaregistry "github.com/grafana/grafana/pkg/apiserver/registry/generic"
	grafanarest "github.com/grafana/grafana/pkg/apiserver/rest"
	"github.com/grafana/grafana/pkg/infra/db"
	"github.com/grafana/grafana/pkg/registry/apis/iam/legacy"
	"github.com/grafana/grafana/pkg/registry/apis/iam/resourcepermission"
	"github.com/grafana/grafana/pkg/registry/apis/iam/serviceaccount"
	"github.com/grafana/grafana/pkg/registry/apis/iam/sso"
	"github.com/grafana/grafana/pkg/registry/apis/iam/team"
	"github.com/grafana/grafana/pkg/registry/apis/iam/user"
	"github.com/grafana/grafana/pkg/services/accesscontrol"
	"github.com/grafana/grafana/pkg/services/apiserver/builder"
	"github.com/grafana/grafana/pkg/services/apiserver/endpoints/request"
	"github.com/grafana/grafana/pkg/services/featuremgmt"
	"github.com/grafana/grafana/pkg/services/serviceaccounts"
	"github.com/grafana/grafana/pkg/services/ssosettings"
	"github.com/grafana/grafana/pkg/setting"
	"github.com/grafana/grafana/pkg/storage/legacysql"
	"github.com/grafana/grafana/pkg/storage/unified/apistore"
	"github.com/grafana/grafana/pkg/storage/unified/resource"
)

func RegisterAPIService(
	features featuremgmt.FeatureToggles,
	apiregistration builder.APIRegistrar,
	ssoService ssosettings.Service,
	sql db.DB,
	ac accesscontrol.AccessControl,
	accessClient types.AccessClient,
	reg prometheus.Registerer,
	coreRolesStorage CoreRoleStorageBackend,
	rolesStorage RoleStorageBackend,
	cfg *setting.Cfg,
) (*IdentityAccessManagementAPIBuilder, error) {
	dbProvider := legacysql.NewDatabaseProvider(sql)
	store := legacy.NewLegacySQLStores(dbProvider)
	legacyAccessClient := newLegacyAccessClient(ac, store)
	authorizer := newIAMAuthorizer(accessClient, legacyAccessClient)

	builder := &IdentityAccessManagementAPIBuilder{
		store:                        store,
		coreRolesStorage:             coreRolesStorage,
		rolesStorage:                 rolesStorage,
		resourcePermissionsStorage:   resourcepermission.ProvideStorageBackend(dbProvider),
		sso:                          ssoService,
		authorizer:                   authorizer,
		legacyAccessClient:           legacyAccessClient,
		accessClient:                 accessClient,
		display:                      user.NewLegacyDisplayREST(store),
		reg:                          reg,
		enableAuthZApis:              features.IsEnabledGlobally(featuremgmt.FlagKubernetesAuthzApis),
		enableResourcePermissionApis: features.IsEnabledGlobally(featuremgmt.FlagKubernetesAuthzResourcePermissionApis),
		enableAuthnMutation:          features.IsEnabledGlobally(featuremgmt.FlagKubernetesAuthnMutation),
		enableDualWriter:             true,
		cfg:                          cfg,
	}
	apiregistration.RegisterAPI(builder)

	return builder, nil
}

func NewAPIService(store legacy.LegacyIdentityStore) *IdentityAccessManagementAPIBuilder {
	return &IdentityAccessManagementAPIBuilder{
		store:   store,
		display: user.NewLegacyDisplayREST(store),
		authorizer: authorizer.AuthorizerFunc(
			func(ctx context.Context, a authorizer.Attributes) (authorizer.Decision, string, error) {
				user, err := identity.GetRequester(ctx)
				if err != nil {
					return authorizer.DecisionDeny, "no identity found", err
				}
				if user.GetIsGrafanaAdmin() {
					return authorizer.DecisionAllow, "", nil
				}
				return authorizer.DecisionDeny, "only grafana admins have access for now", nil
			}),
	}
}

func (b *IdentityAccessManagementAPIBuilder) GetGroupVersion() schema.GroupVersion {
	return legacyiamv0.SchemeGroupVersion
}

func (b *IdentityAccessManagementAPIBuilder) InstallSchema(scheme *runtime.Scheme) error {
	if b.enableAuthZApis {
		if err := iamv0.AddAuthZKnownTypes(scheme); err != nil {
			return err
		}
	}

	if err := iamv0.AddAuthNKnownTypes(scheme); err != nil {
		return err
	}

	legacyiamv0.AddKnownTypes(scheme, legacyiamv0.VERSION)

	// Link this version to the internal representation.
	// This is used for server-side-apply (PATCH), and avoids the error:
	// "no kind is registered for the type"
	legacyiamv0.AddKnownTypes(scheme, runtime.APIVersionInternal)

	metav1.AddToGroupVersion(scheme, iamv0.SchemeGroupVersion)
	return scheme.SetVersionPriority(iamv0.SchemeGroupVersion)
}

func (b *IdentityAccessManagementAPIBuilder) AllowedV0Alpha1Resources() []string {
	return []string{builder.AllResourcesAllowed}
}

func (b *IdentityAccessManagementAPIBuilder) UpdateAPIGroupInfo(apiGroupInfo *genericapiserver.APIGroupInfo, opts builder.APIGroupOptions) error {
	storage := map[string]rest.Storage{}

	teamResource := iamv0.TeamResourceInfo
	storage[teamResource.StoragePath()] = team.NewLegacyStore(b.store, b.legacyAccessClient)
	storage[teamResource.StoragePath("members")] = team.NewLegacyTeamMemberREST(b.store)

	teamBindingResource := iamv0.TeamBindingResourceInfo
	storage[teamBindingResource.StoragePath()] = team.NewLegacyBindingStore(b.store)

	// User store registration
	userResource := iamv0.UserResourceInfo
	legacyStore := user.NewLegacyStore(b.store, b.legacyAccessClient, b.enableAuthnMutation)
	storage[userResource.StoragePath()] = legacyStore

	if b.enableDualWriter {
		store, err := grafanaregistry.NewRegistryStore(opts.Scheme, userResource, opts.OptsGetter)
		if err != nil {
			return err
		}

		dw, err := opts.DualWriteBuilder(userResource.GroupResource(), legacyStore, store)
		if err != nil {
			return err
		}

		storage[userResource.StoragePath()] = dw
	}

	storage[userResource.StoragePath("teams")] = user.NewLegacyTeamMemberREST(b.store)

	// Service Accounts store registration
	serviceAccountResource := iamv0.ServiceAccountResourceInfo
<<<<<<< HEAD
	saLegacyStore := serviceaccount.NewLegacyStore(b.store, b.legacyAccessClient, b.enableAuthnMutation, b.cfg)
=======
	saLegacyStore := serviceaccount.NewLegacyStore(b.store, b.legacyAccessClient, b.enableAuthnMutation)
>>>>>>> 7c95d3c8
	storage[serviceAccountResource.StoragePath()] = saLegacyStore

	if b.enableDualWriter {
		store, err := grafanaregistry.NewRegistryStore(opts.Scheme, serviceAccountResource, opts.OptsGetter)
		if err != nil {
			return err
		}

		dw, err := opts.DualWriteBuilder(serviceAccountResource.GroupResource(), saLegacyStore, store)
		if err != nil {
			return err
		}

		storage[serviceAccountResource.StoragePath()] = dw
	}

	storage[serviceAccountResource.StoragePath("tokens")] = serviceaccount.NewLegacyTokenREST(b.store)

	if b.sso != nil {
		ssoResource := legacyiamv0.SSOSettingResourceInfo
		storage[ssoResource.StoragePath()] = sso.NewLegacyStore(b.sso)
	}

	if b.enableAuthZApis {
		// v0alpha1
		coreRoleStore, err := NewLocalStore(iamv0.CoreRoleInfo, apiGroupInfo.Scheme, opts.OptsGetter, b.reg, b.accessClient, b.coreRolesStorage)
		if err != nil {
			return err
		}
		storage[iamv0.CoreRoleInfo.StoragePath()] = coreRoleStore

		roleStore, err := NewLocalStore(iamv0.RoleInfo, apiGroupInfo.Scheme, opts.OptsGetter, b.reg, b.accessClient, b.rolesStorage)
		if err != nil {
			return err
		}
		storage[iamv0.RoleInfo.StoragePath()] = roleStore
	}

	if b.enableResourcePermissionApis {
		resourcePermissionStore, err := NewLocalStore(iamv0.ResourcePermissionInfo, apiGroupInfo.Scheme, opts.OptsGetter, b.reg, b.accessClient, b.resourcePermissionsStorage)
		if err != nil {
			return err
		}
		storage[iamv0.ResourcePermissionInfo.StoragePath()] = resourcePermissionStore
	}

	apiGroupInfo.VersionedResourcesStorageMap[legacyiamv0.VERSION] = storage
	return nil
}

func (b *IdentityAccessManagementAPIBuilder) GetOpenAPIDefinitions() common.GetOpenAPIDefinitions {
	return func(rc common.ReferenceCallback) map[string]common.OpenAPIDefinition {
		dst := legacyiamv0.GetOpenAPIDefinitions(rc)
		maps.Copy(dst, iamv0.GetOpenAPIDefinitions(rc))

		return dst
	}
}

func (b *IdentityAccessManagementAPIBuilder) PostProcessOpenAPI(oas *spec3.OpenAPI) (*spec3.OpenAPI, error) {
	oas.Info.Description = "Identity and Access Management"

	defs := b.GetOpenAPIDefinitions()(func(path string) spec.Ref { return spec.Ref{} })
	defsBase := "github.com/grafana/grafana/pkg/apis/iam/v0alpha1."

	// Add missing schemas
	for k, v := range defs {
		clean := strings.Replace(k, defsBase, "com.github.grafana.grafana.pkg.apis.iam.v0alpha1.", 1)
		if oas.Components.Schemas[clean] == nil {
			oas.Components.Schemas[clean] = &v.Schema
		}
	}
	compBase := "com.github.grafana.grafana.pkg.apis.iam.v0alpha1."
	schema := oas.Components.Schemas[compBase+"DisplayList"].Properties["display"]
	schema.Items = &spec.SchemaOrArray{
		Schema: &spec.Schema{
			SchemaProps: spec.SchemaProps{
				AllOf: []spec.Schema{
					{
						SchemaProps: spec.SchemaProps{
							Ref: spec.MustCreateRef("#/components/schemas/" + compBase + "Display"),
						},
					},
				},
			},
		},
	}
	oas.Components.Schemas[compBase+"DisplayList"].Properties["display"] = schema
	oas.Components.Schemas[compBase+"DisplayList"].Properties["metadata"] = spec.Schema{
		SchemaProps: spec.SchemaProps{
			AllOf: []spec.Schema{
				{
					SchemaProps: spec.SchemaProps{
						Ref: spec.MustCreateRef("#/components/schemas/io.k8s.apimachinery.pkg.apis.meta.v1.ListMeta"),
					},
				},
			}},
	}
	oas.Components.Schemas[compBase+"Display"].Properties["identity"] = spec.Schema{
		SchemaProps: spec.SchemaProps{
			AllOf: []spec.Schema{
				{
					SchemaProps: spec.SchemaProps{
						Ref: spec.MustCreateRef("#/components/schemas/" + compBase + "IdentityRef"),
					},
				},
			}},
	}
	return oas, nil
}

func (b *IdentityAccessManagementAPIBuilder) GetAPIRoutes(gv schema.GroupVersion) *builder.APIRoutes {
	defs := b.GetOpenAPIDefinitions()(func(path string) spec.Ref { return spec.Ref{} })
	return b.display.GetAPIRoutes(defs)
}

func (b *IdentityAccessManagementAPIBuilder) GetAuthorizer() authorizer.Authorizer {
	return b.authorizer
}

// Validate implements builder.APIGroupValidation.
// TODO: Move this to the ValidateFunc of the user resource after moving the APIs to use the app-platofrm-sdk.
// TODO: https://github.com/grafana/grafana/blob/main/apps/playlist/pkg/app/app.go#L62
func (b *IdentityAccessManagementAPIBuilder) Validate(ctx context.Context, a admission.Attributes, o admission.ObjectInterfaces) (err error) {
	switch a.GetOperation() {
	case admission.Create:
<<<<<<< HEAD
		switch a.GetKind() {
		case iamv0.UserResourceInfo.GroupVersionKind():
			return b.validateCreateUser(ctx, a, o)
		case iamv0.ServiceAccountResourceInfo.GroupVersionKind():
			return b.validateCreateServiceAccount(ctx, a, o)
		}
	case admission.Connect:
	case admission.Delete:
=======
		switch typedObj := a.GetObject().(type) {
		case *iamv0.User:
			return b.validateCreateUser(ctx, a, o)
		case *iamv0.ServiceAccount:
			return serviceaccount.ValidateOnCreate(ctx, typedObj)
		}
		return nil
>>>>>>> 7c95d3c8
	case admission.Update:
		return nil
	case admission.Delete:
		return nil
	case admission.Connect:
		return nil
	}

	return nil
}

func (b *IdentityAccessManagementAPIBuilder) validateCreateServiceAccount(ctx context.Context, a admission.Attributes, o admission.ObjectInterfaces) error {
	saObj, ok := a.GetObject().(*iamv0.ServiceAccount)
	if !ok {
		return nil
	}

	if saObj.Spec.Title == "" {
		return apierrors.NewBadRequest("service account must have a title")
	}

	requester, err := identity.GetRequester(ctx)
	if err != nil {
		return apierrors.NewBadRequest("no identity found")
	}

	if saObj.Spec.External && !requester.IsIdentityType(types.TypeAccessPolicy) {
		return apierrors.NewForbidden(iamv0.ServiceAccountResourceInfo.GroupResource(),
			saObj.Name,
			fmt.Errorf("only service identities can create external service accounts"))
	}

	requestedRole := identity.RoleType(saObj.Spec.Role)
	if !requestedRole.IsValid() {
		return apierrors.NewBadRequest(fmt.Sprintf("invalid role: %s", requestedRole))
	}

	if !requester.HasRole(requestedRole) {
		return apierrors.NewForbidden(iamv0.ServiceAccountResourceInfo.GroupResource(),
			saObj.Name,
			fmt.Errorf("can not assign a role higher than user's role"))
	}

	return nil
}

func (b *IdentityAccessManagementAPIBuilder) validateCreateUser(ctx context.Context, a admission.Attributes, o admission.ObjectInterfaces) error {
	userObj, ok := a.GetObject().(*iamv0.User)
	if !ok {
		return nil
	}

	requester, err := identity.GetRequester(ctx)
	if err != nil {
		return apierrors.NewUnauthorized("no identity found")
	}

	// Temporary validation that the user is not trying to create a Grafana Admin without being a Grafana Admin.
	if userObj.Spec.GrafanaAdmin && !requester.GetIsGrafanaAdmin() {
		return apierrors.NewForbidden(iamv0.UserResourceInfo.GroupResource(),
			userObj.Name,
			fmt.Errorf("only grafana admins can create grafana admins"))
	}

	if userObj.Spec.Login == "" && userObj.Spec.Email == "" {
		return apierrors.NewBadRequest("user must have either login or email")
	}

	return nil
}

// Mutate implements builder.APIGroupMutation.
// TODO: Move this to the MutateFunc of the user resource after moving the APIs to use the app-platofrm-sdk.
// TODO: https://github.com/grafana/grafana/blob/main/apps/playlist/pkg/app/app.go#L62
func (b *IdentityAccessManagementAPIBuilder) Mutate(ctx context.Context, a admission.Attributes, o admission.ObjectInterfaces) (err error) {
	switch a.GetOperation() {
	case admission.Create:
<<<<<<< HEAD
		switch a.GetKind() {
		case iamv0.UserResourceInfo.GroupVersionKind():
			return b.mutateUser(ctx, a, o)
		case iamv0.ServiceAccountResourceInfo.GroupVersionKind():
			return b.mutateServiceAccount(ctx, a, o)
=======
		switch typedObj := a.GetObject().(type) {
		case *iamv0.User:
			return user.MutateOnCreate(ctx, typedObj)
		case *iamv0.ServiceAccount:
			return serviceaccount.MutateOnCreate(ctx, typedObj)
>>>>>>> 7c95d3c8
		}
	case admission.Update:
		return nil
	case admission.Delete:
		return nil
	case admission.Connect:
		return nil
	}

	return nil
}

<<<<<<< HEAD
func (b *IdentityAccessManagementAPIBuilder) mutateUser(_ context.Context, a admission.Attributes, o admission.ObjectInterfaces) error {
	userObj, ok := a.GetObject().(*iamv0.User)
	if !ok {
		return nil
	}

	userObj.Spec.Email = strings.ToLower(userObj.Spec.Email)
	userObj.Spec.Login = strings.ToLower(userObj.Spec.Login)

	if userObj.Spec.Login == "" {
		userObj.Spec.Login = userObj.Spec.Email
	}
	if userObj.Spec.Email == "" {
		userObj.Spec.Email = userObj.Spec.Login
	}

	return nil
}

func (b *IdentityAccessManagementAPIBuilder) mutateServiceAccount(ctx context.Context, a admission.Attributes, o admission.ObjectInterfaces) error {
	saObj, ok := a.GetObject().(*iamv0.ServiceAccount)
	if !ok {
		return nil
	}

	ns, err := request.NamespaceInfoFrom(ctx, true)
	if err != nil {
		return err
	}

	// External service accounts have None org role by default
	if saObj.Spec.External {
		saObj.Spec.Role = iamv0.ServiceAccountOrgRoleNone
	}

	prefix := serviceaccounts.ServiceAccountPrefix
	if saObj.Spec.External {
		prefix = serviceaccounts.ExtSvcLoginPrefix(ns.OrgID)
	}
	saObj.Spec.Login = strings.ToLower(serviceaccounts.GenerateLogin(prefix, ns.OrgID, saObj.Spec.Title))

	saObj.Spec.AvatarUrl = dtos.GetGravatarUrlWithDefault(b.cfg, "", saObj.Spec.Title)

	return nil
}

=======
>>>>>>> 7c95d3c8
func NewLocalStore(resourceInfo utils.ResourceInfo, scheme *runtime.Scheme, defaultOptsGetter generic.RESTOptionsGetter,
	reg prometheus.Registerer, ac types.AccessClient, storageBackend resource.StorageBackend) (grafanarest.Storage, error) {
	server, err := resource.NewResourceServer(resource.ResourceServerOptions{
		Backend:      storageBackend,
		Reg:          reg,
		AccessClient: ac,
	})
	if err != nil {
		return nil, err
	}
	defaultOpts, err := defaultOptsGetter.GetRESTOptions(resourceInfo.GroupResource(), nil)
	if err != nil {
		return nil, err
	}

	client := resource.NewLocalResourceClient(server)
	optsGetter := apistore.NewRESTOptionsGetterForClient(client, nil, defaultOpts.StorageConfig.Config, nil)

	store, err := grafanaregistry.NewRegistryStore(scheme, resourceInfo, optsGetter)
	return store, err
}<|MERGE_RESOLUTION|>--- conflicted
+++ resolved
@@ -22,7 +22,6 @@
 
 	"github.com/grafana/authlib/types"
 	iamv0 "github.com/grafana/grafana/apps/iam/pkg/apis/iam/v0alpha1"
-	"github.com/grafana/grafana/pkg/api/dtos"
 	"github.com/grafana/grafana/pkg/apimachinery/identity"
 	"github.com/grafana/grafana/pkg/apimachinery/utils"
 	legacyiamv0 "github.com/grafana/grafana/pkg/apis/iam/v0alpha1"
@@ -37,9 +36,7 @@
 	"github.com/grafana/grafana/pkg/registry/apis/iam/user"
 	"github.com/grafana/grafana/pkg/services/accesscontrol"
 	"github.com/grafana/grafana/pkg/services/apiserver/builder"
-	"github.com/grafana/grafana/pkg/services/apiserver/endpoints/request"
 	"github.com/grafana/grafana/pkg/services/featuremgmt"
-	"github.com/grafana/grafana/pkg/services/serviceaccounts"
 	"github.com/grafana/grafana/pkg/services/ssosettings"
 	"github.com/grafana/grafana/pkg/setting"
 	"github.com/grafana/grafana/pkg/storage/legacysql"
@@ -167,11 +164,7 @@
 
 	// Service Accounts store registration
 	serviceAccountResource := iamv0.ServiceAccountResourceInfo
-<<<<<<< HEAD
-	saLegacyStore := serviceaccount.NewLegacyStore(b.store, b.legacyAccessClient, b.enableAuthnMutation, b.cfg)
-=======
 	saLegacyStore := serviceaccount.NewLegacyStore(b.store, b.legacyAccessClient, b.enableAuthnMutation)
->>>>>>> 7c95d3c8
 	storage[serviceAccountResource.StoragePath()] = saLegacyStore
 
 	if b.enableDualWriter {
@@ -298,16 +291,6 @@
 func (b *IdentityAccessManagementAPIBuilder) Validate(ctx context.Context, a admission.Attributes, o admission.ObjectInterfaces) (err error) {
 	switch a.GetOperation() {
 	case admission.Create:
-<<<<<<< HEAD
-		switch a.GetKind() {
-		case iamv0.UserResourceInfo.GroupVersionKind():
-			return b.validateCreateUser(ctx, a, o)
-		case iamv0.ServiceAccountResourceInfo.GroupVersionKind():
-			return b.validateCreateServiceAccount(ctx, a, o)
-		}
-	case admission.Connect:
-	case admission.Delete:
-=======
 		switch typedObj := a.GetObject().(type) {
 		case *iamv0.User:
 			return b.validateCreateUser(ctx, a, o)
@@ -315,48 +298,12 @@
 			return serviceaccount.ValidateOnCreate(ctx, typedObj)
 		}
 		return nil
->>>>>>> 7c95d3c8
 	case admission.Update:
 		return nil
 	case admission.Delete:
 		return nil
 	case admission.Connect:
 		return nil
-	}
-
-	return nil
-}
-
-func (b *IdentityAccessManagementAPIBuilder) validateCreateServiceAccount(ctx context.Context, a admission.Attributes, o admission.ObjectInterfaces) error {
-	saObj, ok := a.GetObject().(*iamv0.ServiceAccount)
-	if !ok {
-		return nil
-	}
-
-	if saObj.Spec.Title == "" {
-		return apierrors.NewBadRequest("service account must have a title")
-	}
-
-	requester, err := identity.GetRequester(ctx)
-	if err != nil {
-		return apierrors.NewBadRequest("no identity found")
-	}
-
-	if saObj.Spec.External && !requester.IsIdentityType(types.TypeAccessPolicy) {
-		return apierrors.NewForbidden(iamv0.ServiceAccountResourceInfo.GroupResource(),
-			saObj.Name,
-			fmt.Errorf("only service identities can create external service accounts"))
-	}
-
-	requestedRole := identity.RoleType(saObj.Spec.Role)
-	if !requestedRole.IsValid() {
-		return apierrors.NewBadRequest(fmt.Sprintf("invalid role: %s", requestedRole))
-	}
-
-	if !requester.HasRole(requestedRole) {
-		return apierrors.NewForbidden(iamv0.ServiceAccountResourceInfo.GroupResource(),
-			saObj.Name,
-			fmt.Errorf("can not assign a role higher than user's role"))
 	}
 
 	return nil
@@ -393,19 +340,11 @@
 func (b *IdentityAccessManagementAPIBuilder) Mutate(ctx context.Context, a admission.Attributes, o admission.ObjectInterfaces) (err error) {
 	switch a.GetOperation() {
 	case admission.Create:
-<<<<<<< HEAD
-		switch a.GetKind() {
-		case iamv0.UserResourceInfo.GroupVersionKind():
-			return b.mutateUser(ctx, a, o)
-		case iamv0.ServiceAccountResourceInfo.GroupVersionKind():
-			return b.mutateServiceAccount(ctx, a, o)
-=======
 		switch typedObj := a.GetObject().(type) {
 		case *iamv0.User:
 			return user.MutateOnCreate(ctx, typedObj)
 		case *iamv0.ServiceAccount:
 			return serviceaccount.MutateOnCreate(ctx, typedObj)
->>>>>>> 7c95d3c8
 		}
 	case admission.Update:
 		return nil
@@ -418,55 +357,6 @@
 	return nil
 }
 
-<<<<<<< HEAD
-func (b *IdentityAccessManagementAPIBuilder) mutateUser(_ context.Context, a admission.Attributes, o admission.ObjectInterfaces) error {
-	userObj, ok := a.GetObject().(*iamv0.User)
-	if !ok {
-		return nil
-	}
-
-	userObj.Spec.Email = strings.ToLower(userObj.Spec.Email)
-	userObj.Spec.Login = strings.ToLower(userObj.Spec.Login)
-
-	if userObj.Spec.Login == "" {
-		userObj.Spec.Login = userObj.Spec.Email
-	}
-	if userObj.Spec.Email == "" {
-		userObj.Spec.Email = userObj.Spec.Login
-	}
-
-	return nil
-}
-
-func (b *IdentityAccessManagementAPIBuilder) mutateServiceAccount(ctx context.Context, a admission.Attributes, o admission.ObjectInterfaces) error {
-	saObj, ok := a.GetObject().(*iamv0.ServiceAccount)
-	if !ok {
-		return nil
-	}
-
-	ns, err := request.NamespaceInfoFrom(ctx, true)
-	if err != nil {
-		return err
-	}
-
-	// External service accounts have None org role by default
-	if saObj.Spec.External {
-		saObj.Spec.Role = iamv0.ServiceAccountOrgRoleNone
-	}
-
-	prefix := serviceaccounts.ServiceAccountPrefix
-	if saObj.Spec.External {
-		prefix = serviceaccounts.ExtSvcLoginPrefix(ns.OrgID)
-	}
-	saObj.Spec.Login = strings.ToLower(serviceaccounts.GenerateLogin(prefix, ns.OrgID, saObj.Spec.Title))
-
-	saObj.Spec.AvatarUrl = dtos.GetGravatarUrlWithDefault(b.cfg, "", saObj.Spec.Title)
-
-	return nil
-}
-
-=======
->>>>>>> 7c95d3c8
 func NewLocalStore(resourceInfo utils.ResourceInfo, scheme *runtime.Scheme, defaultOptsGetter generic.RESTOptionsGetter,
 	reg prometheus.Registerer, ac types.AccessClient, storageBackend resource.StorageBackend) (grafanarest.Storage, error) {
 	server, err := resource.NewResourceServer(resource.ResourceServerOptions{
