package sqlkeeper

import (
	"context"
	"fmt"
	"time"

	secretv1beta1 "github.com/grafana/grafana/apps/secret/pkg/apis/secret/v1beta1"
	"github.com/grafana/grafana/pkg/registry/apis/secret/contracts"
	"github.com/grafana/grafana/pkg/registry/apis/secret/secretkeeper/metrics"
	"github.com/prometheus/client_golang/prometheus"
	"go.opentelemetry.io/otel/attribute"
	"go.opentelemetry.io/otel/trace"
)

type SQLKeeper struct {
	tracer            trace.Tracer
	encryptionManager contracts.EncryptionManager
	store             contracts.EncryptedValueStorage
	metrics           *metrics.KeeperMetrics
}

var _ contracts.Keeper = (*SQLKeeper)(nil)

func NewSQLKeeper(
	tracer trace.Tracer,
	encryptionManager contracts.EncryptionManager,
	store contracts.EncryptedValueStorage,
	reg prometheus.Registerer,
) *SQLKeeper {
	return &SQLKeeper{
		tracer:            tracer,
		encryptionManager: encryptionManager,
		store:             store,
		metrics:           metrics.NewKeeperMetrics(reg),
	}
}

<<<<<<< HEAD
func (s *SQLKeeper) Store(ctx context.Context, cfg secretv0alpha1.KeeperConfig, namespace, name string, version int64, exposedValueOrRef string) (contracts.ExternalID, error) {
	ctx, span := s.tracer.Start(ctx, "SQLKeeper.Store",
		trace.WithAttributes(
			attribute.String("namespace", namespace),
			attribute.String("name", name)),
	)
=======
func (s *SQLKeeper) Store(ctx context.Context, cfg secretv1beta1.KeeperConfig, namespace string, exposedValueOrRef string) (contracts.ExternalID, error) {
	ctx, span := s.tracer.Start(ctx, "SQLKeeper.Store", trace.WithAttributes(attribute.String("namespace", namespace)))
>>>>>>> 9c1b2fb7
	defer span.End()

	start := time.Now()
	encryptedData, err := s.encryptionManager.Encrypt(ctx, namespace, []byte(exposedValueOrRef))
	if err != nil {
		return "", fmt.Errorf("unable to encrypt value: %w", err)
	}

	_, err = s.store.Create(ctx, namespace, name, version, encryptedData)
	if err != nil {
		return "", fmt.Errorf("unable to store encrypted value: %w", err)
	}

	s.metrics.StoreDuration.WithLabelValues(string(cfg.Type())).Observe(time.Since(start).Seconds())

	// An external id is not required to interact with the sql keeper.
	// An empty string is returned just to comply with the Keeper interface.
	return contracts.ExternalID(""), nil
}

<<<<<<< HEAD
func (s *SQLKeeper) Expose(ctx context.Context, cfg secretv0alpha1.KeeperConfig, namespace, name string, version int64) (secretv0alpha1.ExposedSecureValue, error) {
=======
func (s *SQLKeeper) Expose(ctx context.Context, cfg secretv1beta1.KeeperConfig, namespace string, externalID contracts.ExternalID) (secretv1beta1.ExposedSecureValue, error) {
>>>>>>> 9c1b2fb7
	ctx, span := s.tracer.Start(ctx, "SQLKeeper.Expose", trace.WithAttributes(
		attribute.String("namespace", namespace),
		attribute.String("name", name),
		attribute.Int64("version", version),
	))
	defer span.End()

	start := time.Now()
	encryptedValue, err := s.store.Get(ctx, namespace, name, version)
	if err != nil {
		return "", fmt.Errorf("unable to get encrypted value: %w", err)
	}

	exposedBytes, err := s.encryptionManager.Decrypt(ctx, namespace, encryptedValue.EncryptedData)
	if err != nil {
		return "", fmt.Errorf("unable to decrypt value: %w", err)
	}

	exposedValue := secretv1beta1.NewExposedSecureValue(string(exposedBytes))
	s.metrics.ExposeDuration.WithLabelValues(string(cfg.Type())).Observe(time.Since(start).Seconds())

	return exposedValue, nil
}

<<<<<<< HEAD
func (s *SQLKeeper) Delete(ctx context.Context, cfg secretv0alpha1.KeeperConfig, namespace, name string, version int64) error {
=======
func (s *SQLKeeper) Delete(ctx context.Context, cfg secretv1beta1.KeeperConfig, namespace string, externalID contracts.ExternalID) error {
>>>>>>> 9c1b2fb7
	ctx, span := s.tracer.Start(ctx, "SQLKeeper.Delete", trace.WithAttributes(
		attribute.String("namespace", namespace),
		attribute.String("name", name),
		attribute.Int64("version", version),
	))
	defer span.End()

	start := time.Now()
	err := s.store.Delete(ctx, namespace, name, version)
	if err != nil {
		return fmt.Errorf("failed to delete encrypted value: %w", err)
	}

	s.metrics.DeleteDuration.WithLabelValues(string(cfg.Type())).Observe(time.Since(start).Seconds())

	return nil
}

<<<<<<< HEAD
func (s *SQLKeeper) Update(ctx context.Context, cfg secretv0alpha1.KeeperConfig, namespace, name string, version int64, exposedValueOrRef string) error {
=======
func (s *SQLKeeper) Update(ctx context.Context, cfg secretv1beta1.KeeperConfig, namespace string, externalID contracts.ExternalID, exposedValueOrRef string) error {
>>>>>>> 9c1b2fb7
	ctx, span := s.tracer.Start(ctx, "SQLKeeper.Update", trace.WithAttributes(
		attribute.String("namespace", namespace),
		attribute.String("name", name),
		attribute.Int64("version", version),
	))
	defer span.End()

	start := time.Now()
	encryptedData, err := s.encryptionManager.Encrypt(ctx, namespace, []byte(exposedValueOrRef))
	if err != nil {
		return fmt.Errorf("unable to encrypt value: %w", err)
	}

	err = s.store.Update(ctx, namespace, name, version, encryptedData)
	if err != nil {
		return fmt.Errorf("failed to update encrypted value: %w", err)
	}

	s.metrics.UpdateDuration.WithLabelValues(string(cfg.Type())).Observe(time.Since(start).Seconds())

	return nil
}<|MERGE_RESOLUTION|>--- conflicted
+++ resolved
@@ -36,17 +36,12 @@
 	}
 }
 
-<<<<<<< HEAD
-func (s *SQLKeeper) Store(ctx context.Context, cfg secretv0alpha1.KeeperConfig, namespace, name string, version int64, exposedValueOrRef string) (contracts.ExternalID, error) {
+func (s *SQLKeeper) Store(ctx context.Context, cfg secretv1beta1.KeeperConfig, namespace, name string, version int64, exposedValueOrRef string) (contracts.ExternalID, error) {
 	ctx, span := s.tracer.Start(ctx, "SQLKeeper.Store",
 		trace.WithAttributes(
 			attribute.String("namespace", namespace),
 			attribute.String("name", name)),
 	)
-=======
-func (s *SQLKeeper) Store(ctx context.Context, cfg secretv1beta1.KeeperConfig, namespace string, exposedValueOrRef string) (contracts.ExternalID, error) {
-	ctx, span := s.tracer.Start(ctx, "SQLKeeper.Store", trace.WithAttributes(attribute.String("namespace", namespace)))
->>>>>>> 9c1b2fb7
 	defer span.End()
 
 	start := time.Now()
@@ -67,11 +62,7 @@
 	return contracts.ExternalID(""), nil
 }
 
-<<<<<<< HEAD
-func (s *SQLKeeper) Expose(ctx context.Context, cfg secretv0alpha1.KeeperConfig, namespace, name string, version int64) (secretv0alpha1.ExposedSecureValue, error) {
-=======
-func (s *SQLKeeper) Expose(ctx context.Context, cfg secretv1beta1.KeeperConfig, namespace string, externalID contracts.ExternalID) (secretv1beta1.ExposedSecureValue, error) {
->>>>>>> 9c1b2fb7
+func (s *SQLKeeper) Expose(ctx context.Context, cfg secretv1beta1.KeeperConfig, namespace, name string, version int64) (secretv1beta1.ExposedSecureValue, error) {
 	ctx, span := s.tracer.Start(ctx, "SQLKeeper.Expose", trace.WithAttributes(
 		attribute.String("namespace", namespace),
 		attribute.String("name", name),
@@ -96,11 +87,7 @@
 	return exposedValue, nil
 }
 
-<<<<<<< HEAD
-func (s *SQLKeeper) Delete(ctx context.Context, cfg secretv0alpha1.KeeperConfig, namespace, name string, version int64) error {
-=======
-func (s *SQLKeeper) Delete(ctx context.Context, cfg secretv1beta1.KeeperConfig, namespace string, externalID contracts.ExternalID) error {
->>>>>>> 9c1b2fb7
+func (s *SQLKeeper) Delete(ctx context.Context, cfg secretv1beta1.KeeperConfig, namespace, name string, version int64) error {
 	ctx, span := s.tracer.Start(ctx, "SQLKeeper.Delete", trace.WithAttributes(
 		attribute.String("namespace", namespace),
 		attribute.String("name", name),
@@ -119,11 +106,7 @@
 	return nil
 }
 
-<<<<<<< HEAD
-func (s *SQLKeeper) Update(ctx context.Context, cfg secretv0alpha1.KeeperConfig, namespace, name string, version int64, exposedValueOrRef string) error {
-=======
-func (s *SQLKeeper) Update(ctx context.Context, cfg secretv1beta1.KeeperConfig, namespace string, externalID contracts.ExternalID, exposedValueOrRef string) error {
->>>>>>> 9c1b2fb7
+func (s *SQLKeeper) Update(ctx context.Context, cfg secretv1beta1.KeeperConfig, namespace, name string, version int64, exposedValueOrRef string) error {
 	ctx, span := s.tracer.Start(ctx, "SQLKeeper.Update", trace.WithAttributes(
 		attribute.String("namespace", namespace),
 		attribute.String("name", name),
