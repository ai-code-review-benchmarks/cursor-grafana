package manager

import (
	"context"
	"errors"
	"testing"

	"github.com/stretchr/testify/assert"
	"github.com/stretchr/testify/require"
	"go.opentelemetry.io/otel/trace/noop"
	"gopkg.in/ini.v1"

	"github.com/grafana/grafana/pkg/infra/db"
	"github.com/grafana/grafana/pkg/infra/usagestats"
	"github.com/grafana/grafana/pkg/registry/apis/secret/contracts"
	"github.com/grafana/grafana/pkg/registry/apis/secret/encryption"
	"github.com/grafana/grafana/pkg/registry/apis/secret/encryption/cipher/service"
	osskmsproviders "github.com/grafana/grafana/pkg/registry/apis/secret/encryption/kmsproviders"
	"github.com/grafana/grafana/pkg/services/featuremgmt"
	"github.com/grafana/grafana/pkg/services/sqlstore"
	"github.com/grafana/grafana/pkg/setting"
	"github.com/grafana/grafana/pkg/storage/secret/database"
	encryptionstorage "github.com/grafana/grafana/pkg/storage/secret/encryption"
	"github.com/grafana/grafana/pkg/storage/secret/migrator"
	"github.com/grafana/grafana/pkg/tests/testsuite"
	"github.com/grafana/grafana/pkg/util"
)

func TestMain(m *testing.M) {
	testsuite.Run(m)
}

func TestEncryptionService_EnvelopeEncryption(t *testing.T) {
	svc := setupTestService(t)
	ctx := context.Background()
	namespace := "test-namespace"

	t.Run("encrypting should create DEK", func(t *testing.T) {
		plaintext := []byte("very secret string")

		encrypted, err := svc.Encrypt(context.Background(), namespace, plaintext)
		require.NoError(t, err)

		decrypted, err := svc.Decrypt(context.Background(), namespace, encrypted)
		require.NoError(t, err)
		assert.Equal(t, plaintext, decrypted)

		keys, err := svc.store.GetAllDataKeys(ctx, namespace)
		require.NoError(t, err)
		assert.Equal(t, len(keys), 1)
	})

	t.Run("encrypting another secret should use the same DEK", func(t *testing.T) {
		plaintext := []byte("another very secret string")

		encrypted, err := svc.Encrypt(context.Background(), namespace, plaintext)
		require.NoError(t, err)

		decrypted, err := svc.Decrypt(context.Background(), namespace, encrypted)
		require.NoError(t, err)
		assert.Equal(t, plaintext, decrypted)

		keys, err := svc.store.GetAllDataKeys(ctx, namespace)
		require.NoError(t, err)
		assert.Equal(t, len(keys), 1)
	})

	t.Run("usage stats should be registered", func(t *testing.T) {
		reports, err := svc.usageStats.GetUsageReport(context.Background())
		require.NoError(t, err)

		assert.Equal(t, 1, reports.Metrics["stats.secrets_manager.encryption.current_provider.secret_key.count"])
		assert.Equal(t, 1, reports.Metrics["stats.secrets_manager.encryption.providers.secret_key.count"])
	})
}

func TestEncryptionService_DataKeys(t *testing.T) {
	// Initialize data key storage with a fake db
	testDB := sqlstore.NewTestStore(t, sqlstore.WithMigrator(migrator.New()))
	features := featuremgmt.WithFeatures(featuremgmt.FlagSecretsManagementAppPlatform)
	tracer := noop.NewTracerProvider().Tracer("test")
	store, err := encryptionstorage.ProvideDataKeyStorage(database.ProvideDatabase(testDB, tracer), tracer, features, nil)
	require.NoError(t, err)

	ctx := context.Background()
	namespace := "test-namespace"

	dataKey := &contracts.SecretDataKey{
		UID:           util.GenerateShortUID(),
		Label:         "test1",
		Active:        true,
		Provider:      "test",
		EncryptedData: []byte{0x62, 0xAF, 0xA1, 0x1A},
		Namespace:     namespace,
	}

	t.Run("querying for a DEK that does not exist", func(t *testing.T) {
		res, err := store.GetDataKey(ctx, namespace, dataKey.UID)
		assert.ErrorIs(t, contracts.ErrDataKeyNotFound, err)
		assert.Nil(t, res)
	})

	t.Run("creating an active DEK", func(t *testing.T) {
		err := store.CreateDataKey(ctx, dataKey)
		require.NoError(t, err)

		res, err := store.GetDataKey(ctx, namespace, dataKey.UID)
		require.NoError(t, err)
		assert.Equal(t, dataKey.EncryptedData, res.EncryptedData)
		assert.Equal(t, dataKey.Provider, res.Provider)
		assert.Equal(t, dataKey.Label, res.Label)
		assert.Equal(t, dataKey.UID, res.UID)
		assert.True(t, dataKey.Active)

		current, err := store.GetCurrentDataKey(ctx, namespace, dataKey.Label)
		require.NoError(t, err)
		assert.Equal(t, dataKey.EncryptedData, current.EncryptedData)
		assert.Equal(t, dataKey.Provider, current.Provider)
		assert.Equal(t, dataKey.Label, current.Label)
		assert.Equal(t, dataKey.UID, current.UID)
		assert.True(t, current.Active)
	})

	t.Run("creating an inactive DEK", func(t *testing.T) {
		k := &contracts.SecretDataKey{
			UID:           util.GenerateShortUID(),
			Namespace:     namespace,
			Active:        false,
			Label:         "test2",
			Provider:      "test",
			EncryptedData: []byte{0x62, 0xAF, 0xA1, 0x1A},
		}

		err := store.CreateDataKey(ctx, k)
		require.Error(t, err)

		res, err := store.GetDataKey(ctx, namespace, k.UID)
		assert.Equal(t, contracts.ErrDataKeyNotFound, err)
		assert.Nil(t, res)
	})

	t.Run("deleting DEK when no id provided must fail", func(t *testing.T) {
		beforeDelete, err := store.GetAllDataKeys(ctx, namespace)
		require.NoError(t, err)
		err = store.DeleteDataKey(ctx, namespace, "")
		require.Error(t, err)

		afterDelete, err := store.GetAllDataKeys(ctx, namespace)
		require.NoError(t, err)
		assert.Equal(t, beforeDelete, afterDelete)
	})

	t.Run("deleting a DEK", func(t *testing.T) {
		err := store.DeleteDataKey(ctx, namespace, dataKey.UID)
		require.NoError(t, err)

		res, err := store.GetDataKey(ctx, namespace, dataKey.UID)
		assert.Equal(t, contracts.ErrDataKeyNotFound, err)
		assert.Nil(t, res)
	})
}

func TestEncryptionService_UseCurrentProvider(t *testing.T) {
	t.Run("When encryption_provider is not specified explicitly, should use 'secretKey' as a current provider", func(t *testing.T) {
		svc := setupTestService(t)
		assert.Equal(t, encryption.ProviderID("secret_key.v1"), svc.currentProviderID)
	})

	t.Run("Should use encrypt/decrypt methods of the current encryption provider", func(t *testing.T) {
		rawCfg := `
		[secrets_manager.encryption.fakeProvider.v1]
		`

		raw, err := ini.Load([]byte(rawCfg))
		require.NoError(t, err)

		cfg := &setting.Cfg{
			Raw: raw,
			SecretsManagement: setting.SecretsManagerSettings{
				CurrentEncryptionProvider: "secret_key.v1",
				ConfiguredKMSProviders:    map[string]map[string]string{"secret_key.v1": {"secret_key": "SW2YcwTIb9zpOOhoPsMm"}},
			},
		}

		features := featuremgmt.WithFeatures(featuremgmt.FlagSecretsManagementAppPlatform)
		testDB := sqlstore.NewTestStore(t, sqlstore.WithMigrator(migrator.New()))
		tracer := noop.NewTracerProvider().Tracer("test")
		encryptionStore, err := encryptionstorage.ProvideDataKeyStorage(database.ProvideDatabase(testDB, tracer), tracer, features, nil)
		require.NoError(t, err)

		usageStats := &usagestats.UsageStatsMock{T: t}
		enc, err := service.ProvideAESGSMCipherService(tracer, usageStats)
		require.NoError(t, err)

		ossProviders, err := osskmsproviders.ProvideOSSKMSProviders(cfg, enc)
		require.NoError(t, err)

		encMgr, err := ProvideEncryptionManager(
			tracer,
			encryptionStore,
			cfg,
			usageStats,
			enc,
			ossProviders,
		)
		require.NoError(t, err)

		encryptionManager := encMgr.(*EncryptionManager)

		//override default provider with fake, and register the fake separately
		fake := &fakeProvider{}
		encryptionManager.kmsProviders[encryption.ProviderID("fakeProvider.v1")] = fake
		encryptionManager.currentProviderID = "fakeProvider.v1"

		namespace := "test-namespace"
		encrypted, _ := encryptionManager.Encrypt(context.Background(), namespace, []byte{})
		assert.True(t, fake.encryptCalled)
		assert.False(t, fake.decryptCalled)

		// encryption manager tries to find a DEK in a cache first before calling provider's decrypt
		// to bypass the cache, we set up one more secrets service to test decrypting
		svcDecryptMgr, err := ProvideEncryptionManager(
			tracer,
			encryptionStore,
			cfg,
			usageStats,
			enc,
			ossProviders,
		)
		require.NoError(t, err)

		svcDecrypt := svcDecryptMgr.(*EncryptionManager)
		svcDecrypt.kmsProviders[encryption.ProviderID("fakeProvider.v1")] = fake
		svcDecrypt.currentProviderID = "fakeProvider.v1"

		_, _ = svcDecrypt.Decrypt(context.Background(), namespace, encrypted)
		assert.True(t, fake.decryptCalled, "fake provider's decrypt should be called")
	})
}

func TestEncryptionService_SecretKeyVersionUpgrade(t *testing.T) {
	ctx := context.Background()
	namespace := "test-namespace"

	// Generate random keys for testing
	oldKey := util.GenerateShortUID() + util.GenerateShortUID() // 32 chars
	newKey := util.GenerateShortUID() + util.GenerateShortUID() // 32 chars

	t.Run("should encrypt with v1, upgrade to v2, encrypt with v2, and decrypt both", func(t *testing.T) {
		// Step 1: Set up v1 configuration
		cfgV1 := &setting.Cfg{
			SecretsManagement: setting.SecretsManagerSettings{
				CurrentEncryptionProvider: "secret_key.v1",
				ConfiguredKMSProviders:    map[string]map[string]string{"secret_key.v1": {"secret_key": oldKey}},
			},
		}

		testDB := sqlstore.NewTestStore(t, sqlstore.WithMigrator(migrator.New()))
		features := featuremgmt.WithFeatures(featuremgmt.FlagGrafanaAPIServerWithExperimentalAPIs, featuremgmt.FlagSecretsManagementAppPlatform)
		tracer := noop.NewTracerProvider().Tracer("test")
		encryptionStore, err := encryptionstorage.ProvideDataKeyStorage(database.ProvideDatabase(testDB, tracer), tracer, features, nil)
		require.NoError(t, err)

		usageStats := &usagestats.UsageStatsMock{T: t}
		enc, err := service.ProvideAESGSMCipherService(tracer, usageStats)
		require.NoError(t, err)

		ossProviders, err := osskmsproviders.ProvideOSSKMSProviders(cfgV1, enc)
		require.NoError(t, err)

		svcV1, err := ProvideEncryptionManager(
			tracer,
			encryptionStore,
			cfgV1,
			usageStats,
			enc,
			ossProviders,
		)
		require.NoError(t, err)

		// Step 2: Encrypt something with v1
		plaintext := []byte("secret data from v1")
		encryptedV1, err := svcV1.Encrypt(ctx, namespace, plaintext)
		require.NoError(t, err)

		// Verify v1 can decrypt its own data
		decryptedV1, err := svcV1.Decrypt(ctx, namespace, encryptedV1)
		require.NoError(t, err)
		assert.Equal(t, plaintext, decryptedV1)

		// Verify current provider is v1
		encMgrV1 := svcV1.(*EncryptionManager)
		assert.Equal(t, encryption.ProviderID("secret_key.v1"), encMgrV1.currentProviderID)

		// Step 3: Create new configuration with v2 as current provider
		cfgV2 := &setting.Cfg{
			SecretsManagement: setting.SecretsManagerSettings{
				CurrentEncryptionProvider: "secret_key.v2",
				ConfiguredKMSProviders: map[string]map[string]string{
					"secret_key.v1": {"secret_key": oldKey},
					"secret_key.v2": {"secret_key": newKey},
				},
			},
		}

		// Reinitialize service with v2 configuration (reuse same store)
		ossProvidersV2, err := osskmsproviders.ProvideOSSKMSProviders(cfgV2, enc)
		require.NoError(t, err)

		svcV2, err := ProvideEncryptionManager(
			tracer,
			encryptionStore,
			cfgV2,
			usageStats,
			enc,
			ossProvidersV2,
		)
		require.NoError(t, err)

		// Step 4: Ensure we can encrypt and decrypt with the new key (v2)
		newPlaintext := []byte("secret data from v2")
		encryptedV2, err := svcV2.Encrypt(ctx, namespace, newPlaintext)
		require.NoError(t, err)

		decryptedV2, err := svcV2.Decrypt(ctx, namespace, encryptedV2)
		require.NoError(t, err)
		assert.Equal(t, newPlaintext, decryptedV2)

		// Verify current provider is v2
		encMgrV2 := svcV2.(*EncryptionManager)
		assert.Equal(t, encryption.ProviderID("secret_key.v2"), encMgrV2.currentProviderID)

		// Step 5: Ensure we can decrypt the old value encrypted with v1
		decryptedOldWithV2, err := svcV2.Decrypt(ctx, namespace, encryptedV1)
		require.NoError(t, err)
		assert.Equal(t, plaintext, decryptedOldWithV2)

		// Verify both providers are available
		assert.Contains(t, encMgrV2.kmsProviders, encryption.ProviderID("secret_key.v1"))
		assert.Contains(t, encMgrV2.kmsProviders, encryption.ProviderID("secret_key.v2"))
		assert.Equal(t, 2, len(encMgrV2.kmsProviders))
	})
}

type fakeProvider struct {
	encryptCalled bool
	decryptCalled bool
}

func (p *fakeProvider) Encrypt(_ context.Context, _ []byte) ([]byte, error) {
	p.encryptCalled = true
	return []byte{}, nil
}

func (p *fakeProvider) Decrypt(_ context.Context, _ []byte) ([]byte, error) {
	p.decryptCalled = true
	return []byte{}, nil
}

func TestEncryptionService_Decrypt(t *testing.T) {
	ctx := context.Background()
	namespace := "test-namespace"

	t.Run("empty payload should fail", func(t *testing.T) {
		svc := setupTestService(t)
		_, err := svc.Decrypt(context.Background(), namespace, []byte(""))
		require.Error(t, err)

		assert.Equal(t, "unable to decrypt empty payload", err.Error())
	})

	t.Run("ee encrypted payload with ee enabled should work", func(t *testing.T) {
		svc := setupTestService(t)
		ciphertext, err := svc.Encrypt(ctx, namespace, []byte("grafana"))
		require.NoError(t, err)

		plaintext, err := svc.Decrypt(ctx, namespace, ciphertext)
		assert.NoError(t, err)
		assert.Equal(t, []byte("grafana"), plaintext)
	})
}

func TestIntegration_SecretsService(t *testing.T) {
	if testing.Short() {
		t.Skip("skipping integration test")
	}

	ctx := context.Background()
	someData := []byte(`some-data`)
	namespace := "test-namespace"

	tcs := map[string]func(*testing.T, db.DB, contracts.EncryptionManager){
		"regular": func(t *testing.T, _ db.DB, svc contracts.EncryptionManager) {
			// We encrypt some data normally, no transactions implied.
			_, err := svc.Encrypt(ctx, namespace, someData)
			require.NoError(t, err)
		},
		"within successful InTransaction": func(t *testing.T, store db.DB, svc contracts.EncryptionManager) {
			require.NoError(t, store.InTransaction(ctx, func(ctx context.Context) error {
				// We encrypt some data within a transaction that shares the db session.
				_, err := svc.Encrypt(ctx, namespace, someData)
				require.NoError(t, err)

				// And the transition succeeds.
				return nil
			}))
		},
		"within unsuccessful InTransaction": func(t *testing.T, store db.DB, svc contracts.EncryptionManager) {
			require.NotNil(t, store.InTransaction(ctx, func(ctx context.Context) error {
				// We encrypt some data within a transaction that shares the db session.
				_, err := svc.Encrypt(ctx, namespace, someData)
				require.NoError(t, err)

				// But the transaction fails.
				return errors.New("error")
			}))
		},
		"within unsuccessful InTransaction (plus forced db fetch)": func(t *testing.T, store db.DB, svc contracts.EncryptionManager) {
			require.NotNil(t, store.InTransaction(ctx, func(ctx context.Context) error {
				// We encrypt some data within a transaction that shares the db session.
				encrypted, err := svc.Encrypt(ctx, namespace, someData)
				require.NoError(t, err)

				// At this point the data key is not cached yet because
				// the transaction haven't been committed yet,
				// and won't, so we do a decrypt operation within the
				// transaction to force the data key to be
				// (potentially) cached (it shouldn't to prevent issues).
				decrypted, err := svc.Decrypt(ctx, namespace, encrypted)
				require.NoError(t, err)
				assert.Equal(t, someData, decrypted)

				// But the transaction fails.
				return errors.New("error")
			}))
		},
		"within successful WithTransactionalDbSession": func(t *testing.T, store db.DB, svc contracts.EncryptionManager) {
			require.NoError(t, store.WithTransactionalDbSession(ctx, func(sess *sqlstore.DBSession) error {
				// We encrypt some data within a transaction that does not share the db session.
				_, err := svc.Encrypt(ctx, namespace, someData)
				require.NoError(t, err)

				// And the transition succeeds.
				return nil
			}))
		},
		"within unsuccessful WithTransactionalDbSession": func(t *testing.T, store db.DB, svc contracts.EncryptionManager) {
			require.NotNil(t, store.WithTransactionalDbSession(ctx, func(sess *sqlstore.DBSession) error {
				// We encrypt some data within a transaction that does not share the db session.
				_, err := svc.Encrypt(ctx, namespace, someData)
				require.NoError(t, err)

				// But the transaction fails.
				return errors.New("error")
			}))
		},
		"within unsuccessful WithTransactionalDbSession (plus forced db fetch)": func(t *testing.T, store db.DB, svc contracts.EncryptionManager) {
			require.NotNil(t, store.WithTransactionalDbSession(ctx, func(sess *sqlstore.DBSession) error {
				// We encrypt some data within a transaction that does not share the db session.
				encrypted, err := svc.Encrypt(ctx, namespace, someData)
				require.NoError(t, err)

				// At this point the data key is not cached yet because
				// the transaction haven't been committed yet,
				// and won't, so we do a decrypt operation within the
				// transaction to force the data key to be
				// (potentially) cached (it shouldn't to prevent issues).
				decrypted, err := svc.Decrypt(ctx, namespace, encrypted)
				require.NoError(t, err)
				assert.Equal(t, someData, decrypted)

				// But the transaction fails.
				return errors.New("error")
			}))
		},
	}

	for name, tc := range tcs {
		t.Run(name, func(t *testing.T) {
			testDB := sqlstore.NewTestStore(t, sqlstore.WithMigrator(migrator.New()))
			tracer := noop.NewTracerProvider().Tracer("test")

<<<<<<< HEAD
			features := featuremgmt.WithFeatures(featuremgmt.FlagGrafanaAPIServerWithExperimentalAPIs, featuremgmt.FlagSecretsManagementAppPlatform)
=======
			features := featuremgmt.WithFeatures(featuremgmt.FlagSecretsManagementAppPlatform)
			defaultKey := "SdlklWklckeLS"
>>>>>>> 403d6380

			cfg := &setting.Cfg{
				SecretsManagement: setting.SecretsManagerSettings{
					CurrentEncryptionProvider: "secret_key.v1",
					ConfiguredKMSProviders:    map[string]map[string]string{"secret_key.v1": {"secret_key": "SW2YcwTIb9zpOOhoPsMm"}},
				},
			}
			store, err := encryptionstorage.ProvideDataKeyStorage(database.ProvideDatabase(testDB, tracer), tracer, features, nil)
			require.NoError(t, err)

			usageStats := &usagestats.UsageStatsMock{T: t}

			enc, err := service.ProvideAESGSMCipherService(tracer, usageStats)
			require.NoError(t, err)

			ossProviders, err := osskmsproviders.ProvideOSSKMSProviders(cfg, enc)
			require.NoError(t, err)

			svc, err := ProvideEncryptionManager(
				tracer,
				store,
				cfg,
				usageStats,
				enc,
				ossProviders,
			)
			require.NoError(t, err)

			ctx := context.Background()
			namespace := "test-namespace"

			// Here's what actually matters and varies on each test: look at the test case name.
			//
			// For historical reasons, and in an old implementation, when a successful encryption
			// operation happened within an unsuccessful transaction, the data key was used to be
			// cached in memory for the next encryption operations, which caused some data to be
			// encrypted with a data key that haven't actually been persisted into the database.
			tc(t, testDB, svc)
			// Therefore, the data encrypted after this point, become unrecoverable after a restart.
			// So, the different test cases here are there to prevent that from happening again
			// in the future, whatever it is what happens.

			// So, we proceed with an encryption operation:
			toEncrypt := []byte(`data-to-encrypt`)
			encrypted, err := svc.Encrypt(ctx, namespace, toEncrypt)
			require.NoError(t, err)

			// And then, we MUST still be able to decrypt the previously encrypted data:
			decrypted, err := svc.Decrypt(ctx, namespace, encrypted)
			require.NoError(t, err)
			assert.Equal(t, toEncrypt, decrypted)
		})
	}
}

func TestEncryptionService_ThirdPartyProviders(t *testing.T) {
	cfg := &setting.Cfg{
		SecretsManagement: setting.SecretsManagerSettings{
			CurrentEncryptionProvider: "fakeProvider.v1",
			ConfiguredKMSProviders:    map[string]map[string]string{"fakeProvider.v1": {}},
		},
	}

	tracer := noop.NewTracerProvider().Tracer("test")
	usageStats := &usagestats.UsageStatsMock{T: t}

	enc, err := service.ProvideAESGSMCipherService(tracer, usageStats)
	require.NoError(t, err)

	svc, err := ProvideEncryptionManager(
		nil,
		nil,
		cfg,
		usageStats,
		enc,
		encryption.ProviderMap{
			"fakeProvider.v1": &fakeProvider{},
		},
	)
	require.NoError(t, err)

	encMgr := svc.(*EncryptionManager)
	require.Len(t, encMgr.kmsProviders, 1)
	require.Contains(t, encMgr.kmsProviders, encryption.ProviderID("fakeProvider.v1"))
}<|MERGE_RESOLUTION|>--- conflicted
+++ resolved
@@ -479,13 +479,7 @@
 		t.Run(name, func(t *testing.T) {
 			testDB := sqlstore.NewTestStore(t, sqlstore.WithMigrator(migrator.New()))
 			tracer := noop.NewTracerProvider().Tracer("test")
-
-<<<<<<< HEAD
-			features := featuremgmt.WithFeatures(featuremgmt.FlagGrafanaAPIServerWithExperimentalAPIs, featuremgmt.FlagSecretsManagementAppPlatform)
-=======
 			features := featuremgmt.WithFeatures(featuremgmt.FlagSecretsManagementAppPlatform)
-			defaultKey := "SdlklWklckeLS"
->>>>>>> 403d6380
 
 			cfg := &setting.Cfg{
 				SecretsManagement: setting.SecretsManagerSettings{
