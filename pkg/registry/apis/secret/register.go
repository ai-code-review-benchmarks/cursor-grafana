--- conflicted
+++ resolved
@@ -32,17 +32,11 @@
 )
 
 var (
-<<<<<<< HEAD
 	_ builder.APIGroupBuilder               = (*SecretAPIBuilder)(nil)
 	_ builder.APIGroupMutation              = (*SecretAPIBuilder)(nil)
 	_ builder.APIGroupValidation            = (*SecretAPIBuilder)(nil)
 	_ builder.APIGroupRouteProvider         = (*SecretAPIBuilder)(nil)
 	_ builder.APIGroupPostStartHookProvider = (*SecretAPIBuilder)(nil)
-=======
-	_ builder.APIGroupBuilder    = (*SecretAPIBuilder)(nil)
-	_ builder.APIGroupMutation   = (*SecretAPIBuilder)(nil)
-	_ builder.APIGroupValidation = (*SecretAPIBuilder)(nil)
->>>>>>> 68c6e88b
 )
 
 type SecretAPIBuilder struct {
