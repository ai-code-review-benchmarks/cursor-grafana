--- conflicted
+++ resolved
@@ -114,15 +114,13 @@
 	secretDBMigrator contracts.SecretDBMigrator,
 	encryptionManager contracts.EncryptionManager,
 ) (*SecretAPIBuilder, error) {
-<<<<<<< HEAD
 	// Don't register the API.
 	if cfg.StackID != "" {
 		return nil, nil
 	}
-=======
+
 	ctx, span := tracer.Start(context.Background(), "secret.RegisterAPIService")
 	defer span.End()
->>>>>>> e2ea8acf
 
 	// Skip registration unless opting into experimental apis and the secrets management app platform flag.
 	if !features.IsEnabledGlobally(featuremgmt.FlagGrafanaAPIServerWithExperimentalAPIs) ||
