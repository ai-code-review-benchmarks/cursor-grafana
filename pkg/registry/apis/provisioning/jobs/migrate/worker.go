--- conflicted
+++ resolved
@@ -153,15 +153,9 @@
 		return fmt.Errorf("error getting folder client: %w", err)
 	}
 
-<<<<<<< HEAD
-	folders := resources.NewFolderManager(rw, folderClient, reader.Tree())
+	folders := resources.NewFolderManager(rw, folderClient, resources.NewEmptyFolderTree())
 	progress.SetMessage(ctx, "exporting folders from SQL")
-	err = folders.EnsureTreeExists(ctx, "", "", func(folder resources.Folder, created bool, err error) error {
-=======
-	folders := resources.NewFolderManager(rw, folderClient, resources.NewEmptyFolderTree())
-	progress.SetMessage(ctx, "exporting legacy folders")
 	err = folders.EnsureFolderTreeExists(ctx, "", "", reader.Tree(), func(folder resources.Folder, created bool, err error) error {
->>>>>>> 4f05b422
 		result := jobs.JobResourceResult{
 			Action:   repository.FileActionCreated,
 			Name:     folder.ID,
