--- conflicted
+++ resolved
@@ -177,14 +177,11 @@
 				actualOpts := stagedRepo.(*stagedGitRepository).opts
 				require.Equal(t, tt.opts.Mode, actualOpts.Mode)
 				require.Equal(t, tt.opts.Timeout, actualOpts.Timeout)
-<<<<<<< HEAD
+				require.Equal(t, tt.opts.CommitOnlyOnceMessage, actualOpts.CommitOnlyOnceMessage)
 
 				// Verify the expected ref
 				_, ref := mockClient.GetRefArgsForCall(0)
 				require.Equal(t, tt.expectedRef, ref)
-=======
-				require.Equal(t, tt.opts.CommitOnlyOnceMessage, actualOpts.CommitOnlyOnceMessage)
->>>>>>> e280b949
 			}
 		})
 	}
