package repository

import (
	context "context"
	"errors"
	"fmt"
	"time"

	"github.com/grafana/grafana-app-sdk/logging"
	"github.com/grafana/nanogit"
)

// StageMode defines the staging and commit behavior
type StageMode int

const (
	// StageModeCommitOnEach commits each file operation individually (default)
	StageModeCommitOnEach StageMode = iota
	// StageModeCommitOnlyOnce stages all changes and commits them all at once on push
	StageModeCommitOnlyOnce
	// StageModeCommitAndPushOnEach commits and pushes each file operation individually
	StageModeCommitAndPushOnEach
)

type StageOptions struct {
<<<<<<< HEAD
	// Ref custom ref
	Ref string
	// Push on every write
	PushOnWrites bool
=======
	// Mode defines the staging and commit behavior
	Mode StageMode
>>>>>>> e280b949
	// Maximum time allowed for clone operation in seconds (0 means no limit)
	Timeout time.Duration
	// Commit message to use when Mode is StageModeCommitOnlyOnce
	CommitOnlyOnceMessage string
}

//go:generate mockery --name StageableRepository --structname MockStageableRepository --inpackage --filename stageable_repository_mock.go --with-expecter
type StageableRepository interface {
	Stage(ctx context.Context, opts StageOptions) (StagedRepository, error)
}

//go:generate mockery --name StagedRepository --structname MockStagedRepository --inpackage --filename staged_repository_mock.go --with-expecter
type StagedRepository interface {
	ReaderWriter
	Push(ctx context.Context) error
	Remove(ctx context.Context) error
}

// WrapWithStageAndPushIfPossible attempts to stage the given repository. If staging is supported,
// it runs the provided function on the staged repository, then pushes any changes and cleans up the staged repository.
// If staging is not supported, it runs the function on the original repository without pushing.
// The 'staged' argument to the function indicates whether a staged repository was used.
func WrapWithStageAndPushIfPossible(
	ctx context.Context,
	repo Repository,
	stageOptions StageOptions,
	fn func(repo Repository, staged bool) error,
) error {
	stageable, ok := repo.(StageableRepository)
	if !ok {
		return fn(repo, false)
	}

	staged, err := stageable.Stage(ctx, stageOptions)
	if err != nil {
		return fmt.Errorf("stage repository: %w", err)
	}

	// We don't, we simply log it
	// FIXME: should we handle this differently?
	defer func() {
		if err := staged.Remove(ctx); err != nil {
			logging.FromContext(ctx).Error("failed to remove staged repository after export", "err", err)
		}
	}()

	if err := fn(staged, true); err != nil {
		return err
	}

	if err = staged.Push(ctx); err != nil {
		if errors.Is(err, nanogit.ErrNothingToPush) {
			return nil // OK, already pushed
		}
		return fmt.Errorf("wrapped push error: %w", err)
	}
	return nil
}<|MERGE_RESOLUTION|>--- conflicted
+++ resolved
@@ -23,15 +23,12 @@
 )
 
 type StageOptions struct {
-<<<<<<< HEAD
 	// Ref custom ref
 	Ref string
 	// Push on every write
 	PushOnWrites bool
-=======
 	// Mode defines the staging and commit behavior
 	Mode StageMode
->>>>>>> e280b949
 	// Maximum time allowed for clone operation in seconds (0 means no limit)
 	Timeout time.Duration
 	// Commit message to use when Mode is StageModeCommitOnlyOnce
