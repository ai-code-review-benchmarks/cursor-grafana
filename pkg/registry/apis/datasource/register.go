--- conflicted
+++ resolved
@@ -3,10 +3,7 @@
 import (
 	"context"
 	"encoding/json"
-<<<<<<< HEAD
-=======
 	"maps"
->>>>>>> eda94a64
 
 	"github.com/prometheus/client_golang/prometheus"
 	metav1 "k8s.io/apimachinery/pkg/apis/meta/v1"
@@ -49,10 +46,7 @@
 	datasources     PluginDatasourceProvider
 	contextProvider PluginContextWrapper
 	accessControl   accesscontrol.AccessControl
-<<<<<<< HEAD
 	schemaProvider  func() (*datasourceV0.DataSourceOpenAPIExtension, error)
-=======
->>>>>>> eda94a64
 	queryTypes      *queryV0.QueryTypeDefinitionList
 	log             log.Logger
 }
@@ -225,19 +219,11 @@
 	legacyStore := &legacyStorage{
 		datasources:  b.datasources,
 		resourceInfo: &ds,
-<<<<<<< HEAD
 	}
 	unified, err := grafanaregistry.NewRegistryStore(opts.Scheme, ds, opts.OptsGetter)
 	if err != nil {
 		return err
 	}
-=======
-	}
-	unified, err := grafanaregistry.NewRegistryStore(opts.Scheme, ds, opts.OptsGetter)
-	if err != nil {
-		return err
-	}
->>>>>>> eda94a64
 	storage[ds.StoragePath()], err = opts.DualWriteBuilder(ds.GroupResource(), legacyStore, unified)
 	if err != nil {
 		return err
@@ -245,11 +231,6 @@
 
 	storage[ds.StoragePath("query")] = &subQueryREST{builder: b}
 	storage[ds.StoragePath("health")] = &subHealthREST{builder: b}
-<<<<<<< HEAD
-
-	// TODO! only setup this endpoint if it is implemented
-	storage[ds.StoragePath("resource")] = &subResourceREST{builder: b}
-=======
 	storage[ds.StoragePath("resource")] = &subResourceREST{builder: b}
 
 	// FIXME: temporarily register both "datasources" and "connections" query paths
@@ -257,7 +238,6 @@
 	// while we transition requests to the new path
 	storage["connections"] = &noopREST{}                            // hidden from openapi
 	storage["connections/query"] = storage[ds.StoragePath("query")] // deprecated in openapi
->>>>>>> eda94a64
 
 	// Frontend proxy
 	if len(b.pluginJSON.Routes) > 0 {
@@ -287,13 +267,7 @@
 func (b *DataSourceAPIBuilder) GetOpenAPIDefinitions() openapi.GetOpenAPIDefinitions {
 	return func(ref openapi.ReferenceCallback) map[string]openapi.OpenAPIDefinition {
 		defs := queryV0.GetOpenAPIDefinitions(ref) // required when running standalone
-<<<<<<< HEAD
-		for k, v := range datasourceV0.GetOpenAPIDefinitions(ref) {
-			defs[k] = v
-		}
-=======
 		maps.Copy(defs, datasourceV0.GetOpenAPIDefinitions(ref))
->>>>>>> eda94a64
 		return defs
 	}
 }