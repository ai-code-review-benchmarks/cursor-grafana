package social

import (
	"bytes"
	"context"
	"encoding/json"
	"fmt"
	"io"
	"net/http"
	"strings"
	"time"

	jose "github.com/go-jose/go-jose/v3"
	"github.com/go-jose/go-jose/v3/jwt"
	"golang.org/x/oauth2"

	"github.com/grafana/grafana/pkg/infra/remotecache"
	"github.com/grafana/grafana/pkg/models/roletype"
	"github.com/grafana/grafana/pkg/services/org"
)

type SocialAzureAD struct {
	*SocialBase
	cache                remotecache.CacheStorage
	allowedOrganizations []string
	allowedGroups        []string
	forceUseGraphAPI     bool
	skipOrgRoleSync      bool
}

type azureClaims struct {
	Audience          string                 `json:"aud"`
	Email             string                 `json:"email"`
	PreferredUsername string                 `json:"preferred_username"`
	Roles             []string               `json:"roles"`
	Groups            []string               `json:"groups"`
	Name              string                 `json:"name"`
	ID                string                 `json:"oid"`
	ClaimNames        claimNames             `json:"_claim_names,omitempty"`
	ClaimSources      map[string]claimSource `json:"_claim_sources,omitempty"`
	TenantID          string                 `json:"tid,omitempty"`
	OAuthVersion      string                 `json:"ver,omitempty"`
}

type claimNames struct {
	Groups string `json:"groups"`
}

type claimSource struct {
	Endpoint string `json:"endpoint"`
}

type azureAccessClaims struct {
	TenantID string `json:"tid"`
}

type keySetJWKS struct {
	jose.JSONWebKeySet
}

func (s *SocialAzureAD) UserInfo(ctx context.Context, client *http.Client, token *oauth2.Token) (*BasicUserInfo, error) {
	idToken := token.Extra("id_token")
	if idToken == nil {
		return nil, ErrIDTokenNotFound
	}

	parsedToken, err := jwt.ParseSigned(idToken.(string))
	if err != nil {
		return nil, fmt.Errorf("error parsing id token: %w", err)
	}

	claims, err := s.validateClaims(ctx, client, parsedToken)
	if err != nil {
		return nil, err
	}

	email := claims.extractEmail()
	if email == "" {
		return nil, ErrEmailNotFound
	}

	// setting the role, grafanaAdmin to empty to reflect that we are not syncronizing with the external provider
	var role roletype.RoleType
	var grafanaAdmin bool
	if !s.skipOrgRoleSync {
<<<<<<< HEAD
		role, grafanaAdmin, err = s.extractRoleAndAdmin(&claims)
		if err != nil {
			return nil, err
		}

		if !role.IsValid() {
			return nil, errInvalidRole.Errorf("AzureAD OAuth: invalid role %q", role)
		}
=======
		role, grafanaAdmin = s.extractRoleAndAdmin(claims)
	}
	if s.roleAttributeStrict && !role.IsValid() {
		return nil, &InvalidBasicRoleError{idP: "Azure", assignedRole: string(role)}
>>>>>>> c06d0e4b
	}
	s.log.Debug("AzureAD OAuth: extracted role", "email", email, "role", role)

	groups, err := s.extractGroups(ctx, client, claims, token)
	if err != nil {
		return nil, fmt.Errorf("failed to extract groups: %w", err)
	}
	s.log.Debug("AzureAD OAuth: extracted groups", "email", email, "groups", fmt.Sprintf("%v", groups))
	if !s.IsGroupMember(groups) {
		return nil, errMissingGroupMembership
	}

	var isGrafanaAdmin *bool = nil
	if s.allowAssignGrafanaAdmin {
		isGrafanaAdmin = &grafanaAdmin
	}

	return &BasicUserInfo{
		Id:             claims.ID,
		Name:           claims.Name,
		Email:          email,
		Login:          email,
		Role:           role,
		IsGrafanaAdmin: isGrafanaAdmin,
		Groups:         groups,
	}, nil
}

func (s *SocialAzureAD) validateClaims(ctx context.Context, client *http.Client, parsedToken *jwt.JSONWebToken) (*azureClaims, error) {
	claims, err := s.validateIDTokenSignature(ctx, client, parsedToken)
	if err != nil {
		return nil, fmt.Errorf("error getting claims from id token: %w", err)
	}

	if claims.OAuthVersion == "1.0" {
		return nil, &Error{"AzureAD OAuth: version 1.0 is not supported. Please ensure the auth_url and token_url are set to the v2.0 endpoints."}
	}

	s.log.Debug("Validating audience", "audience", claims.Audience, "client_id", s.ClientID)
	if claims.Audience != s.ClientID {
		return nil, &Error{"AzureAD OAuth: audience mismatch"}
	}

	s.log.Debug("Validating tenant", "tenant", claims.TenantID, "allowed_tenants", s.allowedOrganizations)
	if !s.isAllowedTenant(claims.TenantID) {
		return nil, &Error{"AzureAD OAuth: tenant mismatch"}
	}
	return claims, nil
}

func (s *SocialAzureAD) validateIDTokenSignature(ctx context.Context, client *http.Client, parsedToken *jwt.JSONWebToken) (*azureClaims, error) {
	var claims azureClaims

	jwksFuncs := []func(ctx context.Context, client *http.Client, authURL string) (*keySetJWKS, time.Duration, error){
		s.retrieveJWKSFromCache, s.retrieveSpecificJWKS, s.retrieveGeneralJWKS,
	}

	keyID := parsedToken.Headers[0].KeyID

	for _, jwksFunc := range jwksFuncs {
		keyset, expiry, err := jwksFunc(ctx, client, s.Endpoint.AuthURL)
		if err != nil {
			return nil, fmt.Errorf("error retrieving jwks: %w", err)
		}
		var errClaims error
		keys := keyset.Key(keyID)
		for _, key := range keys {
			s.log.Debug("AzureAD OAuth: trying to parse token with key", "kid", key.KeyID)
			if errClaims = parsedToken.Claims(key, &claims); errClaims == nil {
				if expiry != 0 {
					s.log.Debug("AzureAD OAuth: caching key set", "kid", key.KeyID, "expiry", expiry)
					if err := s.cacheJWKS(ctx, keyset, expiry); err != nil {
						s.log.Warn("Failed to set key set in cache", "err", err)
					}
				}
				return &claims, nil
			} else {
				s.log.Warn("AzureAD OAuth: failed to parse token with key", "kid", key.KeyID, "err", errClaims)
			}
		}
	}

	s.log.Warn("AzureAD OAuth: signing key not found", "kid", keyID)

	return nil, &Error{"AzureAD OAuth: signing key not found"}
}

func (s *SocialAzureAD) IsGroupMember(groups []string) bool {
	if len(s.allowedGroups) == 0 {
		return true
	}

	for _, allowedGroup := range s.allowedGroups {
		for _, group := range groups {
			if group == allowedGroup {
				return true
			}
		}
	}

	return false
}

func (claims *azureClaims) extractEmail() string {
	if claims.Email == "" {
		if claims.PreferredUsername != "" {
			return claims.PreferredUsername
		}
	}

	return claims.Email
}

// extractRoleAndAdmin extracts the role from the claims and returns the role and whether the user is a Grafana admin.
func (s *SocialAzureAD) extractRoleAndAdmin(claims *azureClaims) (org.RoleType, bool, error) {
	if len(claims.Roles) == 0 {
		if s.roleAttributeStrict {
			return "", false, errRoleAttributeStrictViolation.Errorf("AzureAD OAuth: unset role")
		}
		return s.defaultRole(), false, nil
	}

	roleOrder := []org.RoleType{RoleGrafanaAdmin, org.RoleAdmin, org.RoleEditor,
		org.RoleViewer, org.RoleNone}
	for _, role := range roleOrder {
		if found := hasRole(claims.Roles, role); found {
			if role == RoleGrafanaAdmin {
				return org.RoleAdmin, true, nil
			}

			return role, false, nil
		}
	}

	if s.roleAttributeStrict {
		return "", false, errRoleAttributeStrictViolation.Errorf("AzureAD OAuth: idP did not return a valid role %q", claims.Roles)
	}

	return s.defaultRole(), false, nil
}

func hasRole(roles []string, role org.RoleType) bool {
	for _, item := range roles {
		if strings.EqualFold(item, string(role)) {
			return true
		}
	}

	return false
}

type getAzureGroupRequest struct {
	SecurityEnabledOnly bool `json:"securityEnabledOnly"`
}

type getAzureGroupResponse struct {
	Value []string `json:"value"`
}

// extractGroups retrieves groups from the claims.
// Note: If user groups exceeds 200 no groups will be found in claims and URL to target the Graph API will be
// given instead.
// See https://docs.microsoft.com/en-us/azure/active-directory/develop/id-tokens#groups-overage-claim
func (s *SocialAzureAD) extractGroups(ctx context.Context, client *http.Client, claims *azureClaims, token *oauth2.Token) ([]string, error) {
	if !s.forceUseGraphAPI {
		s.log.Debug("checking the claim for groups")
		if len(claims.Groups) > 0 {
			return claims.Groups, nil
		}

		if claims.ClaimNames.Groups == "" {
			return []string{}, nil
		}
	}

	// Fallback to the Graph API
	endpoint, errBuildGraphURI := s.groupsGraphAPIURL(claims, token)
	if errBuildGraphURI != nil {
		return nil, errBuildGraphURI
	}

	data, err := json.Marshal(&getAzureGroupRequest{SecurityEnabledOnly: false})
	if err != nil {
		return nil, err
	}

	req, err := http.NewRequestWithContext(ctx, http.MethodPost, endpoint, bytes.NewBuffer(data))
	if err != nil {
		return nil, err
	}
	req.Header.Set("Content-Type", "application/json")

	res, err := client.Do(req)
	if err != nil {
		return nil, err
	}

	defer func() {
		if err := res.Body.Close(); err != nil {
			s.log.Warn("AzureAD OAuth: failed to close response body", "err", err)
		}
	}()

	if res.StatusCode != http.StatusOK {
		if res.StatusCode == http.StatusForbidden {
			s.log.Warn("AzureAD OAuh: Token need GroupMember.Read.All permission to fetch all groups")
		} else {
			body, _ := io.ReadAll(res.Body)
			s.log.Warn("AzureAD OAuh: could not fetch user groups", "code", res.StatusCode, "body", string(body))
		}
		return []string{}, nil
	}

	var body getAzureGroupResponse
	if err := json.NewDecoder(res.Body).Decode(&body); err != nil {
		return nil, err
	}

	return body.Value, nil
}

// groupsGraphAPIURL retrieves the Microsoft Graph API URL to fetch user groups from the _claim_sources if present
// otherwise it generates an handcrafted URL.
func (s *SocialAzureAD) groupsGraphAPIURL(claims *azureClaims, token *oauth2.Token) (string, error) {
	var endpoint string
	// First check if an endpoint was specified in the claims
	if claims.ClaimNames.Groups != "" {
		endpoint = claims.ClaimSources[claims.ClaimNames.Groups].Endpoint
		s.log.Debug(fmt.Sprintf("endpoint to fetch groups specified in the claims: %s", endpoint))
	}

	// If no endpoint was specified or if the endpoints provided in _claim_source is pointing to the deprecated
	// "graph.windows.net" api, use an handcrafted url to graph.microsoft.com
	// See https://docs.microsoft.com/en-us/graph/migrate-azure-ad-graph-overview
	if endpoint == "" || strings.Contains(endpoint, "graph.windows.net") {
		tenantID := claims.TenantID
		// If tenantID wasn't found in the id_token, parse access token
		if tenantID == "" {
			parsedToken, err := jwt.ParseSigned(token.AccessToken)
			if err != nil {
				return "", fmt.Errorf("error parsing access token: %w", err)
			}

			var accessClaims azureAccessClaims
			if err := parsedToken.UnsafeClaimsWithoutVerification(&accessClaims); err != nil {
				return "", fmt.Errorf("error getting claims from access token: %w", err)
			}
			tenantID = accessClaims.TenantID
		}

		endpoint = fmt.Sprintf("https://graph.microsoft.com/v1.0/%s/users/%s/getMemberObjects", tenantID, claims.ID)
		s.log.Debug(fmt.Sprintf("handcrafted endpoint to fetch groups: %s", endpoint))
	}
	return endpoint, nil
}

func (s *SocialAzureAD) SupportBundleContent(bf *bytes.Buffer) error {
	bf.WriteString("## AzureAD specific configuration\n\n")
	bf.WriteString("```ini\n")
	bf.WriteString(fmt.Sprintf("allowed_groups = %v\n", s.allowedGroups))
	bf.WriteString(fmt.Sprintf("forceUseGraphAPI = %v\n", s.forceUseGraphAPI))
	bf.WriteString("```\n\n")

	return s.SocialBase.SupportBundleContent(bf)
}

func (s *SocialAzureAD) isAllowedTenant(tenantID string) bool {
	if len(s.allowedOrganizations) == 0 {
		s.log.Warn("No allowed organizations specified, all tenants are allowed. Configure allowed_organizations to restrict access")
		return true
	}

	for _, t := range s.allowedOrganizations {
		if t == tenantID {
			return true
		}
	}
	return false
}<|MERGE_RESOLUTION|>--- conflicted
+++ resolved
@@ -83,8 +83,7 @@
 	var role roletype.RoleType
 	var grafanaAdmin bool
 	if !s.skipOrgRoleSync {
-<<<<<<< HEAD
-		role, grafanaAdmin, err = s.extractRoleAndAdmin(&claims)
+		role, grafanaAdmin, err = s.extractRoleAndAdmin(claims)
 		if err != nil {
 			return nil, err
 		}
@@ -92,12 +91,6 @@
 		if !role.IsValid() {
 			return nil, errInvalidRole.Errorf("AzureAD OAuth: invalid role %q", role)
 		}
-=======
-		role, grafanaAdmin = s.extractRoleAndAdmin(claims)
-	}
-	if s.roleAttributeStrict && !role.IsValid() {
-		return nil, &InvalidBasicRoleError{idP: "Azure", assignedRole: string(role)}
->>>>>>> c06d0e4b
 	}
 	s.log.Debug("AzureAD OAuth: extracted role", "email", email, "role", role)
 
