--- conflicted
+++ resolved
@@ -141,12 +141,8 @@
 		return "", nil
 	}
 
-<<<<<<< HEAD
-	role, err := s.searchJSONForAttr(s.roleAttributePath, rawJSON)
-=======
 	role, err := s.searchJSONForStringAttr(s.roleAttributePath, rawJSON)
 
->>>>>>> ff0abb9d
 	if err != nil {
 		return "", err
 	}
