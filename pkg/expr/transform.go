--- conflicted
+++ resolved
@@ -127,13 +127,8 @@
 	return hidden, nil
 }
 
-<<<<<<< HEAD
-func (s *Service) decryptSecureJsonDataFn(ctx context.Context) func(ds *models.DataSource) (map[string]string, error) {
-	return func(ds *models.DataSource) (map[string]string, error) {
-=======
 func (s *Service) decryptSecureJsonDataFn(ctx context.Context) func(ds *datasources.DataSource) (map[string]string, error) {
 	return func(ds *datasources.DataSource) (map[string]string, error) {
->>>>>>> 82e32447
 		return s.dataSourceService.DecryptedValues(ctx, ds)
 	}
 }