package mathexp

import (
	"fmt"
	"sort"
	"time"

	"github.com/grafana/grafana-plugin-sdk-go/data"
	"github.com/grafana/grafana/pkg/expr/mathexp/parse"
)

// seriesTypeTimeIdx is the data frame field index for the Series type's Time column.
const seriesTypeTimeIdx = 0

// seriesTypeValIdx is the data frame field index for the Series type's Value column.
const seriesTypeValIdx = 1

// Series has a time.Time and a *float64 fields.
type Series struct {
	Frame *data.Frame
	// TODO:
	// - Value can be different number types
}

// SeriesFromFrame validates that the dataframe can be considered a Series type
// and mutates the frame to be in the format that additional SSE operations expect.
func SeriesFromFrame(frame *data.Frame) (s Series, err error) {
	if len(frame.Fields) != 2 {
		return s, fmt.Errorf("frame must have exactly two fields to be a series, has %v", len(frame.Fields))
	}

	valueIdx := -1
	timeIdx := -1

	timeNullable := false
	valueNullable := false

FIELDS:
	for i, field := range frame.Fields {
		switch field.Type() {
		case data.FieldTypeTime:
			timeIdx = i
		case data.FieldTypeNullableTime:
			timeNullable = true
			timeIdx = i
		case data.FieldTypeFloat64:
			valueIdx = i
		case data.FieldTypeNullableFloat64:
			valueNullable = true
			valueIdx = i
		default:
<<<<<<< HEAD
			// Handle default case
			// try to convert to *float64
			var convertedField *data.Field
			for j := 0; j < field.Len(); j++ {
				ff, err := field.NullableFloatAt(j)
				if err != nil {
					break
				}
				if convertedField == nil { // initialise field
					convertedField = data.NewFieldFromFieldType(data.FieldTypeNullableFloat64, field.Len())
					convertedField.Name = field.Name
					convertedField.Labels = field.Labels
				}
				convertedField.Set(j, ff)
			}
			if convertedField != nil {
				frame.Fields[i] = convertedField
				s.ValueIsNullable = true
				foundValue = true
				s.ValueIdx = i
			}
		}
	}

	if !foundTime {
=======
			if valueIdx != -1 && timeIdx != -1 {
				break FIELDS
			}
		}
	}

	if timeIdx == -1 {
>>>>>>> 7359ba44
		return s, fmt.Errorf("no time column found in frame %v", frame.Name)
	}
	if valueIdx == -1 {
		return s, fmt.Errorf("no float64 value column found in frame %v", frame.Name)
	}

	if timeNullable { // make time not nullable if it is in the input
		timeSlice := make([]time.Time, 0, frame.Fields[timeIdx].Len())
		for rowIdx := 0; rowIdx < frame.Fields[timeIdx].Len(); rowIdx++ {
			val, ok := frame.At(0, rowIdx).(*time.Time)
			if !ok {
				return s, fmt.Errorf("unexpected time type, expected *time.Time but got %T", val)
			}
			if val == nil {
				return s, fmt.Errorf("time series with null time stamps are not supported")
			}
			timeSlice = append(timeSlice, *val)
		}
		nF := data.NewField(frame.Fields[timeIdx].Name, nil, timeSlice) // (labels are not used on time field)
		nF.Config = frame.Fields[timeIdx].Config
		frame.Fields[timeIdx] = nF
	}

	if !valueNullable { // make value nullable if it is not in the input
		floatSlice := make([]*float64, 0, frame.Fields[valueIdx].Len())
		for rowIdx := 0; rowIdx < frame.Fields[valueIdx].Len(); rowIdx++ {
			val, ok := frame.At(valueIdx, rowIdx).(float64)
			if !ok {
				return s, fmt.Errorf("unexpected time type, expected float64 but got %T", val)
			}
			floatSlice = append(floatSlice, &val)
		}
		nF := data.NewField(frame.Fields[valueIdx].Name, frame.Fields[valueIdx].Labels, floatSlice)
		nF.Config = frame.Fields[valueIdx].Config
		frame.Fields[valueIdx] = nF
	}

	fields := make([]*data.Field, 2)
	fields[seriesTypeTimeIdx] = frame.Fields[timeIdx]
	fields[seriesTypeValIdx] = frame.Fields[valueIdx]

	frame.Fields = fields
	s.Frame = frame

	return s, nil
}

// NewSeries returns a dataframe of type Series.
func NewSeries(refID string, labels data.Labels, size int) Series {
	fields := make([]*data.Field, 2)
	fields[seriesTypeTimeIdx] = data.NewField("Time", nil, make([]time.Time, size))
	fields[seriesTypeValIdx] = data.NewField(refID, labels, make([]*float64, size))

	return Series{
		Frame: data.NewFrame("", fields...),
	}
}

// Type returns the Value type and allows it to fulfill the Value interface.
func (s Series) Type() parse.ReturnType { return parse.TypeSeriesSet }

// Value returns the actual value allows it to fulfill the Value interface.
func (s Series) Value() interface{} { return &s }

func (s Series) GetLabels() data.Labels { return s.Frame.Fields[seriesTypeValIdx].Labels }

func (s Series) SetLabels(ls data.Labels) { s.Frame.Fields[seriesTypeValIdx].Labels = ls }

func (s Series) GetName() string { return s.Frame.Name }

func (s Series) GetMeta() interface{} {
	return s.Frame.Meta.Custom
}

func (s Series) SetMeta(v interface{}) {
	s.Frame.SetMeta(&data.FrameMeta{Custom: v})
}

// AsDataFrame returns the underlying *data.Frame.
func (s Series) AsDataFrame() *data.Frame { return s.Frame }

// GetPoint returns the time and value at the specified index.
func (s Series) GetPoint(pointIdx int) (time.Time, *float64) {
	return s.GetTime(pointIdx), s.GetValue(pointIdx)
}

// SetPoint sets the time and value on the corresponding vectors at the specified index.
func (s Series) SetPoint(pointIdx int, t time.Time, f *float64) (err error) {
	s.Frame.Fields[seriesTypeTimeIdx].Set(pointIdx, t)
	s.Frame.Fields[seriesTypeValIdx].Set(pointIdx, f)
	return
}

// AppendPoint appends a point (time/value).
func (s Series) AppendPoint(pointIdx int, t time.Time, f *float64) (err error) {
	s.Frame.Fields[seriesTypeTimeIdx].Append(t)
	s.Frame.Fields[seriesTypeValIdx].Append(f)
	return
}

// Len returns the length of the series.
func (s Series) Len() int {
	return s.Frame.Fields[seriesTypeTimeIdx].Len()
}

// GetTime returns the time at the specified index.
func (s Series) GetTime(pointIdx int) time.Time {
	return s.Frame.Fields[seriesTypeTimeIdx].At(pointIdx).(time.Time)
}

// GetValue returns the float value at the specified index.
func (s Series) GetValue(pointIdx int) *float64 {
	return s.Frame.Fields[seriesTypeValIdx].At(pointIdx).(*float64)
}

// SortByTime sorts the series by the time from oldest to newest.
// If desc is true, it will sort from newest to oldest.
// If any time values are nil, it will panic.
func (s Series) SortByTime(desc bool) {
	if desc {
		sort.Sort(sort.Reverse(SortSeriesByTime(s)))
		return
	}
	sort.Sort(SortSeriesByTime(s))
}

// SortSeriesByTime allows a Series to be sorted by time
// the sort interface will panic if any timestamps are null
type SortSeriesByTime Series

func (ss SortSeriesByTime) Len() int { return Series(ss).Len() }

func (ss SortSeriesByTime) Swap(i, j int) {
	iTimeVal, iFVal := Series(ss).GetPoint(i)
	jTimeVal, jFVal := Series(ss).GetPoint(j)
	_ = Series(ss).SetPoint(j, iTimeVal, iFVal)
	_ = Series(ss).SetPoint(i, jTimeVal, jFVal)
}

func (ss SortSeriesByTime) Less(i, j int) bool {
	iTimeVal := Series(ss).GetTime(i)
	jTimeVal := Series(ss).GetTime(j)
	return iTimeVal.Before(jTimeVal)
}<|MERGE_RESOLUTION|>--- conflicted
+++ resolved
@@ -49,7 +49,6 @@
 			valueNullable = true
 			valueIdx = i
 		default:
-<<<<<<< HEAD
 			// Handle default case
 			// try to convert to *float64
 			var convertedField *data.Field
@@ -67,15 +66,9 @@
 			}
 			if convertedField != nil {
 				frame.Fields[i] = convertedField
-				s.ValueIsNullable = true
-				foundValue = true
-				s.ValueIdx = i
-			}
-		}
-	}
-
-	if !foundTime {
-=======
+				valueNullable = true
+				valueIdx = i
+			}
 			if valueIdx != -1 && timeIdx != -1 {
 				break FIELDS
 			}
@@ -83,7 +76,6 @@
 	}
 
 	if timeIdx == -1 {
->>>>>>> 7359ba44
 		return s, fmt.Errorf("no time column found in frame %v", frame.Name)
 	}
 	if valueIdx == -1 {
@@ -93,7 +85,7 @@
 	if timeNullable { // make time not nullable if it is in the input
 		timeSlice := make([]time.Time, 0, frame.Fields[timeIdx].Len())
 		for rowIdx := 0; rowIdx < frame.Fields[timeIdx].Len(); rowIdx++ {
-			val, ok := frame.At(0, rowIdx).(*time.Time)
+			val, ok := frame.At(timeIdx, rowIdx).(*time.Time)
 			if !ok {
 				return s, fmt.Errorf("unexpected time type, expected *time.Time but got %T", val)
 			}
