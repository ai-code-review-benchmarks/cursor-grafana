package expr

import (
	"context"
	"encoding/json"
	"sort"
	"testing"
	"time"

	"github.com/google/go-cmp/cmp"
	"github.com/grafana/grafana-plugin-sdk-go/backend"
	"github.com/grafana/grafana-plugin-sdk-go/data"
	"github.com/grafana/grafana/pkg/bus"
	"github.com/grafana/grafana/pkg/components/simplejson"
	"github.com/grafana/grafana/pkg/models"
	"github.com/grafana/grafana/pkg/services/encryption/ossencryption"
	"github.com/grafana/grafana/pkg/services/kmsproviders/osskmsproviders"
	"github.com/grafana/grafana/pkg/services/secrets/fakes"
	"github.com/grafana/grafana/pkg/services/secrets/manager"
	"github.com/grafana/grafana/pkg/setting"
	"github.com/stretchr/testify/require"
)

func TestService(t *testing.T) {
	dsDF := data.NewFrame("test",
		data.NewField("time", nil, []time.Time{time.Unix(1, 0)}),
		data.NewField("value", nil, []*float64{fp(2)}))

	me := &mockEndpoint{
		Frames: []*data.Frame{dsDF},
	}

	cfg := setting.NewCfg()
	encr := ossencryption.ProvideService()
	settings := setting.ProvideProvider(cfg)

	secretsService, err := manager.ProvideSecretsService(
		fakes.NewFakeSecretsStore(),
<<<<<<< HEAD
		ossencryption.ProvideService(),
		setting.ProvideProvider(cfg),
=======
		osskmsproviders.ProvideService(encr, settings),
		encr,
		settings,
>>>>>>> 708bdc80
	)
	require.NoError(t, err)

	s := Service{
		cfg:            cfg,
		dataService:    me,
		secretsService: secretsService,
	}

	bus.AddHandlerCtx("test", func(_ context.Context, query *models.GetDataSourceQuery) error {
		query.Result = &models.DataSource{Id: 1, OrgId: 1, Type: "test", JsonData: simplejson.New()}
		return nil
	})

	queries := []Query{
		{
			RefID: "A",
			JSON:  json.RawMessage(`{ "datasource": "test", "datasourceId": 1, "orgId": 1, "intervalMs": 1000, "maxDataPoints": 1000 }`),
		},
		{
			RefID: "B",
			JSON:  json.RawMessage(`{ "datasource": "__expr__", "datasourceId": -100, "type": "math", "expression": "$A * 2" }`),
		},
	}

	req := &Request{Queries: queries}

	pl, err := s.BuildPipeline(req)
	require.NoError(t, err)

	res, err := s.ExecutePipeline(context.Background(), pl)
	require.NoError(t, err)

	bDF := data.NewFrame("",
		data.NewField("Time", nil, []time.Time{time.Unix(1, 0)}),
		data.NewField("B", nil, []*float64{fp(4)}))
	bDF.RefID = "B"

	expect := &backend.QueryDataResponse{
		Responses: backend.Responses{
			"A": {
				Frames: []*data.Frame{dsDF},
			},
			"B": {
				Frames: []*data.Frame{bDF},
			},
		},
	}

	// Service currently doesn't care about order of datas in the return.
	trans := cmp.Transformer("Sort", func(in []*data.Frame) []*data.Frame {
		out := append([]*data.Frame(nil), in...) // Copy input to avoid mutating it
		sort.SliceStable(out, func(i, j int) bool {
			return out[i].RefID > out[j].RefID
		})
		return out
	})
	options := append([]cmp.Option{trans}, data.FrameTestCompareOptions()...)
	if diff := cmp.Diff(expect, res, options...); diff != "" {
		t.Errorf("Result mismatch (-want +got):\n%s", diff)
	}
}

func fp(f float64) *float64 {
	return &f
}

type mockEndpoint struct {
	Frames data.Frames
}

func (me *mockEndpoint) QueryData(ctx context.Context, req *backend.QueryDataRequest) (*backend.QueryDataResponse, error) {
	resp := backend.NewQueryDataResponse()
	resp.Responses["A"] = backend.DataResponse{
		Frames: me.Frames,
	}
	return resp, nil
}<|MERGE_RESOLUTION|>--- conflicted
+++ resolved
@@ -36,14 +36,9 @@
 
 	secretsService, err := manager.ProvideSecretsService(
 		fakes.NewFakeSecretsStore(),
-<<<<<<< HEAD
-		ossencryption.ProvideService(),
-		setting.ProvideProvider(cfg),
-=======
 		osskmsproviders.ProvideService(encr, settings),
 		encr,
 		settings,
->>>>>>> 708bdc80
 	)
 	require.NoError(t, err)
 
