package api

import (
	"context"
	"encoding/json"
	"fmt"
	"io"
	"net/http"
	"net/http/httptest"
	"os"
	"path/filepath"
	"strings"
	"testing"

	"github.com/stretchr/testify/assert"
	"github.com/stretchr/testify/require"

	"github.com/grafana/grafana-plugin-sdk-go/backend"
	"github.com/grafana/grafana/pkg/api/dtos"
	"github.com/grafana/grafana/pkg/infra/log"
	"github.com/grafana/grafana/pkg/infra/log/logtest"
	"github.com/grafana/grafana/pkg/models"
	"github.com/grafana/grafana/pkg/plugins"
<<<<<<< HEAD
	ac "github.com/grafana/grafana/pkg/services/accesscontrol"
	"github.com/grafana/grafana/pkg/services/pluginsettings"
	"github.com/grafana/grafana/pkg/services/quota/quotatest"
	"github.com/grafana/grafana/pkg/services/updatechecker"
=======
	"github.com/grafana/grafana/pkg/services/org"
	"github.com/grafana/grafana/pkg/services/quota/quotatest"
	"github.com/grafana/grafana/pkg/services/user"
>>>>>>> 39c31416
	"github.com/grafana/grafana/pkg/setting"
	"github.com/grafana/grafana/pkg/web/webtest"
)

func Test_PluginsInstallAndUninstall(t *testing.T) {
	type tc struct {
		pluginAdminEnabled               bool
		pluginAdminExternalManageEnabled bool
		expectedHTTPStatus               int
		expectedHTTPBody                 string
	}
	tcs := []tc{
		{pluginAdminEnabled: true, pluginAdminExternalManageEnabled: true, expectedHTTPStatus: 404, expectedHTTPBody: "404 page not found\n"},
		{pluginAdminEnabled: true, pluginAdminExternalManageEnabled: false, expectedHTTPStatus: 200, expectedHTTPBody: ""},
		{pluginAdminEnabled: false, pluginAdminExternalManageEnabled: true, expectedHTTPStatus: 404, expectedHTTPBody: "404 page not found\n"},
		{pluginAdminEnabled: false, pluginAdminExternalManageEnabled: false, expectedHTTPStatus: 404, expectedHTTPBody: "404 page not found\n"},
	}

	testName := func(action string, testCase tc) string {
		return fmt.Sprintf("%s request returns %d when adminEnabled: %t and externalEnabled: %t",
			action, testCase.expectedHTTPStatus, testCase.pluginAdminEnabled, testCase.pluginAdminExternalManageEnabled)
	}

	pm := &fakePluginManager{
		plugins: make(map[string]fakePlugin),
	}
	for _, tc := range tcs {
		srv := SetupAPITestServer(t, func(hs *HTTPServer) {
			hs.Cfg = &setting.Cfg{
				PluginAdminEnabled:               tc.pluginAdminEnabled,
				PluginAdminExternalManageEnabled: tc.pluginAdminExternalManageEnabled,
			}
			hs.pluginManager = pm
			hs.QuotaService = quotatest.NewQuotaServiceFake()
		})

		t.Run(testName("Install", tc), func(t *testing.T) {
			req := srv.NewPostRequest("/api/plugins/test/install", strings.NewReader("{ \"version\": \"1.0.2\" }"))
			webtest.RequestWithSignedInUser(req, &user.SignedInUser{UserID: 1, OrgID: 1, OrgRole: org.RoleEditor, IsGrafanaAdmin: true})
			resp, err := srv.SendJSON(req)
			require.NoError(t, err)

			body := new(strings.Builder)
			_, err = io.Copy(body, resp.Body)
			require.NoError(t, err)
			require.Equal(t, tc.expectedHTTPBody, body.String())
			require.NoError(t, resp.Body.Close())
			require.Equal(t, tc.expectedHTTPStatus, resp.StatusCode)

			if tc.expectedHTTPStatus == 200 {
				require.Equal(t, fakePlugin{pluginID: "test", version: "1.0.2"}, pm.plugins["test"])
			}
		})

		t.Run(testName("Uninstall", tc), func(t *testing.T) {
			req := srv.NewPostRequest("/api/plugins/test/uninstall", strings.NewReader("{}"))
			webtest.RequestWithSignedInUser(req, &user.SignedInUser{UserID: 1, OrgID: 1, OrgRole: org.RoleViewer, IsGrafanaAdmin: true})
			resp, err := srv.SendJSON(req)
			require.NoError(t, err)

			body := new(strings.Builder)
			_, err = io.Copy(body, resp.Body)
			require.NoError(t, err)
			require.Equal(t, tc.expectedHTTPBody, body.String())
			require.NoError(t, resp.Body.Close())
			require.Equal(t, tc.expectedHTTPStatus, resp.StatusCode)

			if tc.expectedHTTPStatus == 200 {
				require.Empty(t, pm.plugins)
			}
		})
	}
}

func Test_PluginsInstallAndUninstall_AccessControl(t *testing.T) {
	canInstall := []ac.Permission{{Action: plugins.ActionInstall}}
	cannotInstall := []ac.Permission{{Action: "plugins:cannotinstall"}}

	type testCase struct {
		expectedCode                     int
		permissions                      []ac.Permission
		pluginAdminEnabled               bool
		pluginAdminExternalManageEnabled bool
	}
	tcs := []testCase{
		{expectedCode: http.StatusNotFound, permissions: canInstall, pluginAdminEnabled: true, pluginAdminExternalManageEnabled: true},
		{expectedCode: http.StatusNotFound, permissions: canInstall, pluginAdminEnabled: false, pluginAdminExternalManageEnabled: true},
		{expectedCode: http.StatusNotFound, permissions: canInstall, pluginAdminEnabled: false, pluginAdminExternalManageEnabled: false},
		{expectedCode: http.StatusForbidden, permissions: cannotInstall, pluginAdminEnabled: true, pluginAdminExternalManageEnabled: false},
		{expectedCode: http.StatusOK, permissions: canInstall, pluginAdminEnabled: true, pluginAdminExternalManageEnabled: false},
	}

	testName := func(action string, tc testCase) string {
		return fmt.Sprintf("%s request returns %d when adminEnabled: %t, externalEnabled: %t, permissions: %q",
			action, tc.expectedCode, tc.pluginAdminEnabled, tc.pluginAdminExternalManageEnabled, tc.permissions)
	}

	pm := &fakePluginManager{
		plugins: make(map[string]fakePlugin),
	}

	for _, tc := range tcs {
		sc := setupHTTPServerWithCfg(t, true, true, &setting.Cfg{
			PluginAdminEnabled:               tc.pluginAdminEnabled,
			PluginAdminExternalManageEnabled: tc.pluginAdminExternalManageEnabled})
		setInitCtxSignedInViewer(sc.initCtx)
		setAccessControlPermissions(sc.acmock, tc.permissions, sc.initCtx.OrgId)
		sc.hs.pluginManager = pm

		t.Run(testName("Install", tc), func(t *testing.T) {
			input := strings.NewReader("{ \"version\": \"1.0.2\" }")
			response := callAPI(sc.server, http.MethodPost, "/api/plugins/test/install", input, t)
			assert.Equal(t, tc.expectedCode, response.Code)
		})

		t.Run(testName("Uninstall", tc), func(t *testing.T) {
			input := strings.NewReader("{ }")
			response := callAPI(sc.server, http.MethodPost, "/api/plugins/test/uninstall", input, t)
			assert.Equal(t, tc.expectedCode, response.Code)
		})
	}
}

func Test_GetPluginAssets(t *testing.T) {
	pluginID := "test-plugin"
	pluginDir := "."
	tmpFile, err := os.CreateTemp(pluginDir, "")
	require.NoError(t, err)
	tmpFileInParentDir, err := os.CreateTemp("..", "")
	require.NoError(t, err)
	t.Cleanup(func() {
		err := os.RemoveAll(tmpFile.Name())
		assert.NoError(t, err)
		err = os.RemoveAll(tmpFileInParentDir.Name())
		assert.NoError(t, err)
	})
	expectedBody := "Plugin test"
	_, err = tmpFile.WriteString(expectedBody)
	assert.NoError(t, err)

	requestedFile := filepath.Clean(tmpFile.Name())

	t.Run("Given a request for an existing plugin file that is listed as a signature covered file", func(t *testing.T) {
		p := plugins.PluginDTO{
			JSONData: plugins.JSONData{
				ID: pluginID,
			},
			PluginDir: pluginDir,
			SignedFiles: map[string]struct{}{
				requestedFile: {},
			},
		}
		service := &fakePluginStore{
			plugins: map[string]plugins.PluginDTO{
				pluginID: p,
			},
		}
		l := &logtest.Fake{}

		url := fmt.Sprintf("/public/plugins/%s/%s", pluginID, requestedFile)
		pluginAssetScenario(t, "When calling GET on", url, "/public/plugins/:pluginId/*", service, l,
			func(sc *scenarioContext) {
				callGetPluginAsset(sc)

				require.Equal(t, 200, sc.resp.Code)
				assert.Equal(t, expectedBody, sc.resp.Body.String())
				assert.Zero(t, l.WarnLogs.Calls)
			})
	})

	t.Run("Given a request for a relative path", func(t *testing.T) {
		p := plugins.PluginDTO{
			JSONData: plugins.JSONData{
				ID: pluginID,
			},
			PluginDir: pluginDir,
		}
		service := &fakePluginStore{
			plugins: map[string]plugins.PluginDTO{
				pluginID: p,
			},
		}
		l := &logtest.Fake{}

		url := fmt.Sprintf("/public/plugins/%s/%s", pluginID, tmpFileInParentDir.Name())
		pluginAssetScenario(t, "When calling GET on", url, "/public/plugins/:pluginId/*", service, l,
			func(sc *scenarioContext) {
				callGetPluginAsset(sc)

				require.Equal(t, 404, sc.resp.Code)
			})
	})

	t.Run("Given a request for an existing plugin file that is not listed as a signature covered file", func(t *testing.T) {
		p := plugins.PluginDTO{
			JSONData: plugins.JSONData{
				ID: pluginID,
			},
			PluginDir: pluginDir,
		}
		service := &fakePluginStore{
			plugins: map[string]plugins.PluginDTO{
				pluginID: p,
			},
		}
		l := &logtest.Fake{}

		url := fmt.Sprintf("/public/plugins/%s/%s", pluginID, requestedFile)
		pluginAssetScenario(t, "When calling GET on", url, "/public/plugins/:pluginId/*", service, l,
			func(sc *scenarioContext) {
				callGetPluginAsset(sc)

				require.Equal(t, 200, sc.resp.Code)
				assert.Equal(t, expectedBody, sc.resp.Body.String())
				assert.Zero(t, l.WarnLogs.Calls)
			})
	})

	t.Run("Given a request for an non-existing plugin file", func(t *testing.T) {
		p := plugins.PluginDTO{
			JSONData: plugins.JSONData{
				ID: pluginID,
			},
			PluginDir: pluginDir,
		}
		service := &fakePluginStore{
			plugins: map[string]plugins.PluginDTO{
				pluginID: p,
			},
		}
		l := &logtest.Fake{}

		requestedFile := "nonExistent"
		url := fmt.Sprintf("/public/plugins/%s/%s", pluginID, requestedFile)
		pluginAssetScenario(t, "When calling GET on", url, "/public/plugins/:pluginId/*", service, l,
			func(sc *scenarioContext) {
				callGetPluginAsset(sc)

				var respJson map[string]interface{}
				err := json.NewDecoder(sc.resp.Body).Decode(&respJson)
				require.NoError(t, err)
				require.Equal(t, 404, sc.resp.Code)
				assert.Equal(t, "Plugin file not found", respJson["message"])
				assert.Zero(t, l.WarnLogs.Calls)
			})
	})

	t.Run("Given a request for an non-existing plugin", func(t *testing.T) {
		service := &fakePluginStore{
			plugins: map[string]plugins.PluginDTO{},
		}
		l := &logtest.Fake{}

		requestedFile := "nonExistent"
		url := fmt.Sprintf("/public/plugins/%s/%s", pluginID, requestedFile)
		pluginAssetScenario(t, "When calling GET on", url, "/public/plugins/:pluginId/*", service, l,
			func(sc *scenarioContext) {
				callGetPluginAsset(sc)

				var respJson map[string]interface{}
				err := json.NewDecoder(sc.resp.Body).Decode(&respJson)
				require.NoError(t, err)
				assert.Equal(t, 404, sc.resp.Code)
				assert.Equal(t, "Plugin not found", respJson["message"])
				assert.Zero(t, l.WarnLogs.Calls)
			})
	})

	t.Run("Given a request for a core plugin's file", func(t *testing.T) {
		service := &fakePluginStore{
			plugins: map[string]plugins.PluginDTO{
				pluginID: {
					Class: plugins.Core,
				},
			},
		}
		l := &logtest.Fake{}

		url := fmt.Sprintf("/public/plugins/%s/%s", pluginID, requestedFile)
		pluginAssetScenario(t, "When calling GET on", url, "/public/plugins/:pluginId/*", service, l,
			func(sc *scenarioContext) {
				callGetPluginAsset(sc)

				require.Equal(t, 200, sc.resp.Code)
				assert.Equal(t, expectedBody, sc.resp.Body.String())
				assert.Zero(t, l.WarnLogs.Calls)
			})
	})
}

func TestMakePluginResourceRequest(t *testing.T) {
	pluginClient := &fakePluginClient{}
	hs := HTTPServer{
		Cfg:          setting.NewCfg(),
		log:          log.New(),
		pluginClient: pluginClient,
	}
	req := httptest.NewRequest(http.MethodGet, "/", nil)
	resp := httptest.NewRecorder()
	pCtx := backend.PluginContext{}
	err := hs.makePluginResourceRequest(resp, req, pCtx)
	require.NoError(t, err)

	for {
		if resp.Flushed {
			break
		}
	}

	require.Equal(t, "sandbox", resp.Header().Get("Content-Security-Policy"))
}

func callGetPluginAsset(sc *scenarioContext) {
	sc.fakeReqWithParams("GET", sc.url, map[string]string{}).exec()
}

func pluginAssetScenario(t *testing.T, desc string, url string, urlPattern string, pluginStore plugins.Store,
	logger log.Logger, fn scenarioFunc) {
	t.Run(fmt.Sprintf("%s %s", desc, url), func(t *testing.T) {
		hs := HTTPServer{
			Cfg:         setting.NewCfg(),
			pluginStore: pluginStore,
			log:         logger,
		}

		sc := setupScenarioContext(t, url)
		sc.defaultHandler = func(c *models.ReqContext) {
			sc.context = c
			hs.getPluginAssets(c)
		}

		sc.m.Get(urlPattern, sc.defaultHandler)

		fn(sc)
	})
}

type fakePluginClient struct {
	plugins.Client

	req *backend.CallResourceRequest

	backend.QueryDataHandlerFunc
}

func (c *fakePluginClient) CallResource(_ context.Context, req *backend.CallResourceRequest, sender backend.CallResourceResponseSender) error {
	c.req = req
	bytes, err := json.Marshal(map[string]interface{}{
		"message": "hello",
	})
	if err != nil {
		return err
	}

	return sender.Send(&backend.CallResourceResponse{
		Status:  http.StatusOK,
		Headers: make(map[string][]string),
		Body:    bytes,
	})
}

func (c *fakePluginClient) QueryData(ctx context.Context, req *backend.QueryDataRequest) (*backend.QueryDataResponse, error) {
	if c.QueryDataHandlerFunc != nil {
		return c.QueryDataHandlerFunc.QueryData(ctx, req)
	}

	return backend.NewQueryDataResponse(), nil
}

func Test_PluginsList_AccessControl(t *testing.T) {
	pluginStore := fakePluginStore{plugins: map[string]plugins.PluginDTO{
		"test-app": {
			PluginDir:     "/grafana/plugins/test-app/dist",
			Class:         "external",
			DefaultNavURL: "/plugins/test-app/page/test",
			Pinned:        false,
			Signature:     "unsigned",
			Module:        "plugins/test-app/module",
			BaseURL:       "public/plugins/test-app",
			JSONData: plugins.JSONData{
				ID:   "test-app",
				Type: "app",
				Name: "test-app",
				Info: plugins.Info{
					Version: "1.0.0",
				},
			},
		},
		"mysql": {
			PluginDir: "/grafana/public/app/plugins/datasource/mysql",
			Class:     "core",
			Pinned:    false,
			Signature: "internal",
			Module:    "app/plugins/datasource/mysql/module",
			BaseURL:   "public/app/plugins/datasource/mysql",
			JSONData: plugins.JSONData{
				ID:   "mysql",
				Type: "datasource",
				Name: "MySQL",
				Info: plugins.Info{
					Author:      plugins.InfoLink{Name: "Grafana Labs", URL: "https://grafana.com"},
					Description: "Data source for MySQL databases",
				},
			},
		},
	}}
	pluginSettings := fakePluginSettings{plugins: map[string]*pluginsettings.DTO{
		"test-app": {ID: 0, OrgID: 1, PluginID: "test-app", PluginVersion: "1.0.0", Enabled: true},
		"mysql":    {ID: 0, OrgID: 1, PluginID: "mysql", PluginVersion: "", Enabled: true}},
	}

	type testCase struct {
		expectedCode    int
		role            models.RoleType
		isGrafanaAdmin  bool
		expectedPlugins []string
		filters         map[string]string
	}
	tcs := []testCase{
		{expectedCode: http.StatusOK, role: models.ROLE_VIEWER, expectedPlugins: []string{"mysql"}},
		{expectedCode: http.StatusOK, role: models.ROLE_VIEWER, isGrafanaAdmin: true, expectedPlugins: []string{"mysql", "test-app"}},
		{expectedCode: http.StatusOK, role: models.ROLE_ADMIN, expectedPlugins: []string{"mysql", "test-app"}},
	}

	testName := func(tc testCase) string {
		return fmt.Sprintf("List request returns %d when role: %s, isGrafanaAdmin: %t, filters: %v",
			tc.expectedCode, tc.role, tc.isGrafanaAdmin, tc.filters)
	}

	testUser := func(role models.RoleType, isGrafanaAdmin bool) models.SignedInUser {
		return models.SignedInUser{
			UserId:         2,
			OrgId:          2,
			OrgName:        "TestOrg2",
			OrgRole:        role,
			Login:          "testUser",
			Name:           "testUser",
			Email:          "testUser@example.org",
			OrgCount:       1,
			IsGrafanaAdmin: isGrafanaAdmin,
			IsAnonymous:    false,
		}
	}

	for _, tc := range tcs {
		sc := setupHTTPServer(t, true, true)
		sc.hs.PluginSettings = &pluginSettings
		sc.hs.pluginStore = pluginStore
		sc.hs.pluginsUpdateChecker = updatechecker.ProvidePluginsService(sc.hs.Cfg, pluginStore)
		setInitCtxSignedInUser(sc.initCtx, testUser(tc.role, tc.isGrafanaAdmin))

		t.Run(testName(tc), func(t *testing.T) {
			response := callAPI(sc.server, http.MethodGet, "/api/plugins/", nil, t)
			require.Equal(t, tc.expectedCode, response.Code)

			var res dtos.PluginList
			err := json.NewDecoder(response.Body).Decode(&res)
			require.NoError(t, err)
			require.Len(t, res, len(tc.expectedPlugins))
			for _, plugin := range res {
				require.Contains(t, tc.expectedPlugins, plugin.Id)
			}
		})
	}
}<|MERGE_RESOLUTION|>--- conflicted
+++ resolved
@@ -21,16 +21,12 @@
 	"github.com/grafana/grafana/pkg/infra/log/logtest"
 	"github.com/grafana/grafana/pkg/models"
 	"github.com/grafana/grafana/pkg/plugins"
-<<<<<<< HEAD
 	ac "github.com/grafana/grafana/pkg/services/accesscontrol"
+	"github.com/grafana/grafana/pkg/services/org"
 	"github.com/grafana/grafana/pkg/services/pluginsettings"
 	"github.com/grafana/grafana/pkg/services/quota/quotatest"
 	"github.com/grafana/grafana/pkg/services/updatechecker"
-=======
-	"github.com/grafana/grafana/pkg/services/org"
-	"github.com/grafana/grafana/pkg/services/quota/quotatest"
 	"github.com/grafana/grafana/pkg/services/user"
->>>>>>> 39c31416
 	"github.com/grafana/grafana/pkg/setting"
 	"github.com/grafana/grafana/pkg/web/webtest"
 )
@@ -133,11 +129,11 @@
 	}
 
 	for _, tc := range tcs {
-		sc := setupHTTPServerWithCfg(t, true, true, &setting.Cfg{
+		sc := setupHTTPServerWithCfg(t, true, &setting.Cfg{
 			PluginAdminEnabled:               tc.pluginAdminEnabled,
 			PluginAdminExternalManageEnabled: tc.pluginAdminExternalManageEnabled})
 		setInitCtxSignedInViewer(sc.initCtx)
-		setAccessControlPermissions(sc.acmock, tc.permissions, sc.initCtx.OrgId)
+		setAccessControlPermissions(sc.acmock, tc.permissions, sc.initCtx.OrgID)
 		sc.hs.pluginManager = pm
 
 		t.Run(testName("Install", tc), func(t *testing.T) {
@@ -444,15 +440,15 @@
 
 	type testCase struct {
 		expectedCode    int
-		role            models.RoleType
+		role            org.RoleType
 		isGrafanaAdmin  bool
 		expectedPlugins []string
 		filters         map[string]string
 	}
 	tcs := []testCase{
-		{expectedCode: http.StatusOK, role: models.ROLE_VIEWER, expectedPlugins: []string{"mysql"}},
-		{expectedCode: http.StatusOK, role: models.ROLE_VIEWER, isGrafanaAdmin: true, expectedPlugins: []string{"mysql", "test-app"}},
-		{expectedCode: http.StatusOK, role: models.ROLE_ADMIN, expectedPlugins: []string{"mysql", "test-app"}},
+		{expectedCode: http.StatusOK, role: org.RoleViewer, expectedPlugins: []string{"mysql"}},
+		{expectedCode: http.StatusOK, role: org.RoleViewer, isGrafanaAdmin: true, expectedPlugins: []string{"mysql", "test-app"}},
+		{expectedCode: http.StatusOK, role: org.RoleAdmin, expectedPlugins: []string{"mysql", "test-app"}},
 	}
 
 	testName := func(tc testCase) string {
@@ -460,10 +456,10 @@
 			tc.expectedCode, tc.role, tc.isGrafanaAdmin, tc.filters)
 	}
 
-	testUser := func(role models.RoleType, isGrafanaAdmin bool) models.SignedInUser {
-		return models.SignedInUser{
-			UserId:         2,
-			OrgId:          2,
+	testUser := func(role org.RoleType, isGrafanaAdmin bool) user.SignedInUser {
+		return user.SignedInUser{
+			UserID:         2,
+			OrgID:          2,
 			OrgName:        "TestOrg2",
 			OrgRole:        role,
 			Login:          "testUser",
@@ -476,7 +472,7 @@
 	}
 
 	for _, tc := range tcs {
-		sc := setupHTTPServer(t, true, true)
+		sc := setupHTTPServer(t, true)
 		sc.hs.PluginSettings = &pluginSettings
 		sc.hs.pluginStore = pluginStore
 		sc.hs.pluginsUpdateChecker = updatechecker.ProvidePluginsService(sc.hs.Cfg, pluginStore)
