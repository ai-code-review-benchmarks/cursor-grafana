package api

import (
	"bytes"
	"context"
	"encoding/json"
	"fmt"
	"io"
	"net/http"
	"net/http/httptest"
	"path/filepath"
	"testing"

	"github.com/stretchr/testify/require"

	"github.com/grafana/grafana/pkg/api/response"
	"github.com/grafana/grafana/pkg/api/routing"
	"github.com/grafana/grafana/pkg/infra/fs"
	"github.com/grafana/grafana/pkg/infra/log"
	"github.com/grafana/grafana/pkg/infra/remotecache"
	"github.com/grafana/grafana/pkg/infra/tracing"
	"github.com/grafana/grafana/pkg/models"
	"github.com/grafana/grafana/pkg/services/accesscontrol"
	"github.com/grafana/grafana/pkg/services/accesscontrol/database"
	accesscontrolmock "github.com/grafana/grafana/pkg/services/accesscontrol/mock"
	"github.com/grafana/grafana/pkg/services/accesscontrol/ossaccesscontrol"
	"github.com/grafana/grafana/pkg/services/auth"
	"github.com/grafana/grafana/pkg/services/contexthandler"
	"github.com/grafana/grafana/pkg/services/contexthandler/authproxy"
	"github.com/grafana/grafana/pkg/services/contexthandler/ctxkey"
	"github.com/grafana/grafana/pkg/services/dashboards"
	dashboardsstore "github.com/grafana/grafana/pkg/services/dashboards/database"
	dashboardservice "github.com/grafana/grafana/pkg/services/dashboards/service"
	dashver "github.com/grafana/grafana/pkg/services/dashboardversion"
	"github.com/grafana/grafana/pkg/services/featuremgmt"
	"github.com/grafana/grafana/pkg/services/ldap"
	"github.com/grafana/grafana/pkg/services/licensing"
	"github.com/grafana/grafana/pkg/services/login/loginservice"
	"github.com/grafana/grafana/pkg/services/login/logintest"
	"github.com/grafana/grafana/pkg/services/preference/preftest"
	"github.com/grafana/grafana/pkg/services/quota/quotaimpl"
	"github.com/grafana/grafana/pkg/services/rendering"
	"github.com/grafana/grafana/pkg/services/searchusers"
	"github.com/grafana/grafana/pkg/services/searchusers/filters"
	"github.com/grafana/grafana/pkg/services/sqlstore"
	"github.com/grafana/grafana/pkg/setting"
	"github.com/grafana/grafana/pkg/web"
	"github.com/grafana/grafana/pkg/web/webtest"
)

func loggedInUserScenario(t *testing.T, desc string, url string, routePattern string, fn scenarioFunc, sqlStore sqlstore.Store) {
	loggedInUserScenarioWithRole(t, desc, "GET", url, routePattern, models.ROLE_EDITOR, fn, sqlStore)
}

func loggedInUserScenarioWithRole(t *testing.T, desc string, method string, url string, routePattern string, role models.RoleType, fn scenarioFunc, sqlStore sqlstore.Store) {
	t.Run(fmt.Sprintf("%s %s", desc, url), func(t *testing.T) {
		sc := setupScenarioContext(t, url)
		sc.sqlStore = sqlStore
		sc.defaultHandler = routing.Wrap(func(c *models.ReqContext) response.Response {
			sc.context = c
			sc.context.UserId = testUserID
			sc.context.OrgId = testOrgID
			sc.context.Login = testUserLogin
			sc.context.OrgRole = role
			if sc.handlerFunc != nil {
				return sc.handlerFunc(sc.context)
			}

			return nil
		})

		switch method {
		case "GET":
			sc.m.Get(routePattern, sc.defaultHandler)
		case "DELETE":
			sc.m.Delete(routePattern, sc.defaultHandler)
		}
		fn(sc)
	})
}

func anonymousUserScenario(t *testing.T, desc string, method string, url string, routePattern string, fn scenarioFunc) {
	t.Run(fmt.Sprintf("%s %s", desc, url), func(t *testing.T) {
		sc := setupScenarioContext(t, url)
		sc.defaultHandler = routing.Wrap(func(c *models.ReqContext) response.Response {
			sc.context = c
			if sc.handlerFunc != nil {
				return sc.handlerFunc(sc.context)
			}

			return nil
		})

		switch method {
		case "GET":
			sc.m.Get(routePattern, sc.defaultHandler)
		case "DELETE":
			sc.m.Delete(routePattern, sc.defaultHandler)
		}

		fn(sc)
	})
}

func (sc *scenarioContext) fakeReq(method, url string) *scenarioContext {
	sc.resp = httptest.NewRecorder()
	req, err := http.NewRequest(method, url, nil)
	require.NoError(sc.t, err)
	req.Header.Add("Content-Type", "application/json")
	sc.req = req

	return sc
}

func (sc *scenarioContext) fakeReqWithParams(method, url string, queryParams map[string]string) *scenarioContext {
	sc.resp = httptest.NewRecorder()
	req, err := http.NewRequest(method, url, nil)
	// TODO: Depend on sc.t
	if sc.t != nil {
		require.NoError(sc.t, err)
	} else if err != nil {
		panic(fmt.Sprintf("Making request failed: %s", err))
	}

	req.Header.Add("Content-Type", "application/json")

	q := req.URL.Query()
	for k, v := range queryParams {
		q.Add(k, v)
	}
	req.URL.RawQuery = q.Encode()
	sc.req = req
	return sc
}

func (sc *scenarioContext) fakeReqNoAssertions(method, url string) *scenarioContext {
	sc.resp = httptest.NewRecorder()
	req, _ := http.NewRequest(method, url, nil)
	req.Header.Add("Content-Type", "application/json")
	sc.req = req

	return sc
}

func (sc *scenarioContext) fakeReqNoAssertionsWithCookie(method, url string, cookie http.Cookie) *scenarioContext {
	sc.resp = httptest.NewRecorder()
	http.SetCookie(sc.resp, &cookie)

	req, _ := http.NewRequest(method, url, nil)
	req.Header = http.Header{"Cookie": sc.resp.Header()["Set-Cookie"]}
	req.Header.Add("Content-Type", "application/json")
	sc.req = req

	return sc
}

type scenarioContext struct {
	t                       *testing.T
	cfg                     *setting.Cfg
	m                       *web.Mux
	context                 *models.ReqContext
	resp                    *httptest.ResponseRecorder
	handlerFunc             handlerFunc
	defaultHandler          web.Handler
	req                     *http.Request
	url                     string
	userAuthTokenService    *auth.FakeUserAuthTokenService
	sqlStore                sqlstore.Store
	authInfoService         *logintest.AuthInfoServiceFake
	dashboardVersionService dashver.Service
}

func (sc *scenarioContext) exec() {
	sc.m.ServeHTTP(sc.resp, sc.req)
}

type scenarioFunc func(c *scenarioContext)
type handlerFunc func(c *models.ReqContext) response.Response

func getContextHandler(t *testing.T, cfg *setting.Cfg) *contexthandler.ContextHandler {
	t.Helper()

	if cfg == nil {
		cfg = setting.NewCfg()
	}

	sqlStore := sqlstore.InitTestDB(t)
	remoteCacheSvc := &remotecache.RemoteCache{}
	cfg.RemoteCacheOptions = &setting.RemoteCacheOptions{
		Name: "database",
	}
	userAuthTokenSvc := auth.NewFakeUserAuthTokenService()
	renderSvc := &fakeRenderService{}
	authJWTSvc := models.NewFakeJWTService()
	tracer := tracing.InitializeTracerForTest()
	authProxy := authproxy.ProvideAuthProxy(cfg, remoteCacheSvc, loginservice.LoginServiceMock{}, sqlStore)
	loginService := &logintest.LoginServiceFake{}
	authenticator := &logintest.AuthenticatorFake{}
	ctxHdlr := contexthandler.ProvideService(cfg, userAuthTokenSvc, authJWTSvc, remoteCacheSvc, renderSvc, sqlStore, tracer, authProxy, loginService, authenticator)

	return ctxHdlr
}

func setupScenarioContext(t *testing.T, url string) *scenarioContext {
	cfg := setting.NewCfg()
	sc := &scenarioContext{
		url: url,
		t:   t,
		cfg: cfg,
	}
	viewsPath, err := filepath.Abs("../../public/views")
	require.NoError(t, err)
	exists, err := fs.Exists(viewsPath)
	require.NoError(t, err)
	require.Truef(t, exists, "Views should be in %q", viewsPath)

	sc.m = web.New()
	sc.m.UseMiddleware(web.Renderer(viewsPath, "[[", "]]"))
	sc.m.Use(getContextHandler(t, cfg).Middleware)

	return sc
}

type fakeRenderService struct {
	rendering.Service
}

func (s *fakeRenderService) Init() error {
	return nil
}

func setupAccessControlScenarioContext(t *testing.T, cfg *setting.Cfg, url string, permissions []accesscontrol.Permission) (*scenarioContext, *HTTPServer) {
	cfg.Quota.Enabled = false

	store := sqlstore.InitTestDB(t)
	hs := &HTTPServer{
		Cfg:                cfg,
		Live:               newTestLive(t, store),
		License:            &licensing.OSSLicensingService{},
		Features:           featuremgmt.WithFeatures(),
		QuotaService:       &quotaimpl.Service{Cfg: cfg},
		RouteRegister:      routing.NewRouteRegister(),
		AccessControl:      accesscontrolmock.New().WithPermissions(permissions),
		searchUsersService: searchusers.ProvideUsersService(store, filters.ProvideOSSSearchUserFilter()),
		ldapGroups:         ldap.ProvideGroupsService(),
	}

	sc := setupScenarioContext(t, url)

	hs.registerRoutes()
	hs.RouteRegister.Register(sc.m.Router)

	return sc, hs
}

type accessControlTestCase struct {
	expectedCode int
	desc         string
	url          string
	method       string
	permissions  []accesscontrol.Permission
}

// accessControlScenarioContext contains the setups for accesscontrol tests
type accessControlScenarioContext struct {
	// server we registered hs routes on.
	server *web.Mux

	// initCtx is used in a middleware to set the initial context
	// of the request server side. Can be used to pretend sign in.
	initCtx *models.ReqContext

	// hs is a minimal HTTPServer for the accesscontrol tests to pass.
	hs *HTTPServer

	// acmock is an accesscontrol mock used to fake users rights.
	acmock *accesscontrolmock.Mock

	// db is a test database initialized with InitTestDB
	db sqlstore.Store

	// cfg is the setting provider
	cfg *setting.Cfg

	dashboardsStore dashboards.Store
}

func setAccessControlPermissions(acmock *accesscontrolmock.Mock, perms []accesscontrol.Permission, org int64) {
	acmock.GetUserPermissionsFunc =
		func(_ context.Context, u *models.SignedInUser, _ accesscontrol.Options) ([]accesscontrol.Permission, error) {
			if u.OrgId == org {
				return perms, nil
			}
			return nil, nil
		}
}

// setInitCtxSignedInUser sets a copy of the user in initCtx
func setInitCtxSignedInUser(initCtx *models.ReqContext, user models.SignedInUser) {
	initCtx.IsSignedIn = true
	initCtx.SignedInUser = &user
}

func setInitCtxSignedInViewer(initCtx *models.ReqContext) {
	initCtx.IsSignedIn = true
	initCtx.SignedInUser = &models.SignedInUser{UserId: testUserID, OrgId: 1, OrgRole: models.ROLE_VIEWER, Login: testUserLogin}
}

func setInitCtxSignedInEditor(initCtx *models.ReqContext) {
	initCtx.IsSignedIn = true
	initCtx.SignedInUser = &models.SignedInUser{UserId: testUserID, OrgId: 1, OrgRole: models.ROLE_EDITOR, Login: testUserLogin}
}

func setInitCtxSignedInOrgAdmin(initCtx *models.ReqContext) {
	initCtx.IsSignedIn = true
	initCtx.SignedInUser = &models.SignedInUser{UserId: testUserID, OrgId: 1, OrgRole: models.ROLE_ADMIN, Login: testUserLogin}
}

func setupSimpleHTTPServer(features *featuremgmt.FeatureManager) *HTTPServer {
	if features == nil {
		features = featuremgmt.WithFeatures()
	}
	cfg := setting.NewCfg()
	cfg.IsFeatureToggleEnabled = features.IsEnabled

	return &HTTPServer{
		Cfg:           cfg,
		Features:      features,
		License:       &licensing.OSSLicensingService{},
		AccessControl: accesscontrolmock.New().WithDisabled(),
	}
}

func setupHTTPServer(t *testing.T, useFakeAccessControl bool, enableAccessControl bool) accessControlScenarioContext {
	return setupHTTPServerWithCfg(t, useFakeAccessControl, enableAccessControl, setting.NewCfg())
}

func setupHTTPServerWithCfg(t *testing.T, useFakeAccessControl, enableAccessControl bool, cfg *setting.Cfg) accessControlScenarioContext {
	db := sqlstore.InitTestDB(t, sqlstore.InitTestDBOpt{})
	return setupHTTPServerWithCfgDb(t, useFakeAccessControl, enableAccessControl, cfg, db, db, featuremgmt.WithFeatures())
}

func setupHTTPServerWithCfgDb(t *testing.T, useFakeAccessControl, enableAccessControl bool, cfg *setting.Cfg, db *sqlstore.SQLStore, store sqlstore.Store, features *featuremgmt.FeatureManager) accessControlScenarioContext {
	t.Helper()

	if enableAccessControl {
		cfg.RBACEnabled = true
		db.Cfg.RBACEnabled = true
	} else {
		cfg.RBACEnabled = false
		db.Cfg.RBACEnabled = false
	}

	license := &licensing.OSSLicensingService{}
	routeRegister := routing.NewRouteRegister()
	dashboardsStore := dashboardsstore.ProvideDashboardStore(db, featuremgmt.WithFeatures())

<<<<<<< HEAD
	// Create minimal HTTP Server
	hs := &HTTPServer{
		Cfg:                cfg,
		Features:           features,
		Live:               newTestLive(t, db),
		QuotaService:       &quota.QuotaService{Cfg: cfg},
		RouteRegister:      routeRegister,
		SQLStore:           store,
		License:            &licensing.OSSLicensingService{},
		searchUsersService: searchusers.ProvideUsersService(db, filters.ProvideOSSSearchUserFilter()),
		dashboardService: dashboardservice.ProvideDashboardService(
			cfg, dashboardsStore, nil, features,
			accesscontrolmock.NewMockedPermissionsService(), accesscontrolmock.NewMockedPermissionsService(),
		),
		preferenceService: preftest.NewPreferenceServiceFake(),
	}
=======
	var acmock *accesscontrolmock.Mock
	var ac accesscontrol.AccessControl
>>>>>>> 82e32447

	// Defining the accesscontrol service has to be done before registering routes
	if useFakeAccessControl {
		acmock = accesscontrolmock.New()
		if !enableAccessControl {
			acmock = acmock.WithDisabled()
		}
<<<<<<< HEAD
		hs.AccessControl = acmock
		teamPermissionService, err := ossaccesscontrol.ProvideTeamPermissions(cfg, routeRegister, db, acmock, database.ProvideService(db), hs.License)
		require.NoError(t, err)
		hs.teamPermissionsService = teamPermissionService
	} else {
		ac, errInitAc := ossaccesscontrol.ProvideService(hs.Features, hs.Cfg, database.ProvideService(db), routing.NewRouteRegister())
		require.NoError(t, errInitAc)
		hs.AccessControl = ac
		// Perform role registration
		err := hs.declareFixedRoles()
		require.NoError(t, err)
		err = ac.RegisterFixedRoles(context.Background())
		require.NoError(t, err)
		teamPermissionService, err := ossaccesscontrol.ProvideTeamPermissions(cfg, routeRegister, db, ac, database.ProvideService(db), hs.License)
=======
		ac = acmock
	} else {
		var err error
		ac, err = ossaccesscontrol.ProvideService(features, cfg, database.ProvideService(db), routeRegister)
>>>>>>> 82e32447
		require.NoError(t, err)
	}

	teamPermissionService, err := ossaccesscontrol.ProvideTeamPermissions(cfg, routeRegister, db, ac, database.ProvideService(db), license)
	require.NoError(t, err)

	// Create minimal HTTP Server
	hs := &HTTPServer{
		Cfg:                    cfg,
		Features:               features,
		Live:                   newTestLive(t, db),
		QuotaService:           &quotaimpl.Service{Cfg: cfg},
		RouteRegister:          routeRegister,
		SQLStore:               store,
		License:                &licensing.OSSLicensingService{},
		AccessControl:          ac,
		teamPermissionsService: teamPermissionService,
		searchUsersService:     searchusers.ProvideUsersService(db, filters.ProvideOSSSearchUserFilter()),
		DashboardService: dashboardservice.ProvideDashboardService(
			cfg, dashboardsStore, nil, features,
			accesscontrolmock.NewMockedPermissionsService(), accesscontrolmock.NewMockedPermissionsService(), ac,
		),
		preferenceService: preftest.NewPreferenceServiceFake(),
	}

	require.NoError(t, hs.declareFixedRoles())
	require.NoError(t, hs.AccessControl.(accesscontrol.RoleRegistry).RegisterFixedRoles(context.Background()))

	// Instantiate a new Server
	m := web.New()

	// middleware to set the test initial context
	initCtx := &models.ReqContext{}
	m.Use(func(c *web.Context) {
		initCtx.Context = c
		initCtx.Logger = log.New("api-test")
		c.Req = c.Req.WithContext(ctxkey.Set(c.Req.Context(), initCtx))
	})

	m.Use(accesscontrol.LoadPermissionsMiddleware(hs.AccessControl))

	// Register all routes
	hs.registerRoutes()
	hs.RouteRegister.Register(m.Router)

	return accessControlScenarioContext{
		server:          m,
		initCtx:         initCtx,
		hs:              hs,
		acmock:          acmock,
		db:              db,
		cfg:             cfg,
		dashboardsStore: dashboardsStore,
	}
}

func callAPI(server *web.Mux, method, path string, body io.Reader, t *testing.T) *httptest.ResponseRecorder {
	req, err := http.NewRequest(method, path, body)
	require.NoError(t, err)
	req.Header.Set("Content-Type", "application/json")
	recorder := httptest.NewRecorder()
	server.ServeHTTP(recorder, req)
	return recorder
}

func mockRequestBody(v interface{}) io.ReadCloser {
	b, _ := json.Marshal(v)
	return io.NopCloser(bytes.NewReader(b))
}

// APITestServerOption option func for customizing HTTPServer configuration
// when setting up an API test server via SetupAPITestServer.
type APITestServerOption func(hs *HTTPServer)

// SetupAPITestServer sets up a webtest.Server ready for testing all
// routes registered via HTTPServer.registerRoutes().
// Optionally customize HTTPServer configuration by providing APITestServerOption
// option(s).
func SetupAPITestServer(t *testing.T, opts ...APITestServerOption) *webtest.Server {
	t.Helper()

	hs := &HTTPServer{
		RouteRegister:      routing.NewRouteRegister(),
		Cfg:                setting.NewCfg(),
		License:            &licensing.OSSLicensingService{},
		AccessControl:      accesscontrolmock.New().WithDisabled(),
		Features:           featuremgmt.WithFeatures(),
		searchUsersService: &searchusers.OSSService{},
	}

	for _, opt := range opts {
		opt(hs)
	}

	hs.registerRoutes()
	s := webtest.NewServer(t, hs.RouteRegister)
	return s
}<|MERGE_RESOLUTION|>--- conflicted
+++ resolved
@@ -355,27 +355,8 @@
 	routeRegister := routing.NewRouteRegister()
 	dashboardsStore := dashboardsstore.ProvideDashboardStore(db, featuremgmt.WithFeatures())
 
-<<<<<<< HEAD
-	// Create minimal HTTP Server
-	hs := &HTTPServer{
-		Cfg:                cfg,
-		Features:           features,
-		Live:               newTestLive(t, db),
-		QuotaService:       &quota.QuotaService{Cfg: cfg},
-		RouteRegister:      routeRegister,
-		SQLStore:           store,
-		License:            &licensing.OSSLicensingService{},
-		searchUsersService: searchusers.ProvideUsersService(db, filters.ProvideOSSSearchUserFilter()),
-		dashboardService: dashboardservice.ProvideDashboardService(
-			cfg, dashboardsStore, nil, features,
-			accesscontrolmock.NewMockedPermissionsService(), accesscontrolmock.NewMockedPermissionsService(),
-		),
-		preferenceService: preftest.NewPreferenceServiceFake(),
-	}
-=======
 	var acmock *accesscontrolmock.Mock
 	var ac accesscontrol.AccessControl
->>>>>>> 82e32447
 
 	// Defining the accesscontrol service has to be done before registering routes
 	if useFakeAccessControl {
@@ -383,27 +364,10 @@
 		if !enableAccessControl {
 			acmock = acmock.WithDisabled()
 		}
-<<<<<<< HEAD
-		hs.AccessControl = acmock
-		teamPermissionService, err := ossaccesscontrol.ProvideTeamPermissions(cfg, routeRegister, db, acmock, database.ProvideService(db), hs.License)
-		require.NoError(t, err)
-		hs.teamPermissionsService = teamPermissionService
-	} else {
-		ac, errInitAc := ossaccesscontrol.ProvideService(hs.Features, hs.Cfg, database.ProvideService(db), routing.NewRouteRegister())
-		require.NoError(t, errInitAc)
-		hs.AccessControl = ac
-		// Perform role registration
-		err := hs.declareFixedRoles()
-		require.NoError(t, err)
-		err = ac.RegisterFixedRoles(context.Background())
-		require.NoError(t, err)
-		teamPermissionService, err := ossaccesscontrol.ProvideTeamPermissions(cfg, routeRegister, db, ac, database.ProvideService(db), hs.License)
-=======
 		ac = acmock
 	} else {
 		var err error
 		ac, err = ossaccesscontrol.ProvideService(features, cfg, database.ProvideService(db), routeRegister)
->>>>>>> 82e32447
 		require.NoError(t, err)
 	}
 
