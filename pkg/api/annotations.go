--- conflicted
+++ resolved
@@ -63,7 +63,6 @@
 		return response.Error(http.StatusBadRequest, "bad request data", err)
 	}
 
-<<<<<<< HEAD
 	canSave := true
 	var err error
 	if cmd.DashboardId != 0 {
@@ -79,15 +78,6 @@
 		}
 	}
 
-=======
-	var canSave bool
-	var err error
-	if cmd.DashboardId != 0 {
-		canSave, err = canSaveLocalAnnotation(c, cmd.DashboardId)
-	} else {
-		canSave = canSaveGlobalAnnotation(c)
-	}
->>>>>>> 6967b15e
 	if err != nil || !canSave {
 		return dashboardGuardianResponse(err)
 	}
@@ -215,6 +205,7 @@
 			canSave = canSaveGlobalAnnotation(c)
 		}
 	}
+
 	if err != nil || !canSave {
 		return dashboardGuardianResponse(err)
 	}
@@ -332,7 +323,6 @@
 		return resp
 	}
 
-<<<<<<< HEAD
 	canSave := true
 	if annotation.GetType() == annotations.Local {
 		canSave, err = canSaveLocalAnnotation(c, annotation.DashboardId)
@@ -342,14 +332,6 @@
 		}
 	}
 
-=======
-	var canSave bool
-	if annotation.GetType() == annotations.Local {
-		canSave, err = canSaveLocalAnnotation(c, annotation.DashboardId)
-	} else {
-		canSave = canSaveGlobalAnnotation(c)
-	}
->>>>>>> 6967b15e
 	if err != nil || !canSave {
 		return dashboardGuardianResponse(err)
 	}
@@ -375,14 +357,7 @@
 }
 
 func canSaveGlobalAnnotation(c *models.ReqContext) bool {
-<<<<<<< HEAD
-	if !c.SignedInUser.HasRole(models.ROLE_EDITOR) {
-		return false
-	}
-	return true
-=======
 	return c.SignedInUser.HasRole(models.ROLE_EDITOR)
->>>>>>> 6967b15e
 }
 
 func findAnnotationByID(repo annotations.Repository, annotationID int64, orgID int64) (*annotations.ItemDTO, response.Response) {
@@ -443,12 +418,9 @@
 		}
 	}
 	return accesscontrol.ScopeAnnotationsProvider.GetResourceScope(""), annotationTypeResolver
-<<<<<<< HEAD
 }
 
 func (hs *HTTPServer) canCreateGlobalAnnotations(c *models.ReqContext) (bool, error) {
 	evaluator := accesscontrol.EvalPermission(accesscontrol.ActionAnnotationsWrite, accesscontrol.ScopeAnnotationsTypeGlobal)
 	return hs.AccessControl.Evaluate(c.Req.Context(), c.SignedInUser, evaluator)
-=======
->>>>>>> 6967b15e
 }