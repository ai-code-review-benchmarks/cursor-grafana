package api

import (
	"context"
	"errors"
	"fmt"

	"github.com/grafana/grafana/pkg/api/apierrors"
	"github.com/grafana/grafana/pkg/api/dtos"
	"github.com/grafana/grafana/pkg/api/response"
	"github.com/grafana/grafana/pkg/models"
	"github.com/grafana/grafana/pkg/services/dashboards"
	"github.com/grafana/grafana/pkg/services/guardian"
	"github.com/grafana/grafana/pkg/services/libraryelements"
	"github.com/grafana/grafana/pkg/util"
)

func (hs *HTTPServer) GetFolders(c *models.ReqContext) response.Response {
	s := dashboards.NewFolderService(c.OrgId, c.SignedInUser, hs.SQLStore)
	folders, err := s.GetFolders(c.QueryInt64("limit"), c.QueryInt64("page"))

	if err != nil {
		return apierrors.ToFolderErrorResponse(err)
	}

	result := make([]dtos.FolderSearchHit, 0)

	for _, f := range folders {
		result = append(result, dtos.FolderSearchHit{
			Id:    f.Id,
			Uid:   f.Uid,
			Title: f.Title,
		})
	}

	return response.JSON(200, result)
}

func (hs *HTTPServer) GetFolderByUID(c *models.ReqContext) response.Response {
	s := dashboards.NewFolderService(c.OrgId, c.SignedInUser, hs.SQLStore)
	folder, err := s.GetFolderByUID(c.Params(":uid"))
	if err != nil {
		return apierrors.ToFolderErrorResponse(err)
	}

	g := guardian.New(folder.Id, c.OrgId, c.SignedInUser)
	return response.JSON(200, toFolderDto(c.Req.Context(), g, folder))
}

func (hs *HTTPServer) GetFolderByID(c *models.ReqContext) response.Response {
	s := dashboards.NewFolderService(c.OrgId, c.SignedInUser, hs.SQLStore)
	folder, err := s.GetFolderByID(c.ParamsInt64(":id"))
	if err != nil {
		return apierrors.ToFolderErrorResponse(err)
	}

	g := guardian.New(folder.Id, c.OrgId, c.SignedInUser)
	return response.JSON(200, toFolderDto(c.Req.Context(), g, folder))
}

func (hs *HTTPServer) CreateFolder(c *models.ReqContext, cmd models.CreateFolderCommand) response.Response {
	s := dashboards.NewFolderService(c.OrgId, c.SignedInUser, hs.SQLStore)
	folder, err := s.CreateFolder(cmd.Title, cmd.Uid)
	if err != nil {
		return apierrors.ToFolderErrorResponse(err)
	}

	if hs.Cfg.EditorsCanAdmin {
		if err := s.MakeUserAdmin(c.OrgId, c.SignedInUser.UserId, folder.Id, true); err != nil {
			hs.log.Error("Could not make user admin", "folder", folder.Title, "user",
				c.SignedInUser.UserId, "error", err)
		}
	}

	g := guardian.New(folder.Id, c.OrgId, c.SignedInUser)
	return response.JSON(200, toFolderDto(c.Req.Context(), g, folder))
}

func (hs *HTTPServer) UpdateFolder(c *models.ReqContext, cmd models.UpdateFolderCommand) response.Response {
	s := dashboards.NewFolderService(c.OrgId, c.SignedInUser, hs.SQLStore)
	err := s.UpdateFolder(c.Params(":uid"), &cmd)
	if err != nil {
		return apierrors.ToFolderErrorResponse(err)
	}

	g := guardian.New(cmd.Result.Id, c.OrgId, c.SignedInUser)
	return response.JSON(200, toFolderDto(c.Req.Context(), g, cmd.Result))
}

func (hs *HTTPServer) DeleteFolder(c *models.ReqContext) response.Response { // temporarily adding this function to HTTPServer, will be removed from HTTPServer when librarypanels featuretoggle is removed
	s := dashboards.NewFolderService(c.OrgId, c.SignedInUser, hs.SQLStore)
	err := hs.LibraryElementService.DeleteLibraryElementsInFolder(c, c.Params(":uid"))
	if err != nil {
		if errors.Is(err, libraryelements.ErrFolderHasConnectedLibraryElements) {
			return response.Error(403, "Folder could not be deleted because it contains library elements in use", err)
		}
		return apierrors.ToFolderErrorResponse(err)
	}

	f, err := s.DeleteFolder(c.Params(":uid"), c.QueryBool("forceDeleteRules"))
	if err != nil {
		return apierrors.ToFolderErrorResponse(err)
	}

	return response.JSON(200, util.DynMap{
		"title":   f.Title,
		"message": fmt.Sprintf("Folder %s deleted", f.Title),
		"id":      f.Id,
	})
}

func toFolderDto(ctx context.Context, g guardian.DashboardGuardian, folder *models.Folder) dtos.Folder {
	canEdit, _ := g.CanEdit()
	canSave, _ := g.CanSave()
	canAdmin, _ := g.CanAdmin()

	// Finding creator and last updater of the folder
	updater, creator := anonString, anonString
	if folder.CreatedBy > 0 {
		creator = getUserLogin(ctx, folder.CreatedBy)
	}
	if folder.UpdatedBy > 0 {
		updater = getUserLogin(ctx, folder.UpdatedBy)
	}

	return dtos.Folder{
		Id:        folder.Id,
		Uid:       folder.Uid,
		Title:     folder.Title,
		Url:       folder.Url,
		HasAcl:    folder.HasAcl,
		CanSave:   canSave,
		CanEdit:   canEdit,
		CanAdmin:  canAdmin,
		CreatedBy: creator,
		Created:   folder.Created,
		UpdatedBy: updater,
		Updated:   folder.Updated,
		Version:   folder.Version,
	}
<<<<<<< HEAD
=======
}

// ToFolderErrorResponse returns a different response status according to the folder error type
func ToFolderErrorResponse(err error) response.Response {
	var dashboardErr models.DashboardErr
	if ok := errors.As(err, &dashboardErr); ok {
		return response.Error(dashboardErr.StatusCode, err.Error(), err)
	}

	if errors.Is(err, models.ErrFolderTitleEmpty) ||
		errors.Is(err, models.ErrDashboardTypeMismatch) ||
		errors.Is(err, models.ErrDashboardInvalidUid) ||
		errors.Is(err, models.ErrDashboardUidTooLong) ||
		errors.Is(err, models.ErrFolderContainsAlertRules) {
		return response.Error(400, err.Error(), nil)
	}

	if errors.Is(err, models.ErrFolderAccessDenied) {
		return response.Error(403, "Access denied", err)
	}

	if errors.Is(err, models.ErrFolderNotFound) {
		return response.JSON(404, util.DynMap{"status": "not-found", "message": models.ErrFolderNotFound.Error()})
	}

	if errors.Is(err, models.ErrFolderSameNameExists) ||
		errors.Is(err, models.ErrFolderWithSameUIDExists) {
		return response.Error(409, err.Error(), nil)
	}

	if errors.Is(err, models.ErrFolderVersionMismatch) {
		return response.JSON(412, util.DynMap{"status": "version-mismatch", "message": models.ErrFolderVersionMismatch.Error()})
	}

	return response.Error(500, "Folder API error", err)
>>>>>>> 4127db3d
}<|MERGE_RESOLUTION|>--- conflicted
+++ resolved
@@ -138,42 +138,4 @@
 		Updated:   folder.Updated,
 		Version:   folder.Version,
 	}
-<<<<<<< HEAD
-=======
-}
-
-// ToFolderErrorResponse returns a different response status according to the folder error type
-func ToFolderErrorResponse(err error) response.Response {
-	var dashboardErr models.DashboardErr
-	if ok := errors.As(err, &dashboardErr); ok {
-		return response.Error(dashboardErr.StatusCode, err.Error(), err)
-	}
-
-	if errors.Is(err, models.ErrFolderTitleEmpty) ||
-		errors.Is(err, models.ErrDashboardTypeMismatch) ||
-		errors.Is(err, models.ErrDashboardInvalidUid) ||
-		errors.Is(err, models.ErrDashboardUidTooLong) ||
-		errors.Is(err, models.ErrFolderContainsAlertRules) {
-		return response.Error(400, err.Error(), nil)
-	}
-
-	if errors.Is(err, models.ErrFolderAccessDenied) {
-		return response.Error(403, "Access denied", err)
-	}
-
-	if errors.Is(err, models.ErrFolderNotFound) {
-		return response.JSON(404, util.DynMap{"status": "not-found", "message": models.ErrFolderNotFound.Error()})
-	}
-
-	if errors.Is(err, models.ErrFolderSameNameExists) ||
-		errors.Is(err, models.ErrFolderWithSameUIDExists) {
-		return response.Error(409, err.Error(), nil)
-	}
-
-	if errors.Is(err, models.ErrFolderVersionMismatch) {
-		return response.JSON(412, util.DynMap{"status": "version-mismatch", "message": models.ErrFolderVersionMismatch.Error()})
-	}
-
-	return response.Error(500, "Folder API error", err)
->>>>>>> 4127db3d
 }