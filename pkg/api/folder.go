--- conflicted
+++ resolved
@@ -13,7 +13,6 @@
 	"github.com/grafana/grafana/pkg/services/dashboards"
 	"github.com/grafana/grafana/pkg/services/guardian"
 	"github.com/grafana/grafana/pkg/services/libraryelements"
-	"github.com/grafana/grafana/pkg/services/store"
 	"github.com/grafana/grafana/pkg/util"
 	"github.com/grafana/grafana/pkg/web"
 )
@@ -123,14 +122,6 @@
 	if err != nil {
 		return apierrors.ToFolderErrorResponse(err)
 	}
-	if hs.entityEventsService != nil {
-		if err := hs.entityEventsService.SaveEvent(c.Req.Context(), store.SaveEventCmd{
-			EntityId:  store.CreateDatabaseEntityId(folder.Uid, c.OrgId, store.EntityTypeFolder),
-			EventType: store.EntityEventTypeCreate,
-		}); err != nil {
-			hs.log.Warn("failed to save folder entity event", "uid", folder.Uid, "error", err)
-		}
-	}
 
 	g := guardian.New(c.Req.Context(), folder.Id, c.OrgId, c.SignedInUser)
 	return response.JSON(http.StatusOK, hs.toFolderDto(c, g, folder))
@@ -157,18 +148,6 @@
 	if err != nil {
 		return apierrors.ToFolderErrorResponse(err)
 	}
-<<<<<<< HEAD
-	if hs.entityEventsService != nil {
-		if err := hs.entityEventsService.SaveEvent(c.Req.Context(), store.SaveEventCmd{
-			EntityId:  store.CreateDatabaseEntityId(cmd.Uid, c.OrgId, store.EntityTypeFolder),
-			EventType: store.EntityEventTypeUpdate,
-		}); err != nil {
-			hs.log.Warn("failed to save folder entity event", "uid", cmd.Uid, "error", err)
-		}
-	}
-
-=======
->>>>>>> 82e32447
 	g := guardian.New(c.Req.Context(), cmd.Result.Id, c.OrgId, c.SignedInUser)
 	return response.JSON(http.StatusOK, hs.toFolderDto(c, g, cmd.Result))
 }
@@ -199,14 +178,6 @@
 	f, err := hs.folderService.DeleteFolder(c.Req.Context(), c.SignedInUser, c.OrgId, uid, c.QueryBool("forceDeleteRules"))
 	if err != nil {
 		return apierrors.ToFolderErrorResponse(err)
-	}
-	if hs.entityEventsService != nil {
-		if err := hs.entityEventsService.SaveEvent(c.Req.Context(), store.SaveEventCmd{
-			EntityId:  store.CreateDatabaseEntityId(uid, c.OrgId, store.EntityTypeFolder),
-			EventType: store.EntityEventTypeDelete,
-		}); err != nil {
-			hs.log.Warn("failed to save folder entity event", "uid", uid, "error", err)
-		}
 	}
 
 	return response.JSON(http.StatusOK, util.DynMap{
