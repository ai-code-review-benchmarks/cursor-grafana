package api

import (
	"errors"
	"fmt"
	"net/http"
	"net/http/httptest"
	"strings"
	"testing"
	"time"

	"github.com/stretchr/testify/assert"
	"github.com/stretchr/testify/mock"
	"github.com/stretchr/testify/require"

	"github.com/grafana/grafana/pkg/components/simplejson"
	"github.com/grafana/grafana/pkg/models"
	"github.com/grafana/grafana/pkg/services/dashboards"
	"github.com/grafana/grafana/pkg/services/dashboardsnapshots"
	"github.com/grafana/grafana/pkg/services/guardian"
	"github.com/grafana/grafana/pkg/services/sqlstore/mockstore"
)

func TestDashboardSnapshotAPIEndpoint_singleSnapshot(t *testing.T) {
	setupRemoteServer := func(fn func(http.ResponseWriter, *http.Request)) *httptest.Server {
		s := httptest.NewServer(http.HandlerFunc(func(rw http.ResponseWriter, r *http.Request) {
			fn(rw, r)
		}))
		t.Cleanup(s.Close)
		return s
	}

	sqlmock := mockstore.NewSQLStoreMock()
	sqlmock.ExpectedTeamsByUser = []*models.TeamDTO{}
	jsonModel, err := simplejson.NewJson([]byte(`{"id":100}`))
	require.NoError(t, err)

	setUpSnapshotTest := func(t *testing.T, userId int64, deleteUrl string) dashboardsnapshots.Service {
		t.Helper()

		dashSnapSvc := dashboardsnapshots.NewMockService(t)
		dashSnapSvc.On("DeleteDashboardSnapshot", mock.Anything, mock.AnythingOfType("*dashboardsnapshots.DeleteDashboardSnapshotCommand")).Return(nil).Maybe()
		dashSnapSvc.On("GetDashboardSnapshot", mock.Anything, mock.AnythingOfType("*dashboardsnapshots.GetDashboardSnapshotQuery")).Run(func(args mock.Arguments) {
			q := args.Get(1).(*dashboardsnapshots.GetDashboardSnapshotQuery)
			res := &dashboardsnapshots.DashboardSnapshot{
				Id:        1,
				Key:       "12345",
				DeleteKey: "54321",
				Dashboard: jsonModel,
				Expires:   time.Now().Add(time.Duration(1000) * time.Second),
				UserId:    999999,
			}
			if userId != 0 {
				res.UserId = userId
			}
			if deleteUrl != "" {
				res.External = true
				res.ExternalDeleteUrl = deleteUrl
			}
			q.Result = res
		}).Return(nil)
		dashSnapSvc.On("DeleteDashboardSnapshot", mock.Anything, mock.AnythingOfType("*dashboardsnapshots.DeleteDashboardSnapshotCommand")).Return(nil).Maybe()
		return dashSnapSvc
	}

	t.Run("When user has editor role and is not in the ACL", func(t *testing.T) {
		loggedInUserScenarioWithRole(t, "Should not be able to delete snapshot when calling DELETE on",
			"DELETE", "/api/snapshots/12345", "/api/snapshots/:key", models.ROLE_EDITOR, func(sc *scenarioContext) {
<<<<<<< HEAD
				mockSnapshotResult := setUpSnapshotTest(t)
				mockSnapshotResult.ExternalDeleteUrl = ""
				mockSnapshotResult.External = false
=======
				hs := &HTTPServer{dashboardsnapshotsService: setUpSnapshotTest(t, 0, "")}
>>>>>>> 82e32447
				sc.handlerFunc = hs.DeleteDashboardSnapshot

				dashSvc := dashboards.NewFakeDashboardService(t)
				dashSvc.On("GetDashboardACLInfoList", mock.Anything, mock.AnythingOfType("*models.GetDashboardACLInfoListQuery")).Return(nil).Maybe()

				guardian.InitLegacyGuardian(sc.sqlStore, dashSvc)
				sc.fakeReqWithParams("DELETE", sc.url, map[string]string{"key": "12345"}).exec()

				assert.Equal(t, 403, sc.resp.Code)
			}, sqlmock)
	})

	t.Run("When user is anonymous", func(t *testing.T) {
		anonymousUserScenario(t, "Should be able to delete a snapshot when calling GET on", "GET",
			"/api/snapshots-delete/12345", "/api/snapshots-delete/:deleteKey", func(sc *scenarioContext) {
				var externalRequest *http.Request
				ts := setupRemoteServer(func(rw http.ResponseWriter, req *http.Request) {
					rw.WriteHeader(200)
					externalRequest = req
				})
				hs := &HTTPServer{dashboardsnapshotsService: setUpSnapshotTest(t, 0, ts.URL)}

				sc.handlerFunc = hs.DeleteDashboardSnapshotByDeleteKey
				sc.fakeReqWithParams("GET", sc.url, map[string]string{"deleteKey": "12345"}).exec()

				require.Equal(t, 200, sc.resp.Code)
				respJSON, err := simplejson.NewJson(sc.resp.Body.Bytes())
				require.NoError(t, err)

				assert.True(t, strings.HasPrefix(respJSON.Get("message").MustString(), "Snapshot deleted"))
				assert.Equal(t, 1, respJSON.Get("id").MustInt())

				assert.Equal(t, http.MethodGet, externalRequest.Method)
				assert.Equal(t, ts.URL, fmt.Sprintf("http://%s", externalRequest.Host))
				assert.Equal(t, "/", externalRequest.URL.EscapedPath())
			})
	})

	t.Run("When user is editor and dashboard has default ACL", func(t *testing.T) {
		dashSvc := &dashboards.FakeDashboardService{}
		dashSvc.On("GetDashboardACLInfoList", mock.Anything, mock.AnythingOfType("*models.GetDashboardACLInfoListQuery")).Run(func(args mock.Arguments) {
			q := args.Get(1).(*models.GetDashboardACLInfoListQuery)
			q.Result = []*models.DashboardACLInfoDTO{
				{Role: &viewerRole, Permission: models.PERMISSION_VIEW},
				{Role: &editorRole, Permission: models.PERMISSION_EDIT},
			}
		}).Return(nil)

		loggedInUserScenarioWithRole(t, "Should be able to delete a snapshot when calling DELETE on", "DELETE",
			"/api/snapshots/12345", "/api/snapshots/:key", models.ROLE_EDITOR, func(sc *scenarioContext) {
				guardian.InitLegacyGuardian(sc.sqlStore, dashSvc)
				var externalRequest *http.Request
				ts := setupRemoteServer(func(rw http.ResponseWriter, req *http.Request) {
					rw.WriteHeader(200)
					externalRequest = req
				})
				hs := &HTTPServer{dashboardsnapshotsService: setUpSnapshotTest(t, 0, ts.URL)}
				sc.handlerFunc = hs.DeleteDashboardSnapshot
				sc.fakeReqWithParams("DELETE", sc.url, map[string]string{"key": "12345"}).exec()

				assert.Equal(t, 200, sc.resp.Code)
				respJSON, err := simplejson.NewJson(sc.resp.Body.Bytes())
				require.NoError(t, err)

				assert.True(t, strings.HasPrefix(respJSON.Get("message").MustString(), "Snapshot deleted"))
				assert.Equal(t, 1, respJSON.Get("id").MustInt())
				assert.Equal(t, ts.URL, fmt.Sprintf("http://%s", externalRequest.Host))
				assert.Equal(t, "/", externalRequest.URL.EscapedPath())
			}, sqlmock)
	})

	t.Run("When user is editor and creator of the snapshot", func(t *testing.T) {
		loggedInUserScenarioWithRole(t, "Should be able to delete a snapshot when calling DELETE on",
			"DELETE", "/api/snapshots/12345", "/api/snapshots/:key", models.ROLE_EDITOR, func(sc *scenarioContext) {
				d := setUpSnapshotTest(t, testUserID, "")
				hs := &HTTPServer{dashboardsnapshotsService: d}

				sc.handlerFunc = hs.DeleteDashboardSnapshot
				sc.fakeReqWithParams("DELETE", sc.url, map[string]string{"key": "12345"}).exec()

				assert.Equal(t, 200, sc.resp.Code)
				respJSON, err := simplejson.NewJson(sc.resp.Body.Bytes())
				require.NoError(t, err)

				assert.True(t, strings.HasPrefix(respJSON.Get("message").MustString(), "Snapshot deleted"))
				assert.Equal(t, 1, respJSON.Get("id").MustInt())
			}, sqlmock)
	})

	t.Run("When deleting an external snapshot", func(t *testing.T) {
		loggedInUserScenarioWithRole(t,
			"Should gracefully delete local snapshot when remote snapshot has already been removed when calling DELETE on",
			"DELETE", "/api/snapshots/12345", "/api/snapshots/:key", models.ROLE_EDITOR, func(sc *scenarioContext) {
				var writeErr error
				ts := setupRemoteServer(func(rw http.ResponseWriter, req *http.Request) {
					rw.WriteHeader(500)
					_, writeErr = rw.Write([]byte(`{"message":"Failed to get dashboard snapshot"}`))
				})
				hs := &HTTPServer{dashboardsnapshotsService: setUpSnapshotTest(t, testUserID, ts.URL)}
				sc.handlerFunc = hs.DeleteDashboardSnapshot
				sc.fakeReqWithParams("DELETE", sc.url, map[string]string{"key": "12345"}).exec()

				require.NoError(t, writeErr)
				assert.Equal(t, 200, sc.resp.Code)
				respJSON, err := simplejson.NewJson(sc.resp.Body.Bytes())
				require.NoError(t, err)

				assert.True(t, strings.HasPrefix(respJSON.Get("message").MustString(), "Snapshot deleted"))
				assert.Equal(t, 1, respJSON.Get("id").MustInt())
			}, sqlmock)

		loggedInUserScenarioWithRole(t,
			"Should fail to delete local snapshot when an unexpected 500 error occurs when calling DELETE on", "DELETE",
			"/api/snapshots/12345", "/api/snapshots/:key", models.ROLE_EDITOR, func(sc *scenarioContext) {
				var writeErr error
				ts := setupRemoteServer(func(rw http.ResponseWriter, req *http.Request) {
					rw.WriteHeader(500)
					_, writeErr = rw.Write([]byte(`{"message":"Unexpected"}`))
				})
				hs := &HTTPServer{dashboardsnapshotsService: setUpSnapshotTest(t, testUserID, ts.URL)}
				sc.handlerFunc = hs.DeleteDashboardSnapshot
				sc.fakeReqWithParams("DELETE", sc.url, map[string]string{"key": "12345"}).exec()

				require.NoError(t, writeErr)
				assert.Equal(t, 500, sc.resp.Code)
			}, sqlmock)

		loggedInUserScenarioWithRole(t,
			"Should fail to delete local snapshot when an unexpected remote error occurs when calling DELETE on",
			"DELETE", "/api/snapshots/12345", "/api/snapshots/:key", models.ROLE_EDITOR, func(sc *scenarioContext) {
				ts := setupRemoteServer(func(rw http.ResponseWriter, req *http.Request) {
					rw.WriteHeader(404)
				})
				hs := &HTTPServer{dashboardsnapshotsService: setUpSnapshotTest(t, testUserID, ts.URL)}
				sc.handlerFunc = hs.DeleteDashboardSnapshot
				sc.fakeReqWithParams("DELETE", sc.url, map[string]string{"key": "12345"}).exec()

				assert.Equal(t, 500, sc.resp.Code)
			}, sqlmock)

		loggedInUserScenarioWithRole(t, "Should be able to read a snapshot's unencrypted data when calling GET on",
			"GET", "/api/snapshots/12345", "/api/snapshots/:key", models.ROLE_EDITOR, func(sc *scenarioContext) {
				hs := &HTTPServer{dashboardsnapshotsService: setUpSnapshotTest(t, 0, "")}
				sc.handlerFunc = hs.GetDashboardSnapshot
				sc.fakeReqWithParams("GET", sc.url, map[string]string{"key": "12345"}).exec()

				assert.Equal(t, 200, sc.resp.Code)
				respJSON, err := simplejson.NewJson(sc.resp.Body.Bytes())
				require.NoError(t, err)

				dashboard := respJSON.Get("dashboard")
				id := dashboard.Get("id")

				assert.Equal(t, int64(100), id.MustInt64())
			}, sqlmock)
	})
}

func TestGetDashboardSnapshotNotFound(t *testing.T) {
	sqlmock := mockstore.NewSQLStoreMock()
	sqlmock.ExpectedTeamsByUser = []*models.TeamDTO{}
<<<<<<< HEAD
	sqlmock.ExpectedError = models.ErrDashboardSnapshotNotFound
	hs := &HTTPServer{DashboardsnapshotsService: &dashboardsnapshots.Service{SQLStore: sqlmock}}
=======

	setUpSnapshotTest := func(t *testing.T) dashboardsnapshots.Service {
		t.Helper()

		dashSnapSvc := dashboardsnapshots.NewMockService(t)
		dashSnapSvc.
			On("GetDashboardSnapshot", mock.Anything, mock.AnythingOfType("*dashboardsnapshots.GetDashboardSnapshotQuery")).
			Run(func(args mock.Arguments) {}).
			Return(dashboardsnapshots.ErrBaseNotFound.Errorf(""))

		return dashSnapSvc
	}
>>>>>>> 82e32447

	loggedInUserScenarioWithRole(t,
		"GET /snapshots/{key} should return 404 when the snapshot does not exist", "GET",
		"/api/snapshots/12345", "/api/snapshots/:key", models.ROLE_EDITOR, func(sc *scenarioContext) {
<<<<<<< HEAD
=======
			d := setUpSnapshotTest(t)
			hs := &HTTPServer{dashboardsnapshotsService: d}
>>>>>>> 82e32447
			sc.handlerFunc = hs.GetDashboardSnapshot
			sc.fakeReqWithParams("GET", sc.url, map[string]string{"key": "12345"}).exec()

			assert.Equal(t, http.StatusNotFound, sc.resp.Code)
		}, sqlmock)

	loggedInUserScenarioWithRole(t,
		"DELETE /snapshots/{key} should return 404 when the snapshot does not exist", "DELETE",
		"/api/snapshots/12345", "/api/snapshots/:key", models.ROLE_EDITOR, func(sc *scenarioContext) {
<<<<<<< HEAD
=======
			d := setUpSnapshotTest(t)
			hs := &HTTPServer{dashboardsnapshotsService: d}
>>>>>>> 82e32447
			sc.handlerFunc = hs.DeleteDashboardSnapshot
			sc.fakeReqWithParams("DELETE", sc.url, map[string]string{"key": "12345"}).exec()

			assert.Equal(t, http.StatusNotFound, sc.resp.Code)
		}, sqlmock)

	loggedInUserScenarioWithRole(t,
		"GET /snapshots-delete/{deleteKey} should return 404 when the snapshot does not exist", "DELETE",
		"/api/snapshots-delete/12345", "/api/snapshots-delete/:deleteKey", models.ROLE_EDITOR, func(sc *scenarioContext) {
<<<<<<< HEAD
=======
			d := setUpSnapshotTest(t)
			hs := &HTTPServer{dashboardsnapshotsService: d}
>>>>>>> 82e32447
			sc.handlerFunc = hs.DeleteDashboardSnapshotByDeleteKey
			sc.fakeReqWithParams("DELETE", sc.url, map[string]string{"deleteKey": "12345"}).exec()

			assert.Equal(t, http.StatusNotFound, sc.resp.Code)
		}, sqlmock)
}

func TestGetDashboardSnapshotFailure(t *testing.T) {
	sqlmock := mockstore.NewSQLStoreMock()
	sqlmock.ExpectedTeamsByUser = []*models.TeamDTO{}
<<<<<<< HEAD
	sqlmock.ExpectedError = errors.New("something went wrong")
	hs := &HTTPServer{DashboardsnapshotsService: &dashboardsnapshots.Service{SQLStore: sqlmock}}
=======

	setUpSnapshotTest := func(t *testing.T) dashboardsnapshots.Service {
		t.Helper()

		dashSnapSvc := dashboardsnapshots.NewMockService(t)
		dashSnapSvc.
			On("GetDashboardSnapshot", mock.Anything, mock.AnythingOfType("*dashboardsnapshots.GetDashboardSnapshotQuery")).
			Run(func(args mock.Arguments) {}).
			Return(errors.New("something went wrong"))

		return dashSnapSvc
	}
>>>>>>> 82e32447

	loggedInUserScenarioWithRole(t,
		"GET /snapshots/{key} should return 404 when the snapshot does not exist", "GET",
		"/api/snapshots/12345", "/api/snapshots/:key", models.ROLE_EDITOR, func(sc *scenarioContext) {
<<<<<<< HEAD
=======
			d := setUpSnapshotTest(t)
			hs := &HTTPServer{dashboardsnapshotsService: d}
>>>>>>> 82e32447
			sc.handlerFunc = hs.GetDashboardSnapshot
			sc.fakeReqWithParams("GET", sc.url, map[string]string{"key": "12345"}).exec()

			assert.Equal(t, http.StatusInternalServerError, sc.resp.Code)
		}, sqlmock)

	loggedInUserScenarioWithRole(t,
		"DELETE /snapshots/{key} should return 404 when the snapshot does not exist", "DELETE",
		"/api/snapshots/12345", "/api/snapshots/:key", models.ROLE_EDITOR, func(sc *scenarioContext) {
<<<<<<< HEAD
=======
			d := setUpSnapshotTest(t)
			hs := &HTTPServer{dashboardsnapshotsService: d}
>>>>>>> 82e32447
			sc.handlerFunc = hs.DeleteDashboardSnapshot
			sc.fakeReqWithParams("DELETE", sc.url, map[string]string{"key": "12345"}).exec()

			assert.Equal(t, http.StatusInternalServerError, sc.resp.Code)
		}, sqlmock)

	loggedInUserScenarioWithRole(t,
		"GET /snapshots-delete/{deleteKey} should return 404 when the snapshot does not exist", "DELETE",
		"/api/snapshots-delete/12345", "/api/snapshots-delete/:deleteKey", models.ROLE_EDITOR, func(sc *scenarioContext) {
<<<<<<< HEAD
=======
			d := setUpSnapshotTest(t)
			hs := &HTTPServer{dashboardsnapshotsService: d}
>>>>>>> 82e32447
			sc.handlerFunc = hs.DeleteDashboardSnapshotByDeleteKey
			sc.fakeReqWithParams("DELETE", sc.url, map[string]string{"deleteKey": "12345"}).exec()

			assert.Equal(t, http.StatusInternalServerError, sc.resp.Code)
		}, sqlmock)
}<|MERGE_RESOLUTION|>--- conflicted
+++ resolved
@@ -66,13 +66,7 @@
 	t.Run("When user has editor role and is not in the ACL", func(t *testing.T) {
 		loggedInUserScenarioWithRole(t, "Should not be able to delete snapshot when calling DELETE on",
 			"DELETE", "/api/snapshots/12345", "/api/snapshots/:key", models.ROLE_EDITOR, func(sc *scenarioContext) {
-<<<<<<< HEAD
-				mockSnapshotResult := setUpSnapshotTest(t)
-				mockSnapshotResult.ExternalDeleteUrl = ""
-				mockSnapshotResult.External = false
-=======
 				hs := &HTTPServer{dashboardsnapshotsService: setUpSnapshotTest(t, 0, "")}
->>>>>>> 82e32447
 				sc.handlerFunc = hs.DeleteDashboardSnapshot
 
 				dashSvc := dashboards.NewFakeDashboardService(t)
@@ -234,10 +228,6 @@
 func TestGetDashboardSnapshotNotFound(t *testing.T) {
 	sqlmock := mockstore.NewSQLStoreMock()
 	sqlmock.ExpectedTeamsByUser = []*models.TeamDTO{}
-<<<<<<< HEAD
-	sqlmock.ExpectedError = models.ErrDashboardSnapshotNotFound
-	hs := &HTTPServer{DashboardsnapshotsService: &dashboardsnapshots.Service{SQLStore: sqlmock}}
-=======
 
 	setUpSnapshotTest := func(t *testing.T) dashboardsnapshots.Service {
 		t.Helper()
@@ -250,16 +240,12 @@
 
 		return dashSnapSvc
 	}
->>>>>>> 82e32447
 
 	loggedInUserScenarioWithRole(t,
 		"GET /snapshots/{key} should return 404 when the snapshot does not exist", "GET",
 		"/api/snapshots/12345", "/api/snapshots/:key", models.ROLE_EDITOR, func(sc *scenarioContext) {
-<<<<<<< HEAD
-=======
-			d := setUpSnapshotTest(t)
-			hs := &HTTPServer{dashboardsnapshotsService: d}
->>>>>>> 82e32447
+			d := setUpSnapshotTest(t)
+			hs := &HTTPServer{dashboardsnapshotsService: d}
 			sc.handlerFunc = hs.GetDashboardSnapshot
 			sc.fakeReqWithParams("GET", sc.url, map[string]string{"key": "12345"}).exec()
 
@@ -269,11 +255,8 @@
 	loggedInUserScenarioWithRole(t,
 		"DELETE /snapshots/{key} should return 404 when the snapshot does not exist", "DELETE",
 		"/api/snapshots/12345", "/api/snapshots/:key", models.ROLE_EDITOR, func(sc *scenarioContext) {
-<<<<<<< HEAD
-=======
-			d := setUpSnapshotTest(t)
-			hs := &HTTPServer{dashboardsnapshotsService: d}
->>>>>>> 82e32447
+			d := setUpSnapshotTest(t)
+			hs := &HTTPServer{dashboardsnapshotsService: d}
 			sc.handlerFunc = hs.DeleteDashboardSnapshot
 			sc.fakeReqWithParams("DELETE", sc.url, map[string]string{"key": "12345"}).exec()
 
@@ -283,11 +266,8 @@
 	loggedInUserScenarioWithRole(t,
 		"GET /snapshots-delete/{deleteKey} should return 404 when the snapshot does not exist", "DELETE",
 		"/api/snapshots-delete/12345", "/api/snapshots-delete/:deleteKey", models.ROLE_EDITOR, func(sc *scenarioContext) {
-<<<<<<< HEAD
-=======
-			d := setUpSnapshotTest(t)
-			hs := &HTTPServer{dashboardsnapshotsService: d}
->>>>>>> 82e32447
+			d := setUpSnapshotTest(t)
+			hs := &HTTPServer{dashboardsnapshotsService: d}
 			sc.handlerFunc = hs.DeleteDashboardSnapshotByDeleteKey
 			sc.fakeReqWithParams("DELETE", sc.url, map[string]string{"deleteKey": "12345"}).exec()
 
@@ -298,10 +278,6 @@
 func TestGetDashboardSnapshotFailure(t *testing.T) {
 	sqlmock := mockstore.NewSQLStoreMock()
 	sqlmock.ExpectedTeamsByUser = []*models.TeamDTO{}
-<<<<<<< HEAD
-	sqlmock.ExpectedError = errors.New("something went wrong")
-	hs := &HTTPServer{DashboardsnapshotsService: &dashboardsnapshots.Service{SQLStore: sqlmock}}
-=======
 
 	setUpSnapshotTest := func(t *testing.T) dashboardsnapshots.Service {
 		t.Helper()
@@ -314,16 +290,12 @@
 
 		return dashSnapSvc
 	}
->>>>>>> 82e32447
 
 	loggedInUserScenarioWithRole(t,
 		"GET /snapshots/{key} should return 404 when the snapshot does not exist", "GET",
 		"/api/snapshots/12345", "/api/snapshots/:key", models.ROLE_EDITOR, func(sc *scenarioContext) {
-<<<<<<< HEAD
-=======
-			d := setUpSnapshotTest(t)
-			hs := &HTTPServer{dashboardsnapshotsService: d}
->>>>>>> 82e32447
+			d := setUpSnapshotTest(t)
+			hs := &HTTPServer{dashboardsnapshotsService: d}
 			sc.handlerFunc = hs.GetDashboardSnapshot
 			sc.fakeReqWithParams("GET", sc.url, map[string]string{"key": "12345"}).exec()
 
@@ -333,11 +305,8 @@
 	loggedInUserScenarioWithRole(t,
 		"DELETE /snapshots/{key} should return 404 when the snapshot does not exist", "DELETE",
 		"/api/snapshots/12345", "/api/snapshots/:key", models.ROLE_EDITOR, func(sc *scenarioContext) {
-<<<<<<< HEAD
-=======
-			d := setUpSnapshotTest(t)
-			hs := &HTTPServer{dashboardsnapshotsService: d}
->>>>>>> 82e32447
+			d := setUpSnapshotTest(t)
+			hs := &HTTPServer{dashboardsnapshotsService: d}
 			sc.handlerFunc = hs.DeleteDashboardSnapshot
 			sc.fakeReqWithParams("DELETE", sc.url, map[string]string{"key": "12345"}).exec()
 
@@ -347,11 +316,8 @@
 	loggedInUserScenarioWithRole(t,
 		"GET /snapshots-delete/{deleteKey} should return 404 when the snapshot does not exist", "DELETE",
 		"/api/snapshots-delete/12345", "/api/snapshots-delete/:deleteKey", models.ROLE_EDITOR, func(sc *scenarioContext) {
-<<<<<<< HEAD
-=======
-			d := setUpSnapshotTest(t)
-			hs := &HTTPServer{dashboardsnapshotsService: d}
->>>>>>> 82e32447
+			d := setUpSnapshotTest(t)
+			hs := &HTTPServer{dashboardsnapshotsService: d}
 			sc.handlerFunc = hs.DeleteDashboardSnapshotByDeleteKey
 			sc.fakeReqWithParams("DELETE", sc.url, map[string]string{"deleteKey": "12345"}).exec()
 
