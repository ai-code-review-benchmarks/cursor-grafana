package pluginproxy

import (
	"context"
	"fmt"
	"net/http"
	"net/url"
	"strings"
	"time"

	"github.com/grafana/grafana/pkg/plugins"
	"github.com/grafana/grafana/pkg/setting"
	"github.com/grafana/grafana/pkg/util"
)

type DSInfo struct {
	ID                      int64
	Updated                 time.Time
	JSONData                map[string]interface{}
	DecryptedSecureJSONData map[string]string
}

// ApplyRoute should use the plugin route data to set auth headers and custom headers.
<<<<<<< HEAD
func ApplyRoute(ctx context.Context, req *http.Request, proxyPath string, route *plugins.Route,
	ds *models.DataSource, cfg *setting.Cfg, encryptionService encryption.Service) {
=======
func ApplyRoute(ctx context.Context, req *http.Request, proxyPath string, route *plugins.AppPluginRoute,
	ds DSInfo, cfg *setting.Cfg) {
>>>>>>> d9c02208
	proxyPath = strings.TrimPrefix(proxyPath, route.Path)

	data := templateData{
		JsonData:       ds.JSONData,
		SecureJsonData: ds.DecryptedSecureJSONData,
	}

	if len(route.URL) > 0 {
		interpolatedURL, err := interpolateString(route.URL, data)
		if err != nil {
			logger.Error("Error interpolating proxy url", "error", err)
			return
		}

		routeURL, err := url.Parse(interpolatedURL)
		if err != nil {
			logger.Error("Error parsing plugin route url", "error", err)
			return
		}

		req.URL.Scheme = routeURL.Scheme
		req.URL.Host = routeURL.Host
		req.Host = routeURL.Host
		req.URL.Path = util.JoinURLFragments(routeURL.Path, proxyPath)
	}

	if err := addQueryString(req, route, data); err != nil {
		logger.Error("Failed to render plugin URL query string", "error", err)
	}

	if err := addHeaders(&req.Header, route, data); err != nil {
		logger.Error("Failed to render plugin headers", "error", err)
	}

	if err := setBodyContent(req, route, data); err != nil {
		logger.Error("Failed to set plugin route body content", "error", err)
	}

	if tokenProvider, err := getTokenProvider(ctx, cfg, ds, route, data); err != nil {
		logger.Error("Failed to resolve auth token provider", "error", err)
	} else if tokenProvider != nil {
		if token, err := tokenProvider.GetAccessToken(); err != nil {
			logger.Error("Failed to get access token", "error", err)
		} else {
			req.Header.Set("Authorization", fmt.Sprintf("Bearer %s", token))
		}
	}

	if cfg.DataProxyLogging {
		logger.Debug("Requesting", "url", req.URL.String())
	}
}

<<<<<<< HEAD
func getTokenProvider(ctx context.Context, cfg *setting.Cfg, ds *models.DataSource, pluginRoute *plugins.Route,
=======
func getTokenProvider(ctx context.Context, cfg *setting.Cfg, ds DSInfo, pluginRoute *plugins.AppPluginRoute,
>>>>>>> d9c02208
	data templateData) (accessTokenProvider, error) {
	authType := pluginRoute.AuthType

	// Plugin can override authentication type specified in route configuration
	if authTypeOverride, ok := ds.JSONData["authenticationType"].(string); ok && authTypeOverride != "" {
		authType = authTypeOverride
	}

	tokenAuth, err := interpolateAuthParams(pluginRoute.TokenAuth, data)
	if err != nil {
		return nil, err
	}
	jwtTokenAuth, err := interpolateAuthParams(pluginRoute.JwtTokenAuth, data)
	if err != nil {
		return nil, err
	}

	switch authType {
	case "azure":
		if tokenAuth == nil {
			return nil, fmt.Errorf("'tokenAuth' not configured for authentication type '%s'", authType)
		}
		return newAzureAccessTokenProvider(ctx, cfg, tokenAuth)

	case "gce":
		if jwtTokenAuth == nil {
			return nil, fmt.Errorf("'jwtTokenAuth' not configured for authentication type '%s'", authType)
		}
		provider := newGceAccessTokenProvider(ctx, ds, pluginRoute, jwtTokenAuth)
		return provider, nil

	case "jwt":
		if jwtTokenAuth == nil {
			return nil, fmt.Errorf("'jwtTokenAuth' not configured for authentication type '%s'", authType)
		}
		provider := newJwtAccessTokenProvider(ctx, ds, pluginRoute, jwtTokenAuth)
		return provider, nil

	case "":
		// Fallback to authentication methods when authentication type isn't explicitly configured
		if tokenAuth != nil {
			provider := newGenericAccessTokenProvider(ds, pluginRoute, tokenAuth)
			return provider, nil
		}
		if jwtTokenAuth != nil {
			provider := newJwtAccessTokenProvider(ctx, ds, pluginRoute, jwtTokenAuth)
			return provider, nil
		}

		// No authentication
		return nil, nil

	default:
		return nil, fmt.Errorf("authentication type '%s' not supported", authType)
	}
}

func interpolateAuthParams(tokenAuth *plugins.JWTTokenAuth, data templateData) (*plugins.JWTTokenAuth, error) {
	if tokenAuth == nil {
		// Nothing to interpolate
		return nil, nil
	}

	interpolatedUrl, err := interpolateString(tokenAuth.Url, data)
	if err != nil {
		return nil, err
	}

	interpolatedParams := make(map[string]string)
	for key, value := range tokenAuth.Params {
		interpolatedParam, err := interpolateString(value, data)
		if err != nil {
			return nil, err
		}
		interpolatedParams[key] = interpolatedParam
	}

	return &plugins.JWTTokenAuth{
		Url:    interpolatedUrl,
		Scopes: tokenAuth.Scopes,
		Params: interpolatedParams,
	}, nil
}<|MERGE_RESOLUTION|>--- conflicted
+++ resolved
@@ -21,13 +21,8 @@
 }
 
 // ApplyRoute should use the plugin route data to set auth headers and custom headers.
-<<<<<<< HEAD
 func ApplyRoute(ctx context.Context, req *http.Request, proxyPath string, route *plugins.Route,
-	ds *models.DataSource, cfg *setting.Cfg, encryptionService encryption.Service) {
-=======
-func ApplyRoute(ctx context.Context, req *http.Request, proxyPath string, route *plugins.AppPluginRoute,
 	ds DSInfo, cfg *setting.Cfg) {
->>>>>>> d9c02208
 	proxyPath = strings.TrimPrefix(proxyPath, route.Path)
 
 	data := templateData{
@@ -81,11 +76,7 @@
 	}
 }
 
-<<<<<<< HEAD
-func getTokenProvider(ctx context.Context, cfg *setting.Cfg, ds *models.DataSource, pluginRoute *plugins.Route,
-=======
-func getTokenProvider(ctx context.Context, cfg *setting.Cfg, ds DSInfo, pluginRoute *plugins.AppPluginRoute,
->>>>>>> d9c02208
+func getTokenProvider(ctx context.Context, cfg *setting.Cfg, ds DSInfo, pluginRoute *plugins.Route,
 	data templateData) (accessTokenProvider, error) {
 	authType := pluginRoute.AuthType
 
