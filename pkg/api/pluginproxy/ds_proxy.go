--- conflicted
+++ resolved
@@ -32,28 +32,16 @@
 )
 
 type DataSourceProxy struct {
-<<<<<<< HEAD
-	ds                *models.DataSource
-	ctx               *models.ReqContext
-	targetUrl         *url.URL
-	proxyPath         string
-	route             *plugins.Route
-	pluginRoutes      []*plugins.Route
-	cfg               *setting.Cfg
-	clientProvider    httpclient.Provider
-	oAuthTokenService oauthtoken.OAuthTokenService
-=======
 	ds                 *models.DataSource
 	ctx                *models.ReqContext
 	targetUrl          *url.URL
 	proxyPath          string
-	route              *plugins.AppPluginRoute
-	plugin             *plugins.DataSourcePlugin
+	route              *plugins.Route
+	pluginRoutes       []*plugins.Route
 	cfg                *setting.Cfg
 	clientProvider     httpclient.Provider
 	oAuthTokenService  oauthtoken.OAuthTokenService
 	dataSourcesService *datasources.Service
->>>>>>> 821d92b8
 }
 
 type handleResponseTransport struct {
@@ -85,32 +73,17 @@
 }
 
 // NewDataSourceProxy creates a new Datasource proxy
-<<<<<<< HEAD
 func NewDataSourceProxy(ds *models.DataSource, pluginRoutes []*plugins.Route, ctx *models.ReqContext,
-	proxyPath string, cfg *setting.Cfg, clientProvider httpclient.Provider, oAuthTokenService oauthtoken.OAuthTokenService) (*DataSourceProxy, error) {
-=======
-func NewDataSourceProxy(ds *models.DataSource, plugin *plugins.DataSourcePlugin, ctx *models.ReqContext,
 	proxyPath string, cfg *setting.Cfg, clientProvider httpclient.Provider,
 	oAuthTokenService oauthtoken.OAuthTokenService, dsService *datasources.Service) (*DataSourceProxy, error) {
->>>>>>> 821d92b8
 	targetURL, err := datasource.ValidateURL(ds.Type, ds.Url)
 	if err != nil {
 		return nil, err
 	}
 
 	return &DataSourceProxy{
-<<<<<<< HEAD
-		ds:                ds,
-		pluginRoutes:      pluginRoutes,
-		ctx:               ctx,
-		proxyPath:         proxyPath,
-		targetUrl:         targetURL,
-		cfg:               cfg,
-		clientProvider:    clientProvider,
-		oAuthTokenService: oAuthTokenService,
-=======
 		ds:                 ds,
-		plugin:             plugin,
+		pluginRoutes:       pluginRoutes,
 		ctx:                ctx,
 		proxyPath:          proxyPath,
 		targetUrl:          targetURL,
@@ -118,7 +91,6 @@
 		clientProvider:     clientProvider,
 		oAuthTokenService:  oAuthTokenService,
 		dataSourcesService: dsService,
->>>>>>> 821d92b8
 	}, nil
 }
 
