package api

import (
	"context"
	"crypto/tls"
	"errors"
	"fmt"
	"net"
	"net/http"
	"os"
	"path"
	"path/filepath"
	"strings"
	"sync"

	"github.com/grafana/grafana/pkg/login/social"
	"github.com/grafana/grafana/pkg/services/cleanup"
	"github.com/grafana/grafana/pkg/services/ngalert"
	"github.com/grafana/grafana/pkg/services/notifications"

	"github.com/grafana/grafana/pkg/services/libraryelements"
	"github.com/grafana/grafana/pkg/services/librarypanels"
	"github.com/grafana/grafana/pkg/services/oauthtoken"

	"github.com/grafana/grafana/pkg/api/routing"
	httpstatic "github.com/grafana/grafana/pkg/api/static"
	"github.com/grafana/grafana/pkg/bus"
	"github.com/grafana/grafana/pkg/components/simplejson"
	"github.com/grafana/grafana/pkg/infra/localcache"
	"github.com/grafana/grafana/pkg/infra/log"
	"github.com/grafana/grafana/pkg/infra/metrics"
	"github.com/grafana/grafana/pkg/infra/remotecache"
	"github.com/grafana/grafana/pkg/infra/tracing"
	"github.com/grafana/grafana/pkg/infra/usagestats"
	"github.com/grafana/grafana/pkg/middleware"
	"github.com/grafana/grafana/pkg/models"
	"github.com/grafana/grafana/pkg/plugins"
	"github.com/grafana/grafana/pkg/plugins/backendplugin"
	_ "github.com/grafana/grafana/pkg/plugins/backendplugin/manager"
	"github.com/grafana/grafana/pkg/plugins/plugincontext"
	"github.com/grafana/grafana/pkg/plugins/plugindashboards"
	"github.com/grafana/grafana/pkg/services/accesscontrol"
	"github.com/grafana/grafana/pkg/services/alerting"
	"github.com/grafana/grafana/pkg/services/contexthandler"
	"github.com/grafana/grafana/pkg/services/datasourceproxy"
	"github.com/grafana/grafana/pkg/services/datasources"
	"github.com/grafana/grafana/pkg/services/hooks"
	"github.com/grafana/grafana/pkg/services/live"
	"github.com/grafana/grafana/pkg/services/live/pushhttp"
	"github.com/grafana/grafana/pkg/services/login"
	"github.com/grafana/grafana/pkg/services/provisioning"
	"github.com/grafana/grafana/pkg/services/quota"
	"github.com/grafana/grafana/pkg/services/rendering"
	"github.com/grafana/grafana/pkg/services/schemaloader"
	"github.com/grafana/grafana/pkg/services/search"
	"github.com/grafana/grafana/pkg/services/shorturls"
	"github.com/grafana/grafana/pkg/services/sqlstore"
	"github.com/grafana/grafana/pkg/setting"
	"github.com/grafana/grafana/pkg/tsdb"

	"github.com/grafana/grafana/pkg/util/errutil"
	"github.com/prometheus/client_golang/prometheus"
	"github.com/prometheus/client_golang/prometheus/promhttp"
	macaron "gopkg.in/macaron.v1"
)

type HTTPServer struct {
	log         log.Logger
	macaron     *macaron.Macaron
	context     context.Context
	httpSrv     *http.Server
	middlewares []macaron.Handler

	UsageStatsService      usagestats.UsageStats
	PluginContextProvider  *plugincontext.Provider
	RouteRegister          routing.RouteRegister
	Bus                    bus.Bus
	RenderService          rendering.Service
	Cfg                    *setting.Cfg
	SettingsProvider       setting.Provider
	HooksService           *hooks.HooksService
	CacheService           *localcache.CacheService
	DataSourceCache        datasources.CacheService
	AuthTokenService       models.UserTokenService
	QuotaService           *quota.QuotaService
	RemoteCacheService     *remotecache.RemoteCache
	ProvisioningService    provisioning.ProvisioningService
	Login                  login.Service
	License                models.Licensing
	AccessControl          accesscontrol.AccessControl
	BackendPluginManager   backendplugin.Manager
	DataProxy              *datasourceproxy.DataSourceProxyService
	PluginRequestValidator models.PluginRequestValidator
	PluginManager          plugins.Manager
	SearchService          *search.SearchService
	ShortURLService        shorturls.Service
	Live                   *live.GrafanaLive
	LivePushGateway        *pushhttp.Gateway
	ContextHandler         *contexthandler.ContextHandler
	SQLStore               *sqlstore.SQLStore
	DataService            *tsdb.Service
	PluginDashboardService *plugindashboards.Service
	AlertEngine            *alerting.AlertEngine
	LoadSchemaService      *schemaloader.SchemaLoaderService
	AlertNG                *ngalert.AlertNG
	LibraryPanelService    librarypanels.Service
	LibraryElementService  libraryelements.Service
	notificationService    *notifications.NotificationService
	SocialService          social.Service
	OAuthTokenService      oauthtoken.OAuthTokenService
	Listener               net.Listener
	cleanUpService         *cleanup.CleanUpService
	tracingService         *tracing.TracingService
	internalMetricsSvc     *metrics.InternalMetricsService
}

type ServerOptions struct {
	Listener net.Listener
}

func ProvideHTTPServer(opts ServerOptions, cfg *setting.Cfg, routeRegister routing.RouteRegister, bus bus.Bus,
	renderService rendering.Service, licensing models.Licensing, hooksService *hooks.HooksService,
	cacheService *localcache.CacheService, sqlStore *sqlstore.SQLStore,
	dataService *tsdb.Service, alertEngine *alerting.AlertEngine,
	usageStatsService *usagestats.UsageStatsService, pluginRequestValidator models.PluginRequestValidator,
	pluginManager plugins.Manager, backendPM backendplugin.Manager, settingsProvider setting.Provider,
	dataSourceCache datasources.CacheService, userTokenService models.UserTokenService,
	cleanUpService *cleanup.CleanUpService, shortURLService shorturls.Service,
	remoteCache *remotecache.RemoteCache, provisioningService provisioning.ProvisioningService,
	loginService login.Service, accessControl accesscontrol.AccessControl,
	dataSourceProxy *datasourceproxy.DataSourceProxyService, searchService *search.SearchService,
	live *live.GrafanaLive, livePushGateway *pushhttp.Gateway, plugCtxProvider *plugincontext.Provider,
	contextHandler *contexthandler.ContextHandler, pluginDashboardService *plugindashboards.Service,
	schemaService *schemaloader.SchemaLoaderService, alertNG *ngalert.AlertNG,
	libraryPanelService librarypanels.Service, libraryElementService libraryelements.Service,
	notificationService *notifications.NotificationService, tracingService *tracing.TracingService,
	internalMetricsSvc *metrics.InternalMetricsService, quotaService *quota.QuotaService,
	socialService social.Service, oauthTokenService oauthtoken.OAuthTokenService) *HTTPServer {
	macaron.Env = cfg.Env
	m := macaron.New()
	// automatically set HEAD for every GET
	m.SetAutoHead(true)

	hs := &HTTPServer{
		Cfg:                    cfg,
		RouteRegister:          routeRegister,
		Bus:                    bus,
		RenderService:          renderService,
		License:                licensing,
		HooksService:           hooksService,
		CacheService:           cacheService,
		SQLStore:               sqlStore,
		DataService:            dataService,
		AlertEngine:            alertEngine,
		UsageStatsService:      usageStatsService,
		PluginRequestValidator: pluginRequestValidator,
		PluginManager:          pluginManager,
		BackendPluginManager:   backendPM,
		SettingsProvider:       settingsProvider,
		DataSourceCache:        dataSourceCache,
		AuthTokenService:       userTokenService,
		cleanUpService:         cleanUpService,
		ShortURLService:        shortURLService,
		RemoteCacheService:     remoteCache,
		ProvisioningService:    provisioningService,
		Login:                  loginService,
		AccessControl:          accessControl,
		DataProxy:              dataSourceProxy,
		SearchService:          searchService,
		Live:                   live,
		LivePushGateway:        livePushGateway,
		PluginContextProvider:  plugCtxProvider,
		ContextHandler:         contextHandler,
		PluginDashboardService: pluginDashboardService,
		LoadSchemaService:      schemaService,
		AlertNG:                alertNG,
		LibraryPanelService:    libraryPanelService,
		LibraryElementService:  libraryElementService,
		QuotaService:           quotaService,
		notificationService:    notificationService,
		tracingService:         tracingService,
		internalMetricsSvc:     internalMetricsSvc,
		log:                    log.New("http.server"),
		macaron:                m,
		Listener:               opts.Listener,
		SocialService:          socialService,
		OAuthTokenService:      oauthTokenService,
	}
	if hs.Listener != nil {
		hs.log.Debug("Using provided listener")
	}
	hs.registerRoutes()
<<<<<<< HEAD

	return hs
=======
	return hs.declareFixedRoles()
>>>>>>> cc7c54be
}

func (hs *HTTPServer) AddMiddleware(middleware macaron.Handler) {
	hs.middlewares = append(hs.middlewares, middleware)
}

func (hs *HTTPServer) Run(ctx context.Context) error {
	hs.context = ctx

	hs.applyRoutes()

	// Remove any square brackets enclosing IPv6 addresses, a format we support for backwards compatibility
	host := strings.TrimSuffix(strings.TrimPrefix(hs.Cfg.HTTPAddr, "["), "]")
	hs.httpSrv = &http.Server{
		Addr:        net.JoinHostPort(host, hs.Cfg.HTTPPort),
		Handler:     hs.macaron,
		ReadTimeout: hs.Cfg.ReadTimeout,
	}
	switch hs.Cfg.Protocol {
	case setting.HTTP2Scheme:
		if err := hs.configureHttp2(); err != nil {
			return err
		}
	case setting.HTTPSScheme:
		if err := hs.configureHttps(); err != nil {
			return err
		}
	default:
	}

	listener, err := hs.getListener()
	if err != nil {
		return err
	}

	hs.log.Info("HTTP Server Listen", "address", listener.Addr().String(), "protocol",
		hs.Cfg.Protocol, "subUrl", hs.Cfg.AppSubURL, "socket", hs.Cfg.SocketPath)

	var wg sync.WaitGroup
	wg.Add(1)

	// handle http shutdown on server context done
	go func() {
		defer wg.Done()

		<-ctx.Done()
		if err := hs.httpSrv.Shutdown(context.Background()); err != nil {
			hs.log.Error("Failed to shutdown server", "error", err)
		}
	}()

	switch hs.Cfg.Protocol {
	case setting.HTTPScheme, setting.SocketScheme:
		if err := hs.httpSrv.Serve(listener); err != nil {
			if errors.Is(err, http.ErrServerClosed) {
				hs.log.Debug("server was shutdown gracefully")
				return nil
			}
			return err
		}
	case setting.HTTP2Scheme, setting.HTTPSScheme:
		if err := hs.httpSrv.ServeTLS(listener, hs.Cfg.CertFile, hs.Cfg.KeyFile); err != nil {
			if errors.Is(err, http.ErrServerClosed) {
				hs.log.Debug("server was shutdown gracefully")
				return nil
			}
			return err
		}
	default:
		panic(fmt.Sprintf("Unhandled protocol %q", hs.Cfg.Protocol))
	}

	wg.Wait()

	return nil
}

func (hs *HTTPServer) getListener() (net.Listener, error) {
	if hs.Listener != nil {
		return hs.Listener, nil
	}

	switch hs.Cfg.Protocol {
	case setting.HTTPScheme, setting.HTTPSScheme, setting.HTTP2Scheme:
		listener, err := net.Listen("tcp", hs.httpSrv.Addr)
		if err != nil {
			return nil, errutil.Wrapf(err, "failed to open listener on address %s", hs.httpSrv.Addr)
		}
		return listener, nil
	case setting.SocketScheme:
		listener, err := net.ListenUnix("unix", &net.UnixAddr{Name: hs.Cfg.SocketPath, Net: "unix"})
		if err != nil {
			return nil, errutil.Wrapf(err, "failed to open listener for socket %s", hs.Cfg.SocketPath)
		}

		// Make socket writable by group
		// nolint:gosec
		if err := os.Chmod(hs.Cfg.SocketPath, 0660); err != nil {
			return nil, errutil.Wrapf(err, "failed to change socket permissions")
		}

		return listener, nil
	default:
		hs.log.Error("Invalid protocol", "protocol", hs.Cfg.Protocol)
		return nil, fmt.Errorf("invalid protocol %q", hs.Cfg.Protocol)
	}
}

func (hs *HTTPServer) configureHttps() error {
	if hs.Cfg.CertFile == "" {
		return fmt.Errorf("cert_file cannot be empty when using HTTPS")
	}

	if hs.Cfg.KeyFile == "" {
		return fmt.Errorf("cert_key cannot be empty when using HTTPS")
	}

	if _, err := os.Stat(hs.Cfg.CertFile); os.IsNotExist(err) {
		return fmt.Errorf(`cannot find SSL cert_file at %q`, hs.Cfg.CertFile)
	}

	if _, err := os.Stat(hs.Cfg.KeyFile); os.IsNotExist(err) {
		return fmt.Errorf(`cannot find SSL key_file at %q`, hs.Cfg.KeyFile)
	}

	tlsCfg := &tls.Config{
		MinVersion:               tls.VersionTLS12,
		PreferServerCipherSuites: true,
		CipherSuites: []uint16{
			tls.TLS_ECDHE_ECDSA_WITH_AES_128_GCM_SHA256,
			tls.TLS_ECDHE_RSA_WITH_AES_128_GCM_SHA256,
			tls.TLS_ECDHE_ECDSA_WITH_AES_256_GCM_SHA384,
			tls.TLS_ECDHE_RSA_WITH_AES_256_GCM_SHA384,
			tls.TLS_ECDHE_RSA_WITH_AES_128_CBC_SHA,
			tls.TLS_ECDHE_ECDSA_WITH_AES_256_CBC_SHA,
			tls.TLS_ECDHE_RSA_WITH_AES_256_CBC_SHA,
			tls.TLS_RSA_WITH_AES_128_GCM_SHA256,
			tls.TLS_RSA_WITH_AES_256_GCM_SHA384,
			tls.TLS_RSA_WITH_AES_128_CBC_SHA,
			tls.TLS_RSA_WITH_AES_256_CBC_SHA,
		},
	}

	hs.httpSrv.TLSConfig = tlsCfg
	hs.httpSrv.TLSNextProto = make(map[string]func(*http.Server, *tls.Conn, http.Handler))

	return nil
}

func (hs *HTTPServer) configureHttp2() error {
	if hs.Cfg.CertFile == "" {
		return fmt.Errorf("cert_file cannot be empty when using HTTP2")
	}

	if hs.Cfg.KeyFile == "" {
		return fmt.Errorf("cert_key cannot be empty when using HTTP2")
	}

	if _, err := os.Stat(hs.Cfg.CertFile); os.IsNotExist(err) {
		return fmt.Errorf(`cannot find SSL cert_file at %q`, hs.Cfg.CertFile)
	}

	if _, err := os.Stat(hs.Cfg.KeyFile); os.IsNotExist(err) {
		return fmt.Errorf(`cannot find SSL key_file at %q`, hs.Cfg.KeyFile)
	}

	tlsCfg := &tls.Config{
		MinVersion:               tls.VersionTLS12,
		PreferServerCipherSuites: true,
		CipherSuites: []uint16{
			tls.TLS_CHACHA20_POLY1305_SHA256,
			tls.TLS_AES_128_GCM_SHA256,
			tls.TLS_AES_256_GCM_SHA384,
			tls.TLS_ECDHE_ECDSA_WITH_AES_128_GCM_SHA256,
			tls.TLS_ECDHE_RSA_WITH_AES_128_GCM_SHA256,
			tls.TLS_ECDHE_ECDSA_WITH_AES_256_GCM_SHA384,
			tls.TLS_ECDHE_RSA_WITH_AES_256_GCM_SHA384,
			tls.TLS_ECDHE_ECDSA_WITH_CHACHA20_POLY1305,
			tls.TLS_ECDHE_RSA_WITH_CHACHA20_POLY1305,
		},
		NextProtos: []string{"h2", "http/1.1"},
	}

	hs.httpSrv.TLSConfig = tlsCfg

	return nil
}

func (hs *HTTPServer) applyRoutes() {
	// start with middlewares & static routes
	hs.addMiddlewaresAndStaticRoutes()
	// then add view routes & api routes
	hs.RouteRegister.Register(hs.macaron)
	// then custom app proxy routes
	hs.initAppPluginRoutes(hs.macaron)
	// lastly not found route
	hs.macaron.NotFound(middleware.ReqSignedIn, hs.NotFoundHandler)
}

func (hs *HTTPServer) addMiddlewaresAndStaticRoutes() {
	m := hs.macaron

	m.Use(middleware.RequestTracing())

	m.Use(middleware.Logger(hs.Cfg))

	if hs.Cfg.EnableGzip {
		m.Use(middleware.Gziper())
	}

	m.Use(middleware.Recovery(hs.Cfg))

	hs.mapStatic(m, hs.Cfg.StaticRootPath, "build", "public/build")
	hs.mapStatic(m, hs.Cfg.StaticRootPath, "", "public")
	hs.mapStatic(m, hs.Cfg.StaticRootPath, "robots.txt", "robots.txt")

	if hs.Cfg.ImageUploadProvider == "local" {
		hs.mapStatic(m, hs.Cfg.ImagesDir, "", "/public/img/attachments")
	}

	m.Use(middleware.AddDefaultResponseHeaders(hs.Cfg))

	if hs.Cfg.ServeFromSubPath && hs.Cfg.AppSubURL != "" {
		m.SetURLPrefix(hs.Cfg.AppSubURL)
	}

	m.Use(macaron.Renderer(macaron.RenderOptions{
		Directory:  filepath.Join(hs.Cfg.StaticRootPath, "views"),
		IndentJSON: macaron.Env != macaron.PROD,
		Delims:     macaron.Delims{Left: "[[", Right: "]]"},
	}))

	// These endpoints are used for monitoring the Grafana instance
	// and should not be redirected or rejected.
	m.Use(hs.healthzHandler)
	m.Use(hs.apiHealthHandler)
	m.Use(hs.metricsEndpoint)

	m.Use(hs.ContextHandler.Middleware)
	m.Use(middleware.OrgRedirect(hs.Cfg))

	// needs to be after context handler
	if hs.Cfg.EnforceDomain {
		m.Use(middleware.ValidateHostHeader(hs.Cfg))
	}

	m.Use(middleware.HandleNoCacheHeader)
	m.Use(middleware.AddCSPHeader(hs.Cfg, hs.log))

	for _, mw := range hs.middlewares {
		m.Use(mw)
	}
}

func (hs *HTTPServer) metricsEndpoint(ctx *macaron.Context) {
	if !hs.Cfg.MetricsEndpointEnabled {
		return
	}

	if ctx.Req.Method != http.MethodGet || ctx.Req.URL.Path != "/metrics" {
		return
	}

	if hs.metricsEndpointBasicAuthEnabled() && !BasicAuthenticatedRequest(ctx.Req, hs.Cfg.MetricsEndpointBasicAuthUsername, hs.Cfg.MetricsEndpointBasicAuthPassword) {
		ctx.Resp.WriteHeader(http.StatusUnauthorized)
		return
	}

	promhttp.
		HandlerFor(prometheus.DefaultGatherer, promhttp.HandlerOpts{EnableOpenMetrics: true}).
		ServeHTTP(ctx.Resp, ctx.Req.Request)
}

// healthzHandler always return 200 - Ok if Grafana's web server is running
func (hs *HTTPServer) healthzHandler(ctx *macaron.Context) {
	notHeadOrGet := ctx.Req.Method != http.MethodGet && ctx.Req.Method != http.MethodHead
	if notHeadOrGet || ctx.Req.URL.Path != "/healthz" {
		return
	}

	ctx.WriteHeader(200)
	_, err := ctx.Resp.Write([]byte("Ok"))
	if err != nil {
		hs.log.Error("could not write to response", "err", err)
	}
}

// apiHealthHandler will return ok if Grafana's web server is running and it
// can access the database. If the database cannot be accessed it will return
// http status code 503.
func (hs *HTTPServer) apiHealthHandler(ctx *macaron.Context) {
	notHeadOrGet := ctx.Req.Method != http.MethodGet && ctx.Req.Method != http.MethodHead
	if notHeadOrGet || ctx.Req.URL.Path != "/api/health" {
		return
	}

	data := simplejson.New()
	data.Set("database", "ok")
	if !hs.Cfg.AnonymousHideVersion {
		data.Set("version", hs.Cfg.BuildVersion)
		data.Set("commit", hs.Cfg.BuildCommit)
	}

	if !hs.databaseHealthy() {
		data.Set("database", "failing")
		ctx.Resp.Header().Set("Content-Type", "application/json; charset=UTF-8")
		ctx.Resp.WriteHeader(503)
	} else {
		ctx.Resp.Header().Set("Content-Type", "application/json; charset=UTF-8")
		ctx.Resp.WriteHeader(200)
	}

	dataBytes, err := data.EncodePretty()
	if err != nil {
		hs.log.Error("Failed to encode data", "err", err)
		return
	}

	if _, err := ctx.Resp.Write(dataBytes); err != nil {
		hs.log.Error("Failed to write to response", "err", err)
	}
}

func (hs *HTTPServer) mapStatic(m *macaron.Macaron, rootDir string, dir string, prefix string) {
	headers := func(c *macaron.Context) {
		c.Resp.Header().Set("Cache-Control", "public, max-age=3600")
	}

	if prefix == "public/build" {
		headers = func(c *macaron.Context) {
			c.Resp.Header().Set("Cache-Control", "public, max-age=31536000")
		}
	}

	if hs.Cfg.Env == setting.Dev {
		headers = func(c *macaron.Context) {
			c.Resp.Header().Set("Cache-Control", "max-age=0, must-revalidate, no-cache")
		}
	}

	m.Use(httpstatic.Static(
		path.Join(rootDir, dir),
		httpstatic.StaticOptions{
			SkipLogging: true,
			Prefix:      prefix,
			AddHeaders:  headers,
		},
	))
}

func (hs *HTTPServer) metricsEndpointBasicAuthEnabled() bool {
	return hs.Cfg.MetricsEndpointBasicAuthUsername != "" && hs.Cfg.MetricsEndpointBasicAuthPassword != ""
}<|MERGE_RESOLUTION|>--- conflicted
+++ resolved
@@ -135,7 +135,7 @@
 	libraryPanelService librarypanels.Service, libraryElementService libraryelements.Service,
 	notificationService *notifications.NotificationService, tracingService *tracing.TracingService,
 	internalMetricsSvc *metrics.InternalMetricsService, quotaService *quota.QuotaService,
-	socialService social.Service, oauthTokenService oauthtoken.OAuthTokenService) *HTTPServer {
+	socialService social.Service, oauthTokenService oauthtoken.OAuthTokenService) (*HTTPServer, error) {
 	macaron.Env = cfg.Env
 	m := macaron.New()
 	// automatically set HEAD for every GET
@@ -190,12 +190,11 @@
 		hs.log.Debug("Using provided listener")
 	}
 	hs.registerRoutes()
-<<<<<<< HEAD
-
-	return hs
-=======
-	return hs.declareFixedRoles()
->>>>>>> cc7c54be
+
+	if err := hs.declareFixedRoles(); err != nil {
+		return nil, err
+	}
+	return hs, nil
 }
 
 func (hs *HTTPServer) AddMiddleware(middleware macaron.Handler) {
