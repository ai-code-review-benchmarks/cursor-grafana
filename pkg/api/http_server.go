package api

import (
	"context"
	"crypto/tls"
	"errors"
	"fmt"
	"net"
	"net/http"
	"os"
	"path"
	"path/filepath"
	"strings"
	"sync"

	"github.com/grafana/grafana/pkg/api/avatar"
	"github.com/grafana/grafana/pkg/api/routing"
	httpstatic "github.com/grafana/grafana/pkg/api/static"
	"github.com/grafana/grafana/pkg/components/simplejson"
	"github.com/grafana/grafana/pkg/infra/localcache"
	"github.com/grafana/grafana/pkg/infra/log"
	"github.com/grafana/grafana/pkg/infra/remotecache"
	"github.com/grafana/grafana/pkg/infra/tracing"
	loginpkg "github.com/grafana/grafana/pkg/login"
	"github.com/grafana/grafana/pkg/login/social"
	"github.com/grafana/grafana/pkg/middleware"
	"github.com/grafana/grafana/pkg/models"
	"github.com/grafana/grafana/pkg/plugins"
	"github.com/grafana/grafana/pkg/plugins/plugincontext"
	"github.com/grafana/grafana/pkg/services/accesscontrol"
	acmiddleware "github.com/grafana/grafana/pkg/services/accesscontrol/middleware"
	"github.com/grafana/grafana/pkg/services/alerting"
	"github.com/grafana/grafana/pkg/services/cleanup"
	"github.com/grafana/grafana/pkg/services/comments"
	"github.com/grafana/grafana/pkg/services/contexthandler"
	"github.com/grafana/grafana/pkg/services/dashboards"
	"github.com/grafana/grafana/pkg/services/dashboardsnapshots"
	"github.com/grafana/grafana/pkg/services/datasourceproxy"
	"github.com/grafana/grafana/pkg/services/datasources"
	"github.com/grafana/grafana/pkg/services/datasources/permissions"
	"github.com/grafana/grafana/pkg/services/encryption"
	"github.com/grafana/grafana/pkg/services/featuremgmt"
	"github.com/grafana/grafana/pkg/services/hooks"
	"github.com/grafana/grafana/pkg/services/ldap"
	"github.com/grafana/grafana/pkg/services/libraryelements"
	"github.com/grafana/grafana/pkg/services/librarypanels"
	"github.com/grafana/grafana/pkg/services/live"
	"github.com/grafana/grafana/pkg/services/live/pushhttp"
	"github.com/grafana/grafana/pkg/services/login"
	"github.com/grafana/grafana/pkg/services/ngalert"
	"github.com/grafana/grafana/pkg/services/notifications"
	"github.com/grafana/grafana/pkg/services/plugindashboards"
	pluginSettings "github.com/grafana/grafana/pkg/services/pluginsettings/service"
	pref "github.com/grafana/grafana/pkg/services/preference"
	"github.com/grafana/grafana/pkg/services/provisioning"
	"github.com/grafana/grafana/pkg/services/query"
	"github.com/grafana/grafana/pkg/services/queryhistory"
	"github.com/grafana/grafana/pkg/services/quota"
	"github.com/grafana/grafana/pkg/services/rendering"
	"github.com/grafana/grafana/pkg/services/schemaloader"
	"github.com/grafana/grafana/pkg/services/search"
	"github.com/grafana/grafana/pkg/services/searchusers"
	"github.com/grafana/grafana/pkg/services/secrets"
	"github.com/grafana/grafana/pkg/services/serviceaccounts"
	"github.com/grafana/grafana/pkg/services/shorturls"
	"github.com/grafana/grafana/pkg/services/sqlstore"
	"github.com/grafana/grafana/pkg/services/store"
	"github.com/grafana/grafana/pkg/services/teamguardian"
	"github.com/grafana/grafana/pkg/services/thumbs"
	"github.com/grafana/grafana/pkg/services/updatechecker"
	"github.com/grafana/grafana/pkg/setting"
	"github.com/grafana/grafana/pkg/util/errutil"
	"github.com/grafana/grafana/pkg/web"
	"github.com/prometheus/client_golang/prometheus"
	"github.com/prometheus/client_golang/prometheus/promhttp"
)

type HTTPServer struct {
	log              log.Logger
	web              *web.Mux
	context          context.Context
	httpSrv          *http.Server
	middlewares      []web.Handler
	namedMiddlewares []routing.RegisterNamedMiddleware

	PluginContextProvider        *plugincontext.Provider
	RouteRegister                routing.RouteRegister
	RenderService                rendering.Service
	Cfg                          *setting.Cfg
	Features                     *featuremgmt.FeatureManager
	SettingsProvider             setting.Provider
	HooksService                 *hooks.HooksService
	CacheService                 *localcache.CacheService
	DataSourceCache              datasources.CacheService
	AuthTokenService             models.UserTokenService
	QuotaService                 *quota.QuotaService
	RemoteCacheService           *remotecache.RemoteCache
	ProvisioningService          provisioning.ProvisioningService
	Login                        login.Service
	License                      models.Licensing
	AccessControl                accesscontrol.AccessControl
	DataProxy                    *datasourceproxy.DataSourceProxyService
	PluginRequestValidator       models.PluginRequestValidator
	pluginClient                 plugins.Client
	pluginStore                  plugins.Store
	pluginDashboardService       plugindashboards.Service
	pluginStaticRouteResolver    plugins.StaticRouteResolver
	pluginErrorResolver          plugins.ErrorResolver
	SearchService                search.Service
	ShortURLService              shorturls.Service
	QueryHistoryService          queryhistory.Service
	Live                         *live.GrafanaLive
	LivePushGateway              *pushhttp.Gateway
	ThumbService                 thumbs.Service
	StorageService               store.HTTPStorageService
	ContextHandler               *contexthandler.ContextHandler
	SQLStore                     sqlstore.Store
	AlertEngine                  *alerting.AlertEngine
	LoadSchemaService            *schemaloader.SchemaLoaderService
	AlertNG                      *ngalert.AlertNG
	LibraryPanelService          librarypanels.Service
	LibraryElementService        libraryelements.Service
	SocialService                social.Service
	Listener                     net.Listener
	EncryptionService            encryption.Internal
	SecretsService               secrets.Service
	DataSourcesService           datasources.DataSourceService
	cleanUpService               *cleanup.CleanUpService
	tracer                       tracing.Tracer
	grafanaUpdateChecker         *updatechecker.GrafanaService
	pluginsUpdateChecker         *updatechecker.PluginsService
	searchUsersService           searchusers.Service
	ldapGroups                   ldap.Groups
	teamGuardian                 teamguardian.TeamGuardian
	queryDataService             *query.Service
	serviceAccountsService       serviceaccounts.Service
	authInfoService              login.AuthInfoService
	authenticator                loginpkg.Authenticator
	teamPermissionsService       accesscontrol.PermissionsService
	permissionServices           accesscontrol.PermissionsServices
	NotificationService          *notifications.NotificationService
	dashboardService             dashboards.DashboardService
	dashboardProvisioningService dashboards.DashboardProvisioningService
	folderService                dashboards.FolderService
	DatasourcePermissionsService permissions.DatasourcePermissionsService
	commentsService              *comments.Service
	AlertNotificationService     *alerting.AlertNotificationService
	DashboardsnapshotsService    *dashboardsnapshots.Service
	PluginSettings               *pluginSettings.Service
	AvatarCacheServer            *avatar.AvatarCacheServer
<<<<<<< HEAD
	entityEventsService          store.EntityEventsService
=======
	preferenceService            pref.Service
>>>>>>> 801a2a24
}

type ServerOptions struct {
	Listener net.Listener
}

func ProvideHTTPServer(opts ServerOptions, cfg *setting.Cfg, routeRegister routing.RouteRegister,
	renderService rendering.Service, licensing models.Licensing, hooksService *hooks.HooksService,
	cacheService *localcache.CacheService, sqlStore *sqlstore.SQLStore, alertEngine *alerting.AlertEngine,
	pluginRequestValidator models.PluginRequestValidator, pluginStaticRouteResolver plugins.StaticRouteResolver,
	pluginDashboardService plugindashboards.Service, pluginStore plugins.Store, pluginClient plugins.Client,
	pluginErrorResolver plugins.ErrorResolver, settingsProvider setting.Provider,
	dataSourceCache datasources.CacheService, userTokenService models.UserTokenService,
	cleanUpService *cleanup.CleanUpService, shortURLService shorturls.Service, queryHistoryService queryhistory.Service,
	thumbService thumbs.Service, remoteCache *remotecache.RemoteCache, provisioningService provisioning.ProvisioningService,
	loginService login.Service, authenticator loginpkg.Authenticator, accessControl accesscontrol.AccessControl,
	dataSourceProxy *datasourceproxy.DataSourceProxyService, searchService *search.SearchService,
	live *live.GrafanaLive, livePushGateway *pushhttp.Gateway, plugCtxProvider *plugincontext.Provider,
	contextHandler *contexthandler.ContextHandler, features *featuremgmt.FeatureManager,
	schemaService *schemaloader.SchemaLoaderService, alertNG *ngalert.AlertNG,
	libraryPanelService librarypanels.Service, libraryElementService libraryelements.Service,
	quotaService *quota.QuotaService, socialService social.Service, tracer tracing.Tracer,
	encryptionService encryption.Internal, grafanaUpdateChecker *updatechecker.GrafanaService,
	pluginsUpdateChecker *updatechecker.PluginsService, searchUsersService searchusers.Service,
	dataSourcesService datasources.DataSourceService, secretsService secrets.Service, queryDataService *query.Service,
	ldapGroups ldap.Groups, teamGuardian teamguardian.TeamGuardian, serviceaccountsService serviceaccounts.Service,
	authInfoService login.AuthInfoService, permissionsServices accesscontrol.PermissionsServices, storageService store.HTTPStorageService,
	notificationService *notifications.NotificationService, dashboardService dashboards.DashboardService,
	dashboardProvisioningService dashboards.DashboardProvisioningService, folderService dashboards.FolderService,
	datasourcePermissionsService permissions.DatasourcePermissionsService, alertNotificationService *alerting.AlertNotificationService,
	dashboardsnapshotsService *dashboardsnapshots.Service, commentsService *comments.Service, pluginSettings *pluginSettings.Service,
<<<<<<< HEAD
	avatarCacheServer *avatar.AvatarCacheServer, entityEventsService store.EntityEventsService,
=======
	avatarCacheServer *avatar.AvatarCacheServer, preferenceService pref.Service,
>>>>>>> 801a2a24
) (*HTTPServer, error) {
	web.Env = cfg.Env
	m := web.New()

	hs := &HTTPServer{
		Cfg:                          cfg,
		RouteRegister:                routeRegister,
		RenderService:                renderService,
		License:                      licensing,
		HooksService:                 hooksService,
		CacheService:                 cacheService,
		SQLStore:                     sqlStore,
		AlertEngine:                  alertEngine,
		PluginRequestValidator:       pluginRequestValidator,
		pluginClient:                 pluginClient,
		pluginStore:                  pluginStore,
		pluginStaticRouteResolver:    pluginStaticRouteResolver,
		pluginDashboardService:       pluginDashboardService,
		pluginErrorResolver:          pluginErrorResolver,
		grafanaUpdateChecker:         grafanaUpdateChecker,
		pluginsUpdateChecker:         pluginsUpdateChecker,
		SettingsProvider:             settingsProvider,
		DataSourceCache:              dataSourceCache,
		AuthTokenService:             userTokenService,
		cleanUpService:               cleanUpService,
		ShortURLService:              shortURLService,
		QueryHistoryService:          queryHistoryService,
		Features:                     features,
		ThumbService:                 thumbService,
		StorageService:               storageService,
		RemoteCacheService:           remoteCache,
		ProvisioningService:          provisioningService,
		Login:                        loginService,
		AccessControl:                accessControl,
		DataProxy:                    dataSourceProxy,
		SearchService:                searchService,
		Live:                         live,
		LivePushGateway:              livePushGateway,
		PluginContextProvider:        plugCtxProvider,
		ContextHandler:               contextHandler,
		LoadSchemaService:            schemaService,
		AlertNG:                      alertNG,
		LibraryPanelService:          libraryPanelService,
		LibraryElementService:        libraryElementService,
		QuotaService:                 quotaService,
		tracer:                       tracer,
		log:                          log.New("http.server"),
		web:                          m,
		Listener:                     opts.Listener,
		SocialService:                socialService,
		EncryptionService:            encryptionService,
		SecretsService:               secretsService,
		DataSourcesService:           dataSourcesService,
		searchUsersService:           searchUsersService,
		ldapGroups:                   ldapGroups,
		teamGuardian:                 teamGuardian,
		queryDataService:             queryDataService,
		serviceAccountsService:       serviceaccountsService,
		authInfoService:              authInfoService,
		authenticator:                authenticator,
		NotificationService:          notificationService,
		dashboardService:             dashboardService,
		dashboardProvisioningService: dashboardProvisioningService,
		folderService:                folderService,
		DatasourcePermissionsService: datasourcePermissionsService,
		commentsService:              commentsService,
		teamPermissionsService:       permissionsServices.GetTeamService(),
		AlertNotificationService:     alertNotificationService,
		DashboardsnapshotsService:    dashboardsnapshotsService,
		PluginSettings:               pluginSettings,
		permissionServices:           permissionsServices,
		AvatarCacheServer:            avatarCacheServer,
<<<<<<< HEAD
		entityEventsService:          entityEventsService,
=======
		preferenceService:            preferenceService,
>>>>>>> 801a2a24
	}
	if hs.Listener != nil {
		hs.log.Debug("Using provided listener")
	}
	hs.registerRoutes()

	// Register access control scope resolver for annotations
	hs.AccessControl.RegisterAttributeScopeResolver(AnnotationTypeScopeResolver())

	if err := hs.declareFixedRoles(); err != nil {
		return nil, err
	}
	return hs, nil
}

func (hs *HTTPServer) AddMiddleware(middleware web.Handler) {
	hs.middlewares = append(hs.middlewares, middleware)
}

func (hs *HTTPServer) AddNamedMiddleware(middleware routing.RegisterNamedMiddleware) {
	hs.namedMiddlewares = append(hs.namedMiddlewares, middleware)
}

func (hs *HTTPServer) Run(ctx context.Context) error {
	hs.context = ctx

	hs.applyRoutes()

	// Remove any square brackets enclosing IPv6 addresses, a format we support for backwards compatibility
	host := strings.TrimSuffix(strings.TrimPrefix(hs.Cfg.HTTPAddr, "["), "]")
	hs.httpSrv = &http.Server{
		Addr:        net.JoinHostPort(host, hs.Cfg.HTTPPort),
		Handler:     hs.web,
		ReadTimeout: hs.Cfg.ReadTimeout,
	}
	switch hs.Cfg.Protocol {
	case setting.HTTP2Scheme:
		if err := hs.configureHttp2(); err != nil {
			return err
		}
	case setting.HTTPSScheme:
		if err := hs.configureHttps(); err != nil {
			return err
		}
	default:
	}

	listener, err := hs.getListener()
	if err != nil {
		return err
	}

	hs.log.Info("HTTP Server Listen", "address", listener.Addr().String(), "protocol",
		hs.Cfg.Protocol, "subUrl", hs.Cfg.AppSubURL, "socket", hs.Cfg.SocketPath)

	var wg sync.WaitGroup
	wg.Add(1)

	// handle http shutdown on server context done
	go func() {
		defer wg.Done()

		<-ctx.Done()
		if err := hs.httpSrv.Shutdown(context.Background()); err != nil {
			hs.log.Error("Failed to shutdown server", "error", err)
		}
	}()

	switch hs.Cfg.Protocol {
	case setting.HTTPScheme, setting.SocketScheme:
		if err := hs.httpSrv.Serve(listener); err != nil {
			if errors.Is(err, http.ErrServerClosed) {
				hs.log.Debug("server was shutdown gracefully")
				return nil
			}
			return err
		}
	case setting.HTTP2Scheme, setting.HTTPSScheme:
		if err := hs.httpSrv.ServeTLS(listener, hs.Cfg.CertFile, hs.Cfg.KeyFile); err != nil {
			if errors.Is(err, http.ErrServerClosed) {
				hs.log.Debug("server was shutdown gracefully")
				return nil
			}
			return err
		}
	default:
		panic(fmt.Sprintf("Unhandled protocol %q", hs.Cfg.Protocol))
	}

	wg.Wait()

	return nil
}

func (hs *HTTPServer) getListener() (net.Listener, error) {
	if hs.Listener != nil {
		return hs.Listener, nil
	}

	switch hs.Cfg.Protocol {
	case setting.HTTPScheme, setting.HTTPSScheme, setting.HTTP2Scheme:
		listener, err := net.Listen("tcp", hs.httpSrv.Addr)
		if err != nil {
			return nil, errutil.Wrapf(err, "failed to open listener on address %s", hs.httpSrv.Addr)
		}
		return listener, nil
	case setting.SocketScheme:
		listener, err := net.ListenUnix("unix", &net.UnixAddr{Name: hs.Cfg.SocketPath, Net: "unix"})
		if err != nil {
			return nil, errutil.Wrapf(err, "failed to open listener for socket %s", hs.Cfg.SocketPath)
		}

		// Make socket writable by group
		// nolint:gosec
		if err := os.Chmod(hs.Cfg.SocketPath, 0660); err != nil {
			return nil, errutil.Wrapf(err, "failed to change socket permissions")
		}

		return listener, nil
	default:
		hs.log.Error("Invalid protocol", "protocol", hs.Cfg.Protocol)
		return nil, fmt.Errorf("invalid protocol %q", hs.Cfg.Protocol)
	}
}

func (hs *HTTPServer) configureHttps() error {
	if hs.Cfg.CertFile == "" {
		return fmt.Errorf("cert_file cannot be empty when using HTTPS")
	}

	if hs.Cfg.KeyFile == "" {
		return fmt.Errorf("cert_key cannot be empty when using HTTPS")
	}

	if _, err := os.Stat(hs.Cfg.CertFile); os.IsNotExist(err) {
		return fmt.Errorf(`cannot find SSL cert_file at %q`, hs.Cfg.CertFile)
	}

	if _, err := os.Stat(hs.Cfg.KeyFile); os.IsNotExist(err) {
		return fmt.Errorf(`cannot find SSL key_file at %q`, hs.Cfg.KeyFile)
	}

	tlsCfg := &tls.Config{
		MinVersion: tls.VersionTLS12,
		CipherSuites: []uint16{
			tls.TLS_ECDHE_ECDSA_WITH_AES_128_GCM_SHA256,
			tls.TLS_ECDHE_RSA_WITH_AES_128_GCM_SHA256,
			tls.TLS_ECDHE_ECDSA_WITH_AES_256_GCM_SHA384,
			tls.TLS_ECDHE_RSA_WITH_AES_256_GCM_SHA384,
			tls.TLS_ECDHE_RSA_WITH_AES_128_CBC_SHA,
			tls.TLS_ECDHE_ECDSA_WITH_AES_256_CBC_SHA,
			tls.TLS_ECDHE_RSA_WITH_AES_256_CBC_SHA,
			tls.TLS_RSA_WITH_AES_128_GCM_SHA256,
			tls.TLS_RSA_WITH_AES_256_GCM_SHA384,
			tls.TLS_RSA_WITH_AES_128_CBC_SHA,
			tls.TLS_RSA_WITH_AES_256_CBC_SHA,
		},
	}

	hs.httpSrv.TLSConfig = tlsCfg
	hs.httpSrv.TLSNextProto = make(map[string]func(*http.Server, *tls.Conn, http.Handler))

	return nil
}

func (hs *HTTPServer) configureHttp2() error {
	if hs.Cfg.CertFile == "" {
		return fmt.Errorf("cert_file cannot be empty when using HTTP2")
	}

	if hs.Cfg.KeyFile == "" {
		return fmt.Errorf("cert_key cannot be empty when using HTTP2")
	}

	if _, err := os.Stat(hs.Cfg.CertFile); os.IsNotExist(err) {
		return fmt.Errorf(`cannot find SSL cert_file at %q`, hs.Cfg.CertFile)
	}

	if _, err := os.Stat(hs.Cfg.KeyFile); os.IsNotExist(err) {
		return fmt.Errorf(`cannot find SSL key_file at %q`, hs.Cfg.KeyFile)
	}

	tlsCfg := &tls.Config{
		MinVersion: tls.VersionTLS12,
		CipherSuites: []uint16{
			tls.TLS_CHACHA20_POLY1305_SHA256,
			tls.TLS_AES_128_GCM_SHA256,
			tls.TLS_AES_256_GCM_SHA384,
			tls.TLS_ECDHE_ECDSA_WITH_AES_128_GCM_SHA256,
			tls.TLS_ECDHE_RSA_WITH_AES_128_GCM_SHA256,
			tls.TLS_ECDHE_ECDSA_WITH_AES_256_GCM_SHA384,
			tls.TLS_ECDHE_RSA_WITH_AES_256_GCM_SHA384,
			tls.TLS_ECDHE_ECDSA_WITH_CHACHA20_POLY1305,
			tls.TLS_ECDHE_RSA_WITH_CHACHA20_POLY1305,
		},
		NextProtos: []string{"h2", "http/1.1"},
	}

	hs.httpSrv.TLSConfig = tlsCfg

	return nil
}

func (hs *HTTPServer) applyRoutes() {
	// start with middlewares & static routes
	hs.addMiddlewaresAndStaticRoutes()
	// then add view routes & api routes
	hs.RouteRegister.Register(hs.web, hs.namedMiddlewares...)
	// then custom app proxy routes
	hs.initAppPluginRoutes(hs.web)
	// lastly not found route
	hs.web.NotFound(middleware.ReqSignedIn, hs.NotFoundHandler)
}

func (hs *HTTPServer) addMiddlewaresAndStaticRoutes() {
	m := hs.web

	m.Use(middleware.RequestTracing(hs.tracer))
	m.Use(middleware.RequestMetrics(hs.Features))

	m.Use(middleware.Logger(hs.Cfg))

	if hs.Cfg.EnableGzip {
		m.UseMiddleware(middleware.Gziper())
	}

	m.Use(middleware.Recovery(hs.Cfg))
	m.UseMiddleware(middleware.CSRF(hs.Cfg.LoginCookieName, hs.log))

	hs.mapStatic(m, hs.Cfg.StaticRootPath, "build", "public/build")
	hs.mapStatic(m, hs.Cfg.StaticRootPath, "", "public", "/public/views/swagger.html")
	hs.mapStatic(m, hs.Cfg.StaticRootPath, "robots.txt", "robots.txt")

	if hs.Cfg.ImageUploadProvider == "local" {
		hs.mapStatic(m, hs.Cfg.ImagesDir, "", "/public/img/attachments")
	}

	m.Use(middleware.AddDefaultResponseHeaders(hs.Cfg))

	if hs.Cfg.ServeFromSubPath && hs.Cfg.AppSubURL != "" {
		m.SetURLPrefix(hs.Cfg.AppSubURL)
	}

	m.UseMiddleware(web.Renderer(filepath.Join(hs.Cfg.StaticRootPath, "views"), "[[", "]]"))

	// These endpoints are used for monitoring the Grafana instance
	// and should not be redirected or rejected.
	m.Use(hs.healthzHandler)
	m.Use(hs.apiHealthHandler)
	m.Use(hs.metricsEndpoint)
	m.Use(hs.pluginMetricsEndpoint)

	m.Use(hs.ContextHandler.Middleware)
	m.Use(middleware.OrgRedirect(hs.Cfg, hs.SQLStore))
	m.Use(acmiddleware.LoadPermissionsMiddleware(hs.AccessControl))

	// needs to be after context handler
	if hs.Cfg.EnforceDomain {
		m.Use(middleware.ValidateHostHeader(hs.Cfg))
	}

	m.Use(middleware.HandleNoCacheHeader)
	m.UseMiddleware(middleware.AddCSPHeader(hs.Cfg, hs.log))

	for _, mw := range hs.middlewares {
		m.Use(mw)
	}
}

func (hs *HTTPServer) metricsEndpoint(ctx *web.Context) {
	if !hs.Cfg.MetricsEndpointEnabled {
		return
	}

	if ctx.Req.Method != http.MethodGet || ctx.Req.URL.Path != "/metrics" {
		return
	}

	if hs.metricsEndpointBasicAuthEnabled() && !BasicAuthenticatedRequest(ctx.Req, hs.Cfg.MetricsEndpointBasicAuthUsername, hs.Cfg.MetricsEndpointBasicAuthPassword) {
		ctx.Resp.WriteHeader(http.StatusUnauthorized)
		return
	}

	promhttp.
		HandlerFor(prometheus.DefaultGatherer, promhttp.HandlerOpts{EnableOpenMetrics: true}).
		ServeHTTP(ctx.Resp, ctx.Req)
}

// healthzHandler always return 200 - Ok if Grafana's web server is running
func (hs *HTTPServer) healthzHandler(ctx *web.Context) {
	notHeadOrGet := ctx.Req.Method != http.MethodGet && ctx.Req.Method != http.MethodHead
	if notHeadOrGet || ctx.Req.URL.Path != "/healthz" {
		return
	}

	ctx.Resp.WriteHeader(200)
	_, err := ctx.Resp.Write([]byte("Ok"))
	if err != nil {
		hs.log.Error("could not write to response", "err", err)
	}
}

// apiHealthHandler will return ok if Grafana's web server is running and it
// can access the database. If the database cannot be accessed it will return
// http status code 503.
func (hs *HTTPServer) apiHealthHandler(ctx *web.Context) {
	notHeadOrGet := ctx.Req.Method != http.MethodGet && ctx.Req.Method != http.MethodHead
	if notHeadOrGet || ctx.Req.URL.Path != "/api/health" {
		return
	}

	data := simplejson.New()
	data.Set("database", "ok")
	if !hs.Cfg.AnonymousHideVersion {
		data.Set("version", hs.Cfg.BuildVersion)
		data.Set("commit", hs.Cfg.BuildCommit)
	}

	if !hs.databaseHealthy(ctx.Req.Context()) {
		data.Set("database", "failing")
		ctx.Resp.Header().Set("Content-Type", "application/json; charset=UTF-8")
		ctx.Resp.WriteHeader(503)
	} else {
		ctx.Resp.Header().Set("Content-Type", "application/json; charset=UTF-8")
		ctx.Resp.WriteHeader(200)
	}

	dataBytes, err := data.EncodePretty()
	if err != nil {
		hs.log.Error("Failed to encode data", "err", err)
		return
	}

	if _, err := ctx.Resp.Write(dataBytes); err != nil {
		hs.log.Error("Failed to write to response", "err", err)
	}
}

func (hs *HTTPServer) mapStatic(m *web.Mux, rootDir string, dir string, prefix string, exclude ...string) {
	headers := func(c *web.Context) {
		c.Resp.Header().Set("Cache-Control", "public, max-age=3600")
	}

	if prefix == "public/build" {
		headers = func(c *web.Context) {
			c.Resp.Header().Set("Cache-Control", "public, max-age=31536000")
		}
	}

	if hs.Cfg.Env == setting.Dev {
		headers = func(c *web.Context) {
			c.Resp.Header().Set("Cache-Control", "max-age=0, must-revalidate, no-cache")
		}
	}

	m.Use(httpstatic.Static(
		path.Join(rootDir, dir),
		httpstatic.StaticOptions{
			SkipLogging: true,
			Prefix:      prefix,
			AddHeaders:  headers,
			Exclude:     exclude,
		},
	))
}

func (hs *HTTPServer) metricsEndpointBasicAuthEnabled() bool {
	return hs.Cfg.MetricsEndpointBasicAuthUsername != "" && hs.Cfg.MetricsEndpointBasicAuthPassword != ""
}<|MERGE_RESOLUTION|>--- conflicted
+++ resolved
@@ -148,11 +148,8 @@
 	DashboardsnapshotsService    *dashboardsnapshots.Service
 	PluginSettings               *pluginSettings.Service
 	AvatarCacheServer            *avatar.AvatarCacheServer
-<<<<<<< HEAD
+	preferenceService            pref.Service
 	entityEventsService          store.EntityEventsService
-=======
-	preferenceService            pref.Service
->>>>>>> 801a2a24
 }
 
 type ServerOptions struct {
@@ -184,11 +181,7 @@
 	dashboardProvisioningService dashboards.DashboardProvisioningService, folderService dashboards.FolderService,
 	datasourcePermissionsService permissions.DatasourcePermissionsService, alertNotificationService *alerting.AlertNotificationService,
 	dashboardsnapshotsService *dashboardsnapshots.Service, commentsService *comments.Service, pluginSettings *pluginSettings.Service,
-<<<<<<< HEAD
-	avatarCacheServer *avatar.AvatarCacheServer, entityEventsService store.EntityEventsService,
-=======
-	avatarCacheServer *avatar.AvatarCacheServer, preferenceService pref.Service,
->>>>>>> 801a2a24
+	avatarCacheServer *avatar.AvatarCacheServer, preferenceService pref.Service, entityEventsService store.EntityEventsService,
 ) (*HTTPServer, error) {
 	web.Env = cfg.Env
 	m := web.New()
@@ -261,11 +254,8 @@
 		PluginSettings:               pluginSettings,
 		permissionServices:           permissionsServices,
 		AvatarCacheServer:            avatarCacheServer,
-<<<<<<< HEAD
+		preferenceService:            preferenceService,
 		entityEventsService:          entityEventsService,
-=======
-		preferenceService:            preferenceService,
->>>>>>> 801a2a24
 	}
 	if hs.Listener != nil {
 		hs.log.Debug("Using provided listener")
