package api

import (
	"context"
	"crypto/tls"
	"errors"
	"fmt"
	"net"
	"net/http"
	"os"
	"path"
	"path/filepath"
	"strings"
	"sync"

<<<<<<< HEAD
=======
	"github.com/grafana/grafana/pkg/login/social"
	"github.com/grafana/grafana/pkg/services/cleanup"
	"github.com/grafana/grafana/pkg/services/ngalert"
	"github.com/grafana/grafana/pkg/services/notifications"

	"github.com/grafana/grafana/pkg/services/libraryelements"
	"github.com/grafana/grafana/pkg/services/librarypanels"
	"github.com/grafana/grafana/pkg/services/oauthtoken"

>>>>>>> 9267014a
	"github.com/grafana/grafana/pkg/api/routing"
	httpstatic "github.com/grafana/grafana/pkg/api/static"
	"github.com/grafana/grafana/pkg/bus"
	"github.com/grafana/grafana/pkg/components/simplejson"
	"github.com/grafana/grafana/pkg/infra/localcache"
	"github.com/grafana/grafana/pkg/infra/log"
	"github.com/grafana/grafana/pkg/infra/metrics"
	"github.com/grafana/grafana/pkg/infra/remotecache"
<<<<<<< HEAD
	"github.com/grafana/grafana/pkg/login/social"
=======
	"github.com/grafana/grafana/pkg/infra/tracing"
	"github.com/grafana/grafana/pkg/infra/usagestats"
>>>>>>> 9267014a
	"github.com/grafana/grafana/pkg/middleware"
	"github.com/grafana/grafana/pkg/models"
	"github.com/grafana/grafana/pkg/plugins"
	"github.com/grafana/grafana/pkg/plugins/backendplugin"
	_ "github.com/grafana/grafana/pkg/plugins/backendplugin/manager"
	"github.com/grafana/grafana/pkg/plugins/plugincontext"
	"github.com/grafana/grafana/pkg/services/accesscontrol"
	"github.com/grafana/grafana/pkg/services/alerting"
	"github.com/grafana/grafana/pkg/services/contexthandler"
	"github.com/grafana/grafana/pkg/services/datasourceproxy"
	"github.com/grafana/grafana/pkg/services/datasources"
	"github.com/grafana/grafana/pkg/services/hooks"
	"github.com/grafana/grafana/pkg/services/libraryelements"
	"github.com/grafana/grafana/pkg/services/librarypanels"
	"github.com/grafana/grafana/pkg/services/live"
	"github.com/grafana/grafana/pkg/services/live/pushhttp"
	"github.com/grafana/grafana/pkg/services/login"
<<<<<<< HEAD
	"github.com/grafana/grafana/pkg/services/ngalert/notifier"
	"github.com/grafana/grafana/pkg/services/oauthtoken"
=======
>>>>>>> 9267014a
	"github.com/grafana/grafana/pkg/services/provisioning"
	"github.com/grafana/grafana/pkg/services/quota"
	"github.com/grafana/grafana/pkg/services/rendering"
	"github.com/grafana/grafana/pkg/services/schemaloader"
	"github.com/grafana/grafana/pkg/services/search"
	"github.com/grafana/grafana/pkg/services/shorturls"
	"github.com/grafana/grafana/pkg/services/sqlstore"
	"github.com/grafana/grafana/pkg/setting"
	"github.com/grafana/grafana/pkg/tsdb"
	"github.com/grafana/grafana/pkg/util/errutil"

	"github.com/prometheus/client_golang/prometheus"
	"github.com/prometheus/client_golang/prometheus/promhttp"
	"gopkg.in/macaron.v1"
)

type HTTPServer struct {
	log         log.Logger
	macaron     *macaron.Macaron
	context     context.Context
	httpSrv     *http.Server
	middlewares []macaron.Handler

<<<<<<< HEAD
	PluginContextProvider  *plugincontext.Provider                 `inject:""`
	RouteRegister          routing.RouteRegister                   `inject:""`
	Bus                    bus.Bus                                 `inject:""`
	RenderService          rendering.Service                       `inject:""`
	Cfg                    *setting.Cfg                            `inject:""`
	SettingsProvider       setting.Provider                        `inject:""`
	HooksService           *hooks.HooksService                     `inject:""`
	CacheService           *localcache.CacheService                `inject:""`
	DatasourceCache        datasources.CacheService                `inject:""`
	AuthTokenService       models.UserTokenService                 `inject:""`
	QuotaService           *quota.QuotaService                     `inject:""`
	RemoteCacheService     *remotecache.RemoteCache                `inject:""`
	ProvisioningService    provisioning.ProvisioningService        `inject:""`
	Login                  login.Service                           `inject:""`
	License                models.Licensing                        `inject:""`
	AccessControl          accesscontrol.AccessControl             `inject:""`
	BackendPluginManager   backendplugin.Manager                   `inject:""`
	DataProxy              *datasourceproxy.DatasourceProxyService `inject:""`
	PluginRequestValidator models.PluginRequestValidator           `inject:""`
	PluginManager          plugins.Manager                         `inject:""`
	PluginManagerV2        plugins.ManagerV2                       `inject:""`
	SearchService          *search.SearchService                   `inject:""`
	ShortURLService        shorturls.Service                       `inject:""`
	Live                   *live.GrafanaLive                       `inject:""`
	LivePushGateway        *pushhttp.Gateway                       `inject:""`
	ContextHandler         *contexthandler.ContextHandler          `inject:""`
	SQLStore               *sqlstore.SQLStore                      `inject:""`
	DataService            *tsdb.Service                           `inject:""`
	PluginDashboardService *plugindashboards.Service               `inject:""`
	AlertEngine            *alerting.AlertEngine                   `inject:""`
	LoadSchemaService      *schemaloader.SchemaLoaderService       `inject:""`
	MultiOrgAlertmanager   *notifier.MultiOrgAlertmanager          `inject:""`
	LibraryPanelService    librarypanels.Service                   `inject:""`
	LibraryElementService  libraryelements.Service                 `inject:""`
	SocialService          social.Service                          `inject:""`
	OAuthTokenService      *oauthtoken.Service                     `inject:""`
=======
	UsageStatsService      usagestats.UsageStats
	PluginContextProvider  *plugincontext.Provider
	RouteRegister          routing.RouteRegister
	Bus                    bus.Bus
	RenderService          rendering.Service
	Cfg                    *setting.Cfg
	SettingsProvider       setting.Provider
	HooksService           *hooks.HooksService
	CacheService           *localcache.CacheService
	DataSourceCache        datasources.CacheService
	AuthTokenService       models.UserTokenService
	QuotaService           *quota.QuotaService
	RemoteCacheService     *remotecache.RemoteCache
	ProvisioningService    provisioning.ProvisioningService
	Login                  login.Service
	License                models.Licensing
	AccessControl          accesscontrol.AccessControl
	BackendPluginManager   backendplugin.Manager
	DataProxy              *datasourceproxy.DataSourceProxyService
	PluginRequestValidator models.PluginRequestValidator
	PluginManager          plugins.Manager
	SearchService          *search.SearchService
	ShortURLService        shorturls.Service
	Live                   *live.GrafanaLive
	LivePushGateway        *pushhttp.Gateway
	ContextHandler         *contexthandler.ContextHandler
	SQLStore               *sqlstore.SQLStore
	DataService            *tsdb.Service
	AlertEngine            *alerting.AlertEngine
	LoadSchemaService      *schemaloader.SchemaLoaderService
	AlertNG                *ngalert.AlertNG
	LibraryPanelService    librarypanels.Service
	LibraryElementService  libraryelements.Service
	notificationService    *notifications.NotificationService
	SocialService          social.Service
	OAuthTokenService      oauthtoken.OAuthTokenService
>>>>>>> 9267014a
	Listener               net.Listener
	cleanUpService         *cleanup.CleanUpService
	tracingService         *tracing.TracingService
	internalMetricsSvc     *metrics.InternalMetricsService
}

type ServerOptions struct {
	Listener net.Listener
}

func ProvideHTTPServer(opts ServerOptions, cfg *setting.Cfg, routeRegister routing.RouteRegister, bus bus.Bus,
	renderService rendering.Service, licensing models.Licensing, hooksService *hooks.HooksService,
	cacheService *localcache.CacheService, sqlStore *sqlstore.SQLStore,
	dataService *tsdb.Service, alertEngine *alerting.AlertEngine,
	usageStatsService *usagestats.UsageStatsService, pluginRequestValidator models.PluginRequestValidator,
	pluginManager plugins.Manager, backendPM backendplugin.Manager, settingsProvider setting.Provider,
	dataSourceCache datasources.CacheService, userTokenService models.UserTokenService,
	cleanUpService *cleanup.CleanUpService, shortURLService shorturls.Service,
	remoteCache *remotecache.RemoteCache, provisioningService provisioning.ProvisioningService,
	loginService login.Service, accessControl accesscontrol.AccessControl,
	dataSourceProxy *datasourceproxy.DataSourceProxyService, searchService *search.SearchService,
	live *live.GrafanaLive, livePushGateway *pushhttp.Gateway, plugCtxProvider *plugincontext.Provider,
	contextHandler *contexthandler.ContextHandler,
	schemaService *schemaloader.SchemaLoaderService, alertNG *ngalert.AlertNG,
	libraryPanelService librarypanels.Service, libraryElementService libraryelements.Service,
	notificationService *notifications.NotificationService, tracingService *tracing.TracingService,
	internalMetricsSvc *metrics.InternalMetricsService, quotaService *quota.QuotaService,
	socialService social.Service, oauthTokenService oauthtoken.OAuthTokenService) (*HTTPServer, error) {
	macaron.Env = cfg.Env
	m := macaron.New()
	// automatically set HEAD for every GET
	m.SetAutoHead(true)

	hs := &HTTPServer{
		Cfg:                    cfg,
		RouteRegister:          routeRegister,
		Bus:                    bus,
		RenderService:          renderService,
		License:                licensing,
		HooksService:           hooksService,
		CacheService:           cacheService,
		SQLStore:               sqlStore,
		DataService:            dataService,
		AlertEngine:            alertEngine,
		UsageStatsService:      usageStatsService,
		PluginRequestValidator: pluginRequestValidator,
		PluginManager:          pluginManager,
		BackendPluginManager:   backendPM,
		SettingsProvider:       settingsProvider,
		DataSourceCache:        dataSourceCache,
		AuthTokenService:       userTokenService,
		cleanUpService:         cleanUpService,
		ShortURLService:        shortURLService,
		RemoteCacheService:     remoteCache,
		ProvisioningService:    provisioningService,
		Login:                  loginService,
		AccessControl:          accessControl,
		DataProxy:              dataSourceProxy,
		SearchService:          searchService,
		Live:                   live,
		LivePushGateway:        livePushGateway,
		PluginContextProvider:  plugCtxProvider,
		ContextHandler:         contextHandler,
		LoadSchemaService:      schemaService,
		AlertNG:                alertNG,
		LibraryPanelService:    libraryPanelService,
		LibraryElementService:  libraryElementService,
		QuotaService:           quotaService,
		notificationService:    notificationService,
		tracingService:         tracingService,
		internalMetricsSvc:     internalMetricsSvc,
		log:                    log.New("http.server"),
		macaron:                m,
		Listener:               opts.Listener,
		SocialService:          socialService,
		OAuthTokenService:      oauthTokenService,
	}
	if hs.Listener != nil {
		hs.log.Debug("Using provided listener")
	}
	hs.registerRoutes()

	if err := hs.declareFixedRoles(); err != nil {
		return nil, err
	}
	return hs, nil
}

func (hs *HTTPServer) AddMiddleware(middleware macaron.Handler) {
	hs.middlewares = append(hs.middlewares, middleware)
}

func (hs *HTTPServer) Run(ctx context.Context) error {
	hs.context = ctx

	hs.applyRoutes()

	// Remove any square brackets enclosing IPv6 addresses, a format we support for backwards compatibility
	host := strings.TrimSuffix(strings.TrimPrefix(hs.Cfg.HTTPAddr, "["), "]")
	hs.httpSrv = &http.Server{
		Addr:        net.JoinHostPort(host, hs.Cfg.HTTPPort),
		Handler:     hs.macaron,
		ReadTimeout: hs.Cfg.ReadTimeout,
	}
	switch hs.Cfg.Protocol {
	case setting.HTTP2Scheme:
		if err := hs.configureHttp2(); err != nil {
			return err
		}
	case setting.HTTPSScheme:
		if err := hs.configureHttps(); err != nil {
			return err
		}
	default:
	}

	listener, err := hs.getListener()
	if err != nil {
		return err
	}

	hs.log.Info("HTTP Server Listen", "address", listener.Addr().String(), "protocol",
		hs.Cfg.Protocol, "subUrl", hs.Cfg.AppSubURL, "socket", hs.Cfg.SocketPath)

	var wg sync.WaitGroup
	wg.Add(1)

	// handle http shutdown on server context done
	go func() {
		defer wg.Done()

		<-ctx.Done()
		if err := hs.httpSrv.Shutdown(context.Background()); err != nil {
			hs.log.Error("Failed to shutdown server", "error", err)
		}
	}()

	switch hs.Cfg.Protocol {
	case setting.HTTPScheme, setting.SocketScheme:
		if err := hs.httpSrv.Serve(listener); err != nil {
			if errors.Is(err, http.ErrServerClosed) {
				hs.log.Debug("server was shutdown gracefully")
				return nil
			}
			return err
		}
	case setting.HTTP2Scheme, setting.HTTPSScheme:
		if err := hs.httpSrv.ServeTLS(listener, hs.Cfg.CertFile, hs.Cfg.KeyFile); err != nil {
			if errors.Is(err, http.ErrServerClosed) {
				hs.log.Debug("server was shutdown gracefully")
				return nil
			}
			return err
		}
	default:
		panic(fmt.Sprintf("Unhandled protocol %q", hs.Cfg.Protocol))
	}

	wg.Wait()

	return nil
}

func (hs *HTTPServer) getListener() (net.Listener, error) {
	if hs.Listener != nil {
		return hs.Listener, nil
	}

	switch hs.Cfg.Protocol {
	case setting.HTTPScheme, setting.HTTPSScheme, setting.HTTP2Scheme:
		listener, err := net.Listen("tcp", hs.httpSrv.Addr)
		if err != nil {
			return nil, errutil.Wrapf(err, "failed to open listener on address %s", hs.httpSrv.Addr)
		}
		return listener, nil
	case setting.SocketScheme:
		listener, err := net.ListenUnix("unix", &net.UnixAddr{Name: hs.Cfg.SocketPath, Net: "unix"})
		if err != nil {
			return nil, errutil.Wrapf(err, "failed to open listener for socket %s", hs.Cfg.SocketPath)
		}

		// Make socket writable by group
		// nolint:gosec
		if err := os.Chmod(hs.Cfg.SocketPath, 0660); err != nil {
			return nil, errutil.Wrapf(err, "failed to change socket permissions")
		}

		return listener, nil
	default:
		hs.log.Error("Invalid protocol", "protocol", hs.Cfg.Protocol)
		return nil, fmt.Errorf("invalid protocol %q", hs.Cfg.Protocol)
	}
}

func (hs *HTTPServer) configureHttps() error {
	if hs.Cfg.CertFile == "" {
		return fmt.Errorf("cert_file cannot be empty when using HTTPS")
	}

	if hs.Cfg.KeyFile == "" {
		return fmt.Errorf("cert_key cannot be empty when using HTTPS")
	}

	if _, err := os.Stat(hs.Cfg.CertFile); os.IsNotExist(err) {
		return fmt.Errorf(`cannot find SSL cert_file at %q`, hs.Cfg.CertFile)
	}

	if _, err := os.Stat(hs.Cfg.KeyFile); os.IsNotExist(err) {
		return fmt.Errorf(`cannot find SSL key_file at %q`, hs.Cfg.KeyFile)
	}

	tlsCfg := &tls.Config{
		MinVersion:               tls.VersionTLS12,
		PreferServerCipherSuites: true,
		CipherSuites: []uint16{
			tls.TLS_ECDHE_ECDSA_WITH_AES_128_GCM_SHA256,
			tls.TLS_ECDHE_RSA_WITH_AES_128_GCM_SHA256,
			tls.TLS_ECDHE_ECDSA_WITH_AES_256_GCM_SHA384,
			tls.TLS_ECDHE_RSA_WITH_AES_256_GCM_SHA384,
			tls.TLS_ECDHE_RSA_WITH_AES_128_CBC_SHA,
			tls.TLS_ECDHE_ECDSA_WITH_AES_256_CBC_SHA,
			tls.TLS_ECDHE_RSA_WITH_AES_256_CBC_SHA,
			tls.TLS_RSA_WITH_AES_128_GCM_SHA256,
			tls.TLS_RSA_WITH_AES_256_GCM_SHA384,
			tls.TLS_RSA_WITH_AES_128_CBC_SHA,
			tls.TLS_RSA_WITH_AES_256_CBC_SHA,
		},
	}

	hs.httpSrv.TLSConfig = tlsCfg
	hs.httpSrv.TLSNextProto = make(map[string]func(*http.Server, *tls.Conn, http.Handler))

	return nil
}

func (hs *HTTPServer) configureHttp2() error {
	if hs.Cfg.CertFile == "" {
		return fmt.Errorf("cert_file cannot be empty when using HTTP2")
	}

	if hs.Cfg.KeyFile == "" {
		return fmt.Errorf("cert_key cannot be empty when using HTTP2")
	}

	if _, err := os.Stat(hs.Cfg.CertFile); os.IsNotExist(err) {
		return fmt.Errorf(`cannot find SSL cert_file at %q`, hs.Cfg.CertFile)
	}

	if _, err := os.Stat(hs.Cfg.KeyFile); os.IsNotExist(err) {
		return fmt.Errorf(`cannot find SSL key_file at %q`, hs.Cfg.KeyFile)
	}

	tlsCfg := &tls.Config{
		MinVersion:               tls.VersionTLS12,
		PreferServerCipherSuites: true,
		CipherSuites: []uint16{
			tls.TLS_CHACHA20_POLY1305_SHA256,
			tls.TLS_AES_128_GCM_SHA256,
			tls.TLS_AES_256_GCM_SHA384,
			tls.TLS_ECDHE_ECDSA_WITH_AES_128_GCM_SHA256,
			tls.TLS_ECDHE_RSA_WITH_AES_128_GCM_SHA256,
			tls.TLS_ECDHE_ECDSA_WITH_AES_256_GCM_SHA384,
			tls.TLS_ECDHE_RSA_WITH_AES_256_GCM_SHA384,
			tls.TLS_ECDHE_ECDSA_WITH_CHACHA20_POLY1305,
			tls.TLS_ECDHE_RSA_WITH_CHACHA20_POLY1305,
		},
		NextProtos: []string{"h2", "http/1.1"},
	}

	hs.httpSrv.TLSConfig = tlsCfg

	return nil
}

func (hs *HTTPServer) applyRoutes() {
	// start with middlewares & static routes
	hs.addMiddlewaresAndStaticRoutes()
	// then add view routes & api routes
	hs.RouteRegister.Register(hs.macaron)
	// then custom app proxy routes
	hs.initAppPluginRoutes(hs.macaron)
	// lastly not found route
	hs.macaron.NotFound(middleware.ReqSignedIn, hs.NotFoundHandler)
}

func (hs *HTTPServer) addMiddlewaresAndStaticRoutes() {
	m := hs.macaron

	m.Use(middleware.RequestTracing())

	m.Use(middleware.Logger(hs.Cfg))

	if hs.Cfg.EnableGzip {
		m.UseMiddleware(middleware.Gziper())
	}

	m.Use(middleware.Recovery(hs.Cfg))

	hs.mapStatic(m, hs.Cfg.StaticRootPath, "build", "public/build")
	hs.mapStatic(m, hs.Cfg.StaticRootPath, "", "public")
	hs.mapStatic(m, hs.Cfg.StaticRootPath, "robots.txt", "robots.txt")

	if hs.Cfg.ImageUploadProvider == "local" {
		hs.mapStatic(m, hs.Cfg.ImagesDir, "", "/public/img/attachments")
	}

	m.Use(middleware.AddDefaultResponseHeaders(hs.Cfg))

	if hs.Cfg.ServeFromSubPath && hs.Cfg.AppSubURL != "" {
		m.SetURLPrefix(hs.Cfg.AppSubURL)
	}

	m.UseMiddleware(macaron.Renderer(filepath.Join(hs.Cfg.StaticRootPath, "views"), "[[", "]]"))

	// These endpoints are used for monitoring the Grafana instance
	// and should not be redirected or rejected.
	m.Use(hs.healthzHandler)
	m.Use(hs.apiHealthHandler)
	m.Use(hs.metricsEndpoint)

	m.Use(hs.ContextHandler.Middleware)
	m.Use(middleware.OrgRedirect(hs.Cfg))

	// needs to be after context handler
	if hs.Cfg.EnforceDomain {
		m.Use(middleware.ValidateHostHeader(hs.Cfg))
	}

	m.Use(middleware.HandleNoCacheHeader)
	m.UseMiddleware(middleware.AddCSPHeader(hs.Cfg, hs.log))

	for _, mw := range hs.middlewares {
		m.Use(mw)
	}
}

func (hs *HTTPServer) metricsEndpoint(ctx *macaron.Context) {
	if !hs.Cfg.MetricsEndpointEnabled {
		return
	}

	if ctx.Req.Method != http.MethodGet || ctx.Req.URL.Path != "/metrics" {
		return
	}

	if hs.metricsEndpointBasicAuthEnabled() && !BasicAuthenticatedRequest(ctx.Req, hs.Cfg.MetricsEndpointBasicAuthUsername, hs.Cfg.MetricsEndpointBasicAuthPassword) {
		ctx.Resp.WriteHeader(http.StatusUnauthorized)
		return
	}

	promhttp.
		HandlerFor(prometheus.DefaultGatherer, promhttp.HandlerOpts{EnableOpenMetrics: true}).
		ServeHTTP(ctx.Resp, ctx.Req.Request)
}

// healthzHandler always return 200 - Ok if Grafana's web server is running
func (hs *HTTPServer) healthzHandler(ctx *macaron.Context) {
	notHeadOrGet := ctx.Req.Method != http.MethodGet && ctx.Req.Method != http.MethodHead
	if notHeadOrGet || ctx.Req.URL.Path != "/healthz" {
		return
	}

	ctx.Resp.WriteHeader(200)
	_, err := ctx.Resp.Write([]byte("Ok"))
	if err != nil {
		hs.log.Error("could not write to response", "err", err)
	}
}

// apiHealthHandler will return ok if Grafana's web server is running and it
// can access the database. If the database cannot be accessed it will return
// http status code 503.
func (hs *HTTPServer) apiHealthHandler(ctx *macaron.Context) {
	notHeadOrGet := ctx.Req.Method != http.MethodGet && ctx.Req.Method != http.MethodHead
	if notHeadOrGet || ctx.Req.URL.Path != "/api/health" {
		return
	}

	data := simplejson.New()
	data.Set("database", "ok")
	if !hs.Cfg.AnonymousHideVersion {
		data.Set("version", hs.Cfg.BuildVersion)
		data.Set("commit", hs.Cfg.BuildCommit)
	}

	if !hs.databaseHealthy() {
		data.Set("database", "failing")
		ctx.Resp.Header().Set("Content-Type", "application/json; charset=UTF-8")
		ctx.Resp.WriteHeader(503)
	} else {
		ctx.Resp.Header().Set("Content-Type", "application/json; charset=UTF-8")
		ctx.Resp.WriteHeader(200)
	}

	dataBytes, err := data.EncodePretty()
	if err != nil {
		hs.log.Error("Failed to encode data", "err", err)
		return
	}

	if _, err := ctx.Resp.Write(dataBytes); err != nil {
		hs.log.Error("Failed to write to response", "err", err)
	}
}

func (hs *HTTPServer) mapStatic(m *macaron.Macaron, rootDir string, dir string, prefix string) {
	headers := func(c *macaron.Context) {
		c.Resp.Header().Set("Cache-Control", "public, max-age=3600")
	}

	if prefix == "public/build" {
		headers = func(c *macaron.Context) {
			c.Resp.Header().Set("Cache-Control", "public, max-age=31536000")
		}
	}

	if hs.Cfg.Env == setting.Dev {
		headers = func(c *macaron.Context) {
			c.Resp.Header().Set("Cache-Control", "max-age=0, must-revalidate, no-cache")
		}
	}

	m.Use(httpstatic.Static(
		path.Join(rootDir, dir),
		httpstatic.StaticOptions{
			SkipLogging: true,
			Prefix:      prefix,
			AddHeaders:  headers,
		},
	))
}

func (hs *HTTPServer) metricsEndpointBasicAuthEnabled() bool {
	return hs.Cfg.MetricsEndpointBasicAuthUsername != "" && hs.Cfg.MetricsEndpointBasicAuthPassword != ""
}<|MERGE_RESOLUTION|>--- conflicted
+++ resolved
@@ -13,8 +13,6 @@
 	"strings"
 	"sync"
 
-<<<<<<< HEAD
-=======
 	"github.com/grafana/grafana/pkg/login/social"
 	"github.com/grafana/grafana/pkg/services/cleanup"
 	"github.com/grafana/grafana/pkg/services/ngalert"
@@ -24,7 +22,6 @@
 	"github.com/grafana/grafana/pkg/services/librarypanels"
 	"github.com/grafana/grafana/pkg/services/oauthtoken"
 
->>>>>>> 9267014a
 	"github.com/grafana/grafana/pkg/api/routing"
 	httpstatic "github.com/grafana/grafana/pkg/api/static"
 	"github.com/grafana/grafana/pkg/bus"
@@ -33,12 +30,8 @@
 	"github.com/grafana/grafana/pkg/infra/log"
 	"github.com/grafana/grafana/pkg/infra/metrics"
 	"github.com/grafana/grafana/pkg/infra/remotecache"
-<<<<<<< HEAD
-	"github.com/grafana/grafana/pkg/login/social"
-=======
 	"github.com/grafana/grafana/pkg/infra/tracing"
 	"github.com/grafana/grafana/pkg/infra/usagestats"
->>>>>>> 9267014a
 	"github.com/grafana/grafana/pkg/middleware"
 	"github.com/grafana/grafana/pkg/models"
 	"github.com/grafana/grafana/pkg/plugins"
@@ -51,16 +44,9 @@
 	"github.com/grafana/grafana/pkg/services/datasourceproxy"
 	"github.com/grafana/grafana/pkg/services/datasources"
 	"github.com/grafana/grafana/pkg/services/hooks"
-	"github.com/grafana/grafana/pkg/services/libraryelements"
-	"github.com/grafana/grafana/pkg/services/librarypanels"
 	"github.com/grafana/grafana/pkg/services/live"
 	"github.com/grafana/grafana/pkg/services/live/pushhttp"
 	"github.com/grafana/grafana/pkg/services/login"
-<<<<<<< HEAD
-	"github.com/grafana/grafana/pkg/services/ngalert/notifier"
-	"github.com/grafana/grafana/pkg/services/oauthtoken"
-=======
->>>>>>> 9267014a
 	"github.com/grafana/grafana/pkg/services/provisioning"
 	"github.com/grafana/grafana/pkg/services/quota"
 	"github.com/grafana/grafana/pkg/services/rendering"
@@ -71,7 +57,6 @@
 	"github.com/grafana/grafana/pkg/setting"
 	"github.com/grafana/grafana/pkg/tsdb"
 	"github.com/grafana/grafana/pkg/util/errutil"
-
 	"github.com/prometheus/client_golang/prometheus"
 	"github.com/prometheus/client_golang/prometheus/promhttp"
 	"gopkg.in/macaron.v1"
@@ -84,44 +69,6 @@
 	httpSrv     *http.Server
 	middlewares []macaron.Handler
 
-<<<<<<< HEAD
-	PluginContextProvider  *plugincontext.Provider                 `inject:""`
-	RouteRegister          routing.RouteRegister                   `inject:""`
-	Bus                    bus.Bus                                 `inject:""`
-	RenderService          rendering.Service                       `inject:""`
-	Cfg                    *setting.Cfg                            `inject:""`
-	SettingsProvider       setting.Provider                        `inject:""`
-	HooksService           *hooks.HooksService                     `inject:""`
-	CacheService           *localcache.CacheService                `inject:""`
-	DatasourceCache        datasources.CacheService                `inject:""`
-	AuthTokenService       models.UserTokenService                 `inject:""`
-	QuotaService           *quota.QuotaService                     `inject:""`
-	RemoteCacheService     *remotecache.RemoteCache                `inject:""`
-	ProvisioningService    provisioning.ProvisioningService        `inject:""`
-	Login                  login.Service                           `inject:""`
-	License                models.Licensing                        `inject:""`
-	AccessControl          accesscontrol.AccessControl             `inject:""`
-	BackendPluginManager   backendplugin.Manager                   `inject:""`
-	DataProxy              *datasourceproxy.DatasourceProxyService `inject:""`
-	PluginRequestValidator models.PluginRequestValidator           `inject:""`
-	PluginManager          plugins.Manager                         `inject:""`
-	PluginManagerV2        plugins.ManagerV2                       `inject:""`
-	SearchService          *search.SearchService                   `inject:""`
-	ShortURLService        shorturls.Service                       `inject:""`
-	Live                   *live.GrafanaLive                       `inject:""`
-	LivePushGateway        *pushhttp.Gateway                       `inject:""`
-	ContextHandler         *contexthandler.ContextHandler          `inject:""`
-	SQLStore               *sqlstore.SQLStore                      `inject:""`
-	DataService            *tsdb.Service                           `inject:""`
-	PluginDashboardService *plugindashboards.Service               `inject:""`
-	AlertEngine            *alerting.AlertEngine                   `inject:""`
-	LoadSchemaService      *schemaloader.SchemaLoaderService       `inject:""`
-	MultiOrgAlertmanager   *notifier.MultiOrgAlertmanager          `inject:""`
-	LibraryPanelService    librarypanels.Service                   `inject:""`
-	LibraryElementService  libraryelements.Service                 `inject:""`
-	SocialService          social.Service                          `inject:""`
-	OAuthTokenService      *oauthtoken.Service                     `inject:""`
-=======
 	UsageStatsService      usagestats.UsageStats
 	PluginContextProvider  *plugincontext.Provider
 	RouteRegister          routing.RouteRegister
@@ -143,6 +90,7 @@
 	DataProxy              *datasourceproxy.DataSourceProxyService
 	PluginRequestValidator models.PluginRequestValidator
 	PluginManager          plugins.Manager
+	PluginManagerV2        plugins.ManagerV2
 	SearchService          *search.SearchService
 	ShortURLService        shorturls.Service
 	Live                   *live.GrafanaLive
@@ -158,7 +106,6 @@
 	notificationService    *notifications.NotificationService
 	SocialService          social.Service
 	OAuthTokenService      oauthtoken.OAuthTokenService
->>>>>>> 9267014a
 	Listener               net.Listener
 	cleanUpService         *cleanup.CleanUpService
 	tracingService         *tracing.TracingService
@@ -174,7 +121,7 @@
 	cacheService *localcache.CacheService, sqlStore *sqlstore.SQLStore,
 	dataService *tsdb.Service, alertEngine *alerting.AlertEngine,
 	usageStatsService *usagestats.UsageStatsService, pluginRequestValidator models.PluginRequestValidator,
-	pluginManager plugins.Manager, backendPM backendplugin.Manager, settingsProvider setting.Provider,
+	pluginManager plugins.Manager, pluginManagerV2 plugins.ManagerV2, backendPM backendplugin.Manager, settingsProvider setting.Provider,
 	dataSourceCache datasources.CacheService, userTokenService models.UserTokenService,
 	cleanUpService *cleanup.CleanUpService, shortURLService shorturls.Service,
 	remoteCache *remotecache.RemoteCache, provisioningService provisioning.ProvisioningService,
@@ -206,6 +153,7 @@
 		UsageStatsService:      usageStatsService,
 		PluginRequestValidator: pluginRequestValidator,
 		PluginManager:          pluginManager,
+		PluginManagerV2:        pluginManagerV2,
 		BackendPluginManager:   backendPM,
 		SettingsProvider:       settingsProvider,
 		DataSourceCache:        dataSourceCache,
