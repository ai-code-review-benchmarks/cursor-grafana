--- conflicted
+++ resolved
@@ -101,8 +101,6 @@
 		Grants: []string{string(models.ROLE_ADMIN)},
 	}
 
-<<<<<<< HEAD
-=======
 	builtInDatasourceReader := ac.RoleRegistration{
 		Role: ac.RoleDTO{
 			Name:        "fixed:datasources.builtin:reader",
@@ -124,7 +122,6 @@
 		Grants: []string{string(models.ROLE_VIEWER)},
 	}
 
->>>>>>> 82e32447
 	// when running oss or enterprise without a license all users should be able to query data sources
 	if !hs.License.FeatureEnabled("accesscontrol.enforcement") {
 		datasourcesReaderRole.Grants = []string{string(models.ROLE_VIEWER)}
@@ -422,11 +419,7 @@
 	}
 
 	return hs.AccessControl.DeclareFixedRoles(
-<<<<<<< HEAD
-		provisioningWriterRole, datasourcesReaderRole, datasourcesWriterRole,
-=======
 		provisioningWriterRole, datasourcesReaderRole, builtInDatasourceReader, datasourcesWriterRole,
->>>>>>> 82e32447
 		datasourcesIdReaderRole, orgReaderRole, orgWriterRole,
 		orgMaintainerRole, teamsCreatorRole, teamsWriterRole, datasourcesExplorerRole,
 		annotationsReaderRole, dashboardAnnotationsWriterRole, annotationsWriterRole,
