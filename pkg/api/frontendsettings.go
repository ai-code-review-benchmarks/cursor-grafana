--- conflicted
+++ resolved
@@ -148,12 +148,9 @@
 			"OAuthSkipOrgRoleUpdateSync": hs.Cfg.OAuthSkipOrgRoleUpdateSync,
 			"SAMLSkipOrgRoleSync":        hs.Cfg.SectionWithEnvOverrides("auth.saml").Key("skip_org_role_sync").MustBool(false),
 			"LDAPSkipOrgRoleSync":        hs.Cfg.LDAPSkipOrgRoleSync,
-<<<<<<< HEAD
 			"GithubSkipOrgRoleSync":      hs.Cfg.GithubSkipOrgRoleSync,
-=======
 			"GoogleSkipOrgRoleSync":      hs.Cfg.GoogleSkipOrgRoleSync,
 			"JWTAuthSkipOrgRoleSync":     hs.Cfg.JWTAuthSkipOrgRoleSync,
->>>>>>> d4e0e75c
 			"GrafanaComSkipOrgRoleSync":  hs.Cfg.GrafanaComSkipOrgRoleSync,
 			"AzureADSkipOrgRoleSync":     hs.Cfg.AzureADSkipOrgRoleSync,
 			"DisableSyncLock":            hs.Cfg.DisableSyncLock,
