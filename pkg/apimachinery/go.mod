--- conflicted
+++ resolved
@@ -35,13 +35,8 @@
 	github.com/x448/float16 v0.8.4 // indirect
 	go.opentelemetry.io/otel v1.32.0 // indirect
 	go.opentelemetry.io/otel/trace v1.32.0 // indirect
-<<<<<<< HEAD
-	golang.org/x/crypto v0.30.0 // indirect
+	golang.org/x/crypto v0.31.0 // indirect
 	golang.org/x/net v0.32.0 // indirect
-=======
-	golang.org/x/crypto v0.31.0 // indirect
-	golang.org/x/net v0.31.0 // indirect
->>>>>>> 63d3cf93
 	golang.org/x/sync v0.10.0 // indirect
 	golang.org/x/sys v0.28.0 // indirect
 	golang.org/x/text v0.21.0 // indirect
