// Copyright 2014 Unknwon
// Copyright 2014 Torkel Ödegaard

package setting

import (
	"bytes"
	"encoding/json"
	"errors"
	"fmt"
	"net/http"
	"net/url"
	"os"
	"path"
	"path/filepath"
	"regexp"
	"runtime"
	"strconv"
	"strings"
	"time"

	"github.com/grafana/grafana-aws-sdk/pkg/awsds"
	"github.com/grafana/grafana-plugin-sdk-go/backend/gtime"

	"github.com/grafana/grafana/pkg/infra/log"
	"github.com/grafana/grafana/pkg/util"

	"github.com/gobwas/glob"
	"github.com/prometheus/common/model"
	"gopkg.in/ini.v1"
)

type Scheme string

const (
	HTTPScheme   Scheme = "http"
	HTTPSScheme  Scheme = "https"
	HTTP2Scheme  Scheme = "h2"
	SocketScheme Scheme = "socket"
)

const (
	RedactedPassword = "*********"
	DefaultHTTPAddr  = "0.0.0.0"
	Dev              = "development"
	Prod             = "production"
	Test             = "test"
	ApplicationName  = "Grafana"
)

// This constant corresponds to the default value for ldap_sync_ttl in .ini files
// it is used for comparison and has to be kept in sync
const (
	authProxySyncTTL = 60
)

// zoneInfo names environment variable for setting the path to look for the timezone database in go
const zoneInfo = "ZONEINFO"

var (
	// App settings.
	Env              = Dev
	AppUrl           string
	AppSubUrl        string
	ServeFromSubPath bool
	InstanceName     string

	// build
	BuildVersion string
	BuildCommit  string
	BuildBranch  string
	BuildStamp   int64
	IsEnterprise bool

	// packaging
	Packaging = "unknown"

	// Paths
	HomePath       string
	CustomInitPath = "conf/custom.ini"

	// HTTP server options
	StaticRootPath string

	// Security settings.
	SecretKey              string
	DisableGravatar        bool
	DataProxyWhiteList     map[string]bool
	CookieSecure           bool
	CookieSameSiteDisabled bool
	CookieSameSiteMode     http.SameSite

	// Snapshots
	ExternalSnapshotUrl   string
	ExternalSnapshotName  string
	ExternalEnabled       bool
	SnapShotRemoveExpired bool

	// Dashboard history
	DashboardVersionsToKeep int
	MinRefreshInterval      string

	// User settings
	AllowUserSignUp         bool
	AllowUserOrgCreate      bool
	AutoAssignOrg           bool
	AutoAssignOrgId         int
	AutoAssignOrgRole       string
	VerifyEmailEnabled      bool
	LoginHint               string
	PasswordHint            string
	DisableLoginForm        bool
	DisableSignoutMenu      bool
	SignoutRedirectUrl      string
	ExternalUserMngLinkUrl  string
	ExternalUserMngLinkName string
	ExternalUserMngInfo     string
	OAuthAutoLogin          bool
	ViewersCanEdit          bool

	// HTTP auth
	SigV4AuthEnabled bool

	AnonymousEnabled bool

	// Auth proxy settings
	AuthProxyEnabled        bool
	AuthProxyHeaderProperty string

	// Basic Auth
	BasicAuthEnabled bool

	// Global setting objects.
	Raw *ini.File

	// for logging purposes
	configFiles                  []string
	appliedCommandLineProperties []string
	appliedEnvOverrides          []string

	// analytics
	GoogleAnalyticsId       string
	GoogleTagManagerId      string
	RudderstackDataPlaneUrl string
	RudderstackWriteKey     string
	RudderstackSdkUrl       string
	RudderstackConfigUrl    string

	// LDAP
	LDAPEnabled           bool
	LDAPConfigFile        string
	LDAPSyncCron          string
	LDAPAllowSignup       bool
	LDAPActiveSyncEnabled bool

	// Quota
	Quota QuotaSettings

	// Alerting
	AlertingEnabled            *bool
	ExecuteAlerts              bool
	AlertingRenderLimit        int
	AlertingErrorOrTimeout     string
	AlertingNoDataOrNullValues string

	AlertingEvaluationTimeout   time.Duration
	AlertingNotificationTimeout time.Duration
	AlertingMaxAttempts         int
	AlertingMinInterval         int64

	// Explore UI
	ExploreEnabled bool

	// Grafana.NET URL
	GrafanaComUrl string

	ImageUploadProvider string
)

// AddChangePasswordLink returns if login form is disabled or not since
// the same intention can be used to hide both features.
func AddChangePasswordLink() bool {
	return !DisableLoginForm
}

// TODO move all global vars to this struct
type Cfg struct {
	Raw    *ini.File
	Logger log.Logger

	// HTTP Server Settings
	CertFile         string
	KeyFile          string
	HTTPAddr         string
	HTTPPort         string
	AppURL           string
	AppSubURL        string
	ServeFromSubPath bool
	StaticRootPath   string
	Protocol         Scheme
	SocketPath       string
	RouterLogging    bool
	Domain           string
	CDNRootURL       *url.URL
	ReadTimeout      time.Duration
	EnableGzip       bool
	EnforceDomain    bool

	// Security settings
	SecretKey             string
	EmailCodeValidMinutes int

	// build
	BuildVersion string
	BuildCommit  string
	BuildBranch  string
	BuildStamp   int64
	IsEnterprise bool

	// packaging
	Packaging string

	// Paths
	HomePath           string
	ProvisioningPath   string
	DataPath           string
	LogsPath           string
	PluginsPath        string
	BundledPluginsPath string

	// SMTP email settings
	Smtp SmtpSettings

	// Rendering
	ImagesDir                      string
	CSVsDir                        string
	RendererUrl                    string
	RendererCallbackUrl            string
	RendererConcurrentRequestLimit int

	// Security
	DisableInitAdminCreation          bool
	DisableBruteForceLoginProtection  bool
	CookieSecure                      bool
	CookieSameSiteDisabled            bool
	CookieSameSiteMode                http.SameSite
	AllowEmbedding                    bool
	XSSProtectionHeader               bool
	ContentTypeProtectionHeader       bool
	StrictTransportSecurity           bool
	StrictTransportSecurityMaxAge     int
	StrictTransportSecurityPreload    bool
	StrictTransportSecuritySubDomains bool
	// CSPEnabled toggles Content Security Policy support.
	CSPEnabled bool
	// CSPTemplate contains the Content Security Policy template.
	CSPTemplate string

	TempDataLifetime                 time.Duration
	PluginsEnableAlpha               bool
	PluginsAppsSkipVerifyTLS         bool
	PluginSettings                   PluginSettings
	PluginsAllowUnsigned             []string
	PluginCatalogURL                 string
	PluginCatalogHiddenPlugins       []string
	PluginAdminEnabled               bool
	PluginAdminExternalManageEnabled bool
	DisableSanitizeHtml              bool
	EnterpriseLicensePath            string

	// Metrics
	MetricsEndpointEnabled           bool
	MetricsEndpointBasicAuthUsername string
	MetricsEndpointBasicAuthPassword string
	MetricsEndpointDisableTotalStats bool
	MetricsGrafanaEnvironmentInfo    map[string]string

	// Dashboards
	DefaultHomeDashboardPath string

	// Auth
	LoginCookieName              string
	LoginMaxInactiveLifetime     time.Duration
	LoginMaxLifetime             time.Duration
	TokenRotationIntervalMinutes int
	SigV4AuthEnabled             bool
	BasicAuthEnabled             bool
	AdminUser                    string
	AdminPassword                string

	// AWS Plugin Auth
	AWSAllowedAuthProviders []string
	AWSAssumeRoleEnabled    bool
	AWSListMetricsPageLimit int

	// Azure Cloud settings
	Azure AzureSettings

	// Auth proxy settings
	AuthProxyEnabled          bool
	AuthProxyHeaderName       string
	AuthProxyHeaderProperty   string
	AuthProxyAutoSignUp       bool
	AuthProxyEnableLoginToken bool
	AuthProxyWhitelist        string
	AuthProxyHeaders          map[string]string
	AuthProxySyncTTL          int

	// OAuth
	OAuthCookieMaxAge int

	// JWT Auth
	JWTAuthEnabled       bool
	JWTAuthHeaderName    string
	JWTAuthEmailClaim    string
	JWTAuthUsernameClaim string
	JWTAuthExpectClaims  string
	JWTAuthJWKSetURL     string
	JWTAuthCacheTTL      time.Duration
	JWTAuthKeyFile       string
	JWTAuthJWKSetFile    string
	JWTAuthAutoSignUp    bool

	// Dataproxy
	SendUserHeader                 bool
	DataProxyLogging               bool
	DataProxyTimeout               int
	DataProxyDialTimeout           int
	DataProxyTLSHandshakeTimeout   int
	DataProxyExpectContinueTimeout int
	DataProxyMaxConnsPerHost       int
	DataProxyMaxIdleConns          int
	DataProxyKeepAlive             int
	DataProxyIdleConnTimeout       int
	ResponseLimit                  int64
	DataProxyRowLimit              int64

	// DistributedCache
	RemoteCacheOptions *RemoteCacheOptions

	EditorsCanAdmin bool

	ApiKeyMaxSecondsToLive int64

	// Check if a feature toggle is enabled
	// @deprecated
	IsFeatureToggleEnabled func(key string) bool // filled in dynamically

	AnonymousEnabled     bool
	AnonymousOrgName     string
	AnonymousOrgRole     string
	AnonymousHideVersion bool

	DateFormats DateFormats

	// User
	UserInviteMaxLifetime time.Duration
	HiddenUsers           map[string]struct{}

	// Annotations
	AnnotationCleanupJobBatchSize      int64
	AlertingAnnotationCleanupSetting   AnnotationCleanupSettings
	DashboardAnnotationCleanupSettings AnnotationCleanupSettings
	APIAnnotationCleanupSettings       AnnotationCleanupSettings

	// Sentry config
	Sentry Sentry

	// Data sources
	DataSourceLimit int

	// Snapshots
	SnapshotPublicMode bool

	ErrTemplateName string

	Env string

	// Analytics
	CheckForUpdates                     bool
	ReportingDistributor                string
	ReportingEnabled                    bool
	ApplicationInsightsConnectionString string
	ApplicationInsightsEndpointUrl      string

	// LDAP
	LDAPEnabled     bool
	LDAPAllowSignup bool

	Quota QuotaSettings

	DefaultTheme string
	HomePage     string

	AutoAssignOrg     bool
	AutoAssignOrgId   int
	AutoAssignOrgRole string

	// ExpressionsEnabled specifies whether expressions are enabled.
	ExpressionsEnabled bool

	ImageUploadProvider string

	// LiveMaxConnections is a maximum number of WebSocket connections to
	// Grafana Live ws endpoint (per Grafana server instance). 0 disables
	// Live, -1 means unlimited connections.
	LiveMaxConnections int
	// LiveHAEngine is a type of engine to use to achieve HA with Grafana Live.
	// Zero value means in-memory single node setup.
	LiveHAEngine string
	// LiveHAEngineAddress is a connection address for Live HA engine.
	LiveHAEngineAddress string
	// LiveAllowedOrigins is a set of origins accepted by Live. If not provided
	// then Live uses AppURL as the only allowed origin.
	LiveAllowedOrigins []string

	// Grafana.com URL
	GrafanaComURL string

	// Alerting

	// AlertingBaseInterval controls the alerting base interval in seconds.
	// Only for internal use and not user configuration.
	AlertingBaseInterval time.Duration

	// Geomap base layer config
	GeomapDefaultBaseLayerConfig map[string]interface{}
	GeomapEnableCustomBaseLayers bool

	// Unified Alerting
	UnifiedAlerting UnifiedAlertingSettings
<<<<<<< HEAD
}

// IsValidatedQueriesEnabled
func (cfg Cfg) IsValidatedQueriesEnabled() bool {
	return cfg.FeatureToggles["validatedQueries"]
}

// IsLiveConfigEnabled returns true if live should be able to save configs to SQL tables
func (cfg Cfg) IsLiveConfigEnabled() bool {
	return cfg.FeatureToggles["live-config"]
}

// IsLiveConfigEnabled returns true if live should be able to save configs to SQL tables
func (cfg Cfg) IsDashboardPreviesEnabled() bool {
	return cfg.FeatureToggles["dashboardPreviews"]
}

// IsTrimDefaultsEnabled returns whether the standalone trim dashboard default feature is enabled.
func (cfg Cfg) IsTrimDefaultsEnabled() bool {
	return cfg.FeatureToggles["trimDefaults"]
}
=======
>>>>>>> c1a0c266

	// Query history
	QueryHistoryEnabled bool
}

type CommandLineArgs struct {
	Config   string
	HomePath string
	Args     []string
}

func (cfg Cfg) parseAppUrlAndSubUrl(section *ini.Section) (string, string, error) {
	appUrl := valueAsString(section, "root_url", "http://localhost:3000/")

	if appUrl[len(appUrl)-1] != '/' {
		appUrl += "/"
	}

	// Check if has app suburl.
	url, err := url.Parse(appUrl)
	if err != nil {
		cfg.Logger.Error("Invalid root_url.", "url", appUrl, "error", err)
		os.Exit(1)
	}

	appSubUrl := strings.TrimSuffix(url.Path, "/")
	return appUrl, appSubUrl, nil
}

func ToAbsUrl(relativeUrl string) string {
	return AppUrl + relativeUrl
}

func RedactedValue(key, value string) string {
	uppercased := strings.ToUpper(key)
	// Sensitive information: password, secrets etc
	for _, pattern := range []string{
		"PASSWORD",
		"SECRET",
		"PROVIDER_CONFIG",
		"PRIVATE_KEY",
		"SECRET_KEY",
		"CERTIFICATE",
		"ACCOUNT_KEY",
		"ENCRYPTION_KEY",
		"VAULT_TOKEN",
	} {
		if match, err := regexp.MatchString(pattern, uppercased); match && err == nil {
			return RedactedPassword
		}
	}

	for _, exception := range []string{
		"RUDDERSTACK",
		"APPLICATION_INSIGHTS",
		"SENTRY",
	} {
		if strings.Contains(uppercased, exception) {
			return value
		}
	}

	if u, err := RedactedURL(value); err == nil {
		return u
	}

	return value
}

func RedactedURL(value string) (string, error) {
	// Value could be a list of URLs
	chunks := util.SplitString(value)

	for i, chunk := range chunks {
		var hasTmpPrefix bool
		const tmpPrefix = "http://"

		if !strings.Contains(chunk, "://") {
			chunk = tmpPrefix + chunk
			hasTmpPrefix = true
		}

		u, err := url.Parse(chunk)
		if err != nil {
			return "", err
		}

		redacted := u.Redacted()
		if hasTmpPrefix {
			redacted = strings.Replace(redacted, tmpPrefix, "", 1)
		}

		chunks[i] = redacted
	}

	if strings.Contains(value, ",") {
		return strings.Join(chunks, ","), nil
	}

	return strings.Join(chunks, " "), nil
}

func applyEnvVariableOverrides(file *ini.File) error {
	appliedEnvOverrides = make([]string, 0)
	for _, section := range file.Sections() {
		for _, key := range section.Keys() {
			envKey := EnvKey(section.Name(), key.Name())
			envValue := os.Getenv(envKey)

			if len(envValue) > 0 {
				key.SetValue(envValue)
				appliedEnvOverrides = append(appliedEnvOverrides, fmt.Sprintf("%s=%s", envKey, RedactedValue(envKey, envValue)))
			}
		}
	}

	return nil
}

func (cfg *Cfg) readGrafanaEnvironmentMetrics() error {
	environmentMetricsSection := cfg.Raw.Section("metrics.environment_info")
	keys := environmentMetricsSection.Keys()
	cfg.MetricsGrafanaEnvironmentInfo = make(map[string]string, len(keys))

	for _, key := range keys {
		labelName := model.LabelName(key.Name())
		labelValue := model.LabelValue(key.Value())

		if !labelName.IsValid() {
			return fmt.Errorf("invalid label name in [metrics.environment_info] configuration. name %q", labelName)
		}

		if !labelValue.IsValid() {
			return fmt.Errorf("invalid label value in [metrics.environment_info] configuration. name %q value %q", labelName, labelValue)
		}

		cfg.MetricsGrafanaEnvironmentInfo[string(labelName)] = string(labelValue)
	}

	return nil
}

func (cfg *Cfg) readAnnotationSettings() {
	section := cfg.Raw.Section("annotations")
	cfg.AnnotationCleanupJobBatchSize = section.Key("cleanupjob_batchsize").MustInt64(100)

	dashboardAnnotation := cfg.Raw.Section("annotations.dashboard")
	apiIAnnotation := cfg.Raw.Section("annotations.api")
	alertingSection := cfg.Raw.Section("alerting")

	var newAnnotationCleanupSettings = func(section *ini.Section, maxAgeField string) AnnotationCleanupSettings {
		maxAge, err := gtime.ParseDuration(section.Key(maxAgeField).MustString(""))
		if err != nil {
			maxAge = 0
		}

		return AnnotationCleanupSettings{
			MaxAge:   maxAge,
			MaxCount: section.Key("max_annotations_to_keep").MustInt64(0),
		}
	}

	cfg.AlertingAnnotationCleanupSetting = newAnnotationCleanupSettings(alertingSection, "max_annotation_age")
	cfg.DashboardAnnotationCleanupSettings = newAnnotationCleanupSettings(dashboardAnnotation, "max_age")
	cfg.APIAnnotationCleanupSettings = newAnnotationCleanupSettings(apiIAnnotation, "max_age")
}

func (cfg *Cfg) readExpressionsSettings() {
	expressions := cfg.Raw.Section("expressions")
	cfg.ExpressionsEnabled = expressions.Key("enabled").MustBool(true)
}

type AnnotationCleanupSettings struct {
	MaxAge   time.Duration
	MaxCount int64
}

func EnvKey(sectionName string, keyName string) string {
	sN := strings.ToUpper(strings.ReplaceAll(sectionName, ".", "_"))
	sN = strings.ReplaceAll(sN, "-", "_")
	kN := strings.ToUpper(strings.ReplaceAll(keyName, ".", "_"))
	envKey := fmt.Sprintf("GF_%s_%s", sN, kN)
	return envKey
}

func applyCommandLineDefaultProperties(props map[string]string, file *ini.File) {
	appliedCommandLineProperties = make([]string, 0)
	for _, section := range file.Sections() {
		for _, key := range section.Keys() {
			keyString := fmt.Sprintf("default.%s.%s", section.Name(), key.Name())
			value, exists := props[keyString]
			if exists {
				key.SetValue(value)
				appliedCommandLineProperties = append(appliedCommandLineProperties,
					fmt.Sprintf("%s=%s", keyString, RedactedValue(keyString, value)))
			}
		}
	}
}

func applyCommandLineProperties(props map[string]string, file *ini.File) {
	for _, section := range file.Sections() {
		sectionName := section.Name() + "."
		if section.Name() == ini.DefaultSection {
			sectionName = ""
		}
		for _, key := range section.Keys() {
			keyString := sectionName + key.Name()
			value, exists := props[keyString]
			if exists {
				appliedCommandLineProperties = append(appliedCommandLineProperties, fmt.Sprintf("%s=%s", keyString, value))
				key.SetValue(value)
			}
		}
	}
}

func (cfg Cfg) getCommandLineProperties(args []string) map[string]string {
	props := make(map[string]string)

	for _, arg := range args {
		if !strings.HasPrefix(arg, "cfg:") {
			continue
		}

		trimmed := strings.TrimPrefix(arg, "cfg:")
		parts := strings.Split(trimmed, "=")
		if len(parts) != 2 {
			cfg.Logger.Error("Invalid command line argument.", "argument", arg)
			os.Exit(1)
		}

		props[parts[0]] = parts[1]
	}
	return props
}

func makeAbsolute(path string, root string) string {
	if filepath.IsAbs(path) {
		return path
	}
	return filepath.Join(root, path)
}

func (cfg *Cfg) loadSpecifiedConfigFile(configFile string, masterFile *ini.File) error {
	if configFile == "" {
		configFile = filepath.Join(cfg.HomePath, CustomInitPath)
		// return without error if custom file does not exist
		if !pathExists(configFile) {
			return nil
		}
	}

	userConfig, err := ini.Load(configFile)
	if err != nil {
		return fmt.Errorf("failed to parse %q: %w", configFile, err)
	}

	userConfig.BlockMode = false

	for _, section := range userConfig.Sections() {
		for _, key := range section.Keys() {
			if key.Value() == "" {
				continue
			}

			defaultSec, err := masterFile.GetSection(section.Name())
			if err != nil {
				defaultSec, _ = masterFile.NewSection(section.Name())
			}
			defaultKey, err := defaultSec.GetKey(key.Name())
			if err != nil {
				defaultKey, _ = defaultSec.NewKey(key.Name(), key.Value())
			}
			defaultKey.SetValue(key.Value())
		}
	}

	configFiles = append(configFiles, configFile)
	return nil
}

func (cfg *Cfg) loadConfiguration(args CommandLineArgs) (*ini.File, error) {
	// load config defaults
	defaultConfigFile := path.Join(HomePath, "conf/defaults.ini")
	configFiles = append(configFiles, defaultConfigFile)

	// check if config file exists
	if _, err := os.Stat(defaultConfigFile); os.IsNotExist(err) {
		fmt.Println("Grafana-server Init Failed: Could not find config defaults, make sure homepath command line parameter is set or working directory is homepath")
		os.Exit(1)
	}

	// load defaults
	parsedFile, err := ini.Load(defaultConfigFile)
	if err != nil {
		fmt.Printf("Failed to parse defaults.ini, %v\n", err)
		os.Exit(1)
		return nil, err
	}

	parsedFile.BlockMode = false

	// command line props
	commandLineProps := cfg.getCommandLineProperties(args.Args)
	// load default overrides
	applyCommandLineDefaultProperties(commandLineProps, parsedFile)

	// load specified config file
	err = cfg.loadSpecifiedConfigFile(args.Config, parsedFile)
	if err != nil {
		err2 := cfg.initLogging(parsedFile)
		if err2 != nil {
			return nil, err2
		}
		cfg.Logger.Error(err.Error())
		os.Exit(1)
	}

	// apply environment overrides
	err = applyEnvVariableOverrides(parsedFile)
	if err != nil {
		return nil, err
	}

	// apply command line overrides
	applyCommandLineProperties(commandLineProps, parsedFile)

	// evaluate config values containing environment variables
	err = expandConfig(parsedFile)
	if err != nil {
		return nil, err
	}

	// update data path and logging config
	dataPath := valueAsString(parsedFile.Section("paths"), "data", "")

	cfg.DataPath = makeAbsolute(dataPath, HomePath)
	err = cfg.initLogging(parsedFile)
	if err != nil {
		return nil, err
	}

	cfg.Logger.Info(fmt.Sprintf("Starting %s", ApplicationName), "version", BuildVersion, "commit", BuildCommit, "branch", BuildBranch, "compiled", time.Unix(BuildStamp, 0))

	return parsedFile, err
}

func pathExists(path string) bool {
	_, err := os.Stat(path)
	if err == nil {
		return true
	}
	if os.IsNotExist(err) {
		return false
	}
	return false
}

func (cfg *Cfg) setHomePath(args CommandLineArgs) {
	if args.HomePath != "" {
		cfg.HomePath = args.HomePath
		HomePath = cfg.HomePath
		return
	}

	var err error
	cfg.HomePath, err = filepath.Abs(".")
	if err != nil {
		panic(err)
	}

	HomePath = cfg.HomePath
	// check if homepath is correct
	if pathExists(filepath.Join(cfg.HomePath, "conf/defaults.ini")) {
		return
	}

	// try down one path
	if pathExists(filepath.Join(cfg.HomePath, "../conf/defaults.ini")) {
		cfg.HomePath = filepath.Join(cfg.HomePath, "../")
		HomePath = cfg.HomePath
	}
}

var skipStaticRootValidation = false

func NewCfg() *Cfg {
	return &Cfg{
		Logger: log.New("settings"),
		Raw:    ini.Empty(),
	}
}

func NewCfgFromArgs(args CommandLineArgs) (*Cfg, error) {
	cfg := NewCfg()
	if err := cfg.Load(args); err != nil {
		return nil, err
	}

	return cfg, nil
}

func (cfg *Cfg) validateStaticRootPath() error {
	if skipStaticRootValidation {
		return nil
	}

	if _, err := os.Stat(path.Join(StaticRootPath, "build")); err != nil {
		cfg.Logger.Error("Failed to detect generated javascript files in public/build")
	}

	return nil
}

func (cfg *Cfg) Load(args CommandLineArgs) error {
	cfg.setHomePath(args)

	// Fix for missing IANA db on Windows
	_, zoneInfoSet := os.LookupEnv(zoneInfo)
	if runtime.GOOS == "windows" && !zoneInfoSet {
		if err := os.Setenv(zoneInfo, filepath.Join(HomePath, "tools", "zoneinfo.zip")); err != nil {
			cfg.Logger.Error("Can't set ZONEINFO environment variable", "err", err)
		}
	}

	iniFile, err := cfg.loadConfiguration(args)
	if err != nil {
		return err
	}

	cfg.Raw = iniFile

	// Temporarily keep global, to make refactor in steps
	Raw = cfg.Raw

	cfg.BuildVersion = BuildVersion
	cfg.BuildCommit = BuildCommit
	cfg.BuildStamp = BuildStamp
	cfg.BuildBranch = BuildBranch
	cfg.IsEnterprise = IsEnterprise
	cfg.Packaging = Packaging

	cfg.ErrTemplateName = "error"

	Env = valueAsString(iniFile.Section(""), "app_mode", "development")
	cfg.Env = Env
	InstanceName = valueAsString(iniFile.Section(""), "instance_name", "unknown_instance_name")
	plugins := valueAsString(iniFile.Section("paths"), "plugins", "")
	cfg.PluginsPath = makeAbsolute(plugins, HomePath)
	cfg.BundledPluginsPath = makeAbsolute("plugins-bundled", HomePath)
	provisioning := valueAsString(iniFile.Section("paths"), "provisioning", "")
	cfg.ProvisioningPath = makeAbsolute(provisioning, HomePath)

	if err := cfg.readServerSettings(iniFile); err != nil {
		return err
	}

	if err := readDataProxySettings(iniFile, cfg); err != nil {
		return err
	}

	if err := readSecuritySettings(iniFile, cfg); err != nil {
		return err
	}

	if err := readSnapshotsSettings(cfg, iniFile); err != nil {
		return err
	}

	// read dashboard settings
	dashboards := iniFile.Section("dashboards")
	DashboardVersionsToKeep = dashboards.Key("versions_to_keep").MustInt(20)
	MinRefreshInterval = valueAsString(dashboards, "min_refresh_interval", "5s")

	cfg.DefaultHomeDashboardPath = dashboards.Key("default_home_dashboard_path").MustString("")

	if err := readUserSettings(iniFile, cfg); err != nil {
		return err
	}
	if err := readAuthSettings(iniFile, cfg); err != nil {
		return err
	}
	if err := cfg.readRenderingSettings(iniFile); err != nil {
		return err
	}

	cfg.TempDataLifetime = iniFile.Section("paths").Key("temp_data_lifetime").MustDuration(time.Second * 3600 * 24)
	cfg.MetricsEndpointEnabled = iniFile.Section("metrics").Key("enabled").MustBool(true)
	cfg.MetricsEndpointBasicAuthUsername = valueAsString(iniFile.Section("metrics"), "basic_auth_username", "")
	cfg.MetricsEndpointBasicAuthPassword = valueAsString(iniFile.Section("metrics"), "basic_auth_password", "")
	cfg.MetricsEndpointDisableTotalStats = iniFile.Section("metrics").Key("disable_total_stats").MustBool(false)

	analytics := iniFile.Section("analytics")
	cfg.CheckForUpdates = analytics.Key("check_for_updates").MustBool(true)
	GoogleAnalyticsId = analytics.Key("google_analytics_ua_id").String()
	GoogleTagManagerId = analytics.Key("google_tag_manager_id").String()
	RudderstackWriteKey = analytics.Key("rudderstack_write_key").String()
	RudderstackDataPlaneUrl = analytics.Key("rudderstack_data_plane_url").String()
	RudderstackSdkUrl = analytics.Key("rudderstack_sdk_url").String()
	RudderstackConfigUrl = analytics.Key("rudderstack_config_url").String()
	cfg.ReportingEnabled = analytics.Key("reporting_enabled").MustBool(true)
	cfg.ReportingDistributor = analytics.Key("reporting_distributor").MustString("grafana-labs")
	if len(cfg.ReportingDistributor) >= 100 {
		cfg.ReportingDistributor = cfg.ReportingDistributor[:100]
	}
	cfg.ApplicationInsightsConnectionString = analytics.Key("application_insights_connection_string").String()
	cfg.ApplicationInsightsEndpointUrl = analytics.Key("application_insights_endpoint_url").String()

	if err := readAlertingSettings(iniFile); err != nil {
		return err
	}

	explore := iniFile.Section("explore")
	ExploreEnabled = explore.Key("enabled").MustBool(true)

	queryHistory := iniFile.Section("query_history")
	cfg.QueryHistoryEnabled = queryHistory.Key("enabled").MustBool(false)

	panelsSection := iniFile.Section("panels")
	cfg.DisableSanitizeHtml = panelsSection.Key("disable_sanitize_html").MustBool(false)

	if err := cfg.readPluginSettings(iniFile); err != nil {
		return err
	}

	if err := cfg.readFeatureToggles(iniFile); err != nil {
		return err
	}

	if err := cfg.ReadUnifiedAlertingSettings(iniFile); err != nil {
		return err
	}

	// check old location for this option
	if panelsSection.Key("enable_alpha").MustBool(false) {
		cfg.PluginsEnableAlpha = true
	}

	cfg.readLDAPConfig()
	cfg.handleAWSConfig()
	cfg.readAzureSettings()
	cfg.readSessionConfig()
	cfg.readSmtpSettings()
	cfg.readQuotaSettings()
	cfg.readAnnotationSettings()
	cfg.readExpressionsSettings()
	if err := cfg.readGrafanaEnvironmentMetrics(); err != nil {
		return err
	}

	cfg.readDataSourcesSettings()

	if VerifyEmailEnabled && !cfg.Smtp.Enabled {
		cfg.Logger.Warn("require_email_validation is enabled but smtp is disabled")
	}

	// check old key  name
	GrafanaComUrl = valueAsString(iniFile.Section("grafana_net"), "url", "")
	if GrafanaComUrl == "" {
		GrafanaComUrl = valueAsString(iniFile.Section("grafana_com"), "url", "https://grafana.com")
	}
	cfg.GrafanaComURL = GrafanaComUrl

	imageUploadingSection := iniFile.Section("external_image_storage")
	cfg.ImageUploadProvider = valueAsString(imageUploadingSection, "provider", "")
	ImageUploadProvider = cfg.ImageUploadProvider

	enterprise := iniFile.Section("enterprise")
	cfg.EnterpriseLicensePath = valueAsString(enterprise, "license_path", filepath.Join(cfg.DataPath, "license.jwt"))

	cacheServer := iniFile.Section("remote_cache")
	dbName := valueAsString(cacheServer, "type", "database")
	connStr := valueAsString(cacheServer, "connstr", "")

	cfg.RemoteCacheOptions = &RemoteCacheOptions{
		Name:    dbName,
		ConnStr: connStr,
	}

	geomapSection := iniFile.Section("geomap")
	basemapJSON := valueAsString(geomapSection, "default_baselayer_config", "")
	if basemapJSON != "" {
		layer := make(map[string]interface{})
		err = json.Unmarshal([]byte(basemapJSON), &layer)
		if err != nil {
			cfg.Logger.Error("Error reading json from default_baselayer_config", "error", err)
		} else {
			cfg.GeomapDefaultBaseLayerConfig = layer
		}
	}
	cfg.GeomapEnableCustomBaseLayers = geomapSection.Key("enable_custom_baselayers").MustBool(true)

	cfg.readDateFormats()
	cfg.readSentryConfig()

	if err := cfg.readLiveSettings(iniFile); err != nil {
		return err
	}

	cfg.LogConfigSources()

	return nil
}

func valueAsString(section *ini.Section, keyName string, defaultValue string) string {
	return section.Key(keyName).MustString(defaultValue)
}

type RemoteCacheOptions struct {
	Name    string
	ConnStr string
}

func (cfg *Cfg) readLDAPConfig() {
	ldapSec := cfg.Raw.Section("auth.ldap")
	LDAPConfigFile = ldapSec.Key("config_file").String()
	LDAPSyncCron = ldapSec.Key("sync_cron").String()
	LDAPEnabled = ldapSec.Key("enabled").MustBool(false)
	cfg.LDAPEnabled = LDAPEnabled
	LDAPActiveSyncEnabled = ldapSec.Key("active_sync_enabled").MustBool(false)
	LDAPAllowSignup = ldapSec.Key("allow_sign_up").MustBool(true)
	cfg.LDAPAllowSignup = LDAPAllowSignup
}

func (cfg *Cfg) handleAWSConfig() {
	awsPluginSec := cfg.Raw.Section("aws")
	cfg.AWSAssumeRoleEnabled = awsPluginSec.Key("assume_role_enabled").MustBool(true)
	allowedAuthProviders := awsPluginSec.Key("allowed_auth_providers").MustString("default,keys,credentials")
	for _, authProvider := range strings.Split(allowedAuthProviders, ",") {
		authProvider = strings.TrimSpace(authProvider)
		if authProvider != "" {
			cfg.AWSAllowedAuthProviders = append(cfg.AWSAllowedAuthProviders, authProvider)
		}
	}
	cfg.AWSListMetricsPageLimit = awsPluginSec.Key("list_metrics_page_limit").MustInt(500)
	// Also set environment variables that can be used by core plugins
	err := os.Setenv(awsds.AssumeRoleEnabledEnvVarKeyName, strconv.FormatBool(cfg.AWSAssumeRoleEnabled))
	if err != nil {
		cfg.Logger.Error(fmt.Sprintf("could not set environment variable '%s'", awsds.AssumeRoleEnabledEnvVarKeyName), err)
	}

	err = os.Setenv(awsds.AllowedAuthProvidersEnvVarKeyName, allowedAuthProviders)
	if err != nil {
		cfg.Logger.Error(fmt.Sprintf("could not set environment variable '%s'", awsds.AllowedAuthProvidersEnvVarKeyName), err)
	}
}

func (cfg *Cfg) readSessionConfig() {
	sec, _ := cfg.Raw.GetSection("session")

	if sec != nil {
		cfg.Logger.Warn(
			"[Removed] Session setting was removed in v6.2, use remote_cache option instead",
		)
	}
}

func (cfg *Cfg) initLogging(file *ini.File) error {
	logModeStr := valueAsString(file.Section("log"), "mode", "console")
	// split on comma
	logModes := strings.Split(logModeStr, ",")
	// also try space
	if len(logModes) == 1 {
		logModes = strings.Split(logModeStr, " ")
	}
	logsPath := valueAsString(file.Section("paths"), "logs", "")
	cfg.LogsPath = makeAbsolute(logsPath, HomePath)
	return log.ReadLoggingConfig(logModes, cfg.LogsPath, file)
}

func (cfg *Cfg) LogConfigSources() {
	var text bytes.Buffer

	for _, file := range configFiles {
		cfg.Logger.Info("Config loaded from", "file", file)
	}

	if len(appliedCommandLineProperties) > 0 {
		for _, prop := range appliedCommandLineProperties {
			cfg.Logger.Info("Config overridden from command line", "arg", prop)
		}
	}

	if len(appliedEnvOverrides) > 0 {
		text.WriteString("\tEnvironment variables used:\n")
		for _, prop := range appliedEnvOverrides {
			cfg.Logger.Info("Config overridden from Environment variable", "var", prop)
		}
	}

	cfg.Logger.Info("Path Home", "path", HomePath)
	cfg.Logger.Info("Path Data", "path", cfg.DataPath)
	cfg.Logger.Info("Path Logs", "path", cfg.LogsPath)
	cfg.Logger.Info("Path Plugins", "path", cfg.PluginsPath)
	cfg.Logger.Info("Path Provisioning", "path", cfg.ProvisioningPath)
	cfg.Logger.Info("App mode " + cfg.Env)
}

type DynamicSection struct {
	section *ini.Section
	Logger  log.Logger
}

// Key dynamically overrides keys with environment variables.
// As a side effect, the value of the setting key will be updated if an environment variable is present.
func (s *DynamicSection) Key(k string) *ini.Key {
	envKey := EnvKey(s.section.Name(), k)
	envValue := os.Getenv(envKey)
	key := s.section.Key(k)

	if len(envValue) == 0 {
		return key
	}

	key.SetValue(envValue)
	s.Logger.Info("Config overridden from Environment variable", "var", fmt.Sprintf("%s=%s", envKey, RedactedValue(envKey, envValue)))

	return key
}

// SectionWithEnvOverrides dynamically overrides keys with environment variables.
// As a side effect, the value of the setting key will be updated if an environment variable is present.
func (cfg *Cfg) SectionWithEnvOverrides(s string) *DynamicSection {
	return &DynamicSection{cfg.Raw.Section(s), cfg.Logger}
}

func readSecuritySettings(iniFile *ini.File, cfg *Cfg) error {
	security := iniFile.Section("security")
	SecretKey = valueAsString(security, "secret_key", "")
	cfg.SecretKey = SecretKey
	DisableGravatar = security.Key("disable_gravatar").MustBool(true)
	cfg.DisableBruteForceLoginProtection = security.Key("disable_brute_force_login_protection").MustBool(false)

	CookieSecure = security.Key("cookie_secure").MustBool(false)
	cfg.CookieSecure = CookieSecure

	samesiteString := valueAsString(security, "cookie_samesite", "lax")

	if samesiteString == "disabled" {
		CookieSameSiteDisabled = true
		cfg.CookieSameSiteDisabled = CookieSameSiteDisabled
	} else {
		validSameSiteValues := map[string]http.SameSite{
			"lax":    http.SameSiteLaxMode,
			"strict": http.SameSiteStrictMode,
			"none":   http.SameSiteNoneMode,
		}

		if samesite, ok := validSameSiteValues[samesiteString]; ok {
			CookieSameSiteMode = samesite
			cfg.CookieSameSiteMode = CookieSameSiteMode
		} else {
			CookieSameSiteMode = http.SameSiteLaxMode
			cfg.CookieSameSiteMode = CookieSameSiteMode
		}
	}
	cfg.AllowEmbedding = security.Key("allow_embedding").MustBool(false)

	cfg.ContentTypeProtectionHeader = security.Key("x_content_type_options").MustBool(true)
	cfg.XSSProtectionHeader = security.Key("x_xss_protection").MustBool(true)
	cfg.StrictTransportSecurity = security.Key("strict_transport_security").MustBool(false)
	cfg.StrictTransportSecurityMaxAge = security.Key("strict_transport_security_max_age_seconds").MustInt(86400)
	cfg.StrictTransportSecurityPreload = security.Key("strict_transport_security_preload").MustBool(false)
	cfg.StrictTransportSecuritySubDomains = security.Key("strict_transport_security_subdomains").MustBool(false)
	cfg.CSPEnabled = security.Key("content_security_policy").MustBool(false)
	cfg.CSPTemplate = security.Key("content_security_policy_template").MustString("")

	// read data source proxy whitelist
	DataProxyWhiteList = make(map[string]bool)
	securityStr := valueAsString(security, "data_source_proxy_whitelist", "")

	for _, hostAndIP := range util.SplitString(securityStr) {
		DataProxyWhiteList[hostAndIP] = true
	}

	// admin
	cfg.DisableInitAdminCreation = security.Key("disable_initial_admin_creation").MustBool(false)
	cfg.AdminUser = valueAsString(security, "admin_user", "")
	cfg.AdminPassword = valueAsString(security, "admin_password", "")

	return nil
}

func readAuthSettings(iniFile *ini.File, cfg *Cfg) (err error) {
	auth := iniFile.Section("auth")

	cfg.LoginCookieName = valueAsString(auth, "login_cookie_name", "grafana_session")
	maxInactiveDaysVal := auth.Key("login_maximum_inactive_lifetime_days").MustString("")
	if maxInactiveDaysVal != "" {
		maxInactiveDaysVal = fmt.Sprintf("%sd", maxInactiveDaysVal)
		cfg.Logger.Warn("[Deprecated] the configuration setting 'login_maximum_inactive_lifetime_days' is deprecated, please use 'login_maximum_inactive_lifetime_duration' instead")
	} else {
		maxInactiveDaysVal = "7d"
	}
	maxInactiveDurationVal := valueAsString(auth, "login_maximum_inactive_lifetime_duration", maxInactiveDaysVal)
	cfg.LoginMaxInactiveLifetime, err = gtime.ParseDuration(maxInactiveDurationVal)
	if err != nil {
		return err
	}

	maxLifetimeDaysVal := auth.Key("login_maximum_lifetime_days").MustString("")
	if maxLifetimeDaysVal != "" {
		maxLifetimeDaysVal = fmt.Sprintf("%sd", maxLifetimeDaysVal)
		cfg.Logger.Warn("[Deprecated] the configuration setting 'login_maximum_lifetime_days' is deprecated, please use 'login_maximum_lifetime_duration' instead")
	} else {
		maxLifetimeDaysVal = "30d"
	}
	maxLifetimeDurationVal := valueAsString(auth, "login_maximum_lifetime_duration", maxLifetimeDaysVal)
	cfg.LoginMaxLifetime, err = gtime.ParseDuration(maxLifetimeDurationVal)
	if err != nil {
		return err
	}

	cfg.ApiKeyMaxSecondsToLive = auth.Key("api_key_max_seconds_to_live").MustInt64(-1)

	cfg.TokenRotationIntervalMinutes = auth.Key("token_rotation_interval_minutes").MustInt(10)
	if cfg.TokenRotationIntervalMinutes < 2 {
		cfg.TokenRotationIntervalMinutes = 2
	}

	DisableLoginForm = auth.Key("disable_login_form").MustBool(false)
	DisableSignoutMenu = auth.Key("disable_signout_menu").MustBool(false)
	OAuthAutoLogin = auth.Key("oauth_auto_login").MustBool(false)
	cfg.OAuthCookieMaxAge = auth.Key("oauth_state_cookie_max_age").MustInt(600)
	SignoutRedirectUrl = valueAsString(auth, "signout_redirect_url", "")

	// SigV4
	SigV4AuthEnabled = auth.Key("sigv4_auth_enabled").MustBool(false)
	cfg.SigV4AuthEnabled = SigV4AuthEnabled

	// anonymous access
	AnonymousEnabled = iniFile.Section("auth.anonymous").Key("enabled").MustBool(false)
	cfg.AnonymousEnabled = AnonymousEnabled
	cfg.AnonymousOrgName = valueAsString(iniFile.Section("auth.anonymous"), "org_name", "")
	cfg.AnonymousOrgRole = valueAsString(iniFile.Section("auth.anonymous"), "org_role", "")
	cfg.AnonymousHideVersion = iniFile.Section("auth.anonymous").Key("hide_version").MustBool(false)

	// basic auth
	authBasic := iniFile.Section("auth.basic")
	BasicAuthEnabled = authBasic.Key("enabled").MustBool(true)
	cfg.BasicAuthEnabled = BasicAuthEnabled

	// JWT auth
	authJWT := iniFile.Section("auth.jwt")
	cfg.JWTAuthEnabled = authJWT.Key("enabled").MustBool(false)
	cfg.JWTAuthHeaderName = valueAsString(authJWT, "header_name", "")
	cfg.JWTAuthEmailClaim = valueAsString(authJWT, "email_claim", "")
	cfg.JWTAuthUsernameClaim = valueAsString(authJWT, "username_claim", "")
	cfg.JWTAuthExpectClaims = valueAsString(authJWT, "expect_claims", "{}")
	cfg.JWTAuthJWKSetURL = valueAsString(authJWT, "jwk_set_url", "")
	cfg.JWTAuthCacheTTL = authJWT.Key("cache_ttl").MustDuration(time.Minute * 60)
	cfg.JWTAuthKeyFile = valueAsString(authJWT, "key_file", "")
	cfg.JWTAuthJWKSetFile = valueAsString(authJWT, "jwk_set_file", "")
	cfg.JWTAuthAutoSignUp = authJWT.Key("auto_sign_up").MustBool(false)

	authProxy := iniFile.Section("auth.proxy")
	AuthProxyEnabled = authProxy.Key("enabled").MustBool(false)
	cfg.AuthProxyEnabled = AuthProxyEnabled

	cfg.AuthProxyHeaderName = valueAsString(authProxy, "header_name", "")
	AuthProxyHeaderProperty = valueAsString(authProxy, "header_property", "")
	cfg.AuthProxyHeaderProperty = AuthProxyHeaderProperty
	cfg.AuthProxyAutoSignUp = authProxy.Key("auto_sign_up").MustBool(true)
	cfg.AuthProxyEnableLoginToken = authProxy.Key("enable_login_token").MustBool(false)

	ldapSyncVal := authProxy.Key("ldap_sync_ttl").MustInt()
	syncVal := authProxy.Key("sync_ttl").MustInt()

	if ldapSyncVal != authProxySyncTTL {
		cfg.AuthProxySyncTTL = ldapSyncVal
		cfg.Logger.Warn("[Deprecated] the configuration setting 'ldap_sync_ttl' is deprecated, please use 'sync_ttl' instead")
	} else {
		cfg.AuthProxySyncTTL = syncVal
	}

	cfg.AuthProxyWhitelist = valueAsString(authProxy, "whitelist", "")

	cfg.AuthProxyHeaders = make(map[string]string)
	headers := valueAsString(authProxy, "headers", "")

	for _, propertyAndHeader := range util.SplitString(headers) {
		split := strings.SplitN(propertyAndHeader, ":", 2)
		if len(split) == 2 {
			cfg.AuthProxyHeaders[split[0]] = split[1]
		}
	}

	return nil
}

func readUserSettings(iniFile *ini.File, cfg *Cfg) error {
	users := iniFile.Section("users")
	AllowUserSignUp = users.Key("allow_sign_up").MustBool(true)
	AllowUserOrgCreate = users.Key("allow_org_create").MustBool(true)
	cfg.AutoAssignOrg = users.Key("auto_assign_org").MustBool(true)
	AutoAssignOrg = cfg.AutoAssignOrg
	cfg.AutoAssignOrgId = users.Key("auto_assign_org_id").MustInt(1)
	AutoAssignOrgId = cfg.AutoAssignOrgId
	cfg.AutoAssignOrgRole = users.Key("auto_assign_org_role").In("Editor", []string{"Editor", "Admin", "Viewer"})
	AutoAssignOrgRole = cfg.AutoAssignOrgRole
	VerifyEmailEnabled = users.Key("verify_email_enabled").MustBool(false)

	LoginHint = valueAsString(users, "login_hint", "")
	PasswordHint = valueAsString(users, "password_hint", "")
	cfg.DefaultTheme = valueAsString(users, "default_theme", "")
	cfg.HomePage = valueAsString(users, "home_page", "")
	ExternalUserMngLinkUrl = valueAsString(users, "external_manage_link_url", "")
	ExternalUserMngLinkName = valueAsString(users, "external_manage_link_name", "")
	ExternalUserMngInfo = valueAsString(users, "external_manage_info", "")

	ViewersCanEdit = users.Key("viewers_can_edit").MustBool(false)
	cfg.EditorsCanAdmin = users.Key("editors_can_admin").MustBool(false)

	userInviteMaxLifetimeVal := valueAsString(users, "user_invite_max_lifetime_duration", "24h")
	userInviteMaxLifetimeDuration, err := gtime.ParseDuration(userInviteMaxLifetimeVal)
	if err != nil {
		return err
	}

	cfg.UserInviteMaxLifetime = userInviteMaxLifetimeDuration
	if cfg.UserInviteMaxLifetime < time.Minute*15 {
		return errors.New("the minimum supported value for the `user_invite_max_lifetime_duration` configuration is 15m (15 minutes)")
	}

	cfg.HiddenUsers = make(map[string]struct{})
	hiddenUsers := users.Key("hidden_users").MustString("")
	for _, user := range strings.Split(hiddenUsers, ",") {
		user = strings.TrimSpace(user)
		if user != "" {
			cfg.HiddenUsers[user] = struct{}{}
		}
	}

	return nil
}

func (cfg *Cfg) readRenderingSettings(iniFile *ini.File) error {
	renderSec := iniFile.Section("rendering")
	cfg.RendererUrl = valueAsString(renderSec, "server_url", "")
	cfg.RendererCallbackUrl = valueAsString(renderSec, "callback_url", "")

	if cfg.RendererCallbackUrl == "" {
		cfg.RendererCallbackUrl = AppUrl
	} else {
		if cfg.RendererCallbackUrl[len(cfg.RendererCallbackUrl)-1] != '/' {
			cfg.RendererCallbackUrl += "/"
		}
		_, err := url.Parse(cfg.RendererCallbackUrl)
		if err != nil {
			// XXX: Should return an error?
			cfg.Logger.Error("Invalid callback_url.", "url", cfg.RendererCallbackUrl, "error", err)
			os.Exit(1)
		}
	}

	cfg.RendererConcurrentRequestLimit = renderSec.Key("concurrent_render_request_limit").MustInt(30)
	cfg.ImagesDir = filepath.Join(cfg.DataPath, "png")
	cfg.CSVsDir = filepath.Join(cfg.DataPath, "csv")

	return nil
}

func readAlertingSettings(iniFile *ini.File) error {
	alerting := iniFile.Section("alerting")
	enabled, err := alerting.Key("enabled").Bool()
	AlertingEnabled = nil
	if err == nil {
		AlertingEnabled = &enabled
	}
	ExecuteAlerts = alerting.Key("execute_alerts").MustBool(true)
	AlertingRenderLimit = alerting.Key("concurrent_render_limit").MustInt(5)

	AlertingErrorOrTimeout = valueAsString(alerting, "error_or_timeout", "alerting")
	AlertingNoDataOrNullValues = valueAsString(alerting, "nodata_or_nullvalues", "no_data")

	evaluationTimeoutSeconds := alerting.Key("evaluation_timeout_seconds").MustInt64(30)
	AlertingEvaluationTimeout = time.Second * time.Duration(evaluationTimeoutSeconds)
	notificationTimeoutSeconds := alerting.Key("notification_timeout_seconds").MustInt64(30)
	AlertingNotificationTimeout = time.Second * time.Duration(notificationTimeoutSeconds)
	AlertingMaxAttempts = alerting.Key("max_attempts").MustInt(3)
	AlertingMinInterval = alerting.Key("min_interval_seconds").MustInt64(1)

	return nil
}

func readSnapshotsSettings(cfg *Cfg, iniFile *ini.File) error {
	snapshots := iniFile.Section("snapshots")

	ExternalSnapshotUrl = valueAsString(snapshots, "external_snapshot_url", "")
	ExternalSnapshotName = valueAsString(snapshots, "external_snapshot_name", "")

	ExternalEnabled = snapshots.Key("external_enabled").MustBool(true)
	SnapShotRemoveExpired = snapshots.Key("snapshot_remove_expired").MustBool(true)
	cfg.SnapshotPublicMode = snapshots.Key("public_mode").MustBool(false)

	return nil
}

func (cfg *Cfg) readServerSettings(iniFile *ini.File) error {
	server := iniFile.Section("server")
	var err error
	AppUrl, AppSubUrl, err = cfg.parseAppUrlAndSubUrl(server)
	if err != nil {
		return err
	}
	ServeFromSubPath = server.Key("serve_from_sub_path").MustBool(false)

	cfg.AppURL = AppUrl
	cfg.AppSubURL = AppSubUrl
	cfg.ServeFromSubPath = ServeFromSubPath
	cfg.Protocol = HTTPScheme

	protocolStr := valueAsString(server, "protocol", "http")

	if protocolStr == "https" {
		cfg.Protocol = HTTPSScheme
		cfg.CertFile = server.Key("cert_file").String()
		cfg.KeyFile = server.Key("cert_key").String()
	}
	if protocolStr == "h2" {
		cfg.Protocol = HTTP2Scheme
		cfg.CertFile = server.Key("cert_file").String()
		cfg.KeyFile = server.Key("cert_key").String()
	}
	if protocolStr == "socket" {
		cfg.Protocol = SocketScheme
		cfg.SocketPath = server.Key("socket").String()
	}

	cfg.Domain = valueAsString(server, "domain", "localhost")
	cfg.HTTPAddr = valueAsString(server, "http_addr", DefaultHTTPAddr)
	cfg.HTTPPort = valueAsString(server, "http_port", "3000")
	cfg.RouterLogging = server.Key("router_logging").MustBool(false)

	cfg.EnableGzip = server.Key("enable_gzip").MustBool(false)
	cfg.EnforceDomain = server.Key("enforce_domain").MustBool(false)
	staticRoot := valueAsString(server, "static_root_path", "")
	StaticRootPath = makeAbsolute(staticRoot, HomePath)
	cfg.StaticRootPath = StaticRootPath

	if err := cfg.validateStaticRootPath(); err != nil {
		return err
	}

	cdnURL := valueAsString(server, "cdn_url", "")
	if cdnURL != "" {
		cfg.CDNRootURL, err = url.Parse(cdnURL)
		if err != nil {
			return err
		}
	}

	cfg.ReadTimeout = server.Key("read_timeout").MustDuration(0)

	return nil
}

// GetContentDeliveryURL returns full content delivery URL with /<edition>/<version> added to URL
func (cfg *Cfg) GetContentDeliveryURL(prefix string) string {
	if cfg.CDNRootURL != nil {
		url := *cfg.CDNRootURL
		preReleaseFolder := ""

		url.Path = path.Join(url.Path, prefix, preReleaseFolder, cfg.BuildVersion)
		return url.String() + "/"
	}

	return ""
}

func (cfg *Cfg) readDataSourcesSettings() {
	datasources := cfg.Raw.Section("datasources")
	cfg.DataSourceLimit = datasources.Key("datasource_limit").MustInt(5000)
}

func GetAllowedOriginGlobs(originPatterns []string) ([]glob.Glob, error) {
	var originGlobs []glob.Glob
	allowedOrigins := originPatterns
	for _, originPattern := range allowedOrigins {
		g, err := glob.Compile(originPattern)
		if err != nil {
			return nil, fmt.Errorf("error parsing origin pattern: %v", err)
		}
		originGlobs = append(originGlobs, g)
	}
	return originGlobs, nil
}

func (cfg *Cfg) readLiveSettings(iniFile *ini.File) error {
	section := iniFile.Section("live")
	cfg.LiveMaxConnections = section.Key("max_connections").MustInt(100)
	if cfg.LiveMaxConnections < -1 {
		return fmt.Errorf("unexpected value %d for [live] max_connections", cfg.LiveMaxConnections)
	}
	cfg.LiveHAEngine = section.Key("ha_engine").MustString("")
	switch cfg.LiveHAEngine {
	case "", "redis":
	default:
		return fmt.Errorf("unsupported live HA engine type: %s", cfg.LiveHAEngine)
	}
	cfg.LiveHAEngineAddress = section.Key("ha_engine_address").MustString("127.0.0.1:6379")

	var originPatterns []string
	allowedOrigins := section.Key("allowed_origins").MustString("")
	for _, originPattern := range strings.Split(allowedOrigins, ",") {
		originPattern = strings.TrimSpace(originPattern)
		if originPattern == "" {
			continue
		}
		originPatterns = append(originPatterns, originPattern)
	}
	_, err := GetAllowedOriginGlobs(originPatterns)
	if err != nil {
		return err
	}
	cfg.LiveAllowedOrigins = originPatterns
	return nil
}<|MERGE_RESOLUTION|>--- conflicted
+++ resolved
@@ -429,30 +429,6 @@
 
 	// Unified Alerting
 	UnifiedAlerting UnifiedAlertingSettings
-<<<<<<< HEAD
-}
-
-// IsValidatedQueriesEnabled
-func (cfg Cfg) IsValidatedQueriesEnabled() bool {
-	return cfg.FeatureToggles["validatedQueries"]
-}
-
-// IsLiveConfigEnabled returns true if live should be able to save configs to SQL tables
-func (cfg Cfg) IsLiveConfigEnabled() bool {
-	return cfg.FeatureToggles["live-config"]
-}
-
-// IsLiveConfigEnabled returns true if live should be able to save configs to SQL tables
-func (cfg Cfg) IsDashboardPreviesEnabled() bool {
-	return cfg.FeatureToggles["dashboardPreviews"]
-}
-
-// IsTrimDefaultsEnabled returns whether the standalone trim dashboard default feature is enabled.
-func (cfg Cfg) IsTrimDefaultsEnabled() bool {
-	return cfg.FeatureToggles["trimDefaults"]
-}
-=======
->>>>>>> c1a0c266
 
 	// Query history
 	QueryHistoryEnabled bool
