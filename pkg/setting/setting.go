--- conflicted
+++ resolved
@@ -120,12 +120,9 @@
 
 	StatsdEnabled bool
 	StatsdAddr    string
-<<<<<<< HEAD
-=======
 
 	// SMTP email settings
 	Smtp SmtpSettings
->>>>>>> c4542885
 )
 
 type CommandLineArgs struct {
