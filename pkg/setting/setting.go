--- conflicted
+++ resolved
@@ -118,13 +118,11 @@
 	ReportingEnabled  bool
 	GoogleAnalyticsId string
 
-<<<<<<< HEAD
 	StatsdEnabled bool
 	StatsdAddr    string
-=======
+
 	// SMTP email settings
 	Smtp SmtpSettings
->>>>>>> 2266ef68
 )
 
 type CommandLineArgs struct {
