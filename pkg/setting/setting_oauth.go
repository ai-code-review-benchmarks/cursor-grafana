package setting

type OAuthInfo struct {
	ClientId, ClientSecret       string
	Scopes                       []string
	AuthUrl, TokenUrl            string
	Enabled                      bool
	EmailAttributeName           string
<<<<<<< HEAD
	EmailRequired                bool
=======
	EmailAttributePath           string
>>>>>>> fcec156c
	AllowedDomains               []string
	HostedDomain                 string
	ApiUrl                       string
	AllowSignup                  bool
	Name                         string
	TlsClientCert                string
	TlsClientKey                 string
	TlsClientCa                  string
	TlsSkipVerify                bool
	SendClientCredentialsViaPost bool
}

type OAuther struct {
	OAuthInfos map[string]*OAuthInfo
}

var OAuthService *OAuther<|MERGE_RESOLUTION|>--- conflicted
+++ resolved
@@ -6,11 +6,8 @@
 	AuthUrl, TokenUrl            string
 	Enabled                      bool
 	EmailAttributeName           string
-<<<<<<< HEAD
 	EmailRequired                bool
-=======
 	EmailAttributePath           string
->>>>>>> fcec156c
 	AllowedDomains               []string
 	HostedDomain                 string
 	ApiUrl                       string
