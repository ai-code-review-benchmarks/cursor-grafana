--- conflicted
+++ resolved
@@ -54,11 +54,7 @@
 	}
 
 	for _, query := range queries {
-<<<<<<< HEAD
-		formData["target"] = []string{query.Query.Get("target").MustString()}
-=======
 		formData["target"] = []string{query.Model.Get("target").MustString()}
->>>>>>> 6a699d13
 	}
 
 	if setting.Env == setting.DEV {
