package tsdb

import (
	"context"
	"testing"
	"time"

	"github.com/grafana/grafana/pkg/components/simplejson"
	. "github.com/smartystreets/goconvey/convey"
)

func TestMetricQuery(t *testing.T) {

	Convey("When batches groups for query", t, func() {

		Convey("Given 3 queries for 2 data sources", func() {
			query := simplejson.New()
			query.Set("target", "asdf")
			request := &Request{
				Queries: QuerySlice{
<<<<<<< HEAD
					{RefId: "A", Model: query, DataSource: &DataSourceInfo{Id: 1}},
					{RefId: "B", Model: query, DataSource: &DataSourceInfo{Id: 1}},
					{RefId: "C", Model: query, DataSource: &DataSourceInfo{Id: 2}},
=======
					{RefId: "A", DataSource: &DataSourceInfo{Id: 1}},
					{RefId: "B", DataSource: &DataSourceInfo{Id: 1}},
					{RefId: "C", DataSource: &DataSourceInfo{Id: 2}},
>>>>>>> 6f1a9f4f
				},
			}

			batches, err := getBatches(request)
			So(err, ShouldBeNil)

			Convey("Should group into two batches", func() {
				So(len(batches), ShouldEqual, 2)
			})
		})

		Convey("Given query 2 depends on query 1", func() {
			query := simplejson.New()
			query.Set("target", "asdf")

			query2 := simplejson.New()
			query2.Set("target", "#A / #B")
			request := &Request{
				Queries: QuerySlice{
<<<<<<< HEAD
					{RefId: "A", Model: query, DataSource: &DataSourceInfo{Id: 1}},
					{RefId: "B", Model: query, DataSource: &DataSourceInfo{Id: 2}},
					{RefId: "C", Model: query2, DataSource: &DataSourceInfo{Id: 3}, Depends: []string{"A", "B"}},
=======
					{RefId: "A", DataSource: &DataSourceInfo{Id: 1}},
					{RefId: "B", DataSource: &DataSourceInfo{Id: 2}},
					{RefId: "C", DataSource: &DataSourceInfo{Id: 3}, Depends: []string{"A", "B"}},
>>>>>>> 6f1a9f4f
				},
			}

			batches, err := getBatches(request)
			So(err, ShouldBeNil)

			Convey("Should return three batch groups", func() {
				So(len(batches), ShouldEqual, 3)
			})

			Convey("Group 3 should have group 1 and 2 as dependencies", func() {
				So(batches[2].Depends["A"], ShouldEqual, true)
				So(batches[2].Depends["B"], ShouldEqual, true)
			})

		})
	})

	Convey("When executing request with one query", t, func() {
		query := simplejson.New()
		query.Set("target", "asdf")
		req := &Request{
			Queries: QuerySlice{
<<<<<<< HEAD
				{RefId: "A", Model: query, DataSource: &DataSourceInfo{Id: 1, PluginId: "test"}},
=======
				{RefId: "A", DataSource: &DataSourceInfo{Id: 1, PluginId: "test"}},
>>>>>>> 6f1a9f4f
			},
		}

		fakeExecutor := registerFakeExecutor()
		fakeExecutor.Return("A", TimeSeriesSlice{&TimeSeries{Name: "argh"}})

		res, err := HandleRequest(context.TODO(), req)
		So(err, ShouldBeNil)

		Convey("Should return query results", func() {
			So(res.Results["A"].Series, ShouldNotBeEmpty)
			So(res.Results["A"].Series[0].Name, ShouldEqual, "argh")
		})
	})

	Convey("When executing one request with two queries from same data source", t, func() {
		query := simplejson.New()
		query.Set("target", "asdf")
		req := &Request{
			Queries: QuerySlice{
<<<<<<< HEAD
				{RefId: "A", Model: query, DataSource: &DataSourceInfo{Id: 1, PluginId: "test"}},
				{RefId: "B", Model: query, DataSource: &DataSourceInfo{Id: 1, PluginId: "test"}},
=======
				{RefId: "A", DataSource: &DataSourceInfo{Id: 1, PluginId: "test"}},
				{RefId: "B", DataSource: &DataSourceInfo{Id: 1, PluginId: "test"}},
>>>>>>> 6f1a9f4f
			},
		}

		fakeExecutor := registerFakeExecutor()
		fakeExecutor.Return("A", TimeSeriesSlice{&TimeSeries{Name: "argh"}})
		fakeExecutor.Return("B", TimeSeriesSlice{&TimeSeries{Name: "barg"}})

		res, err := HandleRequest(context.TODO(), req)
		So(err, ShouldBeNil)

		Convey("Should return query results", func() {
			So(len(res.Results), ShouldEqual, 2)
			So(res.Results["B"].Series[0].Name, ShouldEqual, "barg")
		})

		Convey("Should have been batched in one request", func() {
			So(len(res.BatchTimings), ShouldEqual, 1)
		})

	})

	Convey("When executing one request with three queries from different datasources", t, func() {
		query := simplejson.New()
		query.Set("target", "asdf")
		req := &Request{
			Queries: QuerySlice{
<<<<<<< HEAD
				{RefId: "A", Model: query, DataSource: &DataSourceInfo{Id: 1, PluginId: "test"}},
				{RefId: "B", Model: query, DataSource: &DataSourceInfo{Id: 1, PluginId: "test"}},
				{RefId: "C", Model: query, DataSource: &DataSourceInfo{Id: 2, PluginId: "test"}},
=======
				{RefId: "A", DataSource: &DataSourceInfo{Id: 1, PluginId: "test"}},
				{RefId: "B", DataSource: &DataSourceInfo{Id: 1, PluginId: "test"}},
				{RefId: "C", DataSource: &DataSourceInfo{Id: 2, PluginId: "test"}},
>>>>>>> 6f1a9f4f
			},
		}

		res, err := HandleRequest(context.TODO(), req)
		So(err, ShouldBeNil)

		Convey("Should have been batched in two requests", func() {
			So(len(res.BatchTimings), ShouldEqual, 2)
		})
	})

	Convey("When query uses data source of unknown type", t, func() {
		query := simplejson.New()
		query.Set("target", "asdf")
		req := &Request{
			Queries: QuerySlice{
<<<<<<< HEAD
				{RefId: "A", Model: query, DataSource: &DataSourceInfo{Id: 1, PluginId: "asdasdas"}},
=======
				{RefId: "A", DataSource: &DataSourceInfo{Id: 1, PluginId: "asdasdas"}},
>>>>>>> 6f1a9f4f
			},
		}

		_, err := HandleRequest(context.TODO(), req)
		So(err, ShouldNotBeNil)
	})

	Convey("When executing request that depend on other query", t, func() {
		query := simplejson.New()
		query.Set("target", "asdf")

		query2 := simplejson.New()
		query2.Set("target", "#A / #B")
		req := &Request{
			Queries: QuerySlice{
				{
<<<<<<< HEAD
					RefId: "A", Model: query, DataSource: &DataSourceInfo{Id: 1, PluginId: "test"},
				},
				{
					RefId: "B", Model: query2, DataSource: &DataSourceInfo{Id: 2, PluginId: "test"}, Depends: []string{"A"},
=======
					RefId: "A", DataSource: &DataSourceInfo{Id: 1, PluginId: "test"},
				},
				{
					RefId: "B", DataSource: &DataSourceInfo{Id: 2, PluginId: "test"}, Depends: []string{"A"},
>>>>>>> 6f1a9f4f
				},
			},
		}

		fakeExecutor := registerFakeExecutor()
		fakeExecutor.HandleQuery("A", func(c *QueryContext) *QueryResult {
			time.Sleep(10 * time.Millisecond)
			return &QueryResult{
				Series: TimeSeriesSlice{
					&TimeSeries{Name: "Ares"},
				}}
		})
		fakeExecutor.HandleQuery("B", func(c *QueryContext) *QueryResult {
			return &QueryResult{
				Series: TimeSeriesSlice{
					&TimeSeries{Name: "Bres+" + c.Results["A"].Series[0].Name},
				}}
		})

		res, err := HandleRequest(context.TODO(), req)
		So(err, ShouldBeNil)

		Convey("Should have been batched in two requests", func() {
			So(len(res.BatchTimings), ShouldEqual, 2)
		})

		Convey("Query B should have access to Query A results", func() {
			So(res.Results["B"].Series[0].Name, ShouldEqual, "Bres+Ares")
		})
	})
}

func registerFakeExecutor() *FakeExecutor {
	executor := NewFakeExecutor(nil)
	RegisterExecutor("test", func(dsInfo *DataSourceInfo) Executor {
		return executor
	})

	return executor
}<|MERGE_RESOLUTION|>--- conflicted
+++ resolved
@@ -18,15 +18,9 @@
 			query.Set("target", "asdf")
 			request := &Request{
 				Queries: QuerySlice{
-<<<<<<< HEAD
 					{RefId: "A", Model: query, DataSource: &DataSourceInfo{Id: 1}},
 					{RefId: "B", Model: query, DataSource: &DataSourceInfo{Id: 1}},
 					{RefId: "C", Model: query, DataSource: &DataSourceInfo{Id: 2}},
-=======
-					{RefId: "A", DataSource: &DataSourceInfo{Id: 1}},
-					{RefId: "B", DataSource: &DataSourceInfo{Id: 1}},
-					{RefId: "C", DataSource: &DataSourceInfo{Id: 2}},
->>>>>>> 6f1a9f4f
 				},
 			}
 
@@ -46,15 +40,9 @@
 			query2.Set("target", "#A / #B")
 			request := &Request{
 				Queries: QuerySlice{
-<<<<<<< HEAD
 					{RefId: "A", Model: query, DataSource: &DataSourceInfo{Id: 1}},
 					{RefId: "B", Model: query, DataSource: &DataSourceInfo{Id: 2}},
 					{RefId: "C", Model: query2, DataSource: &DataSourceInfo{Id: 3}, Depends: []string{"A", "B"}},
-=======
-					{RefId: "A", DataSource: &DataSourceInfo{Id: 1}},
-					{RefId: "B", DataSource: &DataSourceInfo{Id: 2}},
-					{RefId: "C", DataSource: &DataSourceInfo{Id: 3}, Depends: []string{"A", "B"}},
->>>>>>> 6f1a9f4f
 				},
 			}
 
@@ -78,11 +66,7 @@
 		query.Set("target", "asdf")
 		req := &Request{
 			Queries: QuerySlice{
-<<<<<<< HEAD
 				{RefId: "A", Model: query, DataSource: &DataSourceInfo{Id: 1, PluginId: "test"}},
-=======
-				{RefId: "A", DataSource: &DataSourceInfo{Id: 1, PluginId: "test"}},
->>>>>>> 6f1a9f4f
 			},
 		}
 
@@ -103,13 +87,8 @@
 		query.Set("target", "asdf")
 		req := &Request{
 			Queries: QuerySlice{
-<<<<<<< HEAD
 				{RefId: "A", Model: query, DataSource: &DataSourceInfo{Id: 1, PluginId: "test"}},
 				{RefId: "B", Model: query, DataSource: &DataSourceInfo{Id: 1, PluginId: "test"}},
-=======
-				{RefId: "A", DataSource: &DataSourceInfo{Id: 1, PluginId: "test"}},
-				{RefId: "B", DataSource: &DataSourceInfo{Id: 1, PluginId: "test"}},
->>>>>>> 6f1a9f4f
 			},
 		}
 
@@ -136,15 +115,9 @@
 		query.Set("target", "asdf")
 		req := &Request{
 			Queries: QuerySlice{
-<<<<<<< HEAD
 				{RefId: "A", Model: query, DataSource: &DataSourceInfo{Id: 1, PluginId: "test"}},
 				{RefId: "B", Model: query, DataSource: &DataSourceInfo{Id: 1, PluginId: "test"}},
 				{RefId: "C", Model: query, DataSource: &DataSourceInfo{Id: 2, PluginId: "test"}},
-=======
-				{RefId: "A", DataSource: &DataSourceInfo{Id: 1, PluginId: "test"}},
-				{RefId: "B", DataSource: &DataSourceInfo{Id: 1, PluginId: "test"}},
-				{RefId: "C", DataSource: &DataSourceInfo{Id: 2, PluginId: "test"}},
->>>>>>> 6f1a9f4f
 			},
 		}
 
@@ -161,11 +134,7 @@
 		query.Set("target", "asdf")
 		req := &Request{
 			Queries: QuerySlice{
-<<<<<<< HEAD
 				{RefId: "A", Model: query, DataSource: &DataSourceInfo{Id: 1, PluginId: "asdasdas"}},
-=======
-				{RefId: "A", DataSource: &DataSourceInfo{Id: 1, PluginId: "asdasdas"}},
->>>>>>> 6f1a9f4f
 			},
 		}
 
@@ -182,17 +151,10 @@
 		req := &Request{
 			Queries: QuerySlice{
 				{
-<<<<<<< HEAD
 					RefId: "A", Model: query, DataSource: &DataSourceInfo{Id: 1, PluginId: "test"},
 				},
 				{
 					RefId: "B", Model: query2, DataSource: &DataSourceInfo{Id: 2, PluginId: "test"}, Depends: []string{"A"},
-=======
-					RefId: "A", DataSource: &DataSourceInfo{Id: 1, PluginId: "test"},
-				},
-				{
-					RefId: "B", DataSource: &DataSourceInfo{Id: 2, PluginId: "test"}, Depends: []string{"A"},
->>>>>>> 6f1a9f4f
 				},
 			},
 		}
