package cloudwatch

import (
	"context"
	"encoding/json"
	"fmt"
	"regexp"
	"time"

	"github.com/aws/aws-sdk-go/aws/client"
	"github.com/aws/aws-sdk-go/aws/request"
	"github.com/aws/aws-sdk-go/aws/session"
	"github.com/aws/aws-sdk-go/service/cloudwatch"
	"github.com/aws/aws-sdk-go/service/cloudwatch/cloudwatchiface"
	"github.com/aws/aws-sdk-go/service/cloudwatchlogs"
	"github.com/aws/aws-sdk-go/service/cloudwatchlogs/cloudwatchlogsiface"
	"github.com/aws/aws-sdk-go/service/ec2"
	"github.com/aws/aws-sdk-go/service/ec2/ec2iface"
	"github.com/aws/aws-sdk-go/service/resourcegroupstaggingapi"
	"github.com/aws/aws-sdk-go/service/resourcegroupstaggingapi/resourcegroupstaggingapiiface"
	"github.com/grafana/grafana-aws-sdk/pkg/awsds"
	"github.com/grafana/grafana-plugin-sdk-go/backend"
	"github.com/grafana/grafana-plugin-sdk-go/backend/datasource"
	"github.com/grafana/grafana-plugin-sdk-go/backend/instancemgmt"
	"github.com/grafana/grafana-plugin-sdk-go/data"
	"github.com/grafana/grafana/pkg/components/simplejson"
	"github.com/grafana/grafana/pkg/infra/log"
	"github.com/grafana/grafana/pkg/plugins/backendplugin"
	"github.com/grafana/grafana/pkg/plugins/backendplugin/coreplugin"
	"github.com/grafana/grafana/pkg/setting"
)

type datasourceInfo struct {
	profile       string
	region        string
	authType      awsds.AuthType
	assumeRoleARN string
	externalID    string
	namespace     string
	endpoint      string

	accessKey string
	secretKey string

	datasourceID int64
}

const cloudWatchTSFormat = "2006-01-02 15:04:05.000"
const defaultRegion = "default"

// Constants also defined in datasource/cloudwatch/datasource.ts
const logIdentifierInternal = "__log__grafana_internal__"
const logStreamIdentifierInternal = "__logstream__grafana_internal__"

var plog = log.New("tsdb.cloudwatch")
var aliasFormat = regexp.MustCompile(`\{\{\s*(.+?)\s*\}\}`)

func ProvideService(cfg *setting.Cfg, logsService *LogsService, backendPM backendplugin.Manager) *CloudWatchService {
	plog.Debug("initing")

	im := datasource.NewInstanceManager(NewInstanceSettings())

	factory := coreplugin.New(backend.ServeOpts{
		QueryDataHandler: newExecutor(logsService, im, cfg, awsds.NewSessionCache()),
	})

<<<<<<< HEAD
	if err := backendPM.Register("cloudwatch", factory); err != nil {
=======
	if err := s.BackendPluginManager.RegisterAndStart(context.Background(), "cloudwatch", factory); err != nil {
>>>>>>> 59e8ba67
		plog.Error("Failed to register plugin", "error", err)
	}

	return &CloudWatchService{
		LogsService:          logsService,
		Cfg:                  cfg,
		BackendPluginManager: backendPM,
	}
}

type CloudWatchService struct {
	LogsService          *LogsService
	BackendPluginManager backendplugin.Manager
	Cfg                  *setting.Cfg
}

func (s *CloudWatchService) Init() error {
	return nil
}

type SessionCache interface {
	GetSession(region string, s awsds.AWSDatasourceSettings) (*session.Session, error)
}

func newExecutor(logsService *LogsService, im instancemgmt.InstanceManager, cfg *setting.Cfg, sessions SessionCache) *cloudWatchExecutor {
	return &cloudWatchExecutor{
		logsService: logsService,
		im:          im,
		cfg:         cfg,
		sessions:    sessions,
	}
}

func NewInstanceSettings() datasource.InstanceFactoryFunc {
	return func(settings backend.DataSourceInstanceSettings) (instancemgmt.Instance, error) {
		var jsonData map[string]string

		err := json.Unmarshal(settings.JSONData, &jsonData)
		if err != nil {
			return nil, fmt.Errorf("error reading settings: %w", err)
		}

		model := datasourceInfo{
			profile:       jsonData["profile"],
			region:        jsonData["defaultRegion"],
			assumeRoleARN: jsonData["assumeRoleArn"],
			externalID:    jsonData["externalId"],
			endpoint:      jsonData["endpoint"],
			namespace:     jsonData["customMetricsNamespaces"],
			datasourceID:  settings.ID,
		}

		atStr := jsonData["authType"]
		at := awsds.AuthTypeDefault
		switch atStr {
		case "credentials":
			at = awsds.AuthTypeSharedCreds
		case "keys":
			at = awsds.AuthTypeKeys
		case "default":
			at = awsds.AuthTypeDefault
		case "ec2_iam_role":
			at = awsds.AuthTypeEC2IAMRole
		case "arn":
			at = awsds.AuthTypeDefault
			plog.Warn("Authentication type \"arn\" is deprecated, falling back to default")
		default:
			plog.Warn("Unrecognized AWS authentication type", "type", atStr)
		}

		model.authType = at

		if model.profile == "" {
			model.profile = settings.Database // legacy support
		}

		model.accessKey = settings.DecryptedSecureJSONData["accessKey"]
		model.secretKey = settings.DecryptedSecureJSONData["secretKey"]

		return model, nil
	}
}

// cloudWatchExecutor executes CloudWatch requests.
type cloudWatchExecutor struct {
	ec2Client  ec2iface.EC2API
	rgtaClient resourcegroupstaggingapiiface.ResourceGroupsTaggingAPIAPI

	logsService *LogsService
	im          instancemgmt.InstanceManager
	cfg         *setting.Cfg
	sessions    SessionCache
}

func (e *cloudWatchExecutor) newSession(region string, pluginCtx backend.PluginContext) (*session.Session, error) {
	dsInfo, err := e.getDSInfo(pluginCtx)
	if err != nil {
		return nil, err
	}

	if region == defaultRegion {
		region = dsInfo.region
	}

	return e.sessions.GetSession(region, awsds.AWSDatasourceSettings{
		Profile:       dsInfo.profile,
		Region:        region,
		AuthType:      dsInfo.authType,
		AssumeRoleARN: dsInfo.assumeRoleARN,
		ExternalID:    dsInfo.externalID,
		Endpoint:      dsInfo.endpoint,
		DefaultRegion: dsInfo.region,
		AccessKey:     dsInfo.accessKey,
		SecretKey:     dsInfo.secretKey,
	})
}

func (e *cloudWatchExecutor) getCWClient(region string, pluginCtx backend.PluginContext) (cloudwatchiface.CloudWatchAPI, error) {
	sess, err := e.newSession(region, pluginCtx)
	if err != nil {
		return nil, err
	}
	return NewCWClient(sess), nil
}

func (e *cloudWatchExecutor) getCWLogsClient(region string, pluginCtx backend.PluginContext) (cloudwatchlogsiface.CloudWatchLogsAPI, error) {
	sess, err := e.newSession(region, pluginCtx)
	if err != nil {
		return nil, err
	}

	logsClient := NewCWLogsClient(sess)

	return logsClient, nil
}

func (e *cloudWatchExecutor) getEC2Client(region string, pluginCtx backend.PluginContext) (ec2iface.EC2API, error) {
	if e.ec2Client != nil {
		return e.ec2Client, nil
	}

	sess, err := e.newSession(region, pluginCtx)
	if err != nil {
		return nil, err
	}
	e.ec2Client = newEC2Client(sess)

	return e.ec2Client, nil
}

func (e *cloudWatchExecutor) getRGTAClient(region string, pluginCtx backend.PluginContext) (resourcegroupstaggingapiiface.ResourceGroupsTaggingAPIAPI,
	error) {
	if e.rgtaClient != nil {
		return e.rgtaClient, nil
	}

	sess, err := e.newSession(region, pluginCtx)
	if err != nil {
		return nil, err
	}
	e.rgtaClient = newRGTAClient(sess)

	return e.rgtaClient, nil
}

func (e *cloudWatchExecutor) alertQuery(ctx context.Context, logsClient cloudwatchlogsiface.CloudWatchLogsAPI,
	queryContext backend.DataQuery, model *simplejson.Json) (*cloudwatchlogs.GetQueryResultsOutput, error) {
	const maxAttempts = 8
	const pollPeriod = 1000 * time.Millisecond

	startQueryOutput, err := e.executeStartQuery(ctx, logsClient, model, queryContext.TimeRange)
	if err != nil {
		return nil, err
	}

	requestParams := simplejson.NewFromAny(map[string]interface{}{
		"region":  model.Get("region").MustString(""),
		"queryId": *startQueryOutput.QueryId,
	})

	ticker := time.NewTicker(pollPeriod)
	defer ticker.Stop()

	attemptCount := 1
	for range ticker.C {
		res, err := e.executeGetQueryResults(ctx, logsClient, requestParams)
		if err != nil {
			return nil, err
		}
		if isTerminated(*res.Status) {
			return res, err
		}
		if attemptCount >= maxAttempts {
			return res, fmt.Errorf("fetching of query results exceeded max number of attempts")
		}

		attemptCount++
	}

	return nil, nil
}

func (e *cloudWatchExecutor) QueryData(ctx context.Context, req *backend.QueryDataRequest) (*backend.QueryDataResponse, error) {
	/*
		Unlike many other data sources, with Cloudwatch Logs query requests don't receive the results as the response
		to the query, but rather an ID is first returned. Following this, a client is expected to send requests along
		with the ID until the status of the query is complete, receiving (possibly partial) results each time. For
		queries made via dashboards and Explore, the logic of making these repeated queries is handled on the
		frontend, but because alerts are executed on the backend the logic needs to be reimplemented here.
	*/
	q := req.Queries[0]
	model, err := simplejson.NewJson(q.JSON)
	if err != nil {
		return nil, err
	}
	_, fromAlert := req.Headers["FromAlert"]
	isLogAlertQuery := fromAlert && model.Get("queryMode").MustString("") == "Logs"

	if isLogAlertQuery {
		return e.executeLogAlertQuery(ctx, req)
	}

	queryType := model.Get("type").MustString("")

	var result *backend.QueryDataResponse
	switch queryType {
	case "metricFindQuery":
		result, err = e.executeMetricFindQuery(ctx, model, q, req.PluginContext)
	case "annotationQuery":
		result, err = e.executeAnnotationQuery(ctx, model, q, req.PluginContext)
	case "logAction":
		result, err = e.executeLogActions(ctx, req)
	case "liveLogAction":
		result, err = e.executeLiveLogQuery(ctx, req)
	case "timeSeriesQuery":
		fallthrough
	default:
		result, err = e.executeTimeSeriesQuery(ctx, req)
	}

	return result, err
}

func (e *cloudWatchExecutor) executeLogAlertQuery(ctx context.Context, req *backend.QueryDataRequest) (*backend.QueryDataResponse, error) {
	resp := backend.NewQueryDataResponse()

	for _, q := range req.Queries {
		model, err := simplejson.NewJson(q.JSON)
		if err != nil {
			continue
		}

		model.Set("subtype", "StartQuery")
		model.Set("queryString", model.Get("expression").MustString(""))

		region := model.Get("region").MustString(defaultRegion)
		if region == defaultRegion {
			dsInfo, err := e.getDSInfo(req.PluginContext)
			if err != nil {
				return nil, err
			}
			model.Set("region", dsInfo.region)
		}

		logsClient, err := e.getCWLogsClient(region, req.PluginContext)
		if err != nil {
			return nil, err
		}

		result, err := e.executeStartQuery(ctx, logsClient, model, q.TimeRange)
		if err != nil {
			return nil, err
		}

		model.Set("queryId", *result.QueryId)

		getQueryResultsOutput, err := e.alertQuery(ctx, logsClient, q, model)
		if err != nil {
			return nil, err
		}

		dataframe, err := logsResultsToDataframes(getQueryResultsOutput)
		if err != nil {
			return nil, err
		}

		var frames []*data.Frame

		statsGroups := model.Get("statsGroups").MustStringArray()
		if len(statsGroups) > 0 && len(dataframe.Fields) > 0 {
			frames, err = groupResults(dataframe, statsGroups)
			if err != nil {
				return nil, err
			}
		} else {
			frames = data.Frames{dataframe}
		}

		respD := resp.Responses["A"]
		respD.Frames = frames
		resp.Responses["A"] = respD
	}

	return resp, nil
}

func (e *cloudWatchExecutor) getDSInfo(pluginCtx backend.PluginContext) (*datasourceInfo, error) {
	i, err := e.im.Get(pluginCtx)
	if err != nil {
		return nil, err
	}

	instance := i.(datasourceInfo)

	return &instance, nil
}

func isTerminated(queryStatus string) bool {
	return queryStatus == "Complete" || queryStatus == "Cancelled" || queryStatus == "Failed" || queryStatus == "Timeout"
}

// NewCWClient is a CloudWatch client factory.
//
// Stubbable by tests.
var NewCWClient = func(sess *session.Session) cloudwatchiface.CloudWatchAPI {
	client := cloudwatch.New(sess)
	client.Handlers.Send.PushFront(func(r *request.Request) {
		r.HTTPRequest.Header.Set("User-Agent", fmt.Sprintf("Grafana/%s", setting.BuildVersion))
	})

	return client
}

// NewCWLogsClient is a CloudWatch logs client factory.
//
// Stubbable by tests.
var NewCWLogsClient = func(sess *session.Session) cloudwatchlogsiface.CloudWatchLogsAPI {
	client := cloudwatchlogs.New(sess)
	client.Handlers.Send.PushFront(func(r *request.Request) {
		r.HTTPRequest.Header.Set("User-Agent", fmt.Sprintf("Grafana/%s", setting.BuildVersion))
	})

	return client
}

// EC2 client factory.
//
// Stubbable by tests.
var newEC2Client = func(provider client.ConfigProvider) ec2iface.EC2API {
	return ec2.New(provider)
}

// RGTA client factory.
//
// Stubbable by tests.
var newRGTAClient = func(provider client.ConfigProvider) resourcegroupstaggingapiiface.ResourceGroupsTaggingAPIAPI {
	return resourcegroupstaggingapi.New(provider)
}<|MERGE_RESOLUTION|>--- conflicted
+++ resolved
@@ -64,11 +64,7 @@
 		QueryDataHandler: newExecutor(logsService, im, cfg, awsds.NewSessionCache()),
 	})
 
-<<<<<<< HEAD
-	if err := backendPM.Register("cloudwatch", factory); err != nil {
-=======
-	if err := s.BackendPluginManager.RegisterAndStart(context.Background(), "cloudwatch", factory); err != nil {
->>>>>>> 59e8ba67
+	if err := backendPM.RegisterAndStart(context.Background(), "cloudwatch", factory); err != nil {
 		plog.Error("Failed to register plugin", "error", err)
 	}
 
