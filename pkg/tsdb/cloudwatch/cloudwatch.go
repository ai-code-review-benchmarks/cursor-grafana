package cloudwatch

import (
	"context"
	"encoding/json"
	"fmt"
	"regexp"
	"time"

	"github.com/aws/aws-sdk-go/aws/client"
	"github.com/aws/aws-sdk-go/aws/request"
	"github.com/aws/aws-sdk-go/aws/session"
	"github.com/aws/aws-sdk-go/service/cloudwatch"
	"github.com/aws/aws-sdk-go/service/cloudwatch/cloudwatchiface"
	"github.com/aws/aws-sdk-go/service/cloudwatchlogs"
	"github.com/aws/aws-sdk-go/service/cloudwatchlogs/cloudwatchlogsiface"
	"github.com/aws/aws-sdk-go/service/ec2"
	"github.com/aws/aws-sdk-go/service/ec2/ec2iface"
	"github.com/aws/aws-sdk-go/service/resourcegroupstaggingapi"
	"github.com/aws/aws-sdk-go/service/resourcegroupstaggingapi/resourcegroupstaggingapiiface"
	"github.com/grafana/grafana-aws-sdk/pkg/awsds"
	"github.com/grafana/grafana-plugin-sdk-go/backend"
	"github.com/grafana/grafana-plugin-sdk-go/backend/datasource"
	"github.com/grafana/grafana-plugin-sdk-go/backend/instancemgmt"
	"github.com/grafana/grafana-plugin-sdk-go/data"
	"github.com/grafana/grafana/pkg/components/simplejson"
	"github.com/grafana/grafana/pkg/infra/log"
	"github.com/grafana/grafana/pkg/plugins"
	"github.com/grafana/grafana/pkg/plugins/backendplugin/coreplugin"
	"github.com/grafana/grafana/pkg/setting"
)

type datasourceInfo struct {
	profile       string
	region        string
	authType      awsds.AuthType
	assumeRoleARN string
	externalID    string
	namespace     string
	endpoint      string

	accessKey string
	secretKey string

	datasourceID int64
}

const pluginID = "cloudwatch"

const cloudWatchTSFormat = "2006-01-02 15:04:05.000"
const defaultRegion = "default"

// Constants also defined in datasource/cloudwatch/datasource.ts
const logIdentifierInternal = "__log__grafana_internal__"
const logStreamIdentifierInternal = "__logstream__grafana_internal__"

const pluginID = "cloudwatch"

var plog = log.New("tsdb.cloudwatch")
var aliasFormat = regexp.MustCompile(`\{\{\s*(.+?)\s*\}\}`)

func ProvideService(cfg *setting.Cfg, logsService *LogsService, pluginStore plugins.Store) (*CloudWatchService, error) {
	plog.Debug("initing")

	executor := newExecutor(logsService, datasource.NewInstanceManager(NewInstanceSettings()), cfg, awsds.NewSessionCache())
	factory := coreplugin.New(backend.ServeOpts{
		QueryDataHandler: executor,
	})

<<<<<<< HEAD
	resolver := plugins.CoreBackendPluginPathResolver(cfg, pluginID)
=======
	resolver := plugins.CoreDataSourcePathResolver(cfg, pluginID)
>>>>>>> e4ba5f17
	if err := pluginStore.AddWithFactory(context.Background(), pluginID, factory, resolver); err != nil {
		plog.Error("Failed to register plugin", "error", err)
		return nil, err
	}

	return &CloudWatchService{
		LogsService: logsService,
		Cfg:         cfg,
		Executor:    executor,
	}, nil
}

type CloudWatchService struct {
	LogsService *LogsService
	Cfg         *setting.Cfg
	Executor    *cloudWatchExecutor
}

type SessionCache interface {
	GetSession(region string, s awsds.AWSDatasourceSettings) (*session.Session, error)
}

func newExecutor(logsService *LogsService, im instancemgmt.InstanceManager, cfg *setting.Cfg, sessions SessionCache) *cloudWatchExecutor {
	return &cloudWatchExecutor{
		logsService: logsService,
		im:          im,
		cfg:         cfg,
		sessions:    sessions,
	}
}

func NewInstanceSettings() datasource.InstanceFactoryFunc {
	return func(settings backend.DataSourceInstanceSettings) (instancemgmt.Instance, error) {
		jsonData := struct {
			Profile       string `json:"profile"`
			Region        string `json:"defaultRegion"`
			AssumeRoleARN string `json:"assumeRoleArn"`
			ExternalID    string `json:"externalId"`
			Endpoint      string `json:"endpoint"`
			Namespace     string `json:"customMetricsNamespaces"`
			AuthType      string `json:"authType"`
		}{}

		err := json.Unmarshal(settings.JSONData, &jsonData)
		if err != nil {
			return nil, fmt.Errorf("error reading settings: %w", err)
		}

		model := datasourceInfo{
			profile:       jsonData.Profile,
			region:        jsonData.Region,
			assumeRoleARN: jsonData.AssumeRoleARN,
			externalID:    jsonData.ExternalID,
			endpoint:      jsonData.Endpoint,
			namespace:     jsonData.Namespace,
			datasourceID:  settings.ID,
		}

		at := awsds.AuthTypeDefault
		switch jsonData.AuthType {
		case "credentials":
			at = awsds.AuthTypeSharedCreds
		case "keys":
			at = awsds.AuthTypeKeys
		case "default":
			at = awsds.AuthTypeDefault
		case "ec2_iam_role":
			at = awsds.AuthTypeEC2IAMRole
		case "arn":
			at = awsds.AuthTypeDefault
			plog.Warn("Authentication type \"arn\" is deprecated, falling back to default")
		default:
			plog.Warn("Unrecognized AWS authentication type", "type", jsonData.AuthType)
		}

		model.authType = at

		if model.profile == "" {
			model.profile = settings.Database // legacy support
		}

		model.accessKey = settings.DecryptedSecureJSONData["accessKey"]
		model.secretKey = settings.DecryptedSecureJSONData["secretKey"]

		return model, nil
	}
}

// cloudWatchExecutor executes CloudWatch requests.
type cloudWatchExecutor struct {
	logsService *LogsService
	im          instancemgmt.InstanceManager
	cfg         *setting.Cfg
	sessions    SessionCache
}

func (e *cloudWatchExecutor) newSession(region string, pluginCtx backend.PluginContext) (*session.Session, error) {
	dsInfo, err := e.getDSInfo(pluginCtx)
	if err != nil {
		return nil, err
	}

	if region == defaultRegion {
		region = dsInfo.region
	}

	return e.sessions.GetSession(region, awsds.AWSDatasourceSettings{
		Profile:       dsInfo.profile,
		Region:        region,
		AuthType:      dsInfo.authType,
		AssumeRoleARN: dsInfo.assumeRoleARN,
		ExternalID:    dsInfo.externalID,
		Endpoint:      dsInfo.endpoint,
		DefaultRegion: dsInfo.region,
		AccessKey:     dsInfo.accessKey,
		SecretKey:     dsInfo.secretKey,
	})
}

func (e *cloudWatchExecutor) getCWClient(region string, pluginCtx backend.PluginContext) (cloudwatchiface.CloudWatchAPI, error) {
	sess, err := e.newSession(region, pluginCtx)
	if err != nil {
		return nil, err
	}
	return NewCWClient(sess), nil
}

func (e *cloudWatchExecutor) getCWLogsClient(region string, pluginCtx backend.PluginContext) (cloudwatchlogsiface.CloudWatchLogsAPI, error) {
	sess, err := e.newSession(region, pluginCtx)
	if err != nil {
		return nil, err
	}

	logsClient := NewCWLogsClient(sess)

	return logsClient, nil
}

func (e *cloudWatchExecutor) getEC2Client(region string, pluginCtx backend.PluginContext) (ec2iface.EC2API, error) {
	sess, err := e.newSession(region, pluginCtx)
	if err != nil {
		return nil, err
	}

	return newEC2Client(sess), nil
}

func (e *cloudWatchExecutor) getRGTAClient(region string, pluginCtx backend.PluginContext) (resourcegroupstaggingapiiface.ResourceGroupsTaggingAPIAPI,
	error) {
	sess, err := e.newSession(region, pluginCtx)
	if err != nil {
		return nil, err
	}

	return newRGTAClient(sess), nil
}

func (e *cloudWatchExecutor) alertQuery(ctx context.Context, logsClient cloudwatchlogsiface.CloudWatchLogsAPI,
	queryContext backend.DataQuery, model *simplejson.Json) (*cloudwatchlogs.GetQueryResultsOutput, error) {
	const maxAttempts = 8
	const pollPeriod = 1000 * time.Millisecond

	startQueryOutput, err := e.executeStartQuery(ctx, logsClient, model, queryContext.TimeRange)
	if err != nil {
		return nil, err
	}

	requestParams := simplejson.NewFromAny(map[string]interface{}{
		"region":  model.Get("region").MustString(""),
		"queryId": *startQueryOutput.QueryId,
	})

	ticker := time.NewTicker(pollPeriod)
	defer ticker.Stop()

	attemptCount := 1
	for range ticker.C {
		res, err := e.executeGetQueryResults(ctx, logsClient, requestParams)
		if err != nil {
			return nil, err
		}
		if isTerminated(*res.Status) {
			return res, err
		}
		if attemptCount >= maxAttempts {
			return res, fmt.Errorf("fetching of query results exceeded max number of attempts")
		}

		attemptCount++
	}

	return nil, nil
}

func (e *cloudWatchExecutor) QueryData(ctx context.Context, req *backend.QueryDataRequest) (*backend.QueryDataResponse, error) {
	/*
		Unlike many other data sources, with Cloudwatch Logs query requests don't receive the results as the response
		to the query, but rather an ID is first returned. Following this, a client is expected to send requests along
		with the ID until the status of the query is complete, receiving (possibly partial) results each time. For
		queries made via dashboards and Explore, the logic of making these repeated queries is handled on the
		frontend, but because alerts are executed on the backend the logic needs to be reimplemented here.
	*/
	q := req.Queries[0]
	model, err := simplejson.NewJson(q.JSON)
	if err != nil {
		return nil, err
	}
	_, fromAlert := req.Headers["FromAlert"]
	isLogAlertQuery := fromAlert && model.Get("queryMode").MustString("") == "Logs"

	if isLogAlertQuery {
		return e.executeLogAlertQuery(ctx, req)
	}

	queryType := model.Get("type").MustString("")

	var result *backend.QueryDataResponse
	switch queryType {
	case "metricFindQuery":
		result, err = e.executeMetricFindQuery(ctx, model, q, req.PluginContext)
	case "annotationQuery":
		result, err = e.executeAnnotationQuery(ctx, model, q, req.PluginContext)
	case "logAction":
		result, err = e.executeLogActions(ctx, req)
	case "liveLogAction":
		result, err = e.executeLiveLogQuery(ctx, req)
	case "timeSeriesQuery":
		fallthrough
	default:
		result, err = e.executeTimeSeriesQuery(ctx, req)
	}

	return result, err
}

func (e *cloudWatchExecutor) executeLogAlertQuery(ctx context.Context, req *backend.QueryDataRequest) (*backend.QueryDataResponse, error) {
	resp := backend.NewQueryDataResponse()

	for _, q := range req.Queries {
		model, err := simplejson.NewJson(q.JSON)
		if err != nil {
			continue
		}

		model.Set("subtype", "StartQuery")
		model.Set("queryString", model.Get("expression").MustString(""))

		region := model.Get("region").MustString(defaultRegion)
		if region == defaultRegion {
			dsInfo, err := e.getDSInfo(req.PluginContext)
			if err != nil {
				return nil, err
			}
			model.Set("region", dsInfo.region)
		}

		logsClient, err := e.getCWLogsClient(region, req.PluginContext)
		if err != nil {
			return nil, err
		}

		result, err := e.executeStartQuery(ctx, logsClient, model, q.TimeRange)
		if err != nil {
			return nil, err
		}

		model.Set("queryId", *result.QueryId)

		getQueryResultsOutput, err := e.alertQuery(ctx, logsClient, q, model)
		if err != nil {
			return nil, err
		}

		dataframe, err := logsResultsToDataframes(getQueryResultsOutput)
		if err != nil {
			return nil, err
		}

		var frames []*data.Frame

		statsGroups := model.Get("statsGroups").MustStringArray()
		if len(statsGroups) > 0 && len(dataframe.Fields) > 0 {
			frames, err = groupResults(dataframe, statsGroups)
			if err != nil {
				return nil, err
			}
		} else {
			frames = data.Frames{dataframe}
		}

		respD := resp.Responses["A"]
		respD.Frames = frames
		resp.Responses["A"] = respD
	}

	return resp, nil
}

func (e *cloudWatchExecutor) getDSInfo(pluginCtx backend.PluginContext) (*datasourceInfo, error) {
	i, err := e.im.Get(pluginCtx)
	if err != nil {
		return nil, err
	}

	instance := i.(datasourceInfo)

	return &instance, nil
}

func isTerminated(queryStatus string) bool {
	return queryStatus == "Complete" || queryStatus == "Cancelled" || queryStatus == "Failed" || queryStatus == "Timeout"
}

// NewCWClient is a CloudWatch client factory.
//
// Stubbable by tests.
var NewCWClient = func(sess *session.Session) cloudwatchiface.CloudWatchAPI {
	client := cloudwatch.New(sess)
	client.Handlers.Send.PushFront(func(r *request.Request) {
		r.HTTPRequest.Header.Set("User-Agent", fmt.Sprintf("Grafana/%s", setting.BuildVersion))
	})

	return client
}

// NewCWLogsClient is a CloudWatch logs client factory.
//
// Stubbable by tests.
var NewCWLogsClient = func(sess *session.Session) cloudwatchlogsiface.CloudWatchLogsAPI {
	client := cloudwatchlogs.New(sess)
	client.Handlers.Send.PushFront(func(r *request.Request) {
		r.HTTPRequest.Header.Set("User-Agent", fmt.Sprintf("Grafana/%s", setting.BuildVersion))
	})

	return client
}

// EC2 client factory.
//
// Stubbable by tests.
var newEC2Client = func(provider client.ConfigProvider) ec2iface.EC2API {
	return ec2.New(provider)
}

// RGTA client factory.
//
// Stubbable by tests.
var newRGTAClient = func(provider client.ConfigProvider) resourcegroupstaggingapiiface.ResourceGroupsTaggingAPIAPI {
	return resourcegroupstaggingapi.New(provider)
}<|MERGE_RESOLUTION|>--- conflicted
+++ resolved
@@ -45,8 +45,6 @@
 	datasourceID int64
 }
 
-const pluginID = "cloudwatch"
-
 const cloudWatchTSFormat = "2006-01-02 15:04:05.000"
 const defaultRegion = "default"
 
@@ -67,11 +65,7 @@
 		QueryDataHandler: executor,
 	})
 
-<<<<<<< HEAD
-	resolver := plugins.CoreBackendPluginPathResolver(cfg, pluginID)
-=======
 	resolver := plugins.CoreDataSourcePathResolver(cfg, pluginID)
->>>>>>> e4ba5f17
 	if err := pluginStore.AddWithFactory(context.Background(), pluginID, factory, resolver); err != nil {
 		plog.Error("Failed to register plugin", "error", err)
 		return nil, err
