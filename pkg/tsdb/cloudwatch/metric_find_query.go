--- conflicted
+++ resolved
@@ -23,7 +23,7 @@
 
 // Known AWS regions.
 var knownRegions = []string{
-	"ap-east-1", "ap-northeast-1", "ap-northeast-2", "ap-northeast-3", "ap-south-1", "ap-southeast-1",
+	"af-south-1", "ap-east-1", "ap-northeast-1", "ap-northeast-2", "ap-northeast-3", "ap-south-1", "ap-southeast-1",
 	"ap-southeast-2", "ca-central-1", "cn-north-1", "cn-northwest-1", "eu-central-1", "eu-north-1", "eu-west-1",
 	"eu-west-2", "eu-west-3", "me-south-1", "sa-east-1", "us-east-1", "us-east-2", "us-gov-east-1", "us-gov-west-1",
 	"us-iso-east-1", "us-isob-east-1", "us-west-1", "us-west-2",
@@ -318,12 +318,12 @@
 		}
 	}
 
-	err := e.ensureClientSession("default")
+	client, err := e.getEC2Client(defaultRegion)
 	if err != nil {
 		return nil, err
 	}
 	regions := knownRegions
-	r, err := e.ec2Svc.DescribeRegions(&ec2.DescribeRegionsInput{})
+	r, err := client.DescribeRegions(&ec2.DescribeRegionsInput{})
 	if err != nil {
 		// ignore error for backward compatibility
 		plog.Error("Failed to get regions", "error", err)
@@ -385,16 +385,8 @@
 		}
 	} else {
 		var err error
-<<<<<<< HEAD
-		dsInfo := e.getDSInfo(region)
-		dsInfo.Namespace = namespace
-
-		if namespaceMetrics, err = e.getMetricsForCustomMetrics(region, e.getAllMetrics); err != nil {
-			return nil, errors.New("Unable to call AWS API")
-=======
 		if namespaceMetrics, err = e.getMetricsForCustomMetrics(region, namespace); err != nil {
 			return nil, errutil.Wrap("unable to call AWS API", err)
->>>>>>> 2446ee08
 		}
 	}
 	sort.Strings(namespaceMetrics)
@@ -422,13 +414,8 @@
 		dsInfo := e.getDSInfo(region)
 		dsInfo.Namespace = namespace
 
-<<<<<<< HEAD
-		if dimensionValues, err = e.getDimensionsForCustomMetrics(region, e.getAllMetrics); err != nil {
-			return nil, errors.New("Unable to call AWS API")
-=======
 		if dimensionValues, err = e.getDimensionsForCustomMetrics(region); err != nil {
 			return nil, errutil.Wrap("unable to call AWS API", err)
->>>>>>> 2446ee08
 		}
 	}
 	sort.Strings(dimensionValues)
@@ -492,26 +479,9 @@
 	return result, nil
 }
 
-func (e *cloudWatchExecutor) ensureClientSession(region string) error {
-	if e.ec2Svc == nil {
-		dsInfo := e.getDSInfo(region)
-		sess, err := newAWSSession(dsInfo)
-		if err != nil {
-			return err
-		}
-		e.ec2Svc = ec2.New(sess)
-	}
-	return nil
-}
-
 func (e *cloudWatchExecutor) handleGetEbsVolumeIds(ctx context.Context, parameters *simplejson.Json, queryContext *tsdb.TsdbQuery) ([]suggestData, error) {
 	region := parameters.Get("region").MustString()
 	instanceId := parameters.Get("instanceId").MustString()
-
-	err := e.ensureClientSession(region)
-	if err != nil {
-		return nil, err
-	}
 
 	instanceIds := aws.StringSlice(parseMultiSelectValue(instanceId))
 	instances, err := e.ec2DescribeInstances(region, nil, instanceIds)
@@ -550,11 +520,6 @@
 				Values: values,
 			})
 		}
-	}
-
-	err := e.ensureClientSession(region)
-	if err != nil {
-		return nil, err
 	}
 
 	instances, err := e.ec2DescribeInstances(region, filters, nil)
@@ -615,27 +580,10 @@
 	return result, nil
 }
 
-func (e *cloudWatchExecutor) ensureRGTAClientSession(region string) error {
-	if e.rgtaSvc == nil {
-		dsInfo := e.getDSInfo(region)
-		sess, err := newAWSSession(dsInfo)
-		if err != nil {
-			return err
-		}
-		e.rgtaSvc = resourcegroupstaggingapi.New(sess)
-	}
-	return nil
-}
-
 func (e *cloudWatchExecutor) handleGetResourceArns(ctx context.Context, parameters *simplejson.Json, queryContext *tsdb.TsdbQuery) ([]suggestData, error) {
 	region := parameters.Get("region").MustString()
 	resourceType := parameters.Get("resourceType").MustString()
 	filterJson := parameters.Get("tags").MustMap()
-
-	err := e.ensureRGTAClientSession(region)
-	if err != nil {
-		return nil, err
-	}
 
 	var filters []*resourcegroupstaggingapi.TagFilter
 	for k, v := range filterJson {
@@ -707,8 +655,13 @@
 		InstanceIds: instanceIds,
 	}
 
+	client, err := e.getEC2Client(region)
+	if err != nil {
+		return nil, err
+	}
+
 	var resp ec2.DescribeInstancesOutput
-	if err := e.ec2Svc.DescribeInstancesPages(params, func(page *ec2.DescribeInstancesOutput, lastPage bool) bool {
+	if err := client.DescribeInstancesPages(params, func(page *ec2.DescribeInstancesOutput, lastPage bool) bool {
 		resp.Reservations = append(resp.Reservations, page.Reservations...)
 		return !lastPage
 	}); err != nil {
@@ -725,8 +678,13 @@
 		TagFilters:          filters,
 	}
 
+	client, err := e.getRGTAClient(region)
+	if err != nil {
+		return nil, err
+	}
+
 	var resp resourcegroupstaggingapi.GetResourcesOutput
-	if err := e.rgtaSvc.GetResourcesPages(params,
+	if err := client.GetResourcesPages(params,
 		func(page *resourcegroupstaggingapi.GetResourcesOutput, lastPage bool) bool {
 			resp.ResourceTagMappingList = append(resp.ResourceTagMappingList, page.ResourceTagMappingList...)
 			return !lastPage
@@ -738,19 +696,18 @@
 }
 
 func (e *cloudWatchExecutor) getAllMetrics(region string) (cloudwatch.ListMetricsOutput, error) {
+	client, err := e.getCWClient(region)
+	if err != nil {
+		return cloudwatch.ListMetricsOutput{}, err
+	}
+
 	dsInfo := e.getDSInfo(region)
-	sess, err := newAWSSession(dsInfo)
-	if err != nil {
-		return cloudwatch.ListMetricsOutput{}, err
-	}
-	svc := cloudwatch.New(sess)
-
 	params := &cloudwatch.ListMetricsInput{
 		Namespace: aws.String(dsInfo.Namespace),
 	}
 
 	var resp cloudwatch.ListMetricsOutput
-	err = svc.ListMetricsPages(params, func(page *cloudwatch.ListMetricsOutput, lastPage bool) bool {
+	err = client.ListMetricsPages(params, func(page *cloudwatch.ListMetricsOutput, lastPage bool) bool {
 		metrics.MAwsCloudWatchListMetrics.Inc()
 		metrics, err := awsutil.ValuesAtPath(page, "Metrics")
 		if err != nil {
@@ -762,16 +719,13 @@
 		}
 		return !lastPage
 	})
+
 	return resp, err
 }
 
 var metricsCacheLock sync.Mutex
 
-<<<<<<< HEAD
-func (e *cloudWatchExecutor) getMetricsForCustomMetrics(region string, getAllMetrics func(string) (cloudwatch.ListMetricsOutput, error)) ([]string, error) {
-=======
 func (e *cloudWatchExecutor) getMetricsForCustomMetrics(region, namespace string) ([]string, error) {
->>>>>>> 2446ee08
 	metricsCacheLock.Lock()
 	defer metricsCacheLock.Unlock()
 
@@ -792,7 +746,7 @@
 	if customMetricsMetricsMap[dsInfo.Profile][dsInfo.Region][dsInfo.Namespace].Expire.After(time.Now()) {
 		return customMetricsMetricsMap[dsInfo.Profile][dsInfo.Region][dsInfo.Namespace].Cache, nil
 	}
-	result, err := getAllMetrics(region)
+	result, err := e.getAllMetrics(region)
 	if err != nil {
 		return []string{}, err
 	}
@@ -811,7 +765,7 @@
 
 var dimensionsCacheLock sync.Mutex
 
-func (e *cloudWatchExecutor) getDimensionsForCustomMetrics(region string, getAllMetrics func(string) (cloudwatch.ListMetricsOutput, error)) ([]string, error) {
+func (e *cloudWatchExecutor) getDimensionsForCustomMetrics(region string) ([]string, error) {
 	dimensionsCacheLock.Lock()
 	defer dimensionsCacheLock.Unlock()
 
@@ -831,7 +785,7 @@
 	if customMetricsDimensionsMap[dsInfo.Profile][dsInfo.Region][dsInfo.Namespace].Expire.After(time.Now()) {
 		return customMetricsDimensionsMap[dsInfo.Profile][dsInfo.Region][dsInfo.Namespace].Cache, nil
 	}
-	result, err := getAllMetrics(region)
+	result, err := e.getAllMetrics(region)
 	if err != nil {
 		return []string{}, err
 	}
