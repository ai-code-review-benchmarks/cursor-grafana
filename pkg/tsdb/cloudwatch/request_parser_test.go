package cloudwatch

import (
	"encoding/json"
	"fmt"
	"testing"
	"time"

	"github.com/grafana/grafana-plugin-sdk-go/backend"
	"github.com/stretchr/testify/assert"
	"github.com/stretchr/testify/require"
)

func TestQueryJSON(t *testing.T) {
	jsonString := []byte(`{
		"type": "timeSeriesQuery"
	}`)
	var res QueryJson
	err := json.Unmarshal(jsonString, &res)
	require.NoError(t, err)
	assert.Equal(t, "timeSeriesQuery", res.QueryType)
}

func TestRequestParser(t *testing.T) {
	average := "Average"
	false := false
	t.Run("Query migration ", func(t *testing.T) {
		t.Run("legacy statistics field is migrated", func(t *testing.T) {
			oldQuery := &backend.DataQuery{
				MaxDataPoints: 0,
				QueryType:     "timeSeriesQuery",
				Interval:      0,
			}
			oldQuery.RefID = "A"
			oldQuery.JSON = []byte(`{
				"region": "us-east-1",
				"namespace": "ec2",
				"metricName": "CPUUtilization",
				"dimensions": {
				  "InstanceId": ["test"]
				},
				"statistics": ["Average", "Sum"],
				"period": "600",
				"hide": false
			  }`)
			migratedQueries, err := migrateLegacyQuery([]backend.DataQuery{*oldQuery}, false)
			require.NoError(t, err)
			assert.Equal(t, 1, len(migratedQueries))

			migratedQuery := migratedQueries[0]
			assert.Equal(t, "A", migratedQuery.RefID)
			var model QueryJson
			err = json.Unmarshal(migratedQuery.JSON, &model)
			require.NoError(t, err)
			assert.Equal(t, "Average", *model.Statistic)
		})
	})

	t.Run("New dimensions structure", func(t *testing.T) {
<<<<<<< HEAD
		fixtureJSON := []byte(`{
			"refId":      "ref1",
			"region":     "us-east-1",
			"namespace":  "ec2",
			"metricName": "CPUUtilization",
			"id":         "",
			"expression": "",
			"dimensions": {
				"InstanceId":   ["test"],
				"InstanceType": ["test2", "test3"]
			},
			"statistic": "Average",
			"period":    "600",
			"hide":      false
		}`)
=======
		query := QueryJson{
			RefId:      "ref1",
			Region:     "us-east-1",
			Namespace:  "ec2",
			MetricName: "CPUUtilization",
			Id:         "",
			Expression: "",
			Dimensions: map[string]interface{}{
				"InstanceId":   []interface{}{"test"},
				"InstanceType": []interface{}{"test2", "test3"},
			},
			Statistic: &average,
			Period:    "600",
			Hide:      &false,
		}
>>>>>>> 82e32447

		var query QueryJson
		err := json.Unmarshal(fixtureJSON, &query)
		require.NoError(t, err)
		res, err := parseRequestQuery(query, "ref1", time.Now().Add(-2*time.Hour), time.Now().Add(-time.Hour))
		require.NoError(t, err)
		assert.Equal(t, "us-east-1", res.Region)
		assert.Equal(t, "ref1", res.RefId)
		assert.Equal(t, "ec2", res.Namespace)
		assert.Equal(t, "CPUUtilization", res.MetricName)
		assert.Equal(t, "queryref1", res.Id)
		assert.Empty(t, res.Expression)
		assert.Equal(t, 600, res.Period)
		assert.True(t, res.ReturnData)
		assert.Len(t, res.Dimensions, 2)
		assert.Len(t, res.Dimensions["InstanceId"], 1)
		assert.Len(t, res.Dimensions["InstanceType"], 2)
		assert.Equal(t, "test3", res.Dimensions["InstanceType"][1])
		assert.Equal(t, "Average", res.Statistic)
	})

	t.Run("Old dimensions structure (backwards compatibility)", func(t *testing.T) {
<<<<<<< HEAD
		fixtureJSON := []byte(`{
			"refId":      "ref1",
			"region":     "us-east-1",
			"namespace":  "ec2",
			"metricName": "CPUUtilization",
			"id":         "",
			"expression": "",
			"dimensions": {
				"InstanceId":   ["test"],
				"InstanceType": ["test2"]
			},
			"statistic": "Average",
			"period":    "600",
			"hide":      false
		}`)

		var query QueryJson
		err := json.Unmarshal(fixtureJSON, &query)
		require.NoError(t, err)
=======
		query := QueryJson{
			RefId:      "ref1",
			Region:     "us-east-1",
			Namespace:  "ec2",
			MetricName: "CPUUtilization",
			Id:         "",
			Expression: "",
			Dimensions: map[string]interface{}{
				"InstanceId":   []interface{}{"test"},
				"InstanceType": []interface{}{"test2"},
			},
			Statistic: &average,
			Period:    "600",
			Hide:      &false,
		}
>>>>>>> 82e32447

		res, err := parseRequestQuery(query, "ref1", time.Now().Add(-2*time.Hour), time.Now().Add(-time.Hour))
		require.NoError(t, err)
		assert.Equal(t, "us-east-1", res.Region)
		assert.Equal(t, "ref1", res.RefId)
		assert.Equal(t, "ec2", res.Namespace)
		assert.Equal(t, "CPUUtilization", res.MetricName)
		assert.Equal(t, "queryref1", res.Id)
		assert.Empty(t, res.Expression)
		assert.Equal(t, 600, res.Period)
		assert.True(t, res.ReturnData)
		assert.Len(t, res.Dimensions, 2)
		assert.Len(t, res.Dimensions["InstanceId"], 1)
		assert.Len(t, res.Dimensions["InstanceType"], 1)
		assert.Equal(t, "test2", res.Dimensions["InstanceType"][0])
		assert.Equal(t, "Average", res.Statistic)
	})

	t.Run("Period defined in the editor by the user is being used when time range is short", func(t *testing.T) {
<<<<<<< HEAD
		fixtureJSON := []byte(`{
			"refId":      "ref1",
			"region":     "us-east-1",
			"namespace":  "ec2",
			"metricName": "CPUUtilization",
			"id":         "",
			"expression": "",
			"dimensions": {
				"InstanceId":   ["test"],
				"InstanceType": ["test2"]
			},
			"statistic": "Average",
			"hide":      false
		}`)

		var query QueryJson
		err := json.Unmarshal(fixtureJSON, &query)
		require.NoError(t, err)
		query.Period = "900"
=======
		query := QueryJson{
			RefId:      "ref1",
			Region:     "us-east-1",
			Namespace:  "ec2",
			MetricName: "CPUUtilization",
			Id:         "",
			Expression: "",
			Dimensions: map[string]interface{}{
				"InstanceId":   []interface{}{"test"},
				"InstanceType": []interface{}{"test2"},
			},
			Statistic: &average,
			Period:    "900",
			Hide:      &false,
		}
>>>>>>> 82e32447

		res, err := parseRequestQuery(query, "ref1", time.Now().Add(-2*time.Hour), time.Now().Add(-time.Hour))
		require.NoError(t, err)
		assert.Equal(t, 900, res.Period)
	})

	t.Run("Period is parsed correctly if not defined by user", func(t *testing.T) {
<<<<<<< HEAD
		fixtureJSON := []byte(`{
			"refId":      "ref1",
			"region":     "us-east-1",
			"namespace":  "ec2",
			"metricName": "CPUUtilization",
			"id":         "",
			"expression": "",
			"dimensions": {
				"InstanceId":   ["test"],
				"InstanceType": ["test2"]
			},
			"statistic": "Average",
			"hide":      false,
			"period":    "auto"
		}`)

		var query QueryJson
		err := json.Unmarshal(fixtureJSON, &query)
		require.NoError(t, err)
=======
		query := QueryJson{
			RefId:      "ref1",
			Region:     "us-east-1",
			Namespace:  "ec2",
			MetricName: "CPUUtilization",
			Id:         "",
			Expression: "",
			Dimensions: map[string]interface{}{
				"InstanceId":   []interface{}{"test"},
				"InstanceType": []interface{}{"test2"},
			},
			Statistic: &average,
			Hide:      &false,
			Period:    "auto",
		}
>>>>>>> 82e32447

		t.Run("Time range is 5 minutes", func(t *testing.T) {
			query.Period = "auto"
			to := time.Now()
			from := to.Local().Add(time.Minute * time.Duration(5))

			res, err := parseRequestQuery(query, "ref1", from, to)
			require.NoError(t, err)
			assert.Equal(t, 60, res.Period)
		})

		t.Run("Time range is 1 day", func(t *testing.T) {
			query.Period = "auto"
			to := time.Now()
			from := to.AddDate(0, 0, -1)

			res, err := parseRequestQuery(query, "ref1", from, to)
			require.NoError(t, err)
			assert.Equal(t, 60, res.Period)
		})

		t.Run("Time range is 2 days", func(t *testing.T) {
			query.Period = "auto"
			to := time.Now()
			from := to.AddDate(0, 0, -2)
			res, err := parseRequestQuery(query, "ref1", from, to)
			require.NoError(t, err)
			assert.Equal(t, 300, res.Period)
		})

		t.Run("Time range is 7 days", func(t *testing.T) {
			query.Period = "auto"
			to := time.Now()
			from := to.AddDate(0, 0, -7)

			res, err := parseRequestQuery(query, "ref1", from, to)
			require.NoError(t, err)
			assert.Equal(t, 900, res.Period)
		})

		t.Run("Time range is 30 days", func(t *testing.T) {
			query.Period = "auto"
			to := time.Now()
			from := to.AddDate(0, 0, -30)

			res, err := parseRequestQuery(query, "ref1", from, to)
			require.NoError(t, err)
			assert.Equal(t, 3600, res.Period)
		})

		t.Run("Time range is 90 days", func(t *testing.T) {
			query.Period = "auto"
			to := time.Now()
			from := to.AddDate(0, 0, -90)

			res, err := parseRequestQuery(query, "ref1", from, to)
			require.NoError(t, err)
			assert.Equal(t, 21600, res.Period)
		})

		t.Run("Time range is 1 year", func(t *testing.T) {
			query.Period = "auto"
			to := time.Now()
			from := to.AddDate(-1, 0, 0)

			res, err := parseRequestQuery(query, "ref1", from, to)
			require.Nil(t, err)
			assert.Equal(t, 21600, res.Period)
		})

		t.Run("Time range is 2 years", func(t *testing.T) {
			query.Period = "auto"
			to := time.Now()
			from := to.AddDate(-2, 0, 0)

			res, err := parseRequestQuery(query, "ref1", from, to)
			require.NoError(t, err)
			assert.Equal(t, 86400, res.Period)
		})

		t.Run("Time range is 2 days, but 16 days ago", func(t *testing.T) {
			query.Period = "auto"
			to := time.Now().AddDate(0, 0, -14)
			from := to.AddDate(0, 0, -2)
			res, err := parseRequestQuery(query, "ref1", from, to)
			require.NoError(t, err)
			assert.Equal(t, 300, res.Period)
		})

		t.Run("Time range is 2 days, but 90 days ago", func(t *testing.T) {
			query.Period = "auto"
			to := time.Now().AddDate(0, 0, -88)
			from := to.AddDate(0, 0, -2)
			res, err := parseRequestQuery(query, "ref1", from, to)
			require.NoError(t, err)
			assert.Equal(t, 3600, res.Period)
		})

		t.Run("Time range is 2 days, but 456 days ago", func(t *testing.T) {
			query.Period = "auto"
			to := time.Now().AddDate(0, 0, -454)
			from := to.AddDate(0, 0, -2)
			res, err := parseRequestQuery(query, "ref1", from, to)
			require.NoError(t, err)
			assert.Equal(t, 21600, res.Period)
		})
	})

	t.Run("Metric query type, metric editor mode and query api mode", func(t *testing.T) {
		t.Run("when metric query type and metric editor mode is not specified", func(t *testing.T) {
			t.Run("it should be metric search builder", func(t *testing.T) {
				query := getBaseJsonQuery()
				res, err := parseRequestQuery(query, "ref1", time.Now().Add(-2*time.Hour), time.Now().Add(-time.Hour))
				require.NoError(t, err)
				assert.Equal(t, MetricQueryTypeSearch, res.MetricQueryType)
				assert.Equal(t, MetricEditorModeBuilder, res.MetricEditorMode)
				assert.Equal(t, GMDApiModeMetricStat, res.getGMDAPIMode())
			})

			t.Run("and an expression is specified it should be metric search builder", func(t *testing.T) {
				query := getBaseJsonQuery()
				query.Expression = "SUM(a)"
				res, err := parseRequestQuery(query, "ref1", time.Now().Add(-2*time.Hour), time.Now().Add(-time.Hour))
				require.NoError(t, err)
				assert.Equal(t, MetricQueryTypeSearch, res.MetricQueryType)
				assert.Equal(t, MetricEditorModeRaw, res.MetricEditorMode)
				assert.Equal(t, GMDApiModeMathExpression, res.getGMDAPIMode())
			})
		})

		t.Run("and an expression is specified it should be metric search builder", func(t *testing.T) {
			query := getBaseJsonQuery()
			query.Expression = "SUM(a)"
			res, err := parseRequestQuery(query, "ref1", time.Now().Add(-2*time.Hour), time.Now().Add(-time.Hour))
			require.NoError(t, err)
			assert.Equal(t, MetricQueryTypeSearch, res.MetricQueryType)
			assert.Equal(t, MetricEditorModeRaw, res.MetricEditorMode)
			assert.Equal(t, GMDApiModeMathExpression, res.getGMDAPIMode())
		})
	})

	t.Run("hide and returnData", func(t *testing.T) {
		t.Run("default", func(t *testing.T) {
			query := getBaseJsonQuery()
			query.QueryType = "timeSeriesQuery"
			res, err := parseRequestQuery(query, "ref1", time.Now().Add(-2*time.Hour), time.Now().Add(-time.Hour))
			require.NoError(t, err)
			require.True(t, res.ReturnData)
		})
		t.Run("hide is true", func(t *testing.T) {
			query := getBaseJsonQuery()
			query.QueryType = "timeSeriesQuery"
			true := true
			query.Hide = &true
			res, err := parseRequestQuery(query, "ref1", time.Now().Add(-2*time.Hour), time.Now().Add(-time.Hour))
			require.NoError(t, err)
			require.False(t, res.ReturnData)
		})
		t.Run("hide is false", func(t *testing.T) {
			query := getBaseJsonQuery()
			query.QueryType = "timeSeriesQuery"
			false := false
			query.Hide = &false
			res, err := parseRequestQuery(query, "ref1", time.Now().Add(-2*time.Hour), time.Now().Add(-time.Hour))
			require.NoError(t, err)
			require.True(t, res.ReturnData)
		})
	})

	t.Run("ID is the string `query` appended with refId if refId is a valid MetricData ID", func(t *testing.T) {
		query := getBaseJsonQuery()
		res, err := parseRequestQuery(query, "ref1", time.Now().Add(-2*time.Hour), time.Now().Add(-time.Hour))
		require.NoError(t, err)
		assert.Equal(t, "ref1", res.RefId)
		assert.Equal(t, "queryref1", res.Id)
	})

	t.Run("Valid id is generated if ID is not provided and refId is not a valid MetricData ID", func(t *testing.T) {
		query := getBaseJsonQuery()
		query.RefId = "$$"
		res, err := parseRequestQuery(query, "$$", time.Now().Add(-2*time.Hour), time.Now().Add(-time.Hour))
		require.NoError(t, err)
		assert.Equal(t, "$$", res.RefId)
		assert.Regexp(t, validMetricDataID, res.Id)
	})

	t.Run("parseRequestQuery sets label when label is present in json query", func(t *testing.T) {
		query := getBaseJsonQuery()
		alias := "some alias"
		query.Alias = &alias

		label := "some label"
		query.Label = &label

		res, err := parseRequestQuery(query, "ref1", time.Now().Add(-2*time.Hour), time.Now().Add(-time.Hour))

		assert.NoError(t, err)
		assert.Equal(t, "some alias", res.Alias) // alias is unmodified
		assert.Equal(t, "some label", res.Label)
	})
}

func getBaseJsonQuery() QueryJson {
<<<<<<< HEAD
	fixtureJSON := []byte(`{
		"refId":      "ref1",
		"region":     "us-east-1",
		"namespace":  "ec2",
		"metricName": "CPUUtilization",
		"statistic":  "Average",
		"period":     "900"
	}`)

	var query QueryJson
	err := json.Unmarshal(fixtureJSON, &query)
	if err != nil {
		panic(err)
	}
	return query
=======
	average := "Average"
	return QueryJson{
		RefId:      "ref1",
		Region:     "us-east-1",
		Namespace:  "ec2",
		MetricName: "CPUUtilization",
		Statistic:  &average,
		Period:     "900",
	}
>>>>>>> 82e32447
}

func Test_migrateAliasToDynamicLabel_single_query_preserves_old_alias_and_creates_new_label(t *testing.T) {
	testCases := map[string]struct {
		inputAlias    string
		expectedLabel string
	}{
		"one known alias pattern: metric":             {inputAlias: "{{metric}}", expectedLabel: "${PROP('MetricName')}"},
		"one known alias pattern: namespace":          {inputAlias: "{{namespace}}", expectedLabel: "${PROP('Namespace')}"},
		"one known alias pattern: period":             {inputAlias: "{{period}}", expectedLabel: "${PROP('Period')}"},
		"one known alias pattern: region":             {inputAlias: "{{region}}", expectedLabel: "${PROP('Region')}"},
		"one known alias pattern: stat":               {inputAlias: "{{stat}}", expectedLabel: "${PROP('Stat')}"},
		"one known alias pattern: label":              {inputAlias: "{{label}}", expectedLabel: "${LABEL}"},
		"one unknown alias pattern becomes dimension": {inputAlias: "{{any_other_word}}", expectedLabel: "${PROP('Dim.any_other_word')}"},
		"one known alias pattern with spaces":         {inputAlias: "{{ metric   }}", expectedLabel: "${PROP('MetricName')}"},
		"multiple alias patterns":                     {inputAlias: "some {{combination }}{{ label}} and {{metric}}", expectedLabel: "some ${PROP('Dim.combination')}${LABEL} and ${PROP('MetricName')}"},
		"empty alias still migrates to empty label":   {inputAlias: "", expectedLabel: ""},
	}
	for name, tc := range testCases {
		t.Run(name, func(t *testing.T) {
<<<<<<< HEAD
			queryJson := []byte(fmt.Sprintf(`{
						"region": "us-east-1",
						"namespace": "ec2",
						"metricName": "CPUUtilization",
						"alias": "%s",
						"dimensions": {
						  "InstanceId": ["test"]
						},
						"statistic": "Average",
						"period": "600",
						"hide": false
				  }`, tc.inputAlias))

			var query QueryJson
			err := json.Unmarshal(queryJson, &query)
			require.NoError(t, err)

			migrateAliasToDynamicLabel(&query)

			matchedJson := []byte(fmt.Sprintf(`{
				"alias":      "%s",
				"dimensions": {
					"InstanceId": ["test"]
				},			
				"hide":       false,
				"label":      "%s",
				"metricName": "CPUUtilization",
				"namespace":  "ec2",
				"period":     "600",
				"region":     "us-east-1",
				"statistic":  "Average"
			}`, tc.inputAlias, tc.expectedLabel))

			result, err := json.Marshal(query)
			require.NoError(t, err)

			assert.JSONEq(t, string(matchedJson), string(result))
=======
			average := "Average"
			false := false

			queryToMigrate := QueryJson{
				Region:     "us-east-1",
				Namespace:  "ec2",
				MetricName: "CPUUtilization",
				Alias:      &tc.inputAlias,
				Dimensions: map[string]interface{}{
					"InstanceId": []interface{}{"test"},
				},
				Statistic: &average,
				Period:    "600",
				Hide:      &false,
			}

			migrateAliasToDynamicLabel(&queryToMigrate)

			expected := QueryJson{
				Alias: &tc.inputAlias,
				Dimensions: map[string]interface{}{
					"InstanceId": []interface{}{"test"},
				},
				Hide:       &false,
				Label:      &tc.expectedLabel,
				MetricName: "CPUUtilization",
				Namespace:  "ec2",
				Period:     "600",
				Region:     "us-east-1",
				Statistic:  &average,
			}

			assert.Equal(t, expected, queryToMigrate)
>>>>>>> 82e32447
		})
	}
}
func Test_Test_migrateLegacyQuery(t *testing.T) {
	t.Run("migrates alias to label when label does not already exist and feature toggle enabled", func(t *testing.T) {
		migratedQueries, err := migrateLegacyQuery(
			[]backend.DataQuery{
				{
					RefID:     "A",
					QueryType: "timeSeriesQuery",
					JSON: []byte(`{
					"region": "us-east-1",
					"namespace": "ec2",
					"metricName": "CPUUtilization",
					"alias": "{{period}} {{any_other_word}}",
					"dimensions": {
					  "InstanceId": ["test"]
					},
					"statistic": "Average",
					"period": "600",
					"hide": false
				  }`)},
			}, true)
		require.NoError(t, err)
		require.Equal(t, 1, len(migratedQueries))

		assert.JSONEq(t, `{
		"alias":"{{period}} {{any_other_word}}",
		"label":"${PROP('Period')} ${PROP('Dim.any_other_word')}",
		"dimensions":{
		  "InstanceId":[
			 "test"
		  ]
		},
		"hide":false,
		"metricName":"CPUUtilization",
		"namespace":"ec2",
		"period":"600",
		"region":"us-east-1",
		"statistic":"Average"
		}`,
			string(migratedQueries[0].JSON))
	})

	t.Run("successfully migrates alias to dynamic label for multiple queries", func(t *testing.T) {
		migratedQueries, err := migrateLegacyQuery(
			[]backend.DataQuery{
				{
					RefID:     "A",
					QueryType: "timeSeriesQuery",
					JSON: []byte(`{
					"region": "us-east-1",
					"namespace": "ec2",
					"metricName": "CPUUtilization",
					"alias": "{{period}} {{any_other_word}}",
					"dimensions": {
					  "InstanceId": ["test"]
					},
					"statistic": "Average",
					"period": "600",
					"hide": false
				  }`),
				},
				{
					RefID:     "B",
					QueryType: "timeSeriesQuery",
					JSON: []byte(`{
					"region": "us-east-1",
					"namespace": "ec2",
					"metricName": "CPUUtilization",
					"alias": "{{  label }}",
					"dimensions": {
					  "InstanceId": ["test"]
					},
					"statistic": "Average",
					"period": "600",
					"hide": false
				  }`),
				},
			}, true)
		require.NoError(t, err)
		require.Equal(t, 2, len(migratedQueries))

		assert.JSONEq(t,
			`{
					   "alias": "{{period}} {{any_other_word}}",
					   "label":"${PROP('Period')} ${PROP('Dim.any_other_word')}",
					   "dimensions":{
						  "InstanceId":[
							 "test"
						  ]
					   },
					   "hide":false,
					   "metricName":"CPUUtilization",
					   "namespace":"ec2",
					   "period":"600",
					   "region":"us-east-1",
					   "statistic":"Average"
					}`,
			string(migratedQueries[0].JSON))

		assert.JSONEq(t,
			`{
					   "alias": "{{  label }}",
					   "label":"${LABEL}",
					   "dimensions":{
						  "InstanceId":[
							 "test"
						  ]
					   },
					   "hide":false,
					   "metricName":"CPUUtilization",
					   "namespace":"ec2",
					   "period":"600",
					   "region":"us-east-1",
					   "statistic":"Average"
					}`,
			string(migratedQueries[1].JSON))
	})

	t.Run("does not migrate alias to label", func(t *testing.T) {
		testCases := map[string]struct {
			labelJson                         string
			dynamicLabelsFeatureToggleEnabled bool
		}{
			"when label already exists, feature toggle enabled":     {labelJson: `"label":"some label",`, dynamicLabelsFeatureToggleEnabled: true},
			"when label does not exist, feature toggle is disabled": {dynamicLabelsFeatureToggleEnabled: false},
			"when label already exists, feature toggle is disabled": {labelJson: `"label":"some label",`, dynamicLabelsFeatureToggleEnabled: false},
		}

		for name, tc := range testCases {
			t.Run(name, func(t *testing.T) {
				migratedQueries, err := migrateLegacyQuery(
					[]backend.DataQuery{
						{
							RefID:     "A",
							QueryType: "timeSeriesQuery",
							JSON: []byte(fmt.Sprintf(`{
					"region": "us-east-1",
					"namespace": "ec2",
					"metricName": "CPUUtilization",
					"alias": "{{period}} {{any_other_word}}",
					%s
					"dimensions": {
					  "InstanceId": ["test"]
					},
					"statistic": "Average",
					"period": "600",
					"hide": false
				  }`, tc.labelJson))},
					}, tc.dynamicLabelsFeatureToggleEnabled)
				require.NoError(t, err)
				require.Equal(t, 1, len(migratedQueries))

				assert.JSONEq(t,
					fmt.Sprintf(`{
					   "alias":"{{period}} {{any_other_word}}",
					   %s
					   "dimensions":{
						  "InstanceId":[
							 "test"
						  ]
					   },
					   "hide":false,
					   "metricName":"CPUUtilization",
					   "namespace":"ec2",
					   "period":"600",
					   "region":"us-east-1",
					   "statistic":"Average"
					}`, tc.labelJson),
					string(migratedQueries[0].JSON))
			})
		}
	})
}<|MERGE_RESOLUTION|>--- conflicted
+++ resolved
@@ -57,23 +57,6 @@
 	})
 
 	t.Run("New dimensions structure", func(t *testing.T) {
-<<<<<<< HEAD
-		fixtureJSON := []byte(`{
-			"refId":      "ref1",
-			"region":     "us-east-1",
-			"namespace":  "ec2",
-			"metricName": "CPUUtilization",
-			"id":         "",
-			"expression": "",
-			"dimensions": {
-				"InstanceId":   ["test"],
-				"InstanceType": ["test2", "test3"]
-			},
-			"statistic": "Average",
-			"period":    "600",
-			"hide":      false
-		}`)
-=======
 		query := QueryJson{
 			RefId:      "ref1",
 			Region:     "us-east-1",
@@ -89,7 +72,6 @@
 			Period:    "600",
 			Hide:      &false,
 		}
->>>>>>> 82e32447
 
 		var query QueryJson
 		err := json.Unmarshal(fixtureJSON, &query)
@@ -112,27 +94,6 @@
 	})
 
 	t.Run("Old dimensions structure (backwards compatibility)", func(t *testing.T) {
-<<<<<<< HEAD
-		fixtureJSON := []byte(`{
-			"refId":      "ref1",
-			"region":     "us-east-1",
-			"namespace":  "ec2",
-			"metricName": "CPUUtilization",
-			"id":         "",
-			"expression": "",
-			"dimensions": {
-				"InstanceId":   ["test"],
-				"InstanceType": ["test2"]
-			},
-			"statistic": "Average",
-			"period":    "600",
-			"hide":      false
-		}`)
-
-		var query QueryJson
-		err := json.Unmarshal(fixtureJSON, &query)
-		require.NoError(t, err)
-=======
 		query := QueryJson{
 			RefId:      "ref1",
 			Region:     "us-east-1",
@@ -148,7 +109,6 @@
 			Period:    "600",
 			Hide:      &false,
 		}
->>>>>>> 82e32447
 
 		res, err := parseRequestQuery(query, "ref1", time.Now().Add(-2*time.Hour), time.Now().Add(-time.Hour))
 		require.NoError(t, err)
@@ -168,27 +128,6 @@
 	})
 
 	t.Run("Period defined in the editor by the user is being used when time range is short", func(t *testing.T) {
-<<<<<<< HEAD
-		fixtureJSON := []byte(`{
-			"refId":      "ref1",
-			"region":     "us-east-1",
-			"namespace":  "ec2",
-			"metricName": "CPUUtilization",
-			"id":         "",
-			"expression": "",
-			"dimensions": {
-				"InstanceId":   ["test"],
-				"InstanceType": ["test2"]
-			},
-			"statistic": "Average",
-			"hide":      false
-		}`)
-
-		var query QueryJson
-		err := json.Unmarshal(fixtureJSON, &query)
-		require.NoError(t, err)
-		query.Period = "900"
-=======
 		query := QueryJson{
 			RefId:      "ref1",
 			Region:     "us-east-1",
@@ -204,7 +143,6 @@
 			Period:    "900",
 			Hide:      &false,
 		}
->>>>>>> 82e32447
 
 		res, err := parseRequestQuery(query, "ref1", time.Now().Add(-2*time.Hour), time.Now().Add(-time.Hour))
 		require.NoError(t, err)
@@ -212,27 +150,6 @@
 	})
 
 	t.Run("Period is parsed correctly if not defined by user", func(t *testing.T) {
-<<<<<<< HEAD
-		fixtureJSON := []byte(`{
-			"refId":      "ref1",
-			"region":     "us-east-1",
-			"namespace":  "ec2",
-			"metricName": "CPUUtilization",
-			"id":         "",
-			"expression": "",
-			"dimensions": {
-				"InstanceId":   ["test"],
-				"InstanceType": ["test2"]
-			},
-			"statistic": "Average",
-			"hide":      false,
-			"period":    "auto"
-		}`)
-
-		var query QueryJson
-		err := json.Unmarshal(fixtureJSON, &query)
-		require.NoError(t, err)
-=======
 		query := QueryJson{
 			RefId:      "ref1",
 			Region:     "us-east-1",
@@ -248,7 +165,6 @@
 			Hide:      &false,
 			Period:    "auto",
 		}
->>>>>>> 82e32447
 
 		t.Run("Time range is 5 minutes", func(t *testing.T) {
 			query.Period = "auto"
@@ -452,23 +368,6 @@
 }
 
 func getBaseJsonQuery() QueryJson {
-<<<<<<< HEAD
-	fixtureJSON := []byte(`{
-		"refId":      "ref1",
-		"region":     "us-east-1",
-		"namespace":  "ec2",
-		"metricName": "CPUUtilization",
-		"statistic":  "Average",
-		"period":     "900"
-	}`)
-
-	var query QueryJson
-	err := json.Unmarshal(fixtureJSON, &query)
-	if err != nil {
-		panic(err)
-	}
-	return query
-=======
 	average := "Average"
 	return QueryJson{
 		RefId:      "ref1",
@@ -478,7 +377,6 @@
 		Statistic:  &average,
 		Period:     "900",
 	}
->>>>>>> 82e32447
 }
 
 func Test_migrateAliasToDynamicLabel_single_query_preserves_old_alias_and_creates_new_label(t *testing.T) {
@@ -499,45 +397,6 @@
 	}
 	for name, tc := range testCases {
 		t.Run(name, func(t *testing.T) {
-<<<<<<< HEAD
-			queryJson := []byte(fmt.Sprintf(`{
-						"region": "us-east-1",
-						"namespace": "ec2",
-						"metricName": "CPUUtilization",
-						"alias": "%s",
-						"dimensions": {
-						  "InstanceId": ["test"]
-						},
-						"statistic": "Average",
-						"period": "600",
-						"hide": false
-				  }`, tc.inputAlias))
-
-			var query QueryJson
-			err := json.Unmarshal(queryJson, &query)
-			require.NoError(t, err)
-
-			migrateAliasToDynamicLabel(&query)
-
-			matchedJson := []byte(fmt.Sprintf(`{
-				"alias":      "%s",
-				"dimensions": {
-					"InstanceId": ["test"]
-				},			
-				"hide":       false,
-				"label":      "%s",
-				"metricName": "CPUUtilization",
-				"namespace":  "ec2",
-				"period":     "600",
-				"region":     "us-east-1",
-				"statistic":  "Average"
-			}`, tc.inputAlias, tc.expectedLabel))
-
-			result, err := json.Marshal(query)
-			require.NoError(t, err)
-
-			assert.JSONEq(t, string(matchedJson), string(result))
-=======
 			average := "Average"
 			false := false
 
@@ -571,7 +430,6 @@
 			}
 
 			assert.Equal(t, expected, queryToMigrate)
->>>>>>> 82e32447
 		})
 	}
 }
