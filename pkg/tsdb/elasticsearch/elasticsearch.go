--- conflicted
+++ resolved
@@ -19,8 +19,6 @@
 	"github.com/grafana/grafana/pkg/tsdb/intervalv2"
 )
 
-const pluginID = "elasticsearch"
-
 var eslog = log.New("tsdb.elasticsearch")
 
 const pluginID = "elasticsearch"
@@ -31,11 +29,7 @@
 	im                 instancemgmt.InstanceManager
 }
 
-<<<<<<< HEAD
-func ProvideService(httpClientProvider httpclient.Provider, pluginStore plugins.Store, cfg *setting.Cfg) (*Service, error) {
-=======
 func ProvideService(cfg *setting.Cfg, httpClientProvider httpclient.Provider, pluginStore plugins.Store) (*Service, error) {
->>>>>>> e4ba5f17
 	eslog.Debug("initializing")
 
 	im := datasource.NewInstanceManager(newInstanceSettings())
@@ -46,11 +40,7 @@
 	})
 
 	if err := pluginStore.AddWithFactory(context.Background(), pluginID, factory,
-<<<<<<< HEAD
-		plugins.CoreBackendPluginPathResolver(cfg, pluginID)); err != nil {
-=======
 		plugins.CoreDataSourcePathResolver(cfg, pluginID)); err != nil {
->>>>>>> e4ba5f17
 		eslog.Error("Failed to register plugin", "error", err)
 		return nil, err
 	}
