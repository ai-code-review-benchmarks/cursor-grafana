--- conflicted
+++ resolved
@@ -1,11 +1,7 @@
 package loki
 
 import (
-<<<<<<< HEAD
-=======
-	"encoding/json"
 	"fmt"
->>>>>>> eb537e2e
 	"math"
 	"strconv"
 	"strings"
@@ -74,12 +70,7 @@
 func parseQuery(queryContext *backend.QueryDataRequest) ([]*lokiQuery, error) {
 	qs := []*lokiQuery{}
 	for _, query := range queryContext.Queries {
-<<<<<<< HEAD
 		model, err := parseQueryModel(query.JSON)
-=======
-		model := &QueryJSONModel{}
-		err := json.Unmarshal(query.JSON, model)
->>>>>>> eb537e2e
 		if err != nil {
 			return nil, err
 		}
