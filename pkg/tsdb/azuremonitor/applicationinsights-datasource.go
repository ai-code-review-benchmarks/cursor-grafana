package azuremonitor

import (
	"context"
	"encoding/json"
	"errors"
	"fmt"
	"io/ioutil"
	"net/http"
	"net/url"
	"path"
	"sort"
	"strings"
	"time"

	"github.com/grafana/grafana-plugin-sdk-go/data"
	"github.com/grafana/grafana/pkg/api/pluginproxy"
	"github.com/grafana/grafana/pkg/components/simplejson"
	"github.com/grafana/grafana/pkg/models"
	"github.com/grafana/grafana/pkg/plugins"
	"github.com/grafana/grafana/pkg/setting"
	"github.com/grafana/grafana/pkg/tsdb"
	"github.com/grafana/grafana/pkg/util/errutil"
	"github.com/opentracing/opentracing-go"
	"golang.org/x/net/context/ctxhttp"
)

// ApplicationInsightsDatasource calls the application insights query API.
type ApplicationInsightsDatasource struct {
	httpClient *http.Client
	dsInfo     *models.DataSource
}

// ApplicationInsightsQuery is the model that holds the information
// needed to make a metrics query to Application Insights, and the information
// used to parse the response.
type ApplicationInsightsQuery struct {
	RefID string

	// Text based raw query options.
	ApiURL string
	Params url.Values
	Alias  string
	Target string

	// These fields are used when parsing the response.
	metricName  string
	dimensions  []string
	aggregation string
}

func (e *ApplicationInsightsDatasource) executeTimeSeriesQuery(ctx context.Context, originalQueries []*tsdb.Query, timeRange *tsdb.TimeRange) (*tsdb.Response, error) {
	result := &tsdb.Response{
		Results: map[string]*tsdb.QueryResult{},
	}

	queries, err := e.buildQueries(originalQueries, timeRange)
	if err != nil {
		return nil, err
	}

	for _, query := range queries {
		queryRes, err := e.executeQuery(ctx, query)
		if err != nil {
			return nil, err
		}
		result.Results[query.RefID] = queryRes
	}

	return result, nil
}

func (e *ApplicationInsightsDatasource) buildQueries(queries []*tsdb.Query, timeRange *tsdb.TimeRange) ([]*ApplicationInsightsQuery, error) {
	applicationInsightsQueries := []*ApplicationInsightsQuery{}
	startTime, err := timeRange.ParseFrom()
	if err != nil {
		return nil, err
	}

	endTime, err := timeRange.ParseTo()
	if err != nil {
		return nil, err
	}

	for _, query := range queries {
		queryBytes, err := query.Model.Encode()
		if err != nil {
			return nil, fmt.Errorf("failed to re-encode the Azure Application Insights query into JSON: %w", err)
		}
		queryJSONModel := insightsJSONQuery{}
		err = json.Unmarshal(queryBytes, &queryJSONModel)
		if err != nil {
			return nil, fmt.Errorf("failed to decode the Azure Application Insights query object from JSON: %w", err)
		}

		insightsJSONModel := queryJSONModel.AppInsights
		azlog.Debug("Application Insights", "target", insightsJSONModel)

		azureURL := fmt.Sprintf("metrics/%s", insightsJSONModel.MetricName)
		timeGrain := insightsJSONModel.TimeGrain
		timeGrains := insightsJSONModel.AllowedTimeGrainsMs
		if timeGrain == "auto" {
			timeGrain, err = setAutoTimeGrain(query.IntervalMs, timeGrains)
			if err != nil {
				return nil, err
			}
		}

		params := url.Values{}
		params.Add("timespan", fmt.Sprintf("%v/%v", startTime.UTC().Format(time.RFC3339), endTime.UTC().Format(time.RFC3339)))
		if timeGrain != "none" {
			params.Add("interval", timeGrain)
		}
		params.Add("aggregation", insightsJSONModel.Aggregation)

		dimensionFilter := strings.TrimSpace(insightsJSONModel.DimensionFilter)
		if dimensionFilter != "" {
			params.Add("filter", dimensionFilter)
		}

		if len(insightsJSONModel.Dimensions) != 0 {
			params.Add("segment", strings.Join(insightsJSONModel.Dimensions, ","))
		}
		applicationInsightsQueries = append(applicationInsightsQueries, &ApplicationInsightsQuery{
			RefID:       query.RefId,
			ApiURL:      azureURL,
			Params:      params,
			Alias:       insightsJSONModel.Alias,
			Target:      params.Encode(),
			metricName:  insightsJSONModel.MetricName,
			aggregation: insightsJSONModel.Aggregation,
			dimensions:  insightsJSONModel.Dimensions,
		})
	}

	return applicationInsightsQueries, nil
}

func (e *ApplicationInsightsDatasource) executeQuery(ctx context.Context, query *ApplicationInsightsQuery) (*tsdb.QueryResult, error) {
	queryResult := &tsdb.QueryResult{Meta: simplejson.New(), RefId: query.RefID}

	req, err := e.createRequest(ctx, e.dsInfo)
	if err != nil {
		queryResult.Error = err
		return queryResult, nil
	}

	req.URL.Path = path.Join(req.URL.Path, query.ApiURL)
	req.URL.RawQuery = query.Params.Encode()

	span, ctx := opentracing.StartSpanFromContext(ctx, "application insights query")
	span.SetTag("target", query.Target)
	span.SetTag("datasource_id", e.dsInfo.Id)
	span.SetTag("org_id", e.dsInfo.OrgId)

	defer span.Finish()

	err = opentracing.GlobalTracer().Inject(
		span.Context(),
		opentracing.HTTPHeaders,
		opentracing.HTTPHeadersCarrier(req.Header))

	if err != nil {
		azlog.Warn("failed to inject global tracer")
	}

	azlog.Debug("ApplicationInsights", "Request URL", req.URL.String())
	res, err := ctxhttp.Do(ctx, e.httpClient, req)
	if err != nil {
		queryResult.Error = err
		return queryResult, nil
	}

	body, err := ioutil.ReadAll(res.Body)
	defer res.Body.Close()
	if err != nil {
		return nil, err
	}

	if res.StatusCode/100 != 2 {
		azlog.Debug("Request failed", "status", res.Status, "body", string(body))
		return nil, fmt.Errorf("Request failed status: %v", res.Status)
	}

	mr := MetricsResult{}
	err = json.Unmarshal(body, &mr)
	if err != nil {
		return nil, err
	}

	frame, err := InsightsMetricsResultToFrame(mr, query.metricName, query.aggregation, query.dimensions)
	if err != nil {
		queryResult.Error = err
		return queryResult, nil
	}

	applyInsightsMetricAlias(frame, query.Alias)

	queryResult.Dataframes = tsdb.NewDecodedDataFrames(data.Frames{frame})
	return queryResult, nil
}

func (e *ApplicationInsightsDatasource) createRequest(ctx context.Context, dsInfo *models.DataSource) (*http.Request, error) {
	// find plugin
	plugin, ok := plugins.DataSources[dsInfo.Type]
	if !ok {
		return nil, errors.New("Unable to find datasource plugin Azure Application Insights")
	}

	cloudName := dsInfo.JsonData.Get("cloudName").MustString("azuremonitor")
	appInsightsRoute, pluginRouteName, err := e.getPluginRoute(plugin, cloudName)
	if err != nil {
		return nil, err
	}

	appInsightsAppID := dsInfo.JsonData.Get("appInsightsAppId").MustString()
	proxyPass := fmt.Sprintf("%s/v1/apps/%s", pluginRouteName, appInsightsAppID)

	u, err := url.Parse(dsInfo.Url)
	if err != nil {
		return nil, err
	}
	u.Path = path.Join(u.Path, fmt.Sprintf("/v1/apps/%s", appInsightsAppID))

	req, err := http.NewRequest(http.MethodGet, u.String(), nil)
	if err != nil {
		azlog.Debug("Failed to create request", "error", err)
		return nil, errutil.Wrap("Failed to create request", err)
	}

	req.Header.Set("User-Agent", fmt.Sprintf("Grafana/%s", setting.BuildVersion))

	pluginproxy.ApplyRoute(ctx, req, proxyPass, appInsightsRoute, dsInfo)

	return req, nil
}

func (e *ApplicationInsightsDatasource) getPluginRoute(plugin *plugins.DataSourcePlugin, cloudName string) (*plugins.AppPluginRoute, string, error) {
	pluginRouteName := "appinsights"

	if cloudName == "chinaazuremonitor" {
		pluginRouteName = "chinaappinsights"
	}

	var pluginRoute *plugins.AppPluginRoute

	for _, route := range plugin.Routes {
		if route.Path == pluginRouteName {
			pluginRoute = route
			break
		}
	}

	return pluginRoute, pluginRouteName, nil
}

// formatApplicationInsightsLegendKey builds the legend key or timeseries name
// Alias patterns like {{metric}} are replaced with the appropriate data values.
func formatApplicationInsightsLegendKey(alias string, metricName string, labels data.Labels) string {
<<<<<<< HEAD

=======
>>>>>>> ba4a8256
	// Could be a collision problem if there were two keys that varied only in case, but I don't think that would happen in azure.
	lowerLabels := data.Labels{}
	for k, v := range labels {
		lowerLabels[strings.ToLower(k)] = v
	}
	keys := make([]string, 0, len(labels))
	for k := range lowerLabels {
		keys = append(keys, k)
	}
	keys = sort.StringSlice(keys)

	result := legendKeyFormat.ReplaceAllFunc([]byte(alias), func(in []byte) []byte {
		metaPartName := strings.Replace(string(in), "{{", "", 1)
		metaPartName = strings.Replace(metaPartName, "}}", "", 1)
		metaPartName = strings.ToLower(strings.TrimSpace(metaPartName))

		switch metaPartName {
		case "metric":
			return []byte(metricName)
		case "dimensionname", "groupbyname":
			return []byte(keys[0])
		case "dimensionvalue", "groupbyvalue":
			return []byte(lowerLabels[keys[0]])
		}

		if v, ok := lowerLabels[metaPartName]; ok {
			return []byte(v)
		}

		return in
	})

	return string(result)
}

func applyInsightsMetricAlias(frame *data.Frame, alias string) {
	if alias == "" {
		return
	}

	for _, field := range frame.Fields {
		if field.Type() == data.FieldTypeTime || field.Type() == data.FieldTypeNullableTime {
			continue
		}

		displayName := formatApplicationInsightsLegendKey(alias, field.Name, field.Labels)

		if field.Config == nil {
			field.Config = &data.FieldConfig{}
		}

		field.Config.DisplayName = displayName
	}
}<|MERGE_RESOLUTION|>--- conflicted
+++ resolved
@@ -257,10 +257,6 @@
 // formatApplicationInsightsLegendKey builds the legend key or timeseries name
 // Alias patterns like {{metric}} are replaced with the appropriate data values.
 func formatApplicationInsightsLegendKey(alias string, metricName string, labels data.Labels) string {
-<<<<<<< HEAD
-
-=======
->>>>>>> ba4a8256
 	// Could be a collision problem if there were two keys that varied only in case, but I don't think that would happen in azure.
 	lowerLabels := data.Labels{}
 	for k, v := range labels {
