package client

import (
	"bytes"
	"context"
	"net/http"
	"net/url"
	"path"
	"strconv"
	"strings"
	"time"

	"github.com/grafana/grafana-plugin-sdk-go/backend"
	"github.com/grafana/grafana/pkg/tsdb/prometheus/models"
)

type doer interface {
	Do(req *http.Request) (*http.Response, error)
}

// Client is a custom Prometheus client. Reason for this is that Prom Go client serializes response into its own
// objects, we have to go through them and then serialize again into DataFrame which isn't very efficient. Using custom
// client we can parse response directly into DataFrame.
type Client struct {
	doer    doer
	method  string
	baseUrl string
}

func NewClient(d doer, method, baseUrl string) *Client {
	return &Client{doer: d, method: method, baseUrl: baseUrl}
}

func (c *Client) QueryRange(ctx context.Context, q *models.Query, headers http.Header) (*http.Response, error) {
	tr := q.TimeRange()
	u, err := c.createUrl("api/v1/query_range", map[string]string{
		"query": q.Expr,
		"start": formatTime(tr.Start),
		"end":   formatTime(tr.End),
		"step":  strconv.FormatFloat(tr.Step.Seconds(), 'f', -1, 64),
	})
	if err != nil {
		return nil, err
	}
	req, err := createRequest(ctx, c.method, u, nil, headers)
	if err != nil {
		return nil, err
	}

	return c.doer.Do(req)
}

func (c *Client) QueryInstant(ctx context.Context, q *models.Query, headers http.Header) (*http.Response, error) {
	qs := map[string]string{"query": q.Expr}
	tr := q.TimeRange()
<<<<<<< HEAD
	qs.Set("start", formatTime(tr.Start))
	qs.Set("end", formatTime(tr.End))
	qs.Set("step", strconv.FormatFloat(tr.Step.Seconds(), 'f', -1, 64))

	return c.fetch(ctx, c.method, u, qs, nil)
}
=======
	if !tr.End.IsZero() {
		qs["time"] = formatTime(tr.End)
	}
>>>>>>> 82e32447

	u, err := c.createUrl("api/v1/query", qs)
	if err != nil {
		return nil, err
	}
	req, err := createRequest(ctx, c.method, u, nil, headers)
	if err != nil {
		return nil, err
	}

	return c.doer.Do(req)
}

func (c *Client) QueryExemplars(ctx context.Context, q *models.Query, headers http.Header) (*http.Response, error) {
	tr := q.TimeRange()
	u, err := c.createUrl("api/v1/query_exemplars", map[string]string{
		"query": q.Expr,
		"start": formatTime(tr.Start),
		"end":   formatTime(tr.End),
	})
	if err != nil {
		return nil, err
	}

	req, err := createRequest(ctx, c.method, u, nil, headers)
	if err != nil {
		return nil, err
	}

<<<<<<< HEAD
	return c.fetch(ctx, c.method, u, qs, nil)
=======
	return c.doer.Do(req)
>>>>>>> 82e32447
}

func (c *Client) QueryResource(ctx context.Context, req *backend.CallResourceRequest) (*http.Response, error) {
	// The way URL is represented in CallResourceRequest and what we need for the fetch function is different
	// so here we have to do a bit of parsing, so we can then compose it with the base url in correct way.
	reqUrlParsed, err := url.Parse(req.URL)
	if err != nil {
		return nil, err
	}
	u, err := c.createUrl(req.Path, nil)
	if err != nil {
		return nil, err
	}
	u.RawQuery = reqUrlParsed.RawQuery

	// We use method from the request, as for resources front end may do a fallback to GET if POST does not work
	// nad we want to respect that.
	httpRequest, err := createRequest(ctx, req.Method, u, req.Body, req.Headers)
	if err != nil {
		return nil, err
	}

<<<<<<< HEAD
	return c.fetch(ctx, c.method, u, qs, nil)
}

type FetchReq struct {
	Method      string
	Url         *url.URL
	QueryString url.Values
}

func (c *Client) QueryResource(ctx context.Context, req *backend.CallResourceRequest) (*http.Response, error) {
	// The way URL is represented in CallResourceRequest and what we need for the fetch function is different
	// so here we have to do a bit of parsing, so we can then compose it with the base url in correct way.
	baseUrlParsed, err := url.ParseRequestURI(c.baseUrl)
	if err != nil {
		return nil, err
	}
	reqUrlParsed, err := url.Parse(req.URL)
	if err != nil {
		return nil, err
	}

	baseUrlParsed.Path = path.Join(baseUrlParsed.Path, req.Path)
	baseUrlParsed.RawQuery = reqUrlParsed.RawQuery

	return c.fetch(ctx, req.Method, baseUrlParsed, nil, req.Body)
}

func (c *Client) fetch(ctx context.Context, method string, u *url.URL, qs url.Values, body []byte) (*http.Response, error) {
	// The qs arg seems to be used in some callers of this method, but you can already pass them in the URL object
	if strings.ToUpper(method) == http.MethodGet && qs != nil {
		u.RawQuery = qs.Encode()
	}
	bodyReader := bytes.NewReader(body)
	request, err := http.NewRequestWithContext(ctx, method, u.String(), bodyReader)
=======
	return c.doer.Do(httpRequest)
}

func (c *Client) createUrl(endpoint string, qs map[string]string) (*url.URL, error) {
	finalUrl, err := url.ParseRequestURI(c.baseUrl)
>>>>>>> 82e32447
	if err != nil {
		return nil, err
	}

<<<<<<< HEAD
	// This may not be true but right now we don't have more information here and seems like we send just this type
	// of encoding right now if it is a POST
	if strings.ToUpper(method) == http.MethodPost {
		request.Header.Set("Content-Type", "application/x-www-form-urlencoded")
	}

	return c.doer.Do(request)
=======
	finalUrl.Path = path.Join(finalUrl.Path, endpoint)
	urlQuery := finalUrl.Query()

	for key, val := range qs {
		urlQuery.Set(key, val)
	}

	finalUrl.RawQuery = urlQuery.Encode()
	return finalUrl, nil
}

func createRequest(ctx context.Context, method string, u *url.URL, body []byte, header http.Header) (*http.Request, error) {
	bodyReader := bytes.NewReader(body)
	request, err := http.NewRequestWithContext(ctx, method, u.String(), bodyReader)
	if err != nil {
		return nil, err
	}
	// request.Header is created empty from NewRequestWithContext so we can just replace it
	if header != nil {
		request.Header = header
	}
	if strings.ToUpper(method) == http.MethodPost {
		// This may not be true but right now we don't have more information here and seems like we send just this type
		// of encoding right now if it is a POST
		request.Header.Set("Content-Type", "application/x-www-form-urlencoded")
		// This allows transport to retry request. See https://github.com/prometheus/client_golang/pull/1022
		// It's set to nil so it is not actually sent over the wire, just used in Go http lib to retry requests.
		request.Header["Idempotency-Key"] = nil
	}
	return request, nil
>>>>>>> 82e32447
}

func formatTime(t time.Time) string {
	return strconv.FormatFloat(float64(t.Unix())+float64(t.Nanosecond())/1e9, 'f', -1, 64)
}<|MERGE_RESOLUTION|>--- conflicted
+++ resolved
@@ -53,18 +53,9 @@
 func (c *Client) QueryInstant(ctx context.Context, q *models.Query, headers http.Header) (*http.Response, error) {
 	qs := map[string]string{"query": q.Expr}
 	tr := q.TimeRange()
-<<<<<<< HEAD
-	qs.Set("start", formatTime(tr.Start))
-	qs.Set("end", formatTime(tr.End))
-	qs.Set("step", strconv.FormatFloat(tr.Step.Seconds(), 'f', -1, 64))
-
-	return c.fetch(ctx, c.method, u, qs, nil)
-}
-=======
 	if !tr.End.IsZero() {
 		qs["time"] = formatTime(tr.End)
 	}
->>>>>>> 82e32447
 
 	u, err := c.createUrl("api/v1/query", qs)
 	if err != nil {
@@ -94,11 +85,7 @@
 		return nil, err
 	}
 
-<<<<<<< HEAD
-	return c.fetch(ctx, c.method, u, qs, nil)
-=======
 	return c.doer.Do(req)
->>>>>>> 82e32447
 }
 
 func (c *Client) QueryResource(ctx context.Context, req *backend.CallResourceRequest) (*http.Response, error) {
@@ -121,61 +108,15 @@
 		return nil, err
 	}
 
-<<<<<<< HEAD
-	return c.fetch(ctx, c.method, u, qs, nil)
-}
-
-type FetchReq struct {
-	Method      string
-	Url         *url.URL
-	QueryString url.Values
-}
-
-func (c *Client) QueryResource(ctx context.Context, req *backend.CallResourceRequest) (*http.Response, error) {
-	// The way URL is represented in CallResourceRequest and what we need for the fetch function is different
-	// so here we have to do a bit of parsing, so we can then compose it with the base url in correct way.
-	baseUrlParsed, err := url.ParseRequestURI(c.baseUrl)
-	if err != nil {
-		return nil, err
-	}
-	reqUrlParsed, err := url.Parse(req.URL)
-	if err != nil {
-		return nil, err
-	}
-
-	baseUrlParsed.Path = path.Join(baseUrlParsed.Path, req.Path)
-	baseUrlParsed.RawQuery = reqUrlParsed.RawQuery
-
-	return c.fetch(ctx, req.Method, baseUrlParsed, nil, req.Body)
-}
-
-func (c *Client) fetch(ctx context.Context, method string, u *url.URL, qs url.Values, body []byte) (*http.Response, error) {
-	// The qs arg seems to be used in some callers of this method, but you can already pass them in the URL object
-	if strings.ToUpper(method) == http.MethodGet && qs != nil {
-		u.RawQuery = qs.Encode()
-	}
-	bodyReader := bytes.NewReader(body)
-	request, err := http.NewRequestWithContext(ctx, method, u.String(), bodyReader)
-=======
 	return c.doer.Do(httpRequest)
 }
 
 func (c *Client) createUrl(endpoint string, qs map[string]string) (*url.URL, error) {
 	finalUrl, err := url.ParseRequestURI(c.baseUrl)
->>>>>>> 82e32447
 	if err != nil {
 		return nil, err
 	}
 
-<<<<<<< HEAD
-	// This may not be true but right now we don't have more information here and seems like we send just this type
-	// of encoding right now if it is a POST
-	if strings.ToUpper(method) == http.MethodPost {
-		request.Header.Set("Content-Type", "application/x-www-form-urlencoded")
-	}
-
-	return c.doer.Do(request)
-=======
 	finalUrl.Path = path.Join(finalUrl.Path, endpoint)
 	urlQuery := finalUrl.Query()
 
@@ -206,7 +147,6 @@
 		request.Header["Idempotency-Key"] = nil
 	}
 	return request, nil
->>>>>>> 82e32447
 }
 
 func formatTime(t time.Time) string {
