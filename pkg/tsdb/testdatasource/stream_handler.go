--- conflicted
+++ resolved
@@ -11,36 +11,9 @@
 	"github.com/grafana/grafana-plugin-sdk-go/data"
 )
 
-<<<<<<< HEAD
 func (s *Service) SubscribeStream(_ context.Context, req *backend.SubscribeStreamRequest) (*backend.SubscribeStreamResponse, error) {
 	s.logger.Debug("Allowing access to stream", "path", req.Path, "user", req.PluginContext.User)
 	initialData, err := backend.NewInitialFrame(s.frame, data.IncludeSchemaOnly)
-=======
-type testStreamHandler struct {
-	logger log.Logger
-	frame  *data.Frame
-	// If Live Pipeline enabled we are sending the whole frame to have a chance to process stream with rules.
-	livePipelineEnabled bool
-}
-
-func newTestStreamHandler(logger log.Logger, livePipelineEnabled bool) *testStreamHandler {
-	frame := data.NewFrame("testdata",
-		data.NewField("Time", nil, make([]time.Time, 1)),
-		data.NewField("Value", nil, make([]float64, 1)),
-		data.NewField("Min", nil, make([]float64, 1)),
-		data.NewField("Max", nil, make([]float64, 1)),
-	)
-	return &testStreamHandler{
-		frame:               frame,
-		logger:              logger,
-		livePipelineEnabled: livePipelineEnabled,
-	}
-}
-
-func (p *testStreamHandler) SubscribeStream(_ context.Context, req *backend.SubscribeStreamRequest) (*backend.SubscribeStreamResponse, error) {
-	p.logger.Debug("Allowing access to stream", "path", req.Path, "user", req.PluginContext.User)
-	initialData, err := backend.NewInitialFrame(p.frame, data.IncludeSchemaOnly)
->>>>>>> 580b03c9
 	if err != nil {
 		return nil, err
 	}
@@ -125,7 +98,7 @@
 			}
 
 			mode := data.IncludeDataOnly
-			if p.livePipelineEnabled {
+			if s.cfg.FeatureToggles["live-pipeline"] {
 				mode = data.IncludeAll
 			}
 
@@ -138,19 +111,11 @@
 				delta := rand.Float64() - 0.5
 				walker += delta
 
-<<<<<<< HEAD
 				s.frame.Fields[0].Set(0, t)
 				s.frame.Fields[1].Set(0, walker)                                // Value
 				s.frame.Fields[2].Set(0, walker-((rand.Float64()*spread)+0.01)) // Min
 				s.frame.Fields[3].Set(0, walker+((rand.Float64()*spread)+0.01)) // Max
-				if err := sender.SendFrame(s.frame, data.IncludeDataOnly); err != nil {
-=======
-				p.frame.Fields[0].Set(0, t)
-				p.frame.Fields[1].Set(0, walker)                                // Value
-				p.frame.Fields[2].Set(0, walker-((rand.Float64()*spread)+0.01)) // Min
-				p.frame.Fields[3].Set(0, walker+((rand.Float64()*spread)+0.01)) // Max
-				if err := sender.SendFrame(p.frame, mode); err != nil {
->>>>>>> 580b03c9
+				if err := sender.SendFrame(s.frame, mode); err != nil {
 					return err
 				}
 			}
