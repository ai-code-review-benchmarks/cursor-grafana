--- conflicted
+++ resolved
@@ -68,19 +68,12 @@
       it('should update current value', inject(function($rootScope) {
         $rootScope.$apply();
         expect(variable.current.value.length).to.be(2);
-<<<<<<< HEAD
-        expect(variable.current.value[0]).to.be("new");
-        expect(variable.current.value[1]).to.be("other");
-        expect(variable.current.text).to.be("new + other");
-      }));
-=======
         expect(variable.current.value[0]).to.be("val1");
         expect(variable.current.value[1]).to.be("val2");
         expect(variable.current.text).to.be("val1 + val2");
         expect(variable.options[0].selected).to.be(true);
         expect(variable.options[1].selected).to.be(true);
-      });
->>>>>>> cd832ea7
+      }));
     });
 
 
