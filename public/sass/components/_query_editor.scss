--- conflicted
+++ resolved
@@ -3,20 +3,12 @@
   color: $blue;
 }
 
-<<<<<<< HEAD
 .gf-form-disabled {
   .query-keyword {
     color: darken($blue, 20%);
   }
 }
 
-.query-segment-key {
-  //border-right: none;
-  //padding-right: 1px;
-}
-
-=======
->>>>>>> ae146557
 .query-segment-operator {
   color: $orange;
 }
