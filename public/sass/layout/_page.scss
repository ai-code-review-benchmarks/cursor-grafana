.grafana-app {
  display: block;
  height: 100%;
}

.main-view {
  height: 100%;
}

.page-container {
  background-color: $page-bg;
  padding: ($spacer * 2) ($spacer * 4);
  // max-width: 1060px;
<<<<<<< HEAD
  max-height: calc(100% - 54px);
=======
  min-height: calc(100% - 54px);
>>>>>>> 4066c463
  padding-bottom: $spacer * 5;
  overflow: scroll;
  // background-image: linear-gradient(60deg, transparent 70%, darken($page-bg, 4%) 98%)
}

.page-body {
  @include media-breakpoint-up(md) {
    display: flex;
    flex-direction: row;
    flex-wrap: wrap;
  }
}

.page-content-with-sidebar {
  width: calc(100% - #{$page-sidebar-width + $page-sidebar-margin}); // sidebar width + margin
}

.page-sidebar {
  @include media-breakpoint-up(md) {
    width: $page-sidebar-width;
    margin-left: $page-sidebar-margin;
  }
}

.page-header {
  padding: $spacer 0 0 0;
  margin-bottom: 2rem;
  @include brand-bottom-border();
  @include clearfix();

  h1 {
    flex-grow: 1;
    display: inline-block;
    margin-bottom: $spacer*1.5;
  }

  button, a {
    float: right;
    margin-left: $spacer;
  }
}

.page-heading {
  font-size: 1.25rem;
  margin-top: 0;
  margin-bottom: $spacer * 0.7;
}

.admin-page {
  max-width: 800px;
  margin-left: 10px;
  .gf-box {
    margin-top: 0;
  }
  .gf-box-body {
    min-height: 0;
  }
  h2 {
    margin-left: 15px;
    margin-bottom: 0px;
    font-size: $font-size-lg;
    color: $text-color;
    i {
      padding-right: 6px;
    }
  }
}

.page-sidebar {
  color: $text-color-weak;
  h4 {
    font-size: $font-size-base;
    font-weight: $font-weight-semi-bold;
  }
  h5 {
    font-size: $font-size-base;
    font-weight: $font-weight-semi-bold;
  }
}

.page-sidebar-section {
  margin-bottom: $spacer*2;
}<|MERGE_RESOLUTION|>--- conflicted
+++ resolved
@@ -11,11 +11,7 @@
   background-color: $page-bg;
   padding: ($spacer * 2) ($spacer * 4);
   // max-width: 1060px;
-<<<<<<< HEAD
-  max-height: calc(100% - 54px);
-=======
   min-height: calc(100% - 54px);
->>>>>>> 4066c463
   padding-bottom: $spacer * 5;
   overflow: scroll;
   // background-image: linear-gradient(60deg, transparent 70%, darken($page-bg, 4%) 98%)
