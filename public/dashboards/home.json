--- conflicted
+++ resolved
@@ -1,36 +1,15 @@
 {
-<<<<<<< HEAD
-  "title": "主页",
-=======
   "id": null,
   "title": "Home",
   "originalTitle": "Home",
->>>>>>> 2bf305b1
   "tags": [],
   "style": "dark",
   "timezone": "browser",
-  "editable": false,
+  "editable": true,
   "hideControls": true,
   "sharedCrosshair": false,
   "rows": [
     {
-<<<<<<< HEAD
-      "height": "610px",
-      "panels": [
-        {
-          "id": 3,
-          "span": 6,
-          "type": "dashlist",
-          "mode": "search",
-          "title": "智能仪表盘"
-        },
-        {
-          "id": 2,
-          "span": 6,
-          "type": "dashlist",
-          "mode": "starred",
-          "title": "已收藏的仪表盘"
-=======
       "collapse": false,
       "editable": true,
       "height": "90px",
@@ -74,7 +53,6 @@
           "tags": [],
           "title": "Recently viewed dashboards",
           "type": "dashlist"
->>>>>>> 2bf305b1
         }
       ],
       "title": "Row"
