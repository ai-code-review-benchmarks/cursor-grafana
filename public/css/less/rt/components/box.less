// ==========================================================================
// BOX
// ==========================================================================



.rt-box {
  position: relative;
  margin: 0px 10px 20px 10px;
  border-radius: 2px;
  background-color: @black;
}

.rt-box-no-margin {
  margin: 0;
  padding: 0px 30px;
  background-color: @white;
}



// Header 
// ==========================================================================

.rt-box-header {
  padding: 10px;
  font-size: 16px;
  border-bottom: 1px solid #262626;
  overflow: hidden;

  .tabs {
    float: left;
  }

  .nav {
    margin: 0;
  }
}



// Body 
// ==========================================================================

.rt-box-body {
  min-height: 50px;
  padding: 20px;
}

.rt-box-title {
  padding-right: 20px;
  padding-left: 10px;
  float: left;
  color: @linkColor;
  font-size: 18px;
  font-weight: normal;
  line-height: 38px;
  margin: 0;

  .fa {
    padding: 0 8px 0 5px;
    color: @textColor;
  }
}

.rt-page-box-header {
  cursor: pointer;
}



// Interior 
// ==========================================================================

.rt-box-interior-header-icon {
<<<<<<< HEAD
  display: inline-block;
  margin-left: -40px;
  vertical-align: top;
=======
  position: absolute;
  top: 0;
  left: 0;
  width: 32px;
>>>>>>> 9e6bca42
}

.rt-box-interior-section {
  position: relative;
  margin-bottom: 30px;
  padding: 0 35px;

  &:last-child {
    margin-bottom: 0;
  }
}

.rt-box-interior-section-body {
  margin-left: 10px;
}

.rt-box-interior-header {
  display: block;
  margin-bottom: 10px;
}

.rt-box-interior-header.rt-h3 {
  display: block;
}


// Footer 
// ==========================================================================

.rt-box-footer {
  overflow: hidden;
}



// Close 
// ==========================================================================

.rt-box-header-close-btn {
  float: right;
  margin: -15px 0 0 0;
  padding: 8px;
  background-color: transparent;
  border: none;
  font-size: 150%;
  font-weight: 100;
  color: @textColor;

  &:hover {
    color: @white;
  }
}<|MERGE_RESOLUTION|>--- conflicted
+++ resolved
@@ -73,16 +73,9 @@
 // ==========================================================================
 
 .rt-box-interior-header-icon {
-<<<<<<< HEAD
   display: inline-block;
   margin-left: -40px;
   vertical-align: top;
-=======
-  position: absolute;
-  top: 0;
-  left: 0;
-  width: 32px;
->>>>>>> 9e6bca42
 }
 
 .rt-box-interior-section {
