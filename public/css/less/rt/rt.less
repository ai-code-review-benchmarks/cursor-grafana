// ==========================================================================
// RAINTANK
// ==========================================================================

@import "base/icon-font.less";

@import "layout/columns.less";
@import "layout/forms.less";
@import "layout/page.less";

@import "components/box.less";
@import "components/buttons.less";
@import "components/tag-dropup.less";
@import "components/dropdown-menu.less";
@import "components/mini-form.less";



// Global
// --------------------------------------------------------------------------

html {
  /* make type beautiful */
  -webkit-font-smoothing: antialiased;
  -moz-osx-font-smoothing: grayscale;
}

body {
  font-size: 1em;
}

a:focus {
  text-decoration: none;
}

.modal-body {
  overflow-y: auto;
}

div.rt-modal-override {
  top: 10%;
  position: absolute;
}

.modalContainer {min-width:200px; max-width:1020px;}

.summary-tab {
  padding-top: 10px;
  padding-bottom: 35px;
}

.modalColumn {
      width:  50%;
      float:left;
      position: relative;
      transition: 0.15s;
    }

.modal-left-80-20 {
  width: 80%;
  padding-bottom: 75px;

}

.modal-right-80-20 {
  width: 20%;
}

.modal-left-100 {
  width: 100%;
  padding-bottom: 75px;
}

.modal-left-equal {
  width: 50%;
  padding-bottom: 10px;
}

.modal-right-equal {
  width: 50%;
}

@media screen and (max-width: 780px) {
  .detailColumn {
    width:  100%;
    float:none;
    transition: 0.15s;
  }
.modalLeft {padding-right:0px; margin-left:0px;}
.modalRight {padding-left:0px;}
}

/***********************************
raintank BOX
***********************************/
.rt-box {
  background-color: @raintankPanelBackground;
  margin: 0px 10px 20px 10px;
  position: relative;
  border-radius: 2px;
}

.rt-box-no-margin {
  margin: 0;
  background-color: none;
  padding: 0px 30px;
}

.page-container {
  background: @raintankPanelBackground;
  border: @raintankPanelBorder;
}

.oneCol {display:none;}
.twoCol {display:none;}


@media screen and (max-width: 780px) {
  .oneCol {display:block;}
}

@media screen and (min-width: 781px) {
  .twoCol {display:block;}
}

.clearBack {background-color:transparent;}

.rt-modal-box-body {
  padding: 20px 0 20px 0;
  min-height: 150px;
}

ul.rt-modal-ul {
  margin: 0 0 10px 0;
  list-style: none;  
}

.no-padding {
    padding: 0;
  }

.rt-box-footer {
  overflow: hidden;
}

.rt-box-header {
  padding: 10px;
  font-size:16px;
  border-bottom: 1px solid @bodyBackground;
  overflow: hidden;
  .tabs {
    float: left;
  }
  .nav {
    margin: 0;
  }
}

.rt-modal-header {
  padding: 30px 0px;
  font-size:16px;
  overflow: hidden;
  .tabs {
    float: left;
  }
  .nav {
    margin: 0;
  }
}

.public {color:@rt-blue;}
.private {color:@gray;}

.collectorStatus,
.endpointStatus  {
  margin-bottom: 50px;
}

.collectorCurrentStatus {
  display:block;
  padding: 20px;
}

.currentStatus {
  position:relative;
  display:block;
  padding: 10px 15px;
  border-bottom: 1px solid @bodyBackground;

  .dashboard-icon {
  font-size:@rt-fontSizeLarger;
  color:@rt-light-gray;
  margin-left:20px;
  }
}

.currentStatus:last-child,
.collectorCurrentStatus:last-child { 
  padding-bottom: 30px;
  border-bottom: none;
  border-bottom-left-radius: 2px; 
  border-bottom-right-radius: 2px;
}

.currentStatus .rt-event-success, 
.currentStatus .rt-event-warning, 
.currentStatus .rt-event-error,
.collectorCurrentStatus .rt-event-success, 
.collectorCurrentStatus .rt-event-warning, 
.collectorCurrentStatus .rt-event-error {  
  display:inline-block;
  padding: 10px;
  border-radius: 50px;
  text-shadow: none;
  font-size: 24px;
  font-weight: 600;
}

.statusEvents {
  display:block; 
  margin-left:70px; 
}

.collectorCurrentStatus .statusEvents {
  display:block;
  margin-left:0;
  margin-top:20px;
}

.event {
  display:inline-block;
  margin-bottom:0px;
  margin-right:20px
  }

.event:last-child {margin-right:0;}

.event .rt-event-success, 
.event .rt-event-warning, 
.event .rt-event-error {
  margin:0;
}

.eventType {margin-left:5px;}

.monitorState {}

.status, .check {
  float:left;
  margin-left:55px;
}

.check {
  width:25%;
  min-width:130px;
  margin-bottom:13px;
}

.frequency {
  clear: both;
}

.statusType {
  float:left;
  margin-right: 15px;
  margin-bottom:8px;
}

.checkType {display:block;}


.health {
  width:40px; 
  position: absolute;
  top:12px;
  left:15px;
}

.refresh {padding-top:15px;}

.mainLink i, .mainLink i:visited{
  color: @linkColor;  
  text-decoration:none;
  // -moz-color: -moz-linear-gradient(top left, @linkColorHover 0%, @rt-blue 100%);  
  // -webkit-color: -webkit-linear-gradient(top left, @linkColorHover 0%, @rt-blue 100%);  
  // color: linear-gradient(to bottom right, @linkColorHover 0%, @rt-blue 100%); 
  transition: 0.15s; 
}

.mainLink i:hover, .mainLink i:active {
  color: @linkColorHover;  
  text-decoration:none;
}

.tag-icon {  
  font-size: 14px;
  vertical-align: text-bottom;
  margin-left:5px;
}

/***********************************
raintank TYPE
***********************************/
.refresh a:link, 
.refresh a:visited, 
.refresh a:hover, 
.refresh a:active { 
  text-decoration: none; // was underlineing on click.
}

.checkType, .eventType {
  font-size:16px;
  font-weight:600;
  color:@rt-light-gray;
}

.status {
  font-size:14px;
  font-weight:600;
  .online, .warn, .critical, .nodata, .none {font-weight:900;}
}

.checkTime {color:@rt-dark-gray}

.jumbo {font-weight:600;}

.frequency {color:@rt-light-gray}
.statusMsg, .freqMsg {font-size:14px; font-weight:400;}


.online {
  color: @online;
  font-weight: 600;
  text-transform: uppercase;
}

.warn {
  color: @warn;
  font-weight: 600;
  text-transform: uppercase;
}

.disabled, .none {
  color: @disabled;
  font-weight: 600;
  text-transform: uppercase;
}

.critical {
  color: @critical;
  font-weight: 600;
  text-transform: uppercase;
}

.nodata {
  color: @nodata;
  font-weight: 600;
  text-transform: uppercase;
}

<<<<<<< HEAD
/******************************************
RAINTANK ICON FONTS
******************************************/
@font-face {
  font-family: 'raintank-icons';
  src:url('../fonts/raintank-icons.eot?-1mxvgn');
  src:url('../fonts/raintank-icons.eot?#iefix-1mxvgn') format('embedded-opentype'),
    url('../fonts/raintank-icons.woff?-1mxvgn') format('woff'),
    url('../fonts/raintank-icons.ttf?-1mxvgn') format('truetype'),
    url('../fonts/raintank-icons.svg?-1mxvgn#raintank-icons') format('svg');
  font-weight: normal;
  font-style: normal;
}

i {
  font-family: 'raintank-icons';
  speak: none;
  font-style: normal;
  font-weight: normal;
  font-variant: normal;
  text-transform: none;
  line-height: 1;

  /* Better Font Rendering =========== */
  -webkit-font-smoothing: antialiased;
  -moz-osx-font-smoothing: grayscale;
}
.icon-rt-raintank_wordmark:before {
  content: "\e600";
}

.icon-rt-raintank_icn:before {
  content: "\e601";
}

.icon-rt-raintank_r-icn:before {
  content: "\e602";
}

.icon-rt-check-alt:before {
  content: "\e603";
}

.icon-rt-check:before {
  content: "\e604";
}

.icon-rt-collector:before {
  content: "\e605";
}

.icon-rt-dashboard:before {
  content: "\e606";
}

.icon-rt-datasources:before {
  content: "\e607";
}

.icon-rt-endpoint-tiny:before {
  content: "\e608";
}

.icon-rt-endpoint:before {
  content: "\e609";
}

.icon-rt-filter:before {
  content: "\e60a";
}

.icon-rt-status:before {
  content: "\e60b";
}

.icon-rt-monitoring:before {
  content: "\e60c";
}

.icon-rt-monitoring-tiny:before {
  content: "\e620";
}

.icon-rt-jump-to-dashboard:before {
  content: "\e60d";
}

.icon-rt-warn:before {
  content: "\e60e";
}

.icon-rt-nodata:before {
  content: "\e60f";
}

.icon-rt-critical:before {
  content: "\e610";
}

.icon-rt-online:before {
  content: "\e611";
}

.icon-rt-private-collector:before {
  content: "\e612";
}

.icon-rt-alert:before {
  content: "\e61f";
}

.icon-rt-refresh:before {
  content: "\e613";
}

.icon-rt-save:before {
  content: "\e614";
}

.icon-rt-settings:before {
  content: "\e615";
}

.icon-rt-share:before {
  content: "\e616";
}

.icon-rt-star:before {
  content: "\e617";
}

.icon-rt-search:before {
  content: "\e618";
}

.icon-rt-tag-add:before {
  content: "\e619";
}

.icon-rt-tag-remove:before {
  content: "\e61a";
}

.icon-rt-video:before {
  content: "\e61b";
}

.icon-rt-bulk_action:before {
  content: "\e61c";
}

.icon-rt-globe:before {
  content: "\e61d";
}

.icon-rt-snapshot:before {
  content: "\e61e";
}

=======
>>>>>>> 9e6bca42
/***********************************
raintank POSITIONING
***********************************/

.msg {display:inline;}
.msg span {font-weight:600;}

.nudgeDown {
  position: relative;
  top: 15px;
}

<<<<<<< HEAD
/***********************************
raintank BUTTONS
***********************************/

.superCTA,
.superCTA:visited { 
    display: block;
    padding: 1.0em 0;
    color:@white;
    background-color: @primaryCTA;
    border: 1px solid @primaryCTA;
    border-radius: 2px;
    text-align:center;
    font-weight: 400;
    font-size: 16px;
    transition: 0.15s;

    img {padding-left: 2px;}
  }

.superCTA:hover,
.superCTA:active{
    cursor: pointer;
    color:@white;
    background: darken(@primaryCTAHighlight, 10%);
    border: 1px solid darken(@primaryCTAHighlight, 10%);
    text-decoration:none;
}

.primaryCTA ,
.primaryCTA:visited{
    display: inline-block;
    margin-bottom: 10px;
    padding: 0.1em 1.2em;
    color:@white;
    background-color: @primaryCTA;
    border: 1px solid @primaryCTA;
    border-radius: 2px;
    font-style: italic;
    font-weight: 400;
    font-size: 12px;
    transition: 0.15s;
}

.primaryCTA:hover, 
.primaryCTA:active{
    cursor: pointer;
    background: @primaryCTAHighlight;
    border: 1px solid darken(@primaryCTAHighlight, 10%);
    text-decoration:none;
}

.secondaryCTA,
.secondaryCTA:visited {
    display: inline-block;
    margin-bottom: 10px;
    padding: 0.1em 1.2em;
    border: 1px solid @secondaryCTA;
    color: @secondaryCTA;
    border-radius: 2px;
    font-style: italic;
    font-weight: 400;
    font-size: 12px;
    transition: 0.15s;
    background-color: transparent;
}

.secondaryCTA:hover, 
.secondaryCTA:active{
    cursor: pointer;
    border: 1px solid @secondaryCTAHighlight;
    color: @secondaryCTAHighlight;
    text-decoration:none;
}

.tertiaryCTA,
.tertiaryCTA:visited {
    display: inline-block;
    margin-bottom: 10px;
    padding: 0.1em 1.2em;
    border: 1px solid @tertiaryCTA;
    color: @tertiaryCTA;
    border-radius: 2px;
    font-style: italic;
    font-weight: 400;
    font-size: 12px;
    transition: 0.15s;
}

.tertiaryCTA:hover,
.tertiaryCTA:active{
    cursor: pointer;
    border: 1px solid @tertiaryCTAHighlight;
    color: @tertiaryCTAHighlight;
    text-decoration:none;
}

.cancel-primary,
.cancel-primary:visited {
    display: inline-block;
    margin-bottom: 10px;
    padding: 0.2em 1.4em;
    color: @rt-dark-gray;
    font-size: @rt-fontSizeMed-1;
    transition: 0.15s;
}

.cancel-primary:hover,
.cancel-primary:active{
    cursor: pointer;
    color: @rt-light-gray;
    text-decoration:none;
}

.miniCTA, 
.miniCTA:visited {color:@gray;}

.miniCTA:hover,
.miniCTA:active {color:lighten(@gray, 10%); text-decoration:none;}


=======
>>>>>>> 9e6bca42
.collector_icon {
  vertical-align: 0;
  padding-left:3px;
}

.collectorMap {
  position:relative;
  background-color:@gray; 
  background-image: url(../img/ams_map.png);
  background-position: top left;
  background-repeat: repeat;
  background-size: cover;
  height:450px;
  margin:-20px;
  text-align: center;
  border-bottom-left-radius: 2px;
  border-bottom-right-radius: 2px;

  .locationDetail {
    background-color: rgba(255,255,255,.8);
    color: @black;
    position: absolute;
    bottom:0px;
    right: 0px;
    width:100%;
    text-align: right;
    padding: 5px 0;
    border-bottom-left-radius: 2px;
    border-bottom-right-radius: 2px;

    h3 {color:@black; margin:20px 20px 0; font-weight:600;}
    dl {margin:0 20px 20px;}
    dt {font-weight: normal;}
  }
}

/************************************** 
Crazy Helper Box
**************************************/

.helperBoxContent{ /* adds some padding to keep the box organized */
    padding:10px 25px 25px 25px;
    margin:15px 20px 6px 8px;
    border-radius: 2px;
}

.helperBorder1 {
    border: 1px solid #13b2d4;
    -moz-border-image: -moz-linear-gradient(top left, @black 0%, @rt-blue 100%);  
    -webkit-border-image: -webkit-linear-gradient(top left, @black 0%, @rt-blue 100%);  
    border-image: linear-gradient(to bottom right, @black 0%, @rt-blue 100%);  
    border-image-slice: 1;  
    border-radius: 2px;
    padding:0em;
    width:100%;
    display: block;
}
.helperBorder2 {
    position: relative;
    top:-5px;
    right:-5px;
    border: 1px solid @rt-blue;
    -moz-border-image: -moz-linear-gradient(top left, @black 0%, @rt-blue 100%);  
    -webkit-border-image: -webkit-linear-gradient(top left, @black 0%, @rt-blue 100%);  
    border-image: linear-gradient(to bottom right, @black 0%, @rt-blue 100%);  
    border-image-slice: 1;  
    border-radius: 2px;
    width:100%;
}
.helperBorder3{
    position: relative;
    top:-5px;
    right:-5px;
    border: 1px solid @rt-blue;
    -moz-border-image: -moz-linear-gradient(top left, @black 0%, @rt-blue 100%);  
    -webkit-border-image: -webkit-linear-gradient(top left, @black 0%, @rt-blue 100%);  
    border-image: linear-gradient(to bottom right, @black 0%, @rt-blue 100%);  
    border-image-slice: 1;  
    border-radius: 2px;
    width:100%;
}



/**************************************
MATT STYLES
**************************************/

.rt-event {
  border-radius: 10px;
  text-shadow: none;
  font-size: 13px;
  font-weight: 600;
  padding: 0 6px;
  margin: 0 3px;
  border-width: 1px;
  border-style: solid;
  line-height: 12px;  
}

.statusDetail .rt-event-success, 
.statusDetail .rt-event-warning, 
.statusDetail .rt-event-error{  
  display:inline-block;
  padding: 15px 10px;
  border-radius: 50px;
  text-shadow: none;
  font-size: 36px;
  font-weight: 600;
}

.rt-event-success {
  .rt-event;
  color: @rt-green;
  background-color: fade(@rt-green, 30%);
  border-color: fade(@rt-green, 50%);
  box-shadow: 0 0 1px fade(@rt-green, 90%);
}

.rt-event-warning {
  .rt-event;
  color: @rt-yellow;
  background-color: fade(@rt-yellow, 30%);
  border-color: fade(@rt-yellow, 50%);
  box-shadow: 0 0 1px fade(@rt-yellow, 90%);
}

.rt-event-error {
  .rt-event;
  color: @rt-red;
  background-color: fade(@rt-red, 30%);
  border-color: fade(@rt-red, 50%);
  box-shadow: 0 0 1px fade(@rt-red, 90%);
}


.dashboard-icon {
  transition: all 0.1s ease 0s;
  vertical-align: text-top;
  font-size:20px;
  color:@gray;
}

.dashboard-icon:hover {
    color: darken(@gray, 10%); // This is a hack. I want to control the svg color on hover eventually. (MST) DONE (TRW)
}

.filter-icon {
  transition: all 0.1s ease 0s;
  vertical-align: middle;
}

.filter-icon:hover {
  opacity: 0.8; // This is a hack. I want to control the svg color on hover eventually. (MST)
}


// list status headers

.rt-list-status {
  font-size: 16px;
  color: @rt-dark-gray;
  text-transform: uppercase;
  text-decoration: none;
}

.rt-list-status-up {
  &:link, &:visited {
    .rt-list-status;  
    font-size: 20px;
    font-weight: 600;
    color: @rt-green;
  }
  &:hover {color: lighten(@rt-green, 10%);} 
}

.rt-list-status-warning {
  &:link, &:visited {
    .rt-list-status;
    font-size: 20px;
    font-weight: 600;
    color: @rt-yellow;
  }
  &:hover {color: lighten(@rt-yellow, 10%);} 
}

.rt-list-status-down {
  &:link, &:visited {
    .rt-list-status;
    font-size: 20px;
    font-weight: 600;
    color: @rt-red;
  }
  &:hover {color: lighten(@rt-red, 10%);} 
}

.rt-list-status-disabled {
  &:link, &:visited {
    .rt-list-status;
    font-size: 20px;
    font-weight: 600;
    color: @rt-light-gray;
  }
  &:hover {color: lighten(@rt-light-gray, 10%);} 
}


// raintank override styles from gfbox.less

.rt-list {
  margin: 1px;
  background-color: @raintankPanelBackground;
  position: relative;
  border: none;
  border-radius: 2px;
  line-height: normal;
  padding: 3px 0;
}

.rt-list-item-title {
    font-size: 15px;
    a:link {
      color: @linkColor;
    }  
    a:hover {
     color: @linkColorHover;
    }    
  margin: 10px;
}

.rt-list-header {
  overflow: visible;
  padding: 10px 5px;
  background-color: @raintankPanelBackground;
  .tabs {
    float: left;
  }
  .nav {
    margin: 0;
  }
}

.rt-tabs { 
  border-bottom:1px solid @tabBorder;
  font-size: 16px; 
  padding:10px 20px;
 
  .nonactive a:link, 
  .nonactive a:visited {
    color:@linkColor;
    margin:0 5px;
  }

  .active a:link,
  .active a:visited  {
    color:@linkColorHover;
    background:@bodyBackground;
    border-top-left-radius:4px;
    border-top-right-radius: 4px;
    border-top:1px solid @tabBorder; 
    border-right:1px solid @tabBorder;
    border-left:1px solid @tabBorder;
    margin:0 5px;
    padding:5px 15px 10px 15px;
  }

  a:hover,
  .active a:hover,
  .nonactive a:hover {
    color:@linkColorHover; 
    text-decoration: none;
  }
}


.rt-modal-tabs .nav {
  margin-bottom: 0px;
}

.rt-modal-tabs .nav-tabs { 
  border-bottom:1px solid @raintankPanelBackground;
  font-size: @rt-fontSizeMed-1; 
  padding:10px 10px 0 10px;

 
  li>a {
    color:@grayDark;
    margin:0 25px;

    &:hover{
    color:@raintankPanelBackground;
    text-decoration: none;
    border-bottom: none;
    }
  }

  li.active>a {
    color:@black;
    border-top-left-radius:4px;
    border-top-right-radius: 4px;
    border-top:1px solid @raintankPanelBackground; 
    border-right:1px solid @raintankPanelBackground; 
    border-left:1px solid @raintankPanelBackground;
    background-color: @white;
    margin:0 5px;
    padding:5px 15px 12px 15px;
    border-bottom: none;
  }

  a:hover,
  .active a:hover,
  .nonactive a:hover {color:@raintankPanelBackground; text-decoration: none;}
}


// Form Additions

.ng-hide-add         { 
  -webkit-animation:1.5s ease; 
  animation:1.5s ease; 
}

.ng-hide-remove      { 
  -webkit-animation:1.5s ease; 
  animation:1.5s ease;  
}


.rt-form-label-medium {
  // color: @grayDark;
  font-size: @rt-fontSizeMed-2;
}

.rt-sentence-form-label {
  color: @rt-light-gray;
  font-size: @rt-fontSizeMed-1;
  margin-left: -15px;
}



// Shared size and type resets
<<<<<<< HEAD
select,
textarea,
input[type="text"],
input[type="password"],
input[type="datetime"],
input[type="datetime-local"],
input[type="date"],
input[type="month"],
input[type="time"],
input[type="week"],
input[type="number"],
input[type="email"],
input[type="url"],
input[type="search"],
input[type="tel"],
input[type="color"] {
  &.rt-form-input {
  display: inline-block;
  height: 20px;
  padding: 6px 10px;
  margin-bottom: @baseLineHeight / 2;
  font-size: @rt-fontSizeMed-1;
  line-height: @baseLineHeight;
  color: @textColor;
  border-radius: @baseBorderRadius;
  .border-radius(2px);
  vertical-align: middle;
}
}

input[type="checkbox"].rt-modal {
  display: none;
}

select.rt-select-dropdown {
  color: @linkColor;
  font-size: 16px;
  vertical-align: baseline; 
  margin: 0; 
  background: none; 
  border: none; 
  width: auto;
  &.small {
    font-size: @baseFontSize;
}
}
.rt-input-styles{
  label {
  color: @rt-light-gray;
  }
  select, 
  textarea, 
  input[type="text"] {
  display: inline-block;
  height: 20px;
  padding: 6px 10px;
  margin-bottom: @baseLineHeight / 4;
  font-size: @rt-fontSizeMed-1;
  line-height: @baseLineHeight;
  color: @textColor;
  border: solid 1px @inputBorder;
  .border-radius(2px);
  vertical-align: middle;
  }
}

.rt-modal-input-styles{
  label {
  color: @grayDark;
  }
  select, 
  textarea, 
  input[type="text"] {
  display: inline-block;
  height: 20px;
  padding: 6px 10px;
  margin-bottom: @baseLineHeight / 4;
  font-size: @rt-fontSizeMed-1;
  line-height: @baseLineHeight;
  color: @white;
  border: solid 1px @grayDark;
  .border-radius(2px);
  vertical-align: middle;
  }
}

.editor-option label.rt-modal {
  display: inline-block;
  margin: 5px 0 1px 0;
}

label.rt-modal {
  display: inline-block;
  height: 19px;
  clear: none;
  text-indent: 2px;
  margin: 0 0 0 0;
  padding: 0 0 0 20px;
  vertical-align:middle;
  background: url(@rt-checkboxImageUrl) left top no-repeat;
  cursor:pointer;
}

input[type="checkbox"]:checked+label {
  background: url(@rt-checkboxImageUrl) 0px -21px no-repeat;
}

.checkbox-check-enabled {
  margin-bottom: 10px;
}
=======

>>>>>>> 9e6bca42

// Collector List Status

.rt-list-collector-status-online {
  color: @rt-green;
  font-weight: 700;
  font-size: .85em;
}
.rt-list-collector-status-offline {
  color: @rt-light-gray;
  font-weight: 700;
  font-size: .85em;
}

.rt-list-collector-since {
  color: @rt-light-gray;
  font-weight: 400;
  font-size: .85em;

}

// raintank from overrides.less
// Labels & Badges
.rt-label-tag {
  background-color: @purple;
  color: @white;
  border-radius: 2px;
  text-shadow: none;
  font-size: 10px;
  font-weight: 600px;
  margin-left: 6px;
  vertical-align: 1px;
  padding: 2px 6px;
  border-width: 1px;
  border-style: solid;
  border-color:  rgba(255,255,255,.2);
  box-shadow: 0 0 1px rgba(255,255,255,.2);
  line-height: 14px;

  a {
     color: @white;
    }    

  a:hover {
     color: @white;
    }    

  .icon-tag {
    position: relative;
    top: 1px;
    padding-right: 4px;
  }
}

.rt-label-tag:hover {
  // Hover will trigger the tool tip eventually. This is temporary/ 
  background-color: rgba(255,255,255,.4);
}

.rt-detail-pages {
  padding-bottom: 30px;

.bootstrap-tagsinput {
  padding: 4px 0;
}

.tag-add-icon {
  margin-left: 5px;
}

.bootstrap-tagsinput input {
  display: inline;
  margin-top: -2px;
  width: auto;
  }

  .bootstrap-tagsinput .tag {
  margin-right: 5px;
  margin-bottom: 10px;
  }
}

// Allow for dropdowns to go bottom up (aka, dropup-menu)
// ------------------------------------------------------
// Just add .dropup after the standard .dropdown class and you're set, bro.
// TODO: abstract this so that the navbar fixed styles are not placed here?
.dropup,
.navbar-fixed-bottom .dropdown {
  // Reverse the caret
  .caret {
    border-top: 0;
    border-bottom: 4px solid @black;
    content: "";
  }
  // Different positioning for bottom up menu
  .dropdown-menu {
    top: auto;
    bottom: 100%;
    margin-bottom: 1px;
  }
}



.rt-h1 {
  font-size: @rt-fontSizeJumbo;
  font-weight: 400;
  display: inline;
}

.rt-h2 {
  font-size: @rt-fontSizeLarger;
  font-weight: 400;
  display: inline;
}

.rt-h3 {
  font-size: @rt-fontSizeLarge;
  font-weight: 600;
  display: inline;
}

.modal-body .rt-h1{
  color: #262626; // Needs to be consolidated into one of gray variables. 
}

.modal-body .rt-h2{
  color: #262626; // Needs to be consolidated into one of gray variables. 
  margin: 40px 0 10px 0;
  display: inline-block;
}

.modal-body .rt-h3 {
  color: @rt-primary;
}

.modal-body .variable-value-link {
  color: @rt-primary;
  font-size: @rt-fontSizeMed-2;
}

.modal-collector-select {
  color: @rt-dark-gray;
}

.rt-label-copy {
  color: @rt-light-gray;
  font-size: @rt-fontSizeMed-1;
  font-weight: 600;
}

.rt-body-copy {
  color: @rt-light-gray;
  font-size: @rt-fontSizeMed-2;

  @media screen and (min-width: 950px) {
  max-width: 660px;
  }
}

.rt-modal-label-copy {
  color: @rt-dark-gray;
  font-size: @rt-fontSizeMed-1;
  font-weight: 600;
}

.rt-modal-body-copy {
  color: @rt-dark-gray;
  font-size: @rt-fontSizeMed-1;
  font-style: italic;
}

.rt-modal-tiny-copy {
  color: @rt-dark-gray;
  font-size: @rt-fontSizeMed-2;
  font-weight: 400;
  float: right;
  margin-right: 60px;
  vertical-align: sub;
}

a.rt-modal-body-link {
    color: @rt-primary;   
    font-size: @rt-fontSizeMed-2;
  &:hover {color: lighten(@rt-primary, 10%);}
  } 

.rt-body-link {
  &:link, &:visited {
    color: @rt-primary;   
    font-size: @rt-fontSizeMed-2;
  }
  &:hover {color: lighten(@rt-primary, 10%);}
  } 

.rt-page-header-area {
  display: block;
  padding-top: 20px;
}

.rt-collapse{
  font-size: @rt-fontSizeMed-2;
  margin: 10px 0;
  display:block;
  cursor: pointer;
  color: @rt-primary;
}

.rt-collapse-secondary{
  color: @grayLight;
  font-style: italic;
}

.rt-collapse:hover {
 color: @rt-light-gray;
}    

.rt-collapse + input{
  // display:none;
  opacity: 0;
}
.rt-collapse + input + *{
  // display:none;
  opacity: 0;

  transition: opacity 100ms ease-in-out;
  -moz-transition: opacity 100ms ease-in-out;
  -webkit-transition: opacity 100ms ease-in-out;
}
.rt-collapse+ input:checked + *{
  // display:block;
  opacity: 1;
}

.rt-advanced-options{
  font-size: @rt-fontSizeMed-2;
  margin: 10px 0 0 0;
  display:block;
  cursor: pointer;
  color: @rt-primary;
}
.rt-advanced-options:hover{
 color: @rt-light-gray;
}    

.rt-advanced-options + input{
  display:none;
  
}
.rt-advanced-options + input + *{
  display:none;
}

.rt-advanced-options+ input:checked + *{
  display:block;
}

@-moz-keyframes spinPulse {
    0% {
        -moz-transform: rotate(-10deg);
        opacity: 0.5;
    }

    25% {
        -moz-transform: rotate(125deg);
        opacity: 1;
    }
  

    100% {
        -moz-transform: rotate(350deg);
        opacity: 0.5;
    };
}


@-webkit-keyframes spinPulse {
    0% {
        -webkit-transform: rotate(-10deg);
        opacity: .5;
    }

    25% {
        -webkit-transform: rotate(125deg);
        opacity: 1;
    }

    100% {
        -webkit-transform: rotate(350deg);
        opacity: .5;
    };
}



// raintank form elements

.rt-radio-custom {
    opacity: 0;
    position: absolute;   
}

.rt-radio-layout {
  margin-right: 20px;
}

.rt-radio-custom, .rt-radio-jumbo-label, .rt-radio-body-label {
    display: inline-block;
    vertical-align: middle;
    margin: 5px;
    cursor: pointer;
}

.rt-radio-body-label {
  .rt-modal-body-copy;
  font-style: normal;
  color: @rt-light-gray;
}

.rt-radio-jumbo-label {
    position: relative;
    color: @rt-light-gray;
    font-size: 40px;
    font-weight: 600;
}

.rt-radio-jumbo-sub-label {
  font-size: @rt-fontSizeSmall;
  color: @rt-light-gray;
  font-weight: 400;
  display: block;
  margin-top: 5px;
}

.rt-radio-custom + *:before {
    content: '';
    background: transparent;
    border: 2px solid @rt-dark-gray;
    display: inline-block;
    vertical-align: middle;
    width: 10px;
    height: 10px;
    padding: 2px;
    margin-right: 10px;
    text-align: center;
    transition: all 50ms linear;
}


.rt-radio-custom + *:before {
    border-radius: 50%;
}

.rt-radio-custom:checked + *:before {
    background: @rt-primary;
    box-shadow: inset 0px 0px 0px 3px @bodyBackground;
}

// Hiding class for screen readers

.rt-hide {
  position: absolute !important;
  top: -9999px !important;
  left: -9999px !important;
}

<<<<<<< HEAD
// Buttons
// Needs to be consolidated. 
.rt-btn {
  background: @rt-blue;
  color: @white;
  font-weight: 500;
  padding: 10px 12px;
  border-radius: 2px;
  text-align: center;
  cursor: pointer;
  outline: none;
  border: none;
  font-size: 16px;
  transition: all 0.1s ease 0s;
  text-decoration:none;

  &:hover, &:focus {
    background: darken(@rt-blue, 10%);
    color: @white;
    text-decoration:none;
  }
 
  &:active {
    background: lighten(@rt-blue, 5%);
    color: @white;
    text-decoration:none;
  }
}

.modal-body .rt-btn{
  margin: 30px 0 40px 0;
}


=======
>>>>>>> 9e6bca42
/******************************************
RAINTANK DASHBOARD STYLES
******************************************/

.rt-dashboard-h1 {
    font-size: 60px;
    font-weight:900;
    letter-spacing: -1px;
    color: #EEE;
    display: inline;
    padding-top: 20px;
}

p.rt-dashboard-copy {
    font-size:14px;
    color: @textColor;
}

.rt-dash-flex-container {
     display: flex;
     justify-content: space-around;
     flex-direction: row;
     margin-top: 50px;
}

.rt-dash-flex-item {
     width: 200px;
     mid-width: 200px;
     text-align: center;
}

p.rt-dashboard-blurb{
     font-size:14px;
     color: @textColor;
     min-height: 85px;
}

.rt-dashboard-icons {
  color: @rt-primary;
  font-size: 85px;
}<|MERGE_RESOLUTION|>--- conflicted
+++ resolved
@@ -358,7 +358,7 @@
   text-transform: uppercase;
 }
 
-<<<<<<< HEAD
+
 /******************************************
 RAINTANK ICON FONTS
 ******************************************/
@@ -518,8 +518,6 @@
   content: "\e61e";
 }
 
-=======
->>>>>>> 9e6bca42
 /***********************************
 raintank POSITIONING
 ***********************************/
@@ -532,7 +530,7 @@
   top: 15px;
 }
 
-<<<<<<< HEAD
+
 /***********************************
 raintank BUTTONS
 ***********************************/
@@ -654,8 +652,7 @@
 .miniCTA:active {color:lighten(@gray, 10%); text-decoration:none;}
 
 
-=======
->>>>>>> 9e6bca42
+
 .collector_icon {
   vertical-align: 0;
   padding-left:3px;
@@ -998,7 +995,6 @@
 
 
 // Shared size and type resets
-<<<<<<< HEAD
 select,
 textarea,
 input[type="text"],
@@ -1109,9 +1105,6 @@
 .checkbox-check-enabled {
   margin-bottom: 10px;
 }
-=======
-
->>>>>>> 9e6bca42
 
 // Collector List Status
 
@@ -1478,7 +1471,7 @@
   left: -9999px !important;
 }
 
-<<<<<<< HEAD
+
 // Buttons
 // Needs to be consolidated. 
 .rt-btn {
@@ -1512,9 +1505,6 @@
   margin: 30px 0 40px 0;
 }
 
-
-=======
->>>>>>> 9e6bca42
 /******************************************
 RAINTANK DASHBOARD STYLES
 ******************************************/
