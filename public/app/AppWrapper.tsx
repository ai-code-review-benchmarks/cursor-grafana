import { Action, KBarProvider } from 'kbar';
import React, { ComponentType } from 'react';
import { Provider } from 'react-redux';
import { Router, Route, Redirect, Switch } from 'react-router-dom';

import { config, locationService, navigationLogger, reportInteraction } from '@grafana/runtime';
import { ErrorBoundaryAlert, GlobalStyles, ModalRoot, ModalsProvider, PortalContainer } from '@grafana/ui';
import { getAppRoutes } from 'app/routes/routes';
import { store } from 'app/store/store';

import { AngularRoot } from './angular/AngularRoot';
import { loadAndInitAngularIfEnabled } from './angular/loadAndInitAngularIfEnabled';
import { GrafanaApp } from './app';
import { AppChrome } from './core/components/AppChrome/AppChrome';
import { AppNotificationList } from './core/components/AppNotifications/AppNotificationList';
import { GrafanaContext } from './core/context/GrafanaContext';
import { GrafanaRoute } from './core/navigation/GrafanaRoute';
import { RouteDescriptor } from './core/navigation/types';
import { contextSrv } from './core/services/context_srv';
import { ThemeProvider } from './core/utils/ConfigProvider';
import { LiveConnectionWarning } from './features/live/LiveConnectionWarning';

interface AppWrapperProps {
  app: GrafanaApp;
}

interface AppWrapperState {
  ready?: boolean;
}

/** Used by enterprise */
let bodyRenderHooks: ComponentType[] = [];
let pageBanners: ComponentType[] = [];

export function addBodyRenderHook(fn: ComponentType) {
  bodyRenderHooks.push(fn);
}

export function addPageBanner(fn: ComponentType) {
  pageBanners.push(fn);
}

export class AppWrapper extends React.Component<AppWrapperProps, AppWrapperState> {
  constructor(props: AppWrapperProps) {
    super(props);
    this.state = {};
  }

  async componentDidMount() {
    await loadAndInitAngularIfEnabled();
    this.setState({ ready: true });
    $('.preloader').remove();
  }

  renderRoute = (route: RouteDescriptor) => {
    const roles = route.roles ? route.roles() : [];

    return (
      <Route
        exact={route.exact === undefined ? true : route.exact}
        path={route.path}
        key={route.path}
        render={(props) => {
          navigationLogger('AppWrapper', false, 'Rendering route', route, 'with match', props.location);
          // TODO[Router]: test this logic
          if (roles?.length) {
            if (!roles.some((r: string) => contextSrv.hasRole(r))) {
              return <Redirect to="/" />;
            }
          }

          return <GrafanaRoute {...props} route={route} />;
        }}
      />
    );
  };

  renderRoutes() {
    return <Switch>{getAppRoutes().map((r) => this.renderRoute(r))}</Switch>;
  }

<<<<<<< HEAD
  renderNavBar() {
    if (config.isPublicDashboardView || !this.state.ready || config.featureToggles.topnav) {
      return null;
    }

    return <NavBar />;
  }

  commandPaletteEnabled() {
    const isLoginPage = locationService.getLocation().pathname === '/login';
    return !config.isPublicDashboardView && !isLoginPage;
  }

  searchBarEnabled() {
    return !config.isPublicDashboardView;
  }

=======
>>>>>>> d395901e
  render() {
    const { app } = this.props;
    const { ready } = this.state;

    navigationLogger('AppWrapper', false, 'rendering');

    const commandPaletteActionSelected = (action: Action) => {
      reportInteraction('command_palette_action_selected', {
        actionId: action.id,
        actionName: action.name,
      });
    };

    return (
      <React.StrictMode>
        <Provider store={store}>
          <ErrorBoundaryAlert style="page">
            <GrafanaContext.Provider value={app.context}>
              <ThemeProvider value={config.theme2}>
                <KBarProvider
                  actions={[]}
                  options={{ enableHistory: true, callbacks: { onSelectAction: commandPaletteActionSelected } }}
                >
                  <ModalsProvider>
                    <GlobalStyles />
                    <div className="grafana-app">
                      <Router history={locationService.getHistory()}>
                        <AppChrome>
                          {pageBanners.map((Banner, index) => (
                            <Banner key={index.toString()} />
                          ))}
                          <AngularRoot />
                          <AppNotificationList />
                          {ready && this.renderRoutes()}
                          {bodyRenderHooks.map((Hook, index) => (
                            <Hook key={index.toString()} />
                          ))}
                        </AppChrome>
                      </Router>
                    </div>
                    <LiveConnectionWarning />
                    <ModalRoot />
                    <PortalContainer />
                  </ModalsProvider>
                </KBarProvider>
              </ThemeProvider>
            </GrafanaContext.Provider>
          </ErrorBoundaryAlert>
        </Provider>
      </React.StrictMode>
    );
  }
}<|MERGE_RESOLUTION|>--- conflicted
+++ resolved
@@ -79,26 +79,6 @@
     return <Switch>{getAppRoutes().map((r) => this.renderRoute(r))}</Switch>;
   }
 
-<<<<<<< HEAD
-  renderNavBar() {
-    if (config.isPublicDashboardView || !this.state.ready || config.featureToggles.topnav) {
-      return null;
-    }
-
-    return <NavBar />;
-  }
-
-  commandPaletteEnabled() {
-    const isLoginPage = locationService.getLocation().pathname === '/login';
-    return !config.isPublicDashboardView && !isLoginPage;
-  }
-
-  searchBarEnabled() {
-    return !config.isPublicDashboardView;
-  }
-
-=======
->>>>>>> d395901e
   render() {
     const { app } = this.props;
     const { ready } = this.state;
