///<reference path="../../headers/common.d.ts" />

import config from 'app/core/config';
import $ from 'jquery';
import _ from 'lodash';
import kbn from 'app/core/utils/kbn';
import {PanelCtrl} from './panel_ctrl';

import * as rangeUtil from 'app/core/utils/rangeutil';
import * as dateMath from 'app/core/utils/datemath';

import {Subject} from 'vendor/npm/rxjs/Subject';

class MetricsPanelCtrl extends PanelCtrl {
  error: boolean;
  loading: boolean;
  datasource: any;
  $q: any;
  $timeout: any;
  datasourceSrv: any;
  timeSrv: any;
  templateSrv: any;
  timing: any;
  range: any;
  rangeRaw: any;
  interval: any;
  resolution: any;
  timeInfo: any;
  skipDataOnInit: boolean;
  datasources: any[];
  dataStream: any;
  dataSubscription: any;

  constructor($scope, $injector) {
    super($scope, $injector);

    // make metrics tab the default
    this.editorTabIndex = 1;
    this.$q = $injector.get('$q');
    this.datasourceSrv = $injector.get('datasourceSrv');
    this.timeSrv = $injector.get('timeSrv');
    this.templateSrv = $injector.get('templateSrv');

    if (!this.panel.targets) {
      this.panel.targets = [{}];
    }

    this.events.on('refresh', this.onMetricsPanelRefresh.bind(this));
    this.events.on('init-edit-mode', this.onInitMetricsPanelEditMode.bind(this));
  }

  private onInitMetricsPanelEditMode() {
    this.addEditorTab('指标', 'public/app/partials/metrics.html');
    this.addEditorTab('时间区间', 'public/app/features/panel/partials/panelTime.html');
    this.datasources = this.datasourceSrv.getMetricSources();
  }

  private onMetricsPanelRefresh() {
    // ignore fetching data if another panel is in fullscreen
    if (this.otherPanelInFullscreenMode()) { return; }

    // if we have snapshot data use that
    if (this.panel.snapshotData) {
      this.updateTimeRange();
      var data = this.panel.snapshotData;
      // backward compatability
      if (!_.isArray(data)) {
        data = data;
      }

      this.events.emit('data-snapshot-load', data);
      return;
    }

    // // ignore if we have data stream
    if (this.dataStream) {
      return;
    }

    // clear loading/error state
    delete this.error;
    this.loading = true;

    // load datasource service
    this.setTimeQueryStart();
    this.datasourceSrv.get(this.panel.datasource)
    .then(this.issueQueries.bind(this))
    .then(this.handleQueryResult.bind(this))
    .catch(err => {
      this.loading = false;
      this.error = err.message || "Timeseries data request error";
      this.inspector = {error: err};
      this.events.emit('data-error', err);
      console.log('Panel data error:', err);
    });
  }

  setTimeQueryStart() {
    this.timing = {};
    this.timing.queryStart = new Date().getTime();
  }

  setTimeQueryEnd() {
    this.timing.queryEnd = new Date().getTime();
  }

  updateTimeRange() {
    this.range = this.timeSrv.timeRange();
    this.rangeRaw = this.timeSrv.timeRange(false);

    this.applyPanelTimeOverrides();

    if (this.panel.maxDataPoints) {
      this.resolution = this.panel.maxDataPoints;
    } else {
      this.resolution = Math.ceil($(window).width() * (this.panel.span / 12));
    }

    var panelInterval = this.panel.interval;
    var datasourceInterval = (this.datasource || {}).interval;
    this.interval = kbn.calculateInterval(this.range, this.resolution, panelInterval || datasourceInterval);
  };

  applyPanelTimeOverrides() {
    this.timeInfo = '';

    // check panel time overrrides
    if (this.panel.timeFrom) {
      var timeFromInterpolated = this.templateSrv.replace(this.panel.timeFrom, this.panel.scopedVars);
      var timeFromInfo = rangeUtil.describeTextRange(timeFromInterpolated);
      if (timeFromInfo.invalid) {
        this.timeInfo = 'invalid time override';
        return;
      }

      if (_.isString(this.rangeRaw.from)) {
        var timeFromDate = dateMath.parse(timeFromInfo.from);
        this.timeInfo = timeFromInfo.display;
        this.rangeRaw.from = timeFromInfo.from;
        this.rangeRaw.to = timeFromInfo.to;
        this.range.from = timeFromDate;
        this.range.to = dateMath.parse(timeFromInfo.to);
      }
    }

    if (this.panel.timeShift) {
      var timeShiftInterpolated = this.templateSrv.replace(this.panel.timeShift, this.panel.scopedVars);
      var timeShiftInfo = rangeUtil.describeTextRange(timeShiftInterpolated);
      if (timeShiftInfo.invalid) {
        this.timeInfo = 'invalid timeshift';
        return;
      }

      var timeShift = '-' + timeShiftInterpolated;
      this.timeInfo += ' timeshift ' + timeShift;
      this.range.from = dateMath.parseDateMath(timeShift, this.range.from, false);
      this.range.to = dateMath.parseDateMath(timeShift, this.range.to, true);

      this.rangeRaw = this.range;
    }

    if (this.panel.hideTimeOverride) {
      this.timeInfo = '';
    }
  };

  issueQueries(datasource) {
    this.updateTimeRange();
    this.datasource = datasource;

    if (!this.panel.targets || this.panel.targets.length === 0) {
      return this.$q.when([]);
    }

    var metricsQuery = {
      panelId: this.panel.id,
      range: this.range,
      rangeRaw: this.rangeRaw,
      interval: this.interval,
      targets: this.panel.targets,
      format: this.panel.renderer === 'png' ? 'png' : 'json',
      maxDataPoints: this.resolution,
      scopedVars: this.panel.scopedVars,
      cacheTimeout: this.panel.cacheTimeout
    };

<<<<<<< HEAD
    this.setTimeQueryStart();
    return datasource.query(metricsQuery).then((results) => {
      this.setTimeQueryEnd();

        if (this.dashboard.snapshot) {
          this.panel.snapshotData = results;
        }

        if (results.regularities) {
          this.panel.regularResult = results;
        }
        return results;
    });
=======
    return datasource.query(metricsQuery);
>>>>>>> 917fabbc
  }

  handleQueryResult(result) {
    this.setTimeQueryEnd();
    this.loading = false;

    // check for if data source returns subject
    if (result && result.subscribe) {
      this.handleDataStream(result);
      return;
    }

    if (this.dashboard.snapshot) {
      this.panel.snapshotData = result.data;
    }

    return this.events.emit('data-received', result.data);
  }

  handleDataStream(stream) {
    // if we already have a connection
    if (this.dataStream) {
      console.log('two stream observables!');
      return;
    }

    this.dataStream = stream;
    this.dataSubscription = stream.subscribe({
      next: (data) => {
        console.log('dataSubject next!');
        if (data.range) {
          this.range = data.range;
        }
        this.events.emit('data-received', data.data);
      },
      error: (error) => {
        this.events.emit('data-error', error);
        console.log('panel: observer got error');
      },
      complete: () => {
        console.log('panel: observer got complete');
      }
    });
  }

  setDatasource(datasource) {
    // switching to mixed
    if (datasource.meta.mixed) {
      _.each(this.panel.targets, target => {
        target.datasource = this.panel.datasource;
        if (target.datasource === null) {
          target.datasource = config.defaultDatasource;
        }
      });
    } else if (this.datasource && this.datasource.meta.mixed) {
      _.each(this.panel.targets, target => {
        delete target.datasource;
      });
    }

    this.panel.datasource = datasource.value;
    this.datasource = null;
    this.refresh();
  }

  addDataQuery(datasource) {
    var target: any = {};

    if (datasource) {
      target.datasource = datasource.name;
    }

    this.panel.targets.push(target);
  }
}

export {MetricsPanelCtrl};<|MERGE_RESOLUTION|>--- conflicted
+++ resolved
@@ -184,7 +184,6 @@
       cacheTimeout: this.panel.cacheTimeout
     };
 
-<<<<<<< HEAD
     this.setTimeQueryStart();
     return datasource.query(metricsQuery).then((results) => {
       this.setTimeQueryEnd();
@@ -198,9 +197,6 @@
         }
         return results;
     });
-=======
-    return datasource.query(metricsQuery);
->>>>>>> 917fabbc
   }
 
   handleQueryResult(result) {
