--- conflicted
+++ resolved
@@ -356,19 +356,8 @@
   };
 
   renderActions = (props: QueryOperationRowRenderProps) => {
-<<<<<<< HEAD
-    const {
-      query,
-      hideHideQueryButton: hideHideQueryButton = false,
-      onReplace,
-      onRunQuery,
-      onQueryAddedFromLibrary,
-    } = this.props;
-    const { hasTextEditMode, datasource, showingHelp } = this.state;
-=======
-    const { query, hideHideQueryButton: hideHideQueryButton = false } = this.props;
+    const { query, hideHideQueryButton: hideHideQueryButton = false, onReplace, onQueryAddedFromLibrary } = this.props;
     const { datasource, showingHelp } = this.state;
->>>>>>> ac7ad278
     const isHidden = !!query.hide;
 
     const hasEditorHelp = datasource?.components?.QueryEditorHelp;
