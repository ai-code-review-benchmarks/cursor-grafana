import { css, cx } from '@emotion/css';
import React, { useState, ChangeEvent, FocusEvent, useCallback } from 'react';

import { rangeUtil, PanelData, DataSourceApi, GrafanaTheme2 } from '@grafana/data';
import { Input, InlineSwitch, useStyles2, InlineLabel } from '@grafana/ui';
import { QueryOperationRow } from 'app/core/components/QueryOperationRow/QueryOperationRow';
<<<<<<< HEAD
import { config } from 'app/core/config';
import { t } from 'app/core/internationalization';
=======
>>>>>>> 2bcc46c3
import { QueryGroupOptions } from 'app/types';

interface Props {
  options: QueryGroupOptions;
  dataSource: DataSourceApi;
  data: PanelData;
  onChange: (options: QueryGroupOptions) => void;
}

export const QueryGroupOptionsEditor = React.memo(({ options, dataSource, data, onChange }: Props) => {
  const [timeRangeFrom, setTimeRangeFrom] = useState(options.timeRange?.from || '');
  const [timeRangeShift, setTimeRangeShift] = useState(options.timeRange?.shift || '');
  const [timeRangeHide, setTimeRangeHide] = useState(options.timeRange?.hide ?? false);
  const [isOpen, setIsOpen] = useState(false);
  const [relativeTimeIsValid, setRelativeTimeIsValid] = useState(true);
  const [timeShiftIsValid, setTimeShiftIsValid] = useState(true);

  const styles = useStyles2(getStyles);

  const onRelativeTimeChange = useCallback((event: ChangeEvent<HTMLInputElement>) => {
    setTimeRangeFrom(event.target.value);
  }, []);

  const onTimeShiftChange = useCallback((event: ChangeEvent<HTMLInputElement>) => {
    setTimeRangeShift(event.target.value);
  }, []);

  const onOverrideTime = useCallback(
    (event: FocusEvent<HTMLInputElement>) => {
      const newValue = emptyToNull(event.target.value);
      const isValid = timeRangeValidation(newValue);

      if (isValid && options.timeRange?.from !== newValue) {
        onChange({
          ...options,
          timeRange: {
            ...(options.timeRange ?? {}),
            from: newValue,
          },
        });
      }

      setRelativeTimeIsValid(isValid);
    },
    [onChange, options]
  );

  const onTimeShift = useCallback(
    (event: FocusEvent<HTMLInputElement>) => {
      const newValue = emptyToNull(event.target.value);
      const isValid = timeRangeValidation(newValue);

      if (isValid && options.timeRange?.shift !== newValue) {
        onChange({
          ...options,
          timeRange: {
            ...(options.timeRange ?? {}),
            shift: newValue,
          },
        });
      }

      setTimeShiftIsValid(isValid);
    },
    [onChange, options]
  );

  const onToggleTimeOverride = useCallback(() => {
    const newTimeRangeHide = !timeRangeHide;
    setTimeRangeHide(newTimeRangeHide);
    onChange({
      ...options,
      timeRange: {
        ...(options.timeRange ?? {}),
        hide: newTimeRangeHide,
      },
    });
  }, [onChange, options, timeRangeHide]);

  const onCacheTimeoutBlur = useCallback(
    (event: ChangeEvent<HTMLInputElement>) => {
      onChange({
        ...options,
        cacheTimeout: emptyToNull(event.target.value),
      });
    },
    [onChange, options]
  );

  const onQueryCachingTTLBlur = useCallback(
    (event: ChangeEvent<HTMLInputElement>) => {
      let ttl: number | null = parseInt(event.target.value, 10);

      if (isNaN(ttl) || ttl === 0) {
        ttl = null;
      }

      onChange({
        ...options,
        queryCachingTTL: ttl,
      });
    },
    [onChange, options]
  );

  const onMaxDataPointsBlur = useCallback(
    (event: ChangeEvent<HTMLInputElement>) => {
      let maxDataPoints: number | null = parseInt(event.currentTarget.value, 10);

      if (isNaN(maxDataPoints) || maxDataPoints === 0) {
        maxDataPoints = null;
      }

      if (maxDataPoints !== options.maxDataPoints) {
        onChange({
          ...options,
          maxDataPoints,
        });
      }
    },
    [onChange, options]
  );

  const onMinIntervalBlur = useCallback(
    (event: ChangeEvent<HTMLInputElement>) => {
      const minInterval = emptyToNull(event.target.value);
      if (minInterval !== options.minInterval) {
        onChange({
          ...options,
          minInterval,
        });
      }
    },
    [onChange, options]
  );

  const onOpenOptions = useCallback(() => {
    setIsOpen(true);
  }, []);

  const onCloseOptions = useCallback(() => {
    setIsOpen(false);
  }, []);

  const renderCacheTimeoutOption = () => {
    const tooltip = `If your time series store has a query cache this option can override the default cache timeout. Specify a
    numeric value in seconds.`;

    if (!dataSource.meta.queryOptions?.cacheTimeout) {
      return null;
    }

    return (
      <>
        <InlineLabel tooltip={tooltip} htmlFor="cache-timeout-id">
          Cache timeout
        </InlineLabel>
        <Input
          id="cache-timeout-id"
          type="text"
          placeholder="60"
          spellCheck={false}
          onBlur={onCacheTimeoutBlur}
          defaultValue={options.cacheTimeout ?? ''}
        />
      </>
    );
  };

  const renderQueryCachingTTLOption = () => {
    const tooltip = `Cache time-to-live: How long results from this queries in this panel will be cached, in milliseconds. Defaults to the TTL in the caching configuration for this datasource.`;

    if (!dataSource.cachingConfig?.enabled) {
      return null;
    }

    return (
      <>
        <InlineLabel tooltip={tooltip}>Cache TTL</InlineLabel>
        <Input
          type="number"
          placeholder={`${dataSource.cachingConfig.TTLMs}`}
          spellCheck={false}
          onBlur={onQueryCachingTTLBlur}
          defaultValue={options.queryCachingTTL ?? undefined}
        />
      </>
    );
  };

  const renderMaxDataPointsOption = () => {
    const realMd = data.request?.maxDataPoints;
    const value = options.maxDataPoints ?? '';
    const isAuto = value === '';

    return (
      <>
        <InlineLabel
          htmlFor="max-data-points-input"
          tooltip={
            <>
              The maximum data points per series. Used directly by some data sources and used in calculation of auto
              interval. With streaming data this value is used for the rolling buffer.
            </>
          }
        >
          Max data points
        </InlineLabel>
        <Input
          id="max-data-points-input"
          type="number"
          placeholder={`${realMd}`}
          spellCheck={false}
          onBlur={onMaxDataPointsBlur}
          defaultValue={value}
        />
        {isAuto && (
          <>
            <span className={cx(styles.noSquish, styles.operator)}>=</span>
            <span className={cx(styles.noSquish, styles.left)}>Width of panel</span>
          </>
        )}
      </>
    );
  };

  const renderIntervalOption = () => {
    const realInterval = data.request?.interval;
    const minIntervalOnDs = dataSource.interval ?? 'No limit';

    return (
      <>
        <InlineLabel
          className={styles.firstColumn}
          tooltip={
            <>
              A lower limit for the interval. Recommended to be set to write frequency, for example <code>1m</code> if
              your data is written every minute. Default value can be set in data source settings for most data sources.
            </>
          }
          htmlFor="min-interval-input"
        >
          Min interval
        </InlineLabel>
        <Input
          id="min-interval-input"
          type="text"
          placeholder={`${minIntervalOnDs}`}
          spellCheck={false}
          onBlur={onMinIntervalBlur}
          defaultValue={options.minInterval ?? ''}
        />
        <InlineLabel
          className={styles.firstColumn}
          tooltip={
            <>
              The evaluated interval that is sent to data source and is used in <code>$__interval</code> and{' '}
              <code>$__interval_ms</code>. This value is not exactly equal to <code>Time range / max data points</code>,
              it will approximate a series of magic number.
            </>
          }
        >
          Interval
        </InlineLabel>
        <span className={styles.noSquish}>{realInterval}</span>
        <span className={cx(styles.noSquish, styles.operator)}>=</span>
        <span className={cx(styles.noSquish, styles.left)}>Time range / max data points</span>
      </>
    );
  };

  const renderCollapsedText = (): React.ReactNode | undefined => {
    if (isOpen) {
      return undefined;
    }

    let mdDesc = options.maxDataPoints ?? '';
    if (mdDesc === '' && data.request) {
      mdDesc = `auto = ${data.request.maxDataPoints}`;
    }

    const intervalDesc = data.request?.interval ?? options.minInterval;

    return (
      <>
        {<span className={styles.collapsedText}>MD = {mdDesc}</span>}
        {<span className={styles.collapsedText}>Interval = {intervalDesc}</span>}
      </>
    );
  };

<<<<<<< HEAD
    return (
      <QueryOperationRow
        id="Query options"
        index={0}
        title="Query options"
        headerElement={this.renderCollapsedText(styles)}
        isOpen={isOpen}
        onOpen={this.onOpenOptions}
        onClose={this.onCloseOptions}
        expanderMessages={{
          open: t('query-options-expand', 'Expand query options'),
          close: t('query-options-collapse', 'Collapse query options'),
        }}
      >
        {this.renderMaxDataPointsOption()}
        {this.renderIntervalOption()}
        {this.renderCacheTimeoutOption()}
        {this.renderQueryCachingTTLOption()}

        <div className="gf-form">
          <InlineFormLabel
            width={9}
            tooltip={
              <>
                Overrides the relative time range for individual panels, which causes them to be different than what is
                selected in the dashboard time picker in the top-right corner of the dashboard. For example to configure
                the Last 5 minutes the Relative time should be <code>now-5m</code> and <code>5m</code>, or variables
                like <code>$_relativeTime</code>.
              </>
            }
          >
            Relative time
          </InlineFormLabel>
          <Input
            type="text"
            className="width-6"
            placeholder="1h"
            onChange={this.onRelativeTimeChange}
            onBlur={this.onOverrideTime}
            invalid={!relativeTimeIsValid}
            value={relativeTime}
          />
        </div>

        <div className="gf-form">
          <InlineFormLabel
            width={9}
            tooltip={
              <>
                Overrides the time range for individual panels by shifting its start and end relative to the time
                picker. For example to configure the Last 1h the Time shift should be <code>now-1h</code> and{' '}
                <code>1h</code>, or variables like <code>$_timeShift</code>.
              </>
            }
          >
            Time shift
          </InlineFormLabel>
          <Input
            type="text"
            className="width-6"
            placeholder="1h"
            onChange={this.onTimeShiftChange}
            onBlur={this.onTimeShift}
            invalid={!timeShiftIsValid}
            value={timeShift}
          />
        </div>
        {(timeShift || relativeTime) && (
          <InlineFieldRow>
            <InlineFormLabel width={9}>Hide time info</InlineFormLabel>
            <InlineSwitch value={hideTimeOverride} onChange={this.onToggleTimeOverride} />
          </InlineFieldRow>
=======
  return (
    <QueryOperationRow
      id="Query options"
      index={0}
      title="Query options"
      headerElement={renderCollapsedText()}
      isOpen={isOpen}
      onOpen={onOpenOptions}
      onClose={onCloseOptions}
    >
      <div className={styles.grid}>
        {renderMaxDataPointsOption()}
        {renderIntervalOption()}
        {renderCacheTimeoutOption()}
        {renderQueryCachingTTLOption()}

        <InlineLabel
          htmlFor="relative-time-input"
          tooltip={
            <>
              Overrides the relative time range for individual panels, which causes them to be different than what is
              selected in the dashboard time picker in the top-right corner of the dashboard. For example to configure
              the Last 5 minutes the Relative time should be <code>now-5m</code> and <code>5m</code>, or variables like{' '}
              <code>$_relativeTime</code>.
            </>
          }
        >
          Relative time
        </InlineLabel>
        <Input
          id="relative-time-input"
          type="text"
          placeholder="1h"
          onChange={onRelativeTimeChange}
          onBlur={onOverrideTime}
          invalid={!relativeTimeIsValid}
          value={timeRangeFrom}
        />
        <InlineLabel
          htmlFor="time-shift-input"
          className={styles.firstColumn}
          tooltip={
            <>
              Overrides the time range for individual panels by shifting its start and end relative to the time picker.
              For example to configure the Last 1h the Time shift should be <code>now-1h</code> and <code>1h</code>, or
              variables like <code>$_timeShift</code>.
            </>
          }
        >
          Time shift
        </InlineLabel>
        <Input
          id="time-shift-input"
          type="text"
          placeholder="1h"
          onChange={onTimeShiftChange}
          onBlur={onTimeShift}
          invalid={!timeShiftIsValid}
          value={timeRangeShift}
        />
        {(timeRangeShift || timeRangeFrom) && (
          <>
            <InlineLabel htmlFor="hide-time-info-switch" className={styles.firstColumn}>
              Hide time info
            </InlineLabel>
            <InlineSwitch
              id="hide-time-info-switch"
              className={styles.left}
              value={timeRangeHide}
              onChange={onToggleTimeOverride}
            />
          </>
>>>>>>> 2bcc46c3
        )}
      </div>
    </QueryOperationRow>
  );
});

QueryGroupOptionsEditor.displayName = 'QueryGroupOptionsEditor';

function timeRangeValidation(value: string | null) {
  return !value || rangeUtil.isValidTimeSpan(value);
}

function emptyToNull(value: string) {
  return value === '' ? null : value;
}

function getStyles(theme: GrafanaTheme2) {
  return {
    grid: css({
      display: 'grid',
      gridTemplateColumns: `auto minmax(5em, 1fr) auto 1fr`,
      gap: theme.spacing(0.5),
      gridAutoRows: theme.spacing(4),
      whiteSpace: 'nowrap',
    }),
    firstColumn: css({
      gridColumn: 1,
    }),
    collapsedText: css({
      marginLeft: theme.spacing(2),
      fontSize: theme.typography.size.sm,
      color: theme.colors.text.secondary,
    }),
    noSquish: css({
      display: 'flex',
      alignItems: 'center',
      padding: theme.spacing(0, 1),
      fontWeight: theme.typography.fontWeightMedium,
      fontSize: theme.typography.size.sm,
      backgroundColor: theme.colors.background.secondary,
      borderRadius: theme.shape.radius.default,
    }),
    left: css({
      justifySelf: 'left',
    }),
    operator: css({
      color: theme.v1.palette.orange,
    }),
  };
}<|MERGE_RESOLUTION|>--- conflicted
+++ resolved
@@ -4,11 +4,7 @@
 import { rangeUtil, PanelData, DataSourceApi, GrafanaTheme2 } from '@grafana/data';
 import { Input, InlineSwitch, useStyles2, InlineLabel } from '@grafana/ui';
 import { QueryOperationRow } from 'app/core/components/QueryOperationRow/QueryOperationRow';
-<<<<<<< HEAD
-import { config } from 'app/core/config';
 import { t } from 'app/core/internationalization';
-=======
->>>>>>> 2bcc46c3
 import { QueryGroupOptions } from 'app/types';
 
 interface Props {
@@ -300,80 +296,6 @@
     );
   };
 
-<<<<<<< HEAD
-    return (
-      <QueryOperationRow
-        id="Query options"
-        index={0}
-        title="Query options"
-        headerElement={this.renderCollapsedText(styles)}
-        isOpen={isOpen}
-        onOpen={this.onOpenOptions}
-        onClose={this.onCloseOptions}
-        expanderMessages={{
-          open: t('query-options-expand', 'Expand query options'),
-          close: t('query-options-collapse', 'Collapse query options'),
-        }}
-      >
-        {this.renderMaxDataPointsOption()}
-        {this.renderIntervalOption()}
-        {this.renderCacheTimeoutOption()}
-        {this.renderQueryCachingTTLOption()}
-
-        <div className="gf-form">
-          <InlineFormLabel
-            width={9}
-            tooltip={
-              <>
-                Overrides the relative time range for individual panels, which causes them to be different than what is
-                selected in the dashboard time picker in the top-right corner of the dashboard. For example to configure
-                the Last 5 minutes the Relative time should be <code>now-5m</code> and <code>5m</code>, or variables
-                like <code>$_relativeTime</code>.
-              </>
-            }
-          >
-            Relative time
-          </InlineFormLabel>
-          <Input
-            type="text"
-            className="width-6"
-            placeholder="1h"
-            onChange={this.onRelativeTimeChange}
-            onBlur={this.onOverrideTime}
-            invalid={!relativeTimeIsValid}
-            value={relativeTime}
-          />
-        </div>
-
-        <div className="gf-form">
-          <InlineFormLabel
-            width={9}
-            tooltip={
-              <>
-                Overrides the time range for individual panels by shifting its start and end relative to the time
-                picker. For example to configure the Last 1h the Time shift should be <code>now-1h</code> and{' '}
-                <code>1h</code>, or variables like <code>$_timeShift</code>.
-              </>
-            }
-          >
-            Time shift
-          </InlineFormLabel>
-          <Input
-            type="text"
-            className="width-6"
-            placeholder="1h"
-            onChange={this.onTimeShiftChange}
-            onBlur={this.onTimeShift}
-            invalid={!timeShiftIsValid}
-            value={timeShift}
-          />
-        </div>
-        {(timeShift || relativeTime) && (
-          <InlineFieldRow>
-            <InlineFormLabel width={9}>Hide time info</InlineFormLabel>
-            <InlineSwitch value={hideTimeOverride} onChange={this.onToggleTimeOverride} />
-          </InlineFieldRow>
-=======
   return (
     <QueryOperationRow
       id="Query options"
@@ -383,6 +305,10 @@
       isOpen={isOpen}
       onOpen={onOpenOptions}
       onClose={onCloseOptions}
+      expanderMessages={{
+        open: t('query-options-expand', 'Expand query options'),
+        close: t('query-options-collapse', 'Collapse query options'),
+      }}
     >
       <div className={styles.grid}>
         {renderMaxDataPointsOption()}
@@ -446,7 +372,6 @@
               onChange={onToggleTimeOverride}
             />
           </>
->>>>>>> 2bcc46c3
         )}
       </div>
     </QueryOperationRow>
