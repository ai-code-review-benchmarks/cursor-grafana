--- conflicted
+++ resolved
@@ -1,14 +1,9 @@
 import { screen, render } from '@testing-library/react';
 import { Provider } from 'react-redux';
 
-<<<<<<< HEAD
-import { PluginExtensionTypes, PluginState } from '@grafana/data';
-import { setPluginExtensionsHook } from '@grafana/runtime';
-=======
 import { PluginState } from '@grafana/data';
-import { setAngularLoader, setPluginComponentsHook } from '@grafana/runtime';
+import { setPluginComponentsHook } from '@grafana/runtime';
 import { createComponentWithMeta } from 'app/features/plugins/extensions/usePluginComponents';
->>>>>>> 35397640
 import { configureStore } from 'app/store/configureStore';
 
 import { getMockDataSource, getMockDataSourceMeta, getMockDataSourceSettingsState } from '../__mocks__';
