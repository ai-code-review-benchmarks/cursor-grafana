--- conflicted
+++ resolved
@@ -40,30 +40,19 @@
   current: DataSourceRef | string | null | undefined;
   onDismiss: () => void;
   recentlyUsed?: string[];
-<<<<<<< HEAD
+  dashboard?: boolean;
+  mixed?: boolean;
   reportedInteractionFrom?: string;
 }
 
-export function DataSourceModal({ onChange, current, onDismiss, reportedInteractionFrom }: DataSourceModalProps) {
-=======
-  enableFileUpload?: boolean;
-  dashboard?: boolean;
-  mixed?: boolean;
-  fileUploadOptions?: DropzoneOptions;
-  reportedInteractionFrom?: string;
-}
-
 export function DataSourceModal({
-  enableFileUpload,
   dashboard,
   mixed,
-  fileUploadOptions,
   onChange,
   current,
   onDismiss,
   reportedInteractionFrom,
 }: DataSourceModalProps) {
->>>>>>> 9dd984a9
   const styles = useStyles2(getDataSourceModalStyles);
   const [search, setSearch] = useState('');
   const analyticsInteractionSrc = reportedInteractionFrom || 'modal';
