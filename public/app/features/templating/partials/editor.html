--- conflicted
+++ resolved
@@ -61,7 +61,7 @@
 							</td>
               <td style="width: 1%">
                 <a ng-click="duplicate(variable)" class="btn btn-inverse btn-small">
-                  Duplicate
+                  复制
                 </a>
               </td>
 							<td style="width: 1%"><i ng-click="_.move(variables,$index,$index-1)" ng-hide="$first" class="pointer fa fa-arrow-up"></i></td>
@@ -115,7 +115,7 @@
 						<div class="tight-form">
 							<ul class="tight-form-list">
 								<li class="tight-form-item" style="width: 160px">
-									时间值
+									Values
 								</li>
 								<li>
 									<input type="text" style="width: 345px" class="input-xxlarge tight-form-input last" placeholder="name" ng-model='current.query' placeholder="1m,10m,1h,6h,1d,7d" ng-model-onblur ng-change="runQuery()"></input>
@@ -129,11 +129,7 @@
 									<editor-checkbox text="包含自动间隔时间" model="current.auto" change="runQuery()"></editor-checkbox>
 								</li>
 								<li class="tight-form-item" ng-show="current.auto">
-<<<<<<< HEAD
 									自动步长时间 <tip>How many steps, roughly, the interval is rounded and will not always match this count<tip>
-=======
-									Auto interval steps <tip>How many times should the current time range be divided to calculate the value</tip>
->>>>>>> fcd3af30
 								</li>
 								<li>
 									<select class="input-mini tight-form-input last" ng-model="current.auto_count" ng-options="f for f in [3,5,10,30,50,100,200]" ng-change="runQuery()"></select>
