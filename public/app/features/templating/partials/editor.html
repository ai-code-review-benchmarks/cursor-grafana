--- conflicted
+++ resolved
@@ -75,27 +75,12 @@
 			<div class="gf-form-group">
 				<div class="gf-form-inline">
 					<div class="gf-form max-width-19">
-<<<<<<< HEAD
-						<span class="gf-form-label width-7">名称</span>
-						<input type="text" class="gf-form-input max-width-12" placeholder="name" ng-model='current.name'></input>
-					</div>
-					<div class="gf-form">
-						<span class="gf-form-label width-4">类型</span>
-						<div class="gf-form-select-wrapper">
-							<select class="gf-form-input width-7" ng-model="current.type" ng-options="f for f in ['query', 'interval', 'custom']" ng-change="typeChanged()"></select>
-						</div>
-					</div>
-					<div class="gf-form max-width-19">
-						<span class="gf-form-label width-7" ng-show="current.type === 'query'">数据源</span>
-						<div class="gf-form-select-wrapper max-width-12" ng-show="current.type === 'query'">
-							<select class="gf-form-input" ng-model="current.datasource" ng-options="f.value as f.name for f in datasources"></select>
-=======
-						<span class="gf-form-label width-6">Name</span>
+						<span class="gf-form-label width-6">名称</span>
 						<input type="text" class="gf-form-input" placeholder="name" ng-model='current.name'></input>
 					</div>
 					<div class="gf-form max-width-19">
 						<span class="gf-form-label width-6">
-              Type
+              类型
               <info-popover mode="right-normal">
                 <dl>
                   <dt>Query</dt>
@@ -112,7 +97,6 @@
             </span>
 						<div class="gf-form-select-wrapper max-width-17">
 							<select class="gf-form-input" ng-model="current.type" ng-options="f.value as f.text for f in variableTypes" ng-change="typeChanged()"></select>
->>>>>>> 6b467d5b
 						</div>
 					</div>
         </div>
@@ -131,10 +115,6 @@
 
 			</div>
 
-<<<<<<< HEAD
-			<h5 class="section-heading">变量值选项</h5>
-=======
->>>>>>> 6b467d5b
 			<div ng-show="current.type === 'interval'" class="gf-form-group">
         <h5 class="section-heading">Interval Options</h5>
 
@@ -175,63 +155,9 @@
 			<div ng-show="current.type === 'query'" class="gf-form-group">
         <h5 class="section-heading">Query Options</h5>
 
-<<<<<<< HEAD
-			<div class="section gf-form-group" >
-				<h5 class="section-heading">选择方式</h5>
-        <gf-form-switch class="gf-form"
-                        label="Multi-value"
-                        label-class="width-10"
-                        tooltip="Enables multiple values to be selected at the same time"
-                        checked="current.multi"
-                        on-change="runQuery()">
-        </gf-form-switch>
-        <gf-form-switch class="gf-form"
-                        label="Include All option"
-                        label-class="width-10"
-                        checked="current.includeAll"
-                        on-change="runQuery()">
-        </gf-form-switch>
-
-				<div class="gf-form" ng-if="current.includeAll">
-					<span class="gf-form-label width-10">Custom all value</span>
-					<input type="text" class="gf-form-input max-width-15" ng-model='current.allValue' placeholder="blank = auto"></input>
-				</div>
-			</div>
-
-			<div class="gf-form-group" ng-if="current.type === 'query'">
-				<h5>值 /标识 (Experimental feature)</h5>
-				<div class="gf-form">
-					<editor-checkbox text="Enable" model="current.useTags" change="runQuery()"></editor-checkbox>
-				</div>
-				<div class="gf-form last" ng-if="current.useTags">
-					<span class="gf-form-label width-10">标识值的查询</span>
-					<input type="text" class="gf-form-input" ng-model='current.tagsQuery' placeholder="metric name or tags query" ng-model-onblur></input>
-				</div>
-				<div class="gf-form" ng-if="current.useTags">
-					<li class="gf-form-label width-10">Tag values query</li>
-					<input type="text" class="gf-form-input" ng-model='current.tagValuesQuery' placeholder="apps.$tag.*" ng-model-onblur></input>
-				</div>
-			</div>
-
-			<div class="gf-form-group">
-				<h5>值预览 最多20个</h5>
-				<div class="gf-form">
-					<span class="gf-form-label" ng-repeat="option in current.options | limitTo: 20">
-						{{option.text}}
-					</span>
-				</div>
-			</div>
-		</div>
-
-		<div class="gf-form-button-row p-y-0">
-			<button type="button" class="btn btn-success" ng-show="mode === 'edit'" ng-click="update();">更新</button>
-			<button type="button" class="btn btn-success" ng-show="mode === 'new'" ng-click="add();">添加</button>
-		</div>
-	</div>
-=======
         <div class="gf-form-inline">
           <div class="gf-form max-width-21">
-            <span class="gf-form-label width-7" ng-show="current.type === 'query'">Data source</span>
+            <span class="gf-form-label width-7" ng-show="current.type === 'query'">数据源</span>
             <div class="gf-form-select-wrapper max-width-14">
               <select class="gf-form-input" ng-model="current.datasource" ng-options="f.value as f.name for f in datasources"></select>
             </div>
@@ -289,7 +215,7 @@
       </div>
 
       <div class="section gf-form-group" ng-hide="current.type === 'datasource'">
-        <h5 class="section-heading">Selection Options</h5>
+        <h5 class="section-heading">选择方式</h5>
         <div class="section">
           <gf-form-switch class="gf-form"
                           label="Multi-value"
@@ -312,7 +238,7 @@
       </div>
 
       <div class="gf-form-group" ng-if="current.type === 'query'">
-        <h5>Value groups/tags (Experimental feature)</h5>
+        <h5>值 /标识 (Experimental feature)</h5>
         <div class="gf-form">
           <editor-checkbox text="Enable" model="current.useTags" change="runQuery()"></editor-checkbox>
         </div>
@@ -327,7 +253,7 @@
       </div>
 
       <div class="gf-form-group">
-        <h5>Preview of values (shows max 20)</h5>
+        <h5>值预览 最多20个</h5>
         <div class="gf-form-inline">
           <div class="gf-form" ng-repeat="option in current.options | limitTo: 20">
             <span class="gf-form-label">{{option.text}}</span>
@@ -337,9 +263,8 @@
     </div>
 
     <div class="gf-form-button-row p-y-0">
-      <button type="button" class="btn btn-success" ng-show="mode === 'edit'" ng-click="update();">Update</button>
-      <button type="button" class="btn btn-success" ng-show="mode === 'new'" ng-click="add();">Add</button>
+      <button type="button" class="btn btn-success" ng-show="mode === 'edit'" ng-click="update();">更新</button>
+      <button type="button" class="btn btn-success" ng-show="mode === 'new'" ng-click="add();">添加</button>
     </div>
   </div>
->>>>>>> 6b467d5b
 </div>
