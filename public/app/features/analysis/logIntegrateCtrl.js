--- conflicted
+++ resolved
@@ -35,8 +35,7 @@
             "shared": true
           },
       };
-
-<<<<<<< HEAD
+      
       var panelMetas = [
         {
           "collapse": false,
@@ -180,23 +179,12 @@
           "title": ""
         }
       ];
-
-      $scope.filterMetics = function (metric) {
-        return !(/(anomaly|prediction.max|prediction.min|prediction.min.LB.percent|.seasonal|.trend|.noise|.prediction)$/.test(metric.metric));
-      };
-
+      
       $scope.init = function (param) {
-        param.targets = param.targets.filter(this.filterMetics);
+        param.targets = param.targets.filter(_.excludeMetricSuffix(filterMetics.metric));
         panelMetas[0].panels[0].targets = param.targets;
         panelMetas[1].panels[0].targets = _.cloneDeep(param.targets);
         _.each(panelMetas[1].panels[0].targets, function (target) {
-=======
-      this.init = function (param) {
-        param.targets = param.targets.filter(_.excludeMetricSuffix(filterMetics.metric));
-        panelMeta.panels[0].targets = param.targets;
-        panelMeta.panels[1].targets = _.cloneDeep(param.targets);
-        _.each(panelMeta.panels[1].targets, function (target) {
->>>>>>> e53c6b39
           target.metric = target.metric + ".seasonal"
         });
         panelMetas[1].panels[1].targets = _.cloneDeep(param.targets);
