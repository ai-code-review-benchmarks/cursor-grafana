--- conflicted
+++ resolved
@@ -61,20 +61,12 @@
     process.env.NODE_ENV = originalNodeEnv;
   });
 
-<<<<<<< HEAD
-=======
-  test('shouldLoadPluginInFrontendSandbox returns false for Angular plugins', async () => {
-    const result = await shouldLoadPluginInFrontendSandbox({ isAngular: true, pluginId: 'test-plugin' });
-    expect(result).toBe(false);
-  });
-
   test('isPluginFrontendSandboxEligible returns false for unsigned users', async () => {
     mockContextSrv.isSignedIn = false;
     const isEligible = await isPluginFrontendSandboxEligible({ pluginId: 'test-plugin' });
     expect(isEligible).toBe(false);
   });
 
->>>>>>> de6a48a2
   test('shouldLoadPluginInFrontendSandbox returns false when feature toggle is off', async () => {
     config.featureToggles.pluginsFrontendSandbox = false;
     const result = await shouldLoadPluginInFrontendSandbox({ pluginId: 'test-plugin' });
