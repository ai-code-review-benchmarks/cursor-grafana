import { render, screen } from '@testing-library/react';
import React from 'react';
import { TestProvider } from 'test/helpers/TestProvider';

import { PluginSignatureStatus } from '@grafana/data';
import { config } from '@grafana/runtime';
import { configureStore } from 'app/store/configureStore';

import { getPluginsStateMock } from '../../__mocks__';
import { CatalogPlugin, PluginStatus } from '../../types';

import { InstallControlsButton } from './InstallControlsButton';

const plugin: CatalogPlugin = {
  description: 'The test plugin',
  downloads: 5,
  id: 'test-plugin',
  info: {
    logos: { small: '', large: '' },
    keywords: ['test', 'plugin'],
  },
  name: 'Testing Plugin',
  orgName: 'Test',
  popularity: 0,
  signature: PluginSignatureStatus.valid,
  publishedAt: '2020-09-01',
  updatedAt: '2021-06-28',
  hasUpdate: false,
  isInstalled: false,
  isCore: false,
  isDev: false,
  isEnterprise: false,
  isDisabled: false,
  isDeprecated: false,
  isPublished: true,
};

function setup(opts: { angularSupportEnabled: boolean; angularDetected: boolean }) {
  config.angularSupportEnabled = opts.angularSupportEnabled;
  render(
    <TestProvider>
      <InstallControlsButton
        plugin={{ ...plugin, angularDetected: opts.angularDetected }}
        pluginStatus={PluginStatus.INSTALL}
      />
    </TestProvider>
  );
}

describe('InstallControlsButton', () => {
  let oldAngularSupportEnabled = config.angularSupportEnabled;
  afterAll(() => {
    config.angularSupportEnabled = oldAngularSupportEnabled;
  });

  describe.each([{ angularSupportEnabled: true }, { angularSupportEnabled: false }])(
    'angular support is $angularSupportEnabled',
    ({ angularSupportEnabled }) => {
      it.each([
        { angularDetected: true, expectEnabled: angularSupportEnabled },
        { angularDetected: false, expectEnabled: true },
      ])('angular detected is $angularDetected', ({ angularDetected, expectEnabled }) => {
        setup({ angularSupportEnabled, angularDetected });

        const el = screen.getByRole('button');
        expect(el).toHaveTextContent(/install/i);
        expect(el).toBeVisible();
        if (expectEnabled) {
          expect(el).toBeEnabled();
        } else {
          expect(el).toBeDisabled();
        }
      });
    }
  );

  it("should allow to uninstall a plugin even if it's unpublished", () => {
    render(
      <TestProvider>
        <InstallControlsButton plugin={{ ...plugin, isPublished: false }} pluginStatus={PluginStatus.UNINSTALL} />
      </TestProvider>
    );
    const el = screen.getByRole('button');
    expect(el).toHaveTextContent(/uninstall/i);
    expect(el).toBeVisible();
  });

  it('should not render install or upgrade buttons if the plugin is unpublished', () => {
    render(
      <TestProvider>
        <InstallControlsButton plugin={{ ...plugin, isPublished: false }} pluginStatus={PluginStatus.INSTALL} />
      </TestProvider>
    );
    expect(screen.queryByRole('button')).not.toBeInTheDocument();
  });

<<<<<<< HEAD
  describe('uninstall button on prem', () => {
=======
  describe('update button on prem', () => {
>>>>>>> dcc97700
    const store = configureStore({
      plugins: getPluginsStateMock([]),
    });

<<<<<<< HEAD
    it('should be disable when is Installing', () => {
      store.dispatch({ type: 'plugins/uninstall/pending' });
      render(
        <TestProvider store={store}>
          <InstallControlsButton plugin={{ ...plugin }} pluginStatus={PluginStatus.UNINSTALL} />
        </TestProvider>
      );
      const button = screen.getByText('Uninstalling').closest('button');
      expect(button).toBeDisabled();
    });

    it('should be enabled when not is Installing', () => {
      store.dispatch({ type: 'plugins/uninstall/fulfilled', payload: { id: '', changes: {} } });
      render(
        <TestProvider store={store}>
          <InstallControlsButton plugin={{ ...plugin }} pluginStatus={PluginStatus.UNINSTALL} />
        </TestProvider>
      );
      const button = screen.getByText('Uninstall').closest('button');
=======
    it('should be disabled when is Installing', () => {
      store.dispatch({ type: 'plugins/install/pending' });
      render(
        <TestProvider store={store}>
          <InstallControlsButton plugin={{ ...plugin }} pluginStatus={PluginStatus.UPDATE} />
        </TestProvider>
      );
      const button = screen.getByText('Updating').closest('button');
      expect(button).toBeDisabled();
    });

    it('should be enabled when it is not Installing', () => {
      store.dispatch({ type: 'plugins/install/fulfilled', payload: { id: '', changes: {} } });
      render(
        <TestProvider store={store}>
          <InstallControlsButton plugin={{ ...plugin }} pluginStatus={PluginStatus.UPDATE} />
        </TestProvider>
      );
      const button = screen.getByText('Update').closest('button');
>>>>>>> dcc97700
      expect(button).toBeEnabled();
    });
  });

<<<<<<< HEAD
  describe('uninstall button on manage instance', () => {
=======
  describe('update button on managed instance', () => {
>>>>>>> dcc97700
    const oldFeatureTogglesManagedPluginsInstall = config.featureToggles.managedPluginsInstall;
    const oldPluginAdminExternalManageEnabled = config.pluginAdminExternalManageEnabled;

    beforeAll(() => {
      config.featureToggles.managedPluginsInstall = true;
      config.pluginAdminExternalManageEnabled = true;
    });

    afterAll(() => {
      config.featureToggles.managedPluginsInstall = oldFeatureTogglesManagedPluginsInstall;
      config.pluginAdminExternalManageEnabled = oldPluginAdminExternalManageEnabled;
    });

    const store = configureStore({
      plugins: getPluginsStateMock([]),
    });

<<<<<<< HEAD
    it('should be disabled when is Installing=false but isUninstallingFromInstance=true', () => {
      store.dispatch({ type: 'plugins/uninstall/fulfilled', payload: { id: '', changes: {} } });
      render(
        <TestProvider store={store}>
          <InstallControlsButton
            plugin={{ ...plugin, isUninstallingFromInstance: true }}
            pluginStatus={PluginStatus.UNINSTALL}
          />
        </TestProvider>
      );
      const button = screen.getByText('Uninstall').closest('button');
      expect(button).toBeDisabled();
    });

    it('should be disabled when is Installing=false but isUninstallingFromInstance=false', () => {
      store.dispatch({ type: 'plugins/uninstall/fulfilled', payload: { id: '', changes: {} } });
      render(
        <TestProvider store={store}>
          <InstallControlsButton
            plugin={{ ...plugin, isUninstallingFromInstance: false }}
            pluginStatus={PluginStatus.UNINSTALL}
          />
        </TestProvider>
      );
      const button = screen.getByText('Uninstall').closest('button');
=======
    it('should be disabled when isInstalling=false but isUpdatingFromInstance=true', () => {
      store.dispatch({ type: 'plugins/install/fulfilled', payload: { id: '', changes: {} } });
      render(
        <TestProvider store={store}>
          <InstallControlsButton
            plugin={{ ...plugin, isUpdatingFromInstance: true }}
            pluginStatus={PluginStatus.UPDATE}
          />
        </TestProvider>
      );
      const button = screen.getByText('Update').closest('button');
      expect(button).toBeDisabled();
    });

    it('should be enabled when isInstalling=false and isUpdatingFromInstance=false', () => {
      store.dispatch({ type: 'plugins/install/fulfilled', payload: { id: '', changes: {} } });
      render(
        <TestProvider store={store}>
          <InstallControlsButton
            plugin={{ ...plugin, isUpdatingFromInstance: false }}
            pluginStatus={PluginStatus.UPDATE}
          />
        </TestProvider>
      );
      const button = screen.getByText('Update').closest('button');
>>>>>>> dcc97700
      expect(button).toBeEnabled();
    });
  });
});<|MERGE_RESOLUTION|>--- conflicted
+++ resolved
@@ -94,36 +94,11 @@
     expect(screen.queryByRole('button')).not.toBeInTheDocument();
   });
 
-<<<<<<< HEAD
-  describe('uninstall button on prem', () => {
-=======
   describe('update button on prem', () => {
->>>>>>> dcc97700
     const store = configureStore({
       plugins: getPluginsStateMock([]),
     });
 
-<<<<<<< HEAD
-    it('should be disable when is Installing', () => {
-      store.dispatch({ type: 'plugins/uninstall/pending' });
-      render(
-        <TestProvider store={store}>
-          <InstallControlsButton plugin={{ ...plugin }} pluginStatus={PluginStatus.UNINSTALL} />
-        </TestProvider>
-      );
-      const button = screen.getByText('Uninstalling').closest('button');
-      expect(button).toBeDisabled();
-    });
-
-    it('should be enabled when not is Installing', () => {
-      store.dispatch({ type: 'plugins/uninstall/fulfilled', payload: { id: '', changes: {} } });
-      render(
-        <TestProvider store={store}>
-          <InstallControlsButton plugin={{ ...plugin }} pluginStatus={PluginStatus.UNINSTALL} />
-        </TestProvider>
-      );
-      const button = screen.getByText('Uninstall').closest('button');
-=======
     it('should be disabled when is Installing', () => {
       store.dispatch({ type: 'plugins/install/pending' });
       render(
@@ -143,16 +118,11 @@
         </TestProvider>
       );
       const button = screen.getByText('Update').closest('button');
->>>>>>> dcc97700
       expect(button).toBeEnabled();
     });
   });
 
-<<<<<<< HEAD
-  describe('uninstall button on manage instance', () => {
-=======
   describe('update button on managed instance', () => {
->>>>>>> dcc97700
     const oldFeatureTogglesManagedPluginsInstall = config.featureToggles.managedPluginsInstall;
     const oldPluginAdminExternalManageEnabled = config.pluginAdminExternalManageEnabled;
 
@@ -170,33 +140,6 @@
       plugins: getPluginsStateMock([]),
     });
 
-<<<<<<< HEAD
-    it('should be disabled when is Installing=false but isUninstallingFromInstance=true', () => {
-      store.dispatch({ type: 'plugins/uninstall/fulfilled', payload: { id: '', changes: {} } });
-      render(
-        <TestProvider store={store}>
-          <InstallControlsButton
-            plugin={{ ...plugin, isUninstallingFromInstance: true }}
-            pluginStatus={PluginStatus.UNINSTALL}
-          />
-        </TestProvider>
-      );
-      const button = screen.getByText('Uninstall').closest('button');
-      expect(button).toBeDisabled();
-    });
-
-    it('should be disabled when is Installing=false but isUninstallingFromInstance=false', () => {
-      store.dispatch({ type: 'plugins/uninstall/fulfilled', payload: { id: '', changes: {} } });
-      render(
-        <TestProvider store={store}>
-          <InstallControlsButton
-            plugin={{ ...plugin, isUninstallingFromInstance: false }}
-            pluginStatus={PluginStatus.UNINSTALL}
-          />
-        </TestProvider>
-      );
-      const button = screen.getByText('Uninstall').closest('button');
-=======
     it('should be disabled when isInstalling=false but isUpdatingFromInstance=true', () => {
       store.dispatch({ type: 'plugins/install/fulfilled', payload: { id: '', changes: {} } });
       render(
@@ -222,7 +165,6 @@
         </TestProvider>
       );
       const button = screen.getByText('Update').closest('button');
->>>>>>> dcc97700
       expect(button).toBeEnabled();
     });
   });
