import { css } from '@emotion/css';
import { SerializedError } from '@reduxjs/toolkit';
import { groupBy, size, uniqueId, upperFirst } from 'lodash';
import pluralize from 'pluralize';
import React, { ReactNode, useState } from 'react';
import { Link } from 'react-router-dom';

import { dateTime, GrafanaTheme2 } from '@grafana/data';
import { Stack } from '@grafana/experimental';
<<<<<<< HEAD
import {
  Alert,
  Button,
  Dropdown,
  Icon,
  LinkButton,
  LoadingPlaceholder,
  Menu,
  Tab,
  TabContent,
  TabsBar,
  Tooltip,
  useStyles2,
} from '@grafana/ui';
import { Text } from '@grafana/ui/src/unstable';
import { contextSrv } from 'app/core/core';
import { isOrgAdmin } from 'app/features/plugins/admin/permissions';
=======
import { Alert, Button, Dropdown, Icon, LoadingPlaceholder, Menu, Tooltip, useStyles2, Text } from '@grafana/ui';
import ConditionalWrap from 'app/features/alerting/components/ConditionalWrap';
>>>>>>> 3256f7dd
import { receiverTypeNames } from 'app/plugins/datasource/alertmanager/consts';
import { GrafanaManagedReceiverConfig } from 'app/plugins/datasource/alertmanager/types';
import { GrafanaNotifierType, NotifierStatus } from 'app/types/alerting';

import { useAlertmanager } from '../../state/AlertmanagerContext';
import { INTEGRATION_ICONS } from '../../types/contact-points';
import { getNotificationsPermissions } from '../../utils/access-control';
import { GRAFANA_RULES_SOURCE_NAME, isVanillaPrometheusAlertManagerDataSource } from '../../utils/datasource';
import { createUrl } from '../../utils/url';
import { MetaText } from '../MetaText';
import { ProvisioningBadge } from '../Provisioning';
import { Spacer } from '../Spacer';
import { Strong } from '../Strong';
import { GlobalConfigAlert } from '../receivers/ReceiversAndTemplatesView';
import { UnusedContactPointBadge } from '../receivers/ReceiversTable';

import { MessageTemplates } from './MessageTemplates';
import { useDeleteContactPointModal } from './Modals';
import { RECEIVER_STATUS_KEY, useContactPointsWithStatus, useDeleteContactPoint } from './useContactPoints';
import { getReceiverDescription, isProvisioned, ReceiverConfigWithStatus } from './utils';

enum ActiveTab {
  ContactPoints,
  MessageTemplates,
}

const ContactPoints = () => {
  const { selectedAlertmanager } = useAlertmanager();
  // TODO hook up to query params
  const [activeTab, setActiveTab] = useState<ActiveTab>(ActiveTab.ContactPoints);
  const { isLoading, error, contactPoints } = useContactPointsWithStatus(selectedAlertmanager!);
  const { deleteTrigger, updateAlertmanagerState } = useDeleteContactPoint(selectedAlertmanager!);

  const [DeleteModal, showDeleteModal] = useDeleteContactPointModal(deleteTrigger, updateAlertmanagerState.isLoading);

  const showingContactPoints = activeTab === ActiveTab.ContactPoints;
  const showingMessageTemplates = activeTab === ActiveTab.MessageTemplates;

  if (error) {
    // TODO fix this type casting, when error comes from "getContactPointsStatus" it probably won't be a SerializedError
    return <Alert title="Failed to fetch contact points">{(error as SerializedError).message}</Alert>;
  }

  const isGrafanaManagedAlertmanager = selectedAlertmanager === GRAFANA_RULES_SOURCE_NAME;
  const isVanillaAlertmanager = isVanillaPrometheusAlertManagerDataSource(selectedAlertmanager!);
  const permissions = getNotificationsPermissions(selectedAlertmanager!);

  const allowedToAddContactPoint = contextSrv.hasPermission(permissions.create);

  return (
    <>
      <Stack direction="column">
        <TabsBar>
          <Tab
            label="Contact Points"
            active={showingContactPoints}
            counter={contactPoints.length}
            onChangeTab={() => setActiveTab(ActiveTab.ContactPoints)}
          />
          <Tab
            label="Message Templates"
            active={showingMessageTemplates}
            onChangeTab={() => setActiveTab(ActiveTab.MessageTemplates)}
          />
          <Spacer />
          {showingContactPoints && (
            <LinkButton
              icon="plus"
              variant="primary"
              href="/alerting/notifications/receivers/new"
              // TODO clarify why the button has been disabled
              disabled={!allowedToAddContactPoint || isVanillaAlertmanager}
            >
              Add contact point
            </LinkButton>
          )}
          {showingMessageTemplates && (
            <LinkButton icon="plus" variant="primary" href="/alerting/notifications/templates/new">
              Add message template
            </LinkButton>
          )}
        </TabsBar>
        <TabContent>
          <Stack direction="column">
            <>
              {isLoading && <LoadingPlaceholder text={'Loading...'} />}
              {/* Contact Points tab */}
              {showingContactPoints && (
                <>
                  {error ? (
                    <Alert title="Failed to fetch contact points">{String(error)}</Alert>
                  ) : (
                    <>
                      {/* TODO we can add some additional info here with a ToggleTip */}
                      <Text variant="body" color="secondary">
                        Define where notifications are sent, a contact point can contain multiple integrations.
                      </Text>
                      {contactPoints.map((contactPoint) => {
                        const contactPointKey = selectedAlertmanager + contactPoint.name;
                        const provisioned = isProvisioned(contactPoint);
                        const disabled = updateAlertmanagerState.isLoading;
                        const policies = contactPoint.numberOfPolicies;

                        return (
                          <ContactPoint
                            key={contactPointKey}
                            name={contactPoint.name}
                            disabled={disabled}
                            onDelete={showDeleteModal}
                            receivers={contactPoint.grafana_managed_receiver_configs}
                            provisioned={provisioned}
                            policies={policies}
                          />
                        );
                      })}
                      {/* Grafana manager Alertmanager does not support global config, Mimir and Cortex do */}
                      {!isGrafanaManagedAlertmanager && <GlobalConfigAlert alertManagerName={selectedAlertmanager!} />}
                    </>
                  )}
                </>
              )}
              {/* Message Templates tab */}
              {showingMessageTemplates && (
                <>
                  <Text variant="body" color="secondary">
                    Create message templates to customize your notifications.
                  </Text>
                  <MessageTemplates />
                </>
              )}
            </>
          </Stack>
        </TabContent>
      </Stack>
      {DeleteModal}
    </>
  );
};

interface ContactPointProps {
  name: string;
  disabled?: boolean;
  provisioned?: boolean;
  receivers: ReceiverConfigWithStatus[];
  policies?: number;
  onDelete: (name: string) => void;
}

export const ContactPoint = ({
  name,
  disabled = false,
  provisioned = false,
  receivers,
  policies = 0,
  onDelete,
}: ContactPointProps) => {
  const styles = useStyles2(getStyles);

  // TODO probably not the best way to figure out if we want to show either only the summary or full metadata for the receivers?
  const showFullMetadata = receivers.some((receiver) => Boolean(receiver[RECEIVER_STATUS_KEY]));

  return (
    <div className={styles.contactPointWrapper} data-testid="contact-point">
      <Stack direction="column" gap={0}>
        <ContactPointHeader
          name={name}
          policies={policies}
          provisioned={provisioned}
          disabled={disabled}
          onDelete={onDelete}
        />
        {showFullMetadata ? (
          <div className={styles.receiversWrapper}>
            {receivers?.map((receiver) => {
              const diagnostics = receiver[RECEIVER_STATUS_KEY];
              const sendingResolved = !Boolean(receiver.disableResolveMessage);

              return (
                <ContactPointReceiver
                  key={uniqueId()}
                  type={receiver.type}
                  description={getReceiverDescription(receiver)}
                  diagnostics={diagnostics}
                  sendingResolved={sendingResolved}
                />
              );
            })}
          </div>
        ) : (
          <div className={styles.receiversWrapper}>
            <ContactPointReceiverSummary receivers={receivers} />
          </div>
        )}
      </Stack>
    </div>
  );
};

interface ContactPointHeaderProps {
  name: string;
  disabled?: boolean;
  provisioned?: boolean;
  policies?: number;
  onDelete: (name: string) => void;
}

const ContactPointHeader = (props: ContactPointHeaderProps) => {
  const { name, disabled = false, provisioned = false, policies = 0, onDelete } = props;
  const styles = useStyles2(getStyles);
  const { selectedAlertmanager } = useAlertmanager();
  const permissions = getNotificationsPermissions(selectedAlertmanager ?? '');

  const isReferencedByPolicies = policies > 0;
  const isGranaManagedAlertmanager = selectedAlertmanager === GRAFANA_RULES_SOURCE_NAME;

  // we make a distinction here becase for "canExport" we show the menu item, if not we hide it
  const canExport = isGranaManagedAlertmanager;
  const allowedToExport = contextSrv.hasAccess(permissions.provisioning.read, isOrgAdmin());

  return (
    <div className={styles.headerWrapper}>
      <Stack direction="row" alignItems="center" gap={1}>
        <Stack alignItems="center" gap={1}>
          <Text variant="body" weight="medium">
            {name}
          </Text>
        </Stack>
        {isReferencedByPolicies ? (
          <MetaText>
            <Link to={createUrl('/alerting/routes', { contactPoint: name })}>
              is used by <Strong>{policies}</Strong> {pluralize('notification policy', policies)}
            </Link>
          </MetaText>
        ) : (
          <UnusedContactPointBadge />
        )}
        {provisioned && <ProvisioningBadge />}
        <Spacer />
        <LinkButton
          tooltipPlacement="top"
          tooltip={provisioned ? 'Provisioned contact points cannot be edited in the UI' : undefined}
          variant="secondary"
          size="sm"
          icon={provisioned ? 'document-info' : 'edit'}
          type="button"
          disabled={disabled}
          aria-label={`${provisioned ? 'view' : 'edit'}-action`}
          data-testid={`${provisioned ? 'view' : 'edit'}-action`}
          href={`/alerting/notifications/receivers/${encodeURIComponent(name)}/edit`}
        >
          {provisioned ? 'View' : 'Edit'}
        </LinkButton>
        {/* TODO probably want to split this off since there's lots of RBAC involved here */}
        <Dropdown
          overlay={
            <Menu>
              {canExport && (
                <>
                  <Menu.Item
                    icon="download-alt"
                    label={isOrgAdmin() ? 'Export' : 'Export redacted'}
                    disabled={!allowedToExport}
                    url={createUrl(`/api/v1/provisioning/contact-points/export/`, {
                      download: 'true',
                      format: 'yaml',
                      decrypt: isOrgAdmin().toString(),
                      name: name,
                    })}
                    target="_blank"
                    data-testid="export"
                  />
                  <Menu.Divider />
                </>
              )}
              <Menu.Item
                label="Delete"
                icon="trash-alt"
                destructive
                disabled={disabled || provisioned}
                onClick={() => onDelete(name)}
              />
            </Menu>
          }
        >
          <Button
            variant="secondary"
            size="sm"
            icon="ellipsis-h"
            type="button"
            aria-label="more-actions"
            data-testid="more-actions"
          />
        </Dropdown>
      </Stack>
    </div>
  );
};

interface ContactPointReceiverProps {
  type: GrafanaNotifierType | string;
  description?: ReactNode;
  sendingResolved?: boolean;
  diagnostics?: NotifierStatus;
}

const ContactPointReceiver = (props: ContactPointReceiverProps) => {
  const { type, description, diagnostics, sendingResolved = true } = props;
  const styles = useStyles2(getStyles);

  const iconName = INTEGRATION_ICONS[type];
  const hasMetadata = diagnostics !== undefined;

  // TODO get the actual name of the type from /ngalert if grafanaManaged AM
  const receiverName = receiverTypeNames[type] ?? upperFirst(type);

  return (
    <div className={styles.integrationWrapper}>
      <Stack direction="column" gap={0.5}>
        <Stack direction="row" alignItems="center" gap={1}>
          <Stack direction="row" alignItems="center" gap={0.5}>
            {iconName && <Icon name={iconName} />}
            <Text variant="body" color="primary">
              {receiverName}
            </Text>
          </Stack>
          {description && (
            <Text variant="bodySmall" color="secondary">
              {description}
            </Text>
          )}
        </Stack>
        {hasMetadata && <ContactPointReceiverMetadataRow diagnostics={diagnostics} sendingResolved={sendingResolved} />}
      </Stack>
    </div>
  );
};

interface ContactPointReceiverMetadata {
  sendingResolved: boolean;
  diagnostics: NotifierStatus;
}

type ContactPointReceiverSummaryProps = {
  receivers: GrafanaManagedReceiverConfig[];
};

/**
 * This summary is used when we're dealing with non-Grafana managed alertmanager since they
 * don't have any metadata worth showing other than a summary of what types are configured for the contact point
 */
const ContactPointReceiverSummary = ({ receivers }: ContactPointReceiverSummaryProps) => {
  const styles = useStyles2(getStyles);
  const countByType = groupBy(receivers, (receiver) => receiver.type);

  return (
    <div className={styles.integrationWrapper}>
      <Stack direction="column" gap={0}>
        <Stack direction="row" alignItems="center" gap={1}>
          {Object.entries(countByType).map(([type, receivers], index) => {
            const iconName = INTEGRATION_ICONS[type];
            const receiverName = receiverTypeNames[type] ?? upperFirst(type);
            const isLastItem = size(countByType) - 1 === index;

            return (
              <React.Fragment key={type}>
                <Stack direction="row" alignItems="center" gap={0.5}>
                  {iconName && <Icon name={iconName} />}
                  <Text variant="body" color="primary">
                    {receiverName}
                    {receivers.length > 1 && <> ({receivers.length})</>}
                  </Text>
                </Stack>
                {!isLastItem && '⋅'}
              </React.Fragment>
            );
          })}
        </Stack>
      </Stack>
    </div>
  );
};

const ContactPointReceiverMetadataRow = ({ diagnostics, sendingResolved }: ContactPointReceiverMetadata) => {
  const styles = useStyles2(getStyles);

  const failedToSend = Boolean(diagnostics.lastNotifyAttemptError);
  const lastDeliveryAttempt = dateTime(diagnostics.lastNotifyAttempt);
  const lastDeliveryAttemptDuration = diagnostics.lastNotifyAttemptDuration;
  const hasDeliveryAttempt = lastDeliveryAttempt.isValid();

  return (
    <div className={styles.metadataRow}>
      <Stack direction="row" gap={1}>
        {/* this is shown when the last delivery failed – we don't show any additional metadata */}
        {failedToSend ? (
          <>
            <MetaText color="error" icon="exclamation-circle">
              <Tooltip content={diagnostics.lastNotifyAttemptError!}>
                <span>Last delivery attempt failed</span>
              </Tooltip>
            </MetaText>
          </>
        ) : (
          <>
            {/* this is shown when we have a last delivery attempt */}
            {hasDeliveryAttempt && (
              <>
                <MetaText icon="clock-nine">
                  Last delivery attempt{' '}
                  <Tooltip content={lastDeliveryAttempt.toLocaleString()}>
                    <span>
                      <Strong>{lastDeliveryAttempt.locale('en').fromNow()}</Strong>
                    </span>
                  </Tooltip>
                </MetaText>
                <MetaText icon="stopwatch">
                  took <Strong>{lastDeliveryAttemptDuration}</Strong>
                </MetaText>
              </>
            )}
            {/* when we have no last delivery attempt */}
            {!hasDeliveryAttempt && <MetaText icon="clock-nine">No delivery attempts</MetaText>}
            {/* this is only shown for contact points that only want "firing" updates */}
            {!sendingResolved && (
              <MetaText icon="info-circle">
                Delivering <Strong>only firing</Strong> notifications
              </MetaText>
            )}
          </>
        )}
      </Stack>
    </div>
  );
};

const getStyles = (theme: GrafanaTheme2) => ({
  contactPointWrapper: css`
    border-radius: ${theme.shape.radius.default};
    border: solid 1px ${theme.colors.border.weak};
    border-bottom: none;
  `,
  integrationWrapper: css`
    position: relative;

    background: ${theme.colors.background.primary};
    padding: ${theme.spacing(1)} ${theme.spacing(1.5)};

    border-bottom: solid 1px ${theme.colors.border.weak};
  `,
  headerWrapper: css`
    background: ${theme.colors.background.secondary};
    padding: ${theme.spacing(1)} ${theme.spacing(1.5)};

    border-bottom: solid 1px ${theme.colors.border.weak};
    border-top-left-radius: ${theme.shape.radius.default};
    border-top-right-radius: ${theme.shape.radius.default};
  `,
  metadataRow: css`
<<<<<<< HEAD
    border-bottom-left-radius: ${theme.shape.borderRadius()};
    border-bottom-right-radius: ${theme.shape.borderRadius()};
=======
    padding: 0 ${theme.spacing(1.5)} ${theme.spacing(1.5)} ${theme.spacing(1.5)};

    border-bottom-left-radius: ${theme.shape.radius.default};
    border-bottom-right-radius: ${theme.shape.radius.default};
>>>>>>> 3256f7dd
  `,
  receiversWrapper: css``,
});

export default ContactPoints;<|MERGE_RESOLUTION|>--- conflicted
+++ resolved
@@ -7,28 +7,23 @@
 
 import { dateTime, GrafanaTheme2 } from '@grafana/data';
 import { Stack } from '@grafana/experimental';
-<<<<<<< HEAD
 import {
   Alert,
   Button,
   Dropdown,
   Icon,
-  LinkButton,
   LoadingPlaceholder,
   Menu,
-  Tab,
-  TabContent,
-  TabsBar,
   Tooltip,
   useStyles2,
+  Text,
+  LinkButton,
+  TabsBar,
+  TabContent,
+  Tab,
 } from '@grafana/ui';
-import { Text } from '@grafana/ui/src/unstable';
 import { contextSrv } from 'app/core/core';
 import { isOrgAdmin } from 'app/features/plugins/admin/permissions';
-=======
-import { Alert, Button, Dropdown, Icon, LoadingPlaceholder, Menu, Tooltip, useStyles2, Text } from '@grafana/ui';
-import ConditionalWrap from 'app/features/alerting/components/ConditionalWrap';
->>>>>>> 3256f7dd
 import { receiverTypeNames } from 'app/plugins/datasource/alertmanager/consts';
 import { GrafanaManagedReceiverConfig } from 'app/plugins/datasource/alertmanager/types';
 import { GrafanaNotifierType, NotifierStatus } from 'app/types/alerting';
@@ -487,15 +482,10 @@
     border-top-right-radius: ${theme.shape.radius.default};
   `,
   metadataRow: css`
-<<<<<<< HEAD
-    border-bottom-left-radius: ${theme.shape.borderRadius()};
-    border-bottom-right-radius: ${theme.shape.borderRadius()};
-=======
     padding: 0 ${theme.spacing(1.5)} ${theme.spacing(1.5)} ${theme.spacing(1.5)};
 
     border-bottom-left-radius: ${theme.shape.radius.default};
     border-bottom-right-radius: ${theme.shape.radius.default};
->>>>>>> 3256f7dd
   `,
   receiversWrapper: css``,
 });
