import { css } from '@emotion/css';
import { SerializedError } from '@reduxjs/toolkit';
<<<<<<< HEAD
import { groupBy, size, uniqueId, upperFirst } from 'lodash';
import pluralize from 'pluralize';
import React, { ReactNode, useState } from 'react';

import { dateTime, GrafanaTheme2 } from '@grafana/data';
import { Stack } from '@grafana/experimental';
import {
  Alert,
  Button,
  Dropdown,
  Icon,
  LinkButton,
  LoadingPlaceholder,
  Menu,
  Tab,
  TabContent,
  TabsBar,
  Tooltip,
  useStyles2,
} from '@grafana/ui';
=======
import { uniqueId, upperFirst } from 'lodash';
import React, { ReactNode } from 'react';

import { dateTime, GrafanaTheme2 } from '@grafana/data';
import { Stack } from '@grafana/experimental';
import { Alert, Button, Dropdown, Icon, LoadingPlaceholder, Menu, Tooltip, useStyles2 } from '@grafana/ui';
>>>>>>> f10527cf
import { Text } from '@grafana/ui/src/unstable';
import { contextSrv } from 'app/core/core';
import ConditionalWrap from 'app/features/alerting/components/ConditionalWrap';
import { receiverTypeNames } from 'app/plugins/datasource/alertmanager/consts';
<<<<<<< HEAD
import { GrafanaManagedReceiverConfig } from 'app/plugins/datasource/alertmanager/types';
=======
>>>>>>> f10527cf
import { GrafanaNotifierType, NotifierStatus } from 'app/types/alerting';

import { useAlertmanager } from '../../state/AlertmanagerContext';
import { INTEGRATION_ICONS } from '../../types/contact-points';
import { getNotificationsPermissions } from '../../utils/access-control';
import { GRAFANA_RULES_SOURCE_NAME, isVanillaPrometheusAlertManagerDataSource } from '../../utils/datasource';
import { MetaText } from '../MetaText';
import { ProvisioningBadge } from '../Provisioning';
import { Spacer } from '../Spacer';
import { Strong } from '../Strong';
import { GlobalConfigAlert } from '../receivers/ReceiversAndTemplatesView';
import { UnusedContactPointBadge } from '../receivers/ReceiversTable';

import { MessageTemplates } from './MessageTemplates';
import { useDeleteContactPointModal } from './Modals';
import { RECEIVER_STATUS_KEY, useContactPointsWithStatus, useDeleteContactPoint } from './useContactPoints';
import { getReceiverDescription, isProvisioned, ReceiverConfigWithStatus } from './utils';

enum ActiveTab {
  ContactPoints,
  MessageTemplates,
}

import { useDeleteContactPointModal } from './Modals';
import { RECEIVER_STATUS_KEY, useContactPointsWithStatus, useDeleteContactPoint } from './useContactPoints';
import { getReceiverDescription, isProvisioned, ReceiverConfigWithStatus } from './utils';

const ContactPoints = () => {
  const { selectedAlertmanager } = useAlertmanager();
<<<<<<< HEAD
  // TODO hook up to query params
  const [activeTab, setActiveTab] = useState<ActiveTab>(ActiveTab.ContactPoints);
=======
>>>>>>> f10527cf
  const { isLoading, error, contactPoints } = useContactPointsWithStatus(selectedAlertmanager!);
  const { deleteTrigger, updateAlertmanagerState } = useDeleteContactPoint(selectedAlertmanager!);

  const [DeleteModal, showDeleteModal] = useDeleteContactPointModal(deleteTrigger, updateAlertmanagerState.isLoading);

<<<<<<< HEAD
  const showingContactPoints = activeTab === ActiveTab.ContactPoints;
  const showingMessageTemplates = activeTab === ActiveTab.MessageTemplates;

=======
>>>>>>> f10527cf
  if (error) {
    // TODO fix this type casting, when error comes from "getContactPointsStatus" it probably won't be a SerializedError
    return <Alert title="Failed to fetch contact points">{(error as SerializedError).message}</Alert>;
  }

<<<<<<< HEAD
  const isGrafanaManagedAlertmanager = selectedAlertmanager === GRAFANA_RULES_SOURCE_NAME;
  const isVanillaAlertmanager = isVanillaPrometheusAlertManagerDataSource(selectedAlertmanager!);
  const permissions = getNotificationsPermissions(selectedAlertmanager!);

  const allowedToAddContactPoint = contextSrv.hasPermission(permissions.create);
=======
  if (isLoading) {
    return <LoadingPlaceholder text={'Loading...'} />;
  }
>>>>>>> f10527cf

  return (
    <>
      <Stack direction="column">
<<<<<<< HEAD
        <TabsBar>
          <Tab
            label="Contact Points"
            active={showingContactPoints}
            counter={contactPoints.length}
            onChangeTab={() => setActiveTab(ActiveTab.ContactPoints)}
          />
          <Tab
            label="Message Templates"
            active={showingMessageTemplates}
            onChangeTab={() => setActiveTab(ActiveTab.MessageTemplates)}
          />
          <Spacer />
          {showingContactPoints && (
            <LinkButton
              icon="plus"
              variant="primary"
              href="/alerting/notifications/receivers/new"
              // TODO clarify why the button has been disabled
              disabled={!allowedToAddContactPoint || isVanillaAlertmanager}
            >
              Add contact point
            </LinkButton>
          )}
          {showingMessageTemplates && (
            <LinkButton icon="plus" variant="primary" href="/alerting/notifications/templates/new">
              Add message template
            </LinkButton>
          )}
        </TabsBar>
        <TabContent>
          <Stack direction="column">
            <>
              {isLoading && <LoadingPlaceholder text={'Loading...'} />}
              {/* Contact Points tab */}
              {showingContactPoints && (
                <>
                  {error ? (
                    <Alert title="Failed to fetch contact points">{String(error)}</Alert>
                  ) : (
                    <>
                      {/* TODO we can add some additional info here with a ToggleTip */}
                      <Text variant="body" color="secondary">
                        Define where notifications are sent, a contact point can contain multiple integrations.
                      </Text>
                      {contactPoints.map((contactPoint) => {
                        const contactPointKey = selectedAlertmanager + contactPoint.name;
                        const provisioned = isProvisioned(contactPoint);
                        const disabled = updateAlertmanagerState.isLoading;
                        const policies = contactPoint.numberOfPolicies;

                        return (
                          <ContactPoint
                            key={contactPointKey}
                            name={contactPoint.name}
                            disabled={disabled}
                            onDelete={showDeleteModal}
                            receivers={contactPoint.grafana_managed_receiver_configs}
                            provisioned={provisioned}
                            policies={policies}
                          />
                        );
                      })}
                      {/* Grafana manager Alertmanager does not support global config, Mimir and Cortex do */}
                      {!isGrafanaManagedAlertmanager && <GlobalConfigAlert alertManagerName={selectedAlertmanager!} />}
                    </>
                  )}
                </>
              )}
              {/* Message Templates tab */}
              {showingMessageTemplates && (
                <>
                  <Text variant="body" color="secondary">
                    Create message templates to customize your notifications.
                  </Text>
                  <MessageTemplates />
                </>
              )}
            </>
          </Stack>
        </TabContent>
=======
        {contactPoints.map((contactPoint) => {
          const contactPointKey = selectedAlertmanager + contactPoint.name;
          const provisioned = isProvisioned(contactPoint);
          const disabled = updateAlertmanagerState.isLoading;

          return (
            <ContactPoint
              key={contactPointKey}
              name={contactPoint.name}
              disabled={disabled}
              onDelete={showDeleteModal}
              receivers={contactPoint.grafana_managed_receiver_configs}
              provisioned={provisioned}
            />
          );
        })}
>>>>>>> f10527cf
      </Stack>
      {DeleteModal}
    </>
  );
};

interface ContactPointProps {
  name: string;
  disabled?: boolean;
  provisioned?: boolean;
  receivers: ReceiverConfigWithStatus[];
<<<<<<< HEAD
  policies?: number;
=======
>>>>>>> f10527cf
  onDelete: (name: string) => void;
}

export const ContactPoint = ({
  name,
  disabled = false,
  provisioned = false,
  receivers,
<<<<<<< HEAD
  policies = 0,
=======
>>>>>>> f10527cf
  onDelete,
}: ContactPointProps) => {
  const styles = useStyles2(getStyles);

<<<<<<< HEAD
  // TODO probably not the best way to figure out if we want to show either only the summary or full metadata for the receivers?
  const showFullMetadata = receivers.some((receiver) => Boolean(receiver[RECEIVER_STATUS_KEY]));

=======
>>>>>>> f10527cf
  return (
    <div className={styles.contactPointWrapper} data-testid="contact-point">
      <Stack direction="column" gap={0}>
        <ContactPointHeader
          name={name}
<<<<<<< HEAD
          policies={policies}
=======
          policies={[]}
>>>>>>> f10527cf
          provisioned={provisioned}
          disabled={disabled}
          onDelete={onDelete}
        />
<<<<<<< HEAD
        {showFullMetadata ? (
          <div className={styles.receiversWrapper}>
            {receivers?.map((receiver) => {
              const diagnostics = receiver[RECEIVER_STATUS_KEY];
              const sendingResolved = !Boolean(receiver.disableResolveMessage);

              return (
                <ContactPointReceiver
                  key={uniqueId()}
                  type={receiver.type}
                  description={getReceiverDescription(receiver)}
                  diagnostics={diagnostics}
                  sendingResolved={sendingResolved}
                />
              );
            })}
          </div>
        ) : (
          <div className={styles.receiversWrapper}>
            <ContactPointReceiverSummary receivers={receivers} />
          </div>
        )}
=======
        <div className={styles.receiversWrapper}>
          {receivers?.map((receiver) => {
            const diagnostics = receiver[RECEIVER_STATUS_KEY];
            const sendingResolved = !Boolean(receiver.disableResolveMessage);

            return (
              <ContactPointReceiver
                key={uniqueId()}
                type={receiver.type}
                description={getReceiverDescription(receiver)}
                diagnostics={diagnostics}
                sendingResolved={sendingResolved}
              />
            );
          })}
        </div>
>>>>>>> f10527cf
      </Stack>
    </div>
  );
};

interface ContactPointHeaderProps {
  name: string;
  disabled?: boolean;
  provisioned?: boolean;
<<<<<<< HEAD
  policies?: number;
=======
  policies?: string[]; // some array of policies that refer to this contact point
>>>>>>> f10527cf
  onDelete: (name: string) => void;
}

const ContactPointHeader = (props: ContactPointHeaderProps) => {
<<<<<<< HEAD
  const { name, disabled = false, provisioned = false, policies = 0, onDelete } = props;
  const styles = useStyles2(getStyles);
  const isReferencedByPolicies = policies > 0;
=======
  const { name, disabled = false, provisioned = false, policies = [], onDelete } = props;
  const styles = useStyles2(getStyles);

  const disableActions = disabled || provisioned;
>>>>>>> f10527cf

  return (
    <div className={styles.headerWrapper}>
      <Stack direction="row" alignItems="center" gap={1}>
        <Stack alignItems="center" gap={1}>
          <Text variant="body" weight="medium">
            {name}
          </Text>
        </Stack>
        {isReferencedByPolicies ? (
          <MetaText>
            {/* TODO make this a link to the notification policies page with the filter applied */}
            is used by <Strong>{policies}</Strong> {pluralize('notification policy', policies)}
          </MetaText>
        ) : (
<<<<<<< HEAD
          <UnusedContactPointBadge />
=======
          <MetaText>is not used in any policy</MetaText>
>>>>>>> f10527cf
        )}
        {provisioned && <ProvisioningBadge />}
        <Spacer />
        <ConditionalWrap
          shouldWrap={provisioned}
          wrap={(children) => (
            <Tooltip content="Provisioned items cannot be edited in the UI" placement="top">
              {children}
            </Tooltip>
          )}
        >
<<<<<<< HEAD
          {/* TODO maybe we can make an abstraction around these disabled buttons with conditional tooltip for provisioned resources? */}
          <ConditionalWrap
            shouldWrap={provisioned}
            wrap={(children) => (
              <Tooltip content="Provisioned items cannot be edited in the UI" placement="top">
                <span>{children}</span>
              </Tooltip>
            )}
=======
          <Button
            variant="secondary"
            size="sm"
            icon="edit"
            type="button"
            disabled={disableActions}
            aria-label="edit-action"
            data-testid="edit-action"
>>>>>>> f10527cf
          >
            <LinkButton
              variant="secondary"
              size="sm"
              icon={provisioned ? 'document-info' : 'edit'}
              type="button"
              disabled={disabled}
              aria-label={`${provisioned ? 'view' : 'edit'}-action`}
              data-testid={`${provisioned ? 'view' : 'edit'}-action`}
              href={`/alerting/notifications/receivers/${encodeURIComponent(name)}/edit`}
            >
              {provisioned ? 'View' : 'Edit'}
            </LinkButton>
          </ConditionalWrap>
        </ConditionalWrap>

        <Dropdown
          overlay={
            <Menu>
              {/* TODO we don't support exporting a single contact point yet */}
              {/* <Menu.Item label="Export" icon="download-alt" /> */}
              <Menu.Divider />
              <Menu.Item
                label="Delete"
                icon="trash-alt"
                destructive
<<<<<<< HEAD
                disabled={disabled || provisioned}
=======
                disabled={disableActions}
>>>>>>> f10527cf
                onClick={() => onDelete(name)}
              />
            </Menu>
          }
        >
          <Button
            variant="secondary"
            size="sm"
            icon="ellipsis-h"
            type="button"
            aria-label="more-actions"
            data-testid="more-actions"
            disabled={disableActions}
          />
        </Dropdown>
      </Stack>
    </div>
  );
};

interface ContactPointReceiverProps {
  type: GrafanaNotifierType | string;
  description?: ReactNode;
  sendingResolved?: boolean;
  diagnostics?: NotifierStatus;
}

const ContactPointReceiver = (props: ContactPointReceiverProps) => {
  const { type, description, diagnostics, sendingResolved = true } = props;
  const styles = useStyles2(getStyles);

  const iconName = INTEGRATION_ICONS[type];
  const hasMetadata = diagnostics !== undefined;
  // TODO get the actual name of the type from /ngalert if grafanaManaged AM
  const receiverName = receiverTypeNames[type] ?? upperFirst(type);

  // TODO get the actual name of the type from /ngalert if grafanaManaged AM
  const receiverName = receiverTypeNames[type] ?? upperFirst(type);

  return (
    <div className={styles.integrationWrapper}>
      <Stack direction="column" gap={0}>
        <div className={styles.receiverDescriptionRow}>
          <Stack direction="row" alignItems="center" gap={1}>
            <Stack direction="row" alignItems="center" gap={0.5}>
              {iconName && <Icon name={iconName} />}
              <Text variant="body" color="primary">
                {receiverName}
              </Text>
            </Stack>
            {description && (
              <Text variant="bodySmall" color="secondary">
                {description}
              </Text>
            )}
          </Stack>
        </div>
<<<<<<< HEAD
        {diagnostics && <ContactPointReceiverMetadataRow diagnostics={diagnostics} sendingResolved={sendingResolved} />}
=======
        {hasMetadata && <ContactPointReceiverMetadataRow diagnostics={diagnostics} sendingResolved={sendingResolved} />}
>>>>>>> f10527cf
      </Stack>
    </div>
  );
};

interface ContactPointReceiverMetadata {
  sendingResolved: boolean;
  diagnostics: NotifierStatus;
}

<<<<<<< HEAD
type ContactPointReceiverSummaryProps = {
  receivers: GrafanaManagedReceiverConfig[];
};

/**
 * This summary is used when we're dealing with non-Grafana managed alertmanager since they
 * don't have any metadata worth showing other than a summary of what types are configured for the contact point
 */
const ContactPointReceiverSummary = ({ receivers }: ContactPointReceiverSummaryProps) => {
  const styles = useStyles2(getStyles);
  const countByType = groupBy(receivers, (receiver) => receiver.type);

  return (
    <div className={styles.integrationWrapper}>
      <Stack direction="column" gap={0}>
        <div className={styles.receiverDescriptionRow}>
          <Stack direction="row" alignItems="center" gap={1}>
            {Object.entries(countByType).map(([type, receivers], index) => {
              const iconName = INTEGRATION_ICONS[type];
              const receiverName = receiverTypeNames[type] ?? upperFirst(type);
              const isLastItem = size(countByType) - 1 === index;

              return (
                <React.Fragment key={type}>
                  <Stack direction="row" alignItems="center" gap={0.5}>
                    {iconName && <Icon name={iconName} />}
                    <Text variant="body" color="primary">
                      {receiverName}
                      {receivers.length > 1 && <> ({receivers.length})</>}
                    </Text>
                  </Stack>
                  {!isLastItem && '⋅'}
                </React.Fragment>
              );
            })}
          </Stack>
        </div>
      </Stack>
    </div>
  );
};

const ContactPointReceiverMetadataRow = ({ diagnostics, sendingResolved }: ContactPointReceiverMetadata) => {
=======
const ContactPointReceiverMetadataRow = (props: ContactPointReceiverMetadata) => {
  const { diagnostics, sendingResolved } = props;
>>>>>>> f10527cf
  const styles = useStyles2(getStyles);

  const failedToSend = Boolean(diagnostics.lastNotifyAttemptError);
  const lastDeliveryAttempt = dateTime(diagnostics.lastNotifyAttempt);
  const lastDeliveryAttemptDuration = diagnostics.lastNotifyAttemptDuration;
  const hasDeliveryAttempt = lastDeliveryAttempt.isValid();

  return (
    <div className={styles.metadataRow}>
      <Stack direction="row" gap={1}>
        {/* this is shown when the last delivery failed – we don't show any additional metadata */}
        {failedToSend ? (
          <>
            {/* TODO we might need an error variant for MetaText, dito for success */}
            <Text color="error" variant="bodySmall" weight="bold">
              <Stack direction="row" alignItems={'center'} gap={0.5}>
                <Tooltip content={diagnostics.lastNotifyAttemptError!}>
                  <span>
                    <Icon name="exclamation-circle" /> Last delivery attempt failed
                  </span>
                </Tooltip>
              </Stack>
            </Text>
          </>
        ) : (
          <>
            {/* this is shown when we have a last delivery attempt */}
            {hasDeliveryAttempt && (
              <>
                <MetaText icon="clock-nine">
                  Last delivery attempt{' '}
                  <Tooltip content={lastDeliveryAttempt.toLocaleString()}>
                    <span>
                      <Strong>{lastDeliveryAttempt.locale('en').fromNow()}</Strong>
                    </span>
                  </Tooltip>
                </MetaText>
                <MetaText icon="stopwatch">
                  took <Strong>{lastDeliveryAttemptDuration}</Strong>
                </MetaText>
              </>
            )}
            {/* when we have no last delivery attempt */}
            {!hasDeliveryAttempt && <MetaText icon="clock-nine">No delivery attempts</MetaText>}
            {/* this is only shown for contact points that only want "firing" updates */}
            {!sendingResolved && (
              <MetaText icon="info-circle">
                Delivering <Strong>only firing</Strong> notifications
              </MetaText>
            )}
          </>
        )}
      </Stack>
    </div>
  );
};

const getStyles = (theme: GrafanaTheme2) => ({
  contactPointWrapper: css`
    border-radius: ${theme.shape.borderRadius()};
    border: solid 1px ${theme.colors.border.weak};
    border-bottom: none;
  `,
  integrationWrapper: css`
    position: relative;
    background: ${theme.colors.background.primary};

    border-bottom: solid 1px ${theme.colors.border.weak};
  `,
  headerWrapper: css`
    padding: ${theme.spacing(1)} ${theme.spacing(1.5)};

    background: ${theme.colors.background.secondary};

    border-bottom: solid 1px ${theme.colors.border.weak};
    border-top-left-radius: ${theme.shape.borderRadius()};
    border-top-right-radius: ${theme.shape.borderRadius()};
  `,
  receiverDescriptionRow: css`
    padding: ${theme.spacing(1)} ${theme.spacing(1.5)};
  `,
  metadataRow: css`
    padding: 0 ${theme.spacing(1.5)} ${theme.spacing(1.5)} ${theme.spacing(1.5)};

    border-bottom-left-radius: ${theme.shape.borderRadius()};
    border-bottom-right-radius: ${theme.shape.borderRadius()};
  `,
  receiversWrapper: css``,
});

export default ContactPoints;<|MERGE_RESOLUTION|>--- conflicted
+++ resolved
@@ -1,6 +1,5 @@
 import { css } from '@emotion/css';
 import { SerializedError } from '@reduxjs/toolkit';
-<<<<<<< HEAD
 import { groupBy, size, uniqueId, upperFirst } from 'lodash';
 import pluralize from 'pluralize';
 import React, { ReactNode, useState } from 'react';
@@ -21,22 +20,11 @@
   Tooltip,
   useStyles2,
 } from '@grafana/ui';
-=======
-import { uniqueId, upperFirst } from 'lodash';
-import React, { ReactNode } from 'react';
-
-import { dateTime, GrafanaTheme2 } from '@grafana/data';
-import { Stack } from '@grafana/experimental';
-import { Alert, Button, Dropdown, Icon, LoadingPlaceholder, Menu, Tooltip, useStyles2 } from '@grafana/ui';
->>>>>>> f10527cf
 import { Text } from '@grafana/ui/src/unstable';
 import { contextSrv } from 'app/core/core';
 import ConditionalWrap from 'app/features/alerting/components/ConditionalWrap';
 import { receiverTypeNames } from 'app/plugins/datasource/alertmanager/consts';
-<<<<<<< HEAD
 import { GrafanaManagedReceiverConfig } from 'app/plugins/datasource/alertmanager/types';
-=======
->>>>>>> f10527cf
 import { GrafanaNotifierType, NotifierStatus } from 'app/types/alerting';
 
 import { useAlertmanager } from '../../state/AlertmanagerContext';
@@ -60,49 +48,32 @@
   MessageTemplates,
 }
 
-import { useDeleteContactPointModal } from './Modals';
-import { RECEIVER_STATUS_KEY, useContactPointsWithStatus, useDeleteContactPoint } from './useContactPoints';
-import { getReceiverDescription, isProvisioned, ReceiverConfigWithStatus } from './utils';
-
 const ContactPoints = () => {
   const { selectedAlertmanager } = useAlertmanager();
-<<<<<<< HEAD
   // TODO hook up to query params
   const [activeTab, setActiveTab] = useState<ActiveTab>(ActiveTab.ContactPoints);
-=======
->>>>>>> f10527cf
   const { isLoading, error, contactPoints } = useContactPointsWithStatus(selectedAlertmanager!);
   const { deleteTrigger, updateAlertmanagerState } = useDeleteContactPoint(selectedAlertmanager!);
 
   const [DeleteModal, showDeleteModal] = useDeleteContactPointModal(deleteTrigger, updateAlertmanagerState.isLoading);
 
-<<<<<<< HEAD
   const showingContactPoints = activeTab === ActiveTab.ContactPoints;
   const showingMessageTemplates = activeTab === ActiveTab.MessageTemplates;
 
-=======
->>>>>>> f10527cf
   if (error) {
     // TODO fix this type casting, when error comes from "getContactPointsStatus" it probably won't be a SerializedError
     return <Alert title="Failed to fetch contact points">{(error as SerializedError).message}</Alert>;
   }
 
-<<<<<<< HEAD
   const isGrafanaManagedAlertmanager = selectedAlertmanager === GRAFANA_RULES_SOURCE_NAME;
   const isVanillaAlertmanager = isVanillaPrometheusAlertManagerDataSource(selectedAlertmanager!);
   const permissions = getNotificationsPermissions(selectedAlertmanager!);
 
   const allowedToAddContactPoint = contextSrv.hasPermission(permissions.create);
-=======
-  if (isLoading) {
-    return <LoadingPlaceholder text={'Loading...'} />;
-  }
->>>>>>> f10527cf
 
   return (
     <>
       <Stack direction="column">
-<<<<<<< HEAD
         <TabsBar>
           <Tab
             label="Contact Points"
@@ -184,24 +155,6 @@
             </>
           </Stack>
         </TabContent>
-=======
-        {contactPoints.map((contactPoint) => {
-          const contactPointKey = selectedAlertmanager + contactPoint.name;
-          const provisioned = isProvisioned(contactPoint);
-          const disabled = updateAlertmanagerState.isLoading;
-
-          return (
-            <ContactPoint
-              key={contactPointKey}
-              name={contactPoint.name}
-              disabled={disabled}
-              onDelete={showDeleteModal}
-              receivers={contactPoint.grafana_managed_receiver_configs}
-              provisioned={provisioned}
-            />
-          );
-        })}
->>>>>>> f10527cf
       </Stack>
       {DeleteModal}
     </>
@@ -213,10 +166,7 @@
   disabled?: boolean;
   provisioned?: boolean;
   receivers: ReceiverConfigWithStatus[];
-<<<<<<< HEAD
   policies?: number;
-=======
->>>>>>> f10527cf
   onDelete: (name: string) => void;
 }
 
@@ -225,35 +175,24 @@
   disabled = false,
   provisioned = false,
   receivers,
-<<<<<<< HEAD
   policies = 0,
-=======
->>>>>>> f10527cf
   onDelete,
 }: ContactPointProps) => {
   const styles = useStyles2(getStyles);
 
-<<<<<<< HEAD
   // TODO probably not the best way to figure out if we want to show either only the summary or full metadata for the receivers?
   const showFullMetadata = receivers.some((receiver) => Boolean(receiver[RECEIVER_STATUS_KEY]));
 
-=======
->>>>>>> f10527cf
   return (
     <div className={styles.contactPointWrapper} data-testid="contact-point">
       <Stack direction="column" gap={0}>
         <ContactPointHeader
           name={name}
-<<<<<<< HEAD
           policies={policies}
-=======
-          policies={[]}
->>>>>>> f10527cf
           provisioned={provisioned}
           disabled={disabled}
           onDelete={onDelete}
         />
-<<<<<<< HEAD
         {showFullMetadata ? (
           <div className={styles.receiversWrapper}>
             {receivers?.map((receiver) => {
@@ -276,24 +215,6 @@
             <ContactPointReceiverSummary receivers={receivers} />
           </div>
         )}
-=======
-        <div className={styles.receiversWrapper}>
-          {receivers?.map((receiver) => {
-            const diagnostics = receiver[RECEIVER_STATUS_KEY];
-            const sendingResolved = !Boolean(receiver.disableResolveMessage);
-
-            return (
-              <ContactPointReceiver
-                key={uniqueId()}
-                type={receiver.type}
-                description={getReceiverDescription(receiver)}
-                diagnostics={diagnostics}
-                sendingResolved={sendingResolved}
-              />
-            );
-          })}
-        </div>
->>>>>>> f10527cf
       </Stack>
     </div>
   );
@@ -303,25 +224,14 @@
   name: string;
   disabled?: boolean;
   provisioned?: boolean;
-<<<<<<< HEAD
   policies?: number;
-=======
-  policies?: string[]; // some array of policies that refer to this contact point
->>>>>>> f10527cf
   onDelete: (name: string) => void;
 }
 
 const ContactPointHeader = (props: ContactPointHeaderProps) => {
-<<<<<<< HEAD
   const { name, disabled = false, provisioned = false, policies = 0, onDelete } = props;
   const styles = useStyles2(getStyles);
   const isReferencedByPolicies = policies > 0;
-=======
-  const { name, disabled = false, provisioned = false, policies = [], onDelete } = props;
-  const styles = useStyles2(getStyles);
-
-  const disableActions = disabled || provisioned;
->>>>>>> f10527cf
 
   return (
     <div className={styles.headerWrapper}>
@@ -337,11 +247,7 @@
             is used by <Strong>{policies}</Strong> {pluralize('notification policy', policies)}
           </MetaText>
         ) : (
-<<<<<<< HEAD
           <UnusedContactPointBadge />
-=======
-          <MetaText>is not used in any policy</MetaText>
->>>>>>> f10527cf
         )}
         {provisioned && <ProvisioningBadge />}
         <Spacer />
@@ -353,7 +259,6 @@
             </Tooltip>
           )}
         >
-<<<<<<< HEAD
           {/* TODO maybe we can make an abstraction around these disabled buttons with conditional tooltip for provisioned resources? */}
           <ConditionalWrap
             shouldWrap={provisioned}
@@ -362,16 +267,6 @@
                 <span>{children}</span>
               </Tooltip>
             )}
-=======
-          <Button
-            variant="secondary"
-            size="sm"
-            icon="edit"
-            type="button"
-            disabled={disableActions}
-            aria-label="edit-action"
-            data-testid="edit-action"
->>>>>>> f10527cf
           >
             <LinkButton
               variant="secondary"
@@ -398,11 +293,7 @@
                 label="Delete"
                 icon="trash-alt"
                 destructive
-<<<<<<< HEAD
                 disabled={disabled || provisioned}
-=======
-                disabled={disableActions}
->>>>>>> f10527cf
                 onClick={() => onDelete(name)}
               />
             </Menu>
@@ -415,7 +306,6 @@
             type="button"
             aria-label="more-actions"
             data-testid="more-actions"
-            disabled={disableActions}
           />
         </Dropdown>
       </Stack>
@@ -436,8 +326,6 @@
 
   const iconName = INTEGRATION_ICONS[type];
   const hasMetadata = diagnostics !== undefined;
-  // TODO get the actual name of the type from /ngalert if grafanaManaged AM
-  const receiverName = receiverTypeNames[type] ?? upperFirst(type);
 
   // TODO get the actual name of the type from /ngalert if grafanaManaged AM
   const receiverName = receiverTypeNames[type] ?? upperFirst(type);
@@ -460,11 +348,7 @@
             )}
           </Stack>
         </div>
-<<<<<<< HEAD
-        {diagnostics && <ContactPointReceiverMetadataRow diagnostics={diagnostics} sendingResolved={sendingResolved} />}
-=======
         {hasMetadata && <ContactPointReceiverMetadataRow diagnostics={diagnostics} sendingResolved={sendingResolved} />}
->>>>>>> f10527cf
       </Stack>
     </div>
   );
@@ -475,7 +359,6 @@
   diagnostics: NotifierStatus;
 }
 
-<<<<<<< HEAD
 type ContactPointReceiverSummaryProps = {
   receivers: GrafanaManagedReceiverConfig[];
 };
@@ -519,10 +402,6 @@
 };
 
 const ContactPointReceiverMetadataRow = ({ diagnostics, sendingResolved }: ContactPointReceiverMetadata) => {
-=======
-const ContactPointReceiverMetadataRow = (props: ContactPointReceiverMetadata) => {
-  const { diagnostics, sendingResolved } = props;
->>>>>>> f10527cf
   const styles = useStyles2(getStyles);
 
   const failedToSend = Boolean(diagnostics.lastNotifyAttemptError);
@@ -536,16 +415,11 @@
         {/* this is shown when the last delivery failed – we don't show any additional metadata */}
         {failedToSend ? (
           <>
-            {/* TODO we might need an error variant for MetaText, dito for success */}
-            <Text color="error" variant="bodySmall" weight="bold">
-              <Stack direction="row" alignItems={'center'} gap={0.5}>
-                <Tooltip content={diagnostics.lastNotifyAttemptError!}>
-                  <span>
-                    <Icon name="exclamation-circle" /> Last delivery attempt failed
-                  </span>
-                </Tooltip>
-              </Stack>
-            </Text>
+            <MetaText color="error" icon="exclamation-circle">
+              <Tooltip content={diagnostics.lastNotifyAttemptError!}>
+                <span>Last delivery attempt failed</span>
+              </Tooltip>
+            </MetaText>
           </>
         ) : (
           <>
