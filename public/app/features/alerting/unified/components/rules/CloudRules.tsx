--- conflicted
+++ resolved
@@ -3,11 +3,7 @@
 import React, { FC, useMemo } from 'react';
 
 import { GrafanaTheme2 } from '@grafana/data';
-<<<<<<< HEAD
-import { LoadingPlaceholder, useStyles2 } from '@grafana/ui';
-=======
 import { LoadingPlaceholder, Pagination, useStyles2 } from '@grafana/ui';
->>>>>>> 82e32447
 import { CombinedRuleNamespace } from 'app/types/unified-alerting';
 
 import { DEFAULT_PER_PAGE_PAGINATION } from '../../../../../core/constants';
@@ -35,15 +31,12 @@
   const dataSourcesLoading = useMemo(
     () => rulesDataSources.filter((ds) => rules[ds.name]?.loading || dsConfigs[ds.name]?.loading),
     [rules, dsConfigs, rulesDataSources]
-<<<<<<< HEAD
-=======
   );
 
   const { numberOfPages, onPageChange, page, pageItems } = usePagination(
     groupsWithNamespaces,
     1,
     DEFAULT_PER_PAGE_PAGINATION
->>>>>>> 82e32447
   );
 
   return (
@@ -92,11 +85,7 @@
     justify-content: space-between;
   `,
   wrapper: css`
-<<<<<<< HEAD
-    margin-bottom: ${theme.v1.spacing.xl};
-=======
     margin-bottom: ${theme.spacing(4)};
->>>>>>> 82e32447
   `,
   pagination: getPaginationStyles(theme),
 });