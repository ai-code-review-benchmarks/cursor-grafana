--- conflicted
+++ resolved
@@ -1,9 +1,6 @@
-<<<<<<< HEAD
 import { merge, Observable, of, ReplaySubject, timer, Unsubscribable } from 'rxjs';
 import { catchError, finalize, map, mapTo, share, takeUntil } from 'rxjs/operators';
-=======
 import { v4 as uuidv4 } from 'uuid';
->>>>>>> 1a33e012
 import {
   compareArrayValues,
   compareDataFrameStructures,
@@ -13,16 +10,8 @@
   PanelData,
   rangeUtil,
 } from '@grafana/data';
-<<<<<<< HEAD
 import { BackendSrvRequest, FetchResponse, toDataQueryError } from '@grafana/runtime';
 import { getBackendSrv } from 'app/core/services/backend_srv';
-=======
-import { catchError, finalize, map, mapTo, share, takeUntil } from 'rxjs/operators';
-import { merge, Observable, of, ReplaySubject, timer, Unsubscribable } from 'rxjs';
-import { GrafanaQuery } from '../../../types/unified-alerting-dto';
-import { getBackendSrv } from '../../../core/services/backend_srv';
-import { BackendSrvRequest, FetchResponse, toDataQueryError } from '@grafana/runtime';
->>>>>>> 1a33e012
 import { preProcessPanelData } from 'app/features/query/state/runRequest';
 import { GrafanaExpressionModel, GrafanaQuery } from 'app/types/unified-alerting-dto';
 import { getTimeRangeForExpression } from '../unified/utils/timeRange';
