--- conflicted
+++ resolved
@@ -1,8 +1,5 @@
 import React, { PureComponent } from 'react';
 import { css } from '@emotion/css';
-<<<<<<< HEAD
-import { DataQuery, GrafanaTheme, LoadingState, PanelData, RelativeTimeRange } from '@grafana/data';
-=======
 import {
   DataQuery,
   getDefaultRelativeTimeRange,
@@ -11,7 +8,6 @@
   PanelData,
   RelativeTimeRange,
 } from '@grafana/data';
->>>>>>> ff262ed3
 import { selectors } from '@grafana/e2e-selectors';
 import { Button, HorizontalGroup, Icon, stylesFactory, Tooltip } from '@grafana/ui';
 import { config } from '@grafana/runtime';
@@ -38,10 +34,6 @@
 
   constructor(props: Props) {
     super(props);
-<<<<<<< HEAD
-
-=======
->>>>>>> ff262ed3
     this.state = { panelDataByRefId: {} };
     this.runner = new AlertingQueryRunner();
   }
@@ -134,21 +126,13 @@
   }
 
   isRunning() {
-<<<<<<< HEAD
-    const data = Object.values(this.state.panelDataByRefId).find((d) => !!d);
-=======
     const data = Object.values(this.state.panelDataByRefId).find((d) => Boolean(d));
->>>>>>> ff262ed3
     return data?.state === LoadingState.Loading;
   }
 
   renderRunQueryButton() {
     const isRunning = this.isRunning();
-<<<<<<< HEAD
-    const styles = getStyles(config.theme);
-=======
     const styles = getStyles(config.theme2);
->>>>>>> ff262ed3
 
     if (isRunning) {
       return (
@@ -171,12 +155,8 @@
 
   render() {
     const { value = [] } = this.props;
-<<<<<<< HEAD
     const { panelDataByRefId } = this.state;
-    const styles = getStyles(config.theme);
-=======
     const styles = getStyles(config.theme2);
->>>>>>> ff262ed3
 
     return (
       <div className={styles.container}>
@@ -219,24 +199,7 @@
   if (isExpressionQuery(model)) {
     return;
   }
-<<<<<<< HEAD
-
-  return {
-    from: 21600,
-    to: 0,
-  };
-};
-
-const getStyles = stylesFactory((theme: GrafanaTheme) => {
-  return {
-    container: css`
-      background-color: ${theme.colors.panelBg};
-      width: ${theme.breakpoints.lg};
-      height: 100%;
-    `,
-    runWrapper: css`
-      margin-top: ${theme.spacing.md};
-=======
+
   return getDefaultRelativeTimeRange();
 };
 
@@ -248,7 +211,6 @@
     `,
     runWrapper: css`
       margin-top: ${theme.spacing(1)};
->>>>>>> ff262ed3
     `,
     editorWrapper: css`
       border: 1px solid ${theme.colors.border.medium};
