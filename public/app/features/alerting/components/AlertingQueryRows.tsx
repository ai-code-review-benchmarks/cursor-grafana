import React, { PureComponent } from 'react';
import { DragDropContext, Droppable, DropResult } from 'react-beautiful-dnd';
import { DataQuery, DataSourceInstanceSettings, rangeUtil, PanelData, TimeRange } from '@grafana/data';
import { getDataSourceSrv } from '@grafana/runtime';
import { QueryEditorRow } from 'app/features/query/components/QueryEditorRow';
import { isExpressionQuery } from 'app/features/expressions/guards';
import { GrafanaQuery } from 'app/types/unified-alerting-dto';

interface Props {
  // The query configuration
  queries: GrafanaQuery[];

  // Query editing
  onQueriesChange: (queries: GrafanaQuery[]) => void;
  onDuplicateQuery: (query: GrafanaQuery) => void;
  onRunQueries: () => void;
}

interface State {
  dataPerQuery: Record<string, PanelData>;
}

export class AlertingQueryRows extends PureComponent<Props, State> {
  constructor(props: Props) {
    super(props);
    this.state = { dataPerQuery: {} };
  }

  onRemoveQuery = (query: DataQuery) => {
    this.props.onQueriesChange(this.props.queries.filter((item) => item.model !== query));
  };

  onChangeTimeRange(timeRange: TimeRange, index: number) {
    const { queries, onQueriesChange } = this.props;
    onQueriesChange(
      queries.map((item, itemIndex) => {
        if (itemIndex !== index) {
          return item;
        }
        return {
          ...item,
          relativeTimeRange: rangeUtil.timeRangeToRelative(timeRange),
        };
      })
    );
  }

  onChangeDataSource(settings: DataSourceInstanceSettings, index: number) {
    const { queries, onQueriesChange } = this.props;

    onQueriesChange(
      queries.map((item, itemIndex) => {
        if (itemIndex !== index) {
          return item;
        }

        const previous = getDataSourceSrv().getInstanceSettings(item.datasourceUid);

        if (previous?.type === settings.uid) {
          return {
            ...item,
            datasourceUid: settings.uid,
          };
        }

        const { refId, hide } = item.model;

        return {
          ...item,
          datasourceUid: settings.uid,
          model: { refId, hide },
        };
      })
    );
  }

  onChangeQuery(query: DataQuery, index: number) {
    const { queries, onQueriesChange } = this.props;

    onQueriesChange(
      queries.map((item, itemIndex) => {
        if (itemIndex !== index) {
          return item;
        }
<<<<<<< HEAD

        const dataSource = getDataSourceSrv().getInstanceSettings(query.datasource);

        if (!dataSource) {
          return item;
        }

=======
>>>>>>> 9de2f1bb
        return {
          ...item,
          model: {
            ...item.model,
            ...query,
<<<<<<< HEAD
            datasource: dataSource.name,
            datasourceUid: dataSource.uid,
=======
            datasource: query.datasource!,
>>>>>>> 9de2f1bb
          },
        };
      })
    );
  }

  onDragEnd = (result: DropResult) => {
    const { queries, onQueriesChange } = this.props;

    if (!result || !result.destination) {
      return;
    }

    const startIndex = result.source.index;
    const endIndex = result.destination.index;
    if (startIndex === endIndex) {
      return;
    }

    const update = Array.from(queries);
    const [removed] = update.splice(startIndex, 1);
    update.splice(endIndex, 0, removed);
    onQueriesChange(update);
  };

  getDataSourceSettings = (query: GrafanaQuery): DataSourceInstanceSettings | undefined => {
    return getDataSourceSrv().getInstanceSettings(query.datasourceUid);
  };

  render() {
    const { queries } = this.props;

    return (
      <DragDropContext onDragEnd={this.onDragEnd}>
        <Droppable droppableId="alerting-queries" direction="vertical">
          {(provided) => {
            return (
              <div ref={provided.innerRef} {...provided.droppableProps}>
                {queries.map((query: GrafanaQuery, index) => {
                  const data = this.state.dataPerQuery[query.refId];
                  const dsSettings = this.getDataSourceSettings(query);

                  if (!dsSettings) {
                    return null;
                  }

                  return (
                    <QueryEditorRow
                      dataSource={dsSettings}
                      onChangeDataSource={
                        !isExpressionQuery(query.model)
                          ? (settings) => this.onChangeDataSource(settings, index)
                          : undefined
                      }
                      id={query.refId}
                      index={index}
                      key={query.refId}
                      data={data}
                      query={query.model}
                      onChange={(query) => this.onChangeQuery(query, index)}
                      timeRange={
                        !isExpressionQuery(query.model) && query.relativeTimeRange
                          ? rangeUtil.relativeToTimeRange(query.relativeTimeRange)
                          : undefined
                      }
                      onChangeTimeRange={
                        !isExpressionQuery(query.model)
                          ? (timeRange) => this.onChangeTimeRange(timeRange, index)
                          : undefined
                      }
                      onRemoveQuery={this.onRemoveQuery}
                      onAddQuery={this.props.onDuplicateQuery}
                      onRunQuery={this.props.onRunQueries}
                      queries={queries}
                    />
                  );
                })}
                {provided.placeholder}
              </div>
            );
          }}
        </Droppable>
      </DragDropContext>
    );
  }
}<|MERGE_RESOLUTION|>--- conflicted
+++ resolved
@@ -82,27 +82,12 @@
         if (itemIndex !== index) {
           return item;
         }
-<<<<<<< HEAD
-
-        const dataSource = getDataSourceSrv().getInstanceSettings(query.datasource);
-
-        if (!dataSource) {
-          return item;
-        }
-
-=======
->>>>>>> 9de2f1bb
         return {
           ...item,
           model: {
             ...item.model,
             ...query,
-<<<<<<< HEAD
-            datasource: dataSource.name,
-            datasourceUid: dataSource.uid,
-=======
             datasource: query.datasource!,
->>>>>>> 9de2f1bb
           },
         };
       })
