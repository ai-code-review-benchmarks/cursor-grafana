--- conflicted
+++ resolved
@@ -48,12 +48,7 @@
   <td
     className="text-right"
   >
-<<<<<<< HEAD
-    <DeleteButton
-      confirmText="Confirm Delete"
-=======
-    <Component
->>>>>>> fd2131c1
+    <Component
       disabled={true}
       onConfirm={[Function]}
       size="sm"
@@ -143,12 +138,7 @@
   <td
     className="text-right"
   >
-<<<<<<< HEAD
-    <DeleteButton
-      confirmText="Confirm Delete"
-=======
-    <Component
->>>>>>> fd2131c1
+    <Component
       disabled={false}
       onConfirm={[Function]}
       size="sm"
@@ -238,12 +228,7 @@
   <td
     className="text-right"
   >
-<<<<<<< HEAD
-    <DeleteButton
-      confirmText="Confirm Delete"
-=======
-    <Component
->>>>>>> fd2131c1
+    <Component
       disabled={false}
       onConfirm={[Function]}
       size="sm"
@@ -291,12 +276,7 @@
   <td
     className="text-right"
   >
-<<<<<<< HEAD
-    <DeleteButton
-      confirmText="Confirm Delete"
-=======
-    <Component
->>>>>>> fd2131c1
+    <Component
       disabled={true}
       onConfirm={[Function]}
       size="sm"
