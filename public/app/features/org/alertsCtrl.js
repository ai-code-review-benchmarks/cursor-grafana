--- conflicted
+++ resolved
@@ -7,27 +7,8 @@
 
   var module = angular.module('grafana.controllers');
 
-<<<<<<< HEAD
-  module.controller('AlertsCtrl', function($scope, $http, backendSrv) {
-    $scope.init = function() {
-      $scope.getAlertsource();
-    };
-
-    $scope.getAlertsource = function() {
-      backendSrv.get('/api/alertsource').then(function(result) {
-        $scope.alertUrl = result.alert.alert_url;
-      });
-    };
-
-    //var alertUrl = "http://0.0.0.0:5001/alert/definition";
-    $http({
-      method: "get",
-      url: $scope.alertUrl,
-    }).then(function onSuccess(response) {
-=======
   module.controller('AlertsCtrl', function($scope, alertMgrSrv, alertSrv) {
     alertMgrSrv.load().then(function onSuccess(response) {
->>>>>>> 0772fa5b
       $scope.alertDefList = response.data;
     }, function onFailed(response) {
       $scope.err = response.message || "Request failed";
@@ -46,8 +27,5 @@
         alertSrv.set("error", response.status + " " + (response.data || "Request failed"), response.severity, 10000);
       });
     };
-
-    $scope.init();
-
   });
 });