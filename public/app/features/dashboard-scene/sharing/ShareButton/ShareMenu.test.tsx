--- conflicted
+++ resolved
@@ -31,12 +31,8 @@
     Object.defineProperty(contextSrv, 'isSignedIn', {
       value: true,
     });
-<<<<<<< HEAD
     grantUserPermissions([AccessControlAction.SnapshotsCreate]);
 
-    config.featureToggles.publicDashboards = true;
-=======
->>>>>>> 5b386472
     config.publicDashboardsEnabled = true;
     config.snapshotEnabled = true;
     setup({ meta: { canEdit: true } });
