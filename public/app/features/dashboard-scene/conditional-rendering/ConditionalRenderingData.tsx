--- conflicted
+++ resolved
@@ -1,12 +1,8 @@
 import { ReactNode, useMemo } from 'react';
 
 import { PanelData, SelectableValue } from '@grafana/data';
-<<<<<<< HEAD
-import { SceneComponentProps, sceneGraph } from '@grafana/scenes';
+import { SceneComponentProps, SceneDataProvider, sceneGraph } from '@grafana/scenes';
 import { ConditionalRenderingDataKind } from '@grafana/schema/dist/esm/schema/dashboard/v2alpha0';
-=======
-import { SceneComponentProps, SceneDataProvider, sceneGraph } from '@grafana/scenes';
->>>>>>> 9ea48993
 import { RadioButtonGroup, Stack } from '@grafana/ui';
 import { t } from 'app/core/internationalization';
 
