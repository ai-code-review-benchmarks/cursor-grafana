import { useEffect } from 'react';
import { Controller, useForm } from 'react-hook-form';
import { useNavigate } from 'react-router-dom-v5-compat';

import { AppEvents, locationUtil } from '@grafana/data';
import { getAppEvents, locationService } from '@grafana/runtime';
import { Dashboard } from '@grafana/schema';
import { Alert, Button, Field, Input, RadioButtonGroup, Stack, TextArea } from '@grafana/ui';
import { RepositoryView } from 'app/api/clients/provisioning';
import { FolderPicker } from 'app/core/components/Select/FolderPicker';
import { t, Trans } from 'app/core/internationalization';
import kbn from 'app/core/utils/kbn';
import { Resource } from 'app/features/apiserver/types';
import { validationSrv } from 'app/features/manage-dashboards/services/ValidationSrv';
import { BranchValidationError } from 'app/features/provisioning/Shared/BranchValidationError';
import { PROVISIONING_URL } from 'app/features/provisioning/constants';
import { useCreateOrUpdateRepositoryFile } from 'app/features/provisioning/hooks/useCreateOrUpdateRepositoryFile';
import { WorkflowOption } from 'app/features/provisioning/types';
import { validateBranchName } from 'app/features/provisioning/utils/git';

import { getDashboardUrl } from '../../utils/getDashboardUrl';
import { SaveDashboardFormCommonOptions } from '../SaveDashboardForm';

import { SaveProvisionedDashboardProps } from './SaveProvisionedDashboard';
import { getWorkflowOptions } from './defaults';
import { getProvisionedMeta } from './utils/getProvisionedMeta';

type FormData = {
  ref?: string;
  path: string;
  comment?: string;
  repo: string;
  workflow?: WorkflowOption;
  title: string;
  description: string;
  folder: {
    uid?: string;
    title?: string;
  };
};

export interface Props extends SaveProvisionedDashboardProps {
  isNew: boolean;
  defaultValues: FormData;
  isGitHub: boolean;
  repository?: RepositoryView;
  loadedFromRef?: string;
}

export function SaveProvisionedDashboardForm({
  defaultValues,
  dashboard,
  drawer,
  changeInfo,
  isNew,
  loadedFromRef,
  repository,
  isGitHub,
}: Props) {
  const navigate = useNavigate();
  const appEvents = getAppEvents();
  const { isDirty, editPanel: panelEditor } = dashboard.useState();

  const [createOrUpdateFile, request] = useCreateOrUpdateRepositoryFile(isNew ? undefined : defaultValues.path);

  const {
    register,
    handleSubmit,
    watch,
    formState: { errors },
    control,
    reset,
  } = useForm<FormData>({ defaultValues });
  const [ref, workflow, path] = watch(['ref', 'workflow', 'path']);

  // Update the form if default values change
  useEffect(() => {
    reset(defaultValues);
  }, [defaultValues, reset]);

  useEffect(() => {
    if (request.isSuccess) {
      dashboard.setState({ isDirty: false });

<<<<<<< HEAD
      // Redirect to the provisioning preview pages
      if (workflow === 'branch' && request.data.ref !== '' && request.data.path !== '') {
=======
      const { ref, path } = request.data;

      if (workflow === 'branch' && ref && path) {
>>>>>>> 18a39137
        dashboard.closeModal();
        panelEditor?.onDiscard();
        navigate(
          `${PROVISIONING_URL}/${defaultValues.repo}/dashboard/preview/${request.data.path}?ref=${request.data.ref}`
        );
        return;
      }

      appEvents.publish({
        type: AppEvents.alertSuccess.name,
        payload: [t('dashboard-scene.save-provisioned-dashboard-form.api-success', 'Dashboard changes saved')],
      });

      // Load the new URL
      // eslint-disable-next-line @typescript-eslint/consistent-type-assertions
      const upsert = request.data.resource.upsert as Resource<Dashboard>;
      if (isNew && upsert?.metadata?.name) {
        const url = locationUtil.assureBaseUrl(
          getDashboardUrl({
            uid: upsert.metadata.name,
            slug: kbn.slugifyForUrl(upsert.spec.title ?? ''),
            currentQueryParams: window.location.search,
          })
        );

        navigate(url);
        return;
      }

      // Keep the same URL
      dashboard.closeModal();
      locationService.partial({
        viewPanel: null,
        editPanel: null,
      });
    } else if (request.isError) {
      appEvents.publish({
        type: AppEvents.alertError.name,
        payload: [
          t('dashboard-scene.save-provisioned-dashboard-form.api-error', 'Error saving dashboard'),
          request.error,
        ],
      });
    }
  }, [appEvents, dashboard, defaultValues.repo, drawer, isNew, navigate, panelEditor, path, ref, request, workflow]);

  // Submit handler for saving the form data
  const handleFormSubmit = async ({ title, description, repo, path, comment, ref }: FormData) => {
    if (!repo || !path) {
      return;
    }

    // If user is writing to the original branch, override ref with whatever we loaded from
    if (workflow === 'write') {
      ref = loadedFromRef;
    }

    const body = dashboard.getSaveResource({
      isNew,
      title,
      description,
    });

    createOrUpdateFile({
      ref,
      name: repo,
      path,
      message: comment,
      body,
    });
  };

  const workflowOptions = getWorkflowOptions(repository, loadedFromRef);

  return (
    <form onSubmit={handleSubmit(handleFormSubmit)} name="save-provisioned-form">
      <Stack direction="column" gap={2}>
        {!repository?.workflows?.length && (
          <Alert
            title={t(
              'dashboard-scene.save-provisioned-dashboard-form.title-this-repository-is-read-only',
              'This repository is read only'
            )}
          >
            <Trans i18nKey="dashboard-scene.save-provisioned-dashboard-form.copy-json-message">
              If you have direct access to the target, copy the JSON and paste it there.
            </Trans>
          </Alert>
        )}

        {isNew && (
          <>
            <Field
              label={t('dashboard-scene.save-provisioned-dashboard-form.label-title', 'Title')}
              invalid={!!errors.title}
              error={errors.title?.message}
            >
              <Input
                id="dashboard-title"
                {...register('title', {
                  required: t(
                    'dashboard-scene.save-provisioned-dashboard-form.title-required',
                    'Dashboard title is required'
                  ),
                  validate: validateTitle,
                })}
              />
            </Field>
            <Field
              label={t('dashboard-scene.save-provisioned-dashboard-form.label-description', 'Description')}
              invalid={!!errors.description}
              error={errors.description?.message}
            >
              <TextArea id="dashboard-description" {...register('description')} />
            </Field>

            <Field label={t('dashboard-scene.save-provisioned-dashboard-form.label-target-folder', 'Target folder')}>
              <Controller
                control={control}
                name={'folder'}
                render={({ field: { ref, value, onChange, ...field } }) => {
                  return (
                    <FolderPicker
                      inputId="dashboard-folder"
                      onChange={async (uid?: string, title?: string) => {
                        onChange({ uid, title });
                        // Update folderUid URL param
                        updateURLParams('folderUid', uid);
                        const meta = await getProvisionedMeta(uid);
                        dashboard.setState({
                          meta: {
                            ...meta,
                            folderUid: uid,
                          },
                        });
                      }}
                      value={value.uid}
                      {...field}
                    />
                  );
                }}
              />
            </Field>
          </>
        )}

        {!isNew && <SaveDashboardFormCommonOptions drawer={drawer} changeInfo={changeInfo} />}

        <Field
          label={t('dashboard-scene.save-provisioned-dashboard-form.label-path', 'Path')}
          description={t(
            'dashboard-scene.save-provisioned-dashboard-form.description-inside-repository',
            'File path inside the repository (.json or .yaml)'
          )}
        >
          <Input id="dashboard-path" {...register('path')} readOnly={!isNew} />
        </Field>

        <Field label={t('dashboard-scene.save-provisioned-dashboard-form.label-comment', 'Comment')}>
          <TextArea
            id="dashboard-comment"
            {...register('comment')}
            placeholder={t(
              'dashboard-scene.save-provisioned-dashboard-form.dashboard-comment-placeholder-describe-changes-optional',
              'Add a note to describe your changes (optional)'
            )}
            rows={5}
          />
        </Field>

        {isGitHub && (
          <>
            <Field label={t('dashboard-scene.save-provisioned-dashboard-form.label-workflow', 'Workflow')}>
              <Controller
                control={control}
                name="workflow"
                render={({ field: { ref: _, ...field } }) => (
                  <RadioButtonGroup id="dashboard-workflow" {...field} options={workflowOptions} />
                )}
              />
            </Field>
            {workflow === 'branch' && (
              <Field
                label={t('dashboard-scene.save-provisioned-dashboard-form.label-branch', 'Branch')}
                description={t(
                  'dashboard-scene.save-provisioned-dashboard-form.description-branch-name-in-git-hub',
                  'Branch name in GitHub'
                )}
                invalid={!!errors.ref}
                error={errors.ref && <BranchValidationError />}
              >
                <Input id="dashboard-branch" {...register('ref', { validate: validateBranchName })} />
              </Field>
            )}
          </>
        )}

        <Stack gap={2}>
          <Button variant="primary" type="submit" disabled={request.isLoading || !isDirty}>
            {request.isLoading
              ? t('dashboard-scene.save-provisioned-dashboard-form.saving', 'Saving...')
              : t('dashboard-scene.save-provisioned-dashboard-form.save', 'Save')}
          </Button>
          <Button variant="secondary" onClick={drawer.onClose} fill="outline">
            <Trans i18nKey="dashboard-scene.save-provisioned-dashboard-form.cancel">Cancel</Trans>
          </Button>
        </Stack>
      </Stack>
    </form>
  );
}

/**
 * Dashboard title validation to ensure it's not the same as the folder name
 * and meets other naming requirements.
 */
async function validateTitle(title: string, formValues: FormData) {
  if (title === formValues.folder.title?.trim()) {
    return t(
      'dashboard-scene.save-provisioned-dashboard-form.title-same-as-folder',
      'Dashboard name cannot be the same as the folder name'
    );
  }
  try {
    await validationSrv.validateNewDashboardName(formValues.folder.uid ?? 'general', title);
    return true;
  } catch (error) {
    return error instanceof Error
      ? error.message
      : t(
          'dashboard-scene.save-provisioned-dashboard-form.title-validation-failed',
          'Dashboard title validation failed.'
        );
  }
}

// Update the URL params without reloading the page
function updateURLParams(param: string, value?: string) {
  if (!value) {
    return;
  }
  const url = new URL(window.location.href);
  url.searchParams.set(param, value);
  window.history.replaceState({}, '', url);
}<|MERGE_RESOLUTION|>--- conflicted
+++ resolved
@@ -82,19 +82,13 @@
     if (request.isSuccess) {
       dashboard.setState({ isDirty: false });
 
-<<<<<<< HEAD
-      // Redirect to the provisioning preview pages
-      if (workflow === 'branch' && request.data.ref !== '' && request.data.path !== '') {
-=======
       const { ref, path } = request.data;
 
       if (workflow === 'branch' && ref && path) {
->>>>>>> 18a39137
         dashboard.closeModal();
         panelEditor?.onDiscard();
-        navigate(
-          `${PROVISIONING_URL}/${defaultValues.repo}/dashboard/preview/${request.data.path}?ref=${request.data.ref}`
-        );
+        // Redirect to the provisioning preview pages
+        navigate(`${PROVISIONING_URL}/${defaultValues.repo}/dashboard/preview/${path}?ref=${ref}`);
         return;
       }
 
