import { useMemo } from 'react';

import { Input, TextArea } from '@grafana/ui';
import { t } from 'app/core/internationalization';
import { OptionsPaneCategoryDescriptor } from 'app/features/dashboard/components/PanelEditor/OptionsPaneCategoryDescriptor';
import { OptionsPaneItemDescriptor } from 'app/features/dashboard/components/PanelEditor/OptionsPaneItemDescriptor';

import { DashboardScene } from '../scene/DashboardScene';
<<<<<<< HEAD
import { LayoutOrchestrator } from '../scene/layout-manager/LayoutOrchestrator';
import { useLayoutCategory } from '../scene/layouts-shared/DashboardLayoutSelector';
import { EditableDashboardElement } from '../scene/types/EditableDashboardElement';
=======
import { DashboardLayoutSelector } from '../scene/layouts-shared/DashboardLayoutSelector';
import { EditableDashboardElement, EditableDashboardElementInfo } from '../scene/types/EditableDashboardElement';
>>>>>>> 4bab2505

export class DashboardEditableElement implements EditableDashboardElement {
  public readonly isEditableDashboardElement = true;

  public constructor(private dashboard: DashboardScene) {}

  public getEditableElementInfo(): EditableDashboardElementInfo {
    return { typeId: 'dashboard', icon: 'apps', name: t('dashboard.edit-pane.elements.dashboard', 'Dashboard') };
  }

  public useEditPaneOptions(): OptionsPaneCategoryDescriptor[] {
    const dashboard = this.dashboard;

    // When layout changes we need to update options list
    const { body: layoutOrchestrator } = dashboard.useState();

    if (!(layoutOrchestrator instanceof LayoutOrchestrator)) {
      return [];
    }

    const { manager } = layoutOrchestrator.useState();

    const dashboardOptions = useMemo(() => {
      return new OptionsPaneCategoryDescriptor({
        title: t('dashboard.options.title', 'Dashboard options'),
        id: 'dashboard-options',
        isOpenable: false,
      })
        .addItem(
          new OptionsPaneItemDescriptor({
            title: t('dashboard.options.title-option', 'Title'),
            render: () => <DashboardTitleInput dashboard={dashboard} />,
          })
        )
        .addItem(
          new OptionsPaneItemDescriptor({
            title: t('dashboard.options.description', 'Description'),
            render: () => <DashboardDescriptionInput dashboard={dashboard} />,
          })
        )
        .addItem(
          new OptionsPaneItemDescriptor({
            title: t('dashboard.layout.common.layout', 'Layout'),
            render: () => <DashboardLayoutSelector layoutManager={body} />,
          })
        );
<<<<<<< HEAD
    }, [dashboard]);

    const layoutCategory = useLayoutCategory(manager);
=======
    }, [body, dashboard]);
>>>>>>> 4bab2505

    return [dashboardOptions];
  }
}

export function DashboardTitleInput({ dashboard }: { dashboard: DashboardScene }) {
  const { title } = dashboard.useState();

  return <Input value={title} onChange={(e) => dashboard.setState({ title: e.currentTarget.value })} />;
}

export function DashboardDescriptionInput({ dashboard }: { dashboard: DashboardScene }) {
  const { description } = dashboard.useState();

  return <TextArea value={description} onChange={(e) => dashboard.setState({ title: e.currentTarget.value })} />;
}<|MERGE_RESOLUTION|>--- conflicted
+++ resolved
@@ -6,14 +6,9 @@
 import { OptionsPaneItemDescriptor } from 'app/features/dashboard/components/PanelEditor/OptionsPaneItemDescriptor';
 
 import { DashboardScene } from '../scene/DashboardScene';
-<<<<<<< HEAD
 import { LayoutOrchestrator } from '../scene/layout-manager/LayoutOrchestrator';
-import { useLayoutCategory } from '../scene/layouts-shared/DashboardLayoutSelector';
-import { EditableDashboardElement } from '../scene/types/EditableDashboardElement';
-=======
 import { DashboardLayoutSelector } from '../scene/layouts-shared/DashboardLayoutSelector';
 import { EditableDashboardElement, EditableDashboardElementInfo } from '../scene/types/EditableDashboardElement';
->>>>>>> 4bab2505
 
 export class DashboardEditableElement implements EditableDashboardElement {
   public readonly isEditableDashboardElement = true;
@@ -33,8 +28,6 @@
     if (!(layoutOrchestrator instanceof LayoutOrchestrator)) {
       return [];
     }
-
-    const { manager } = layoutOrchestrator.useState();
 
     const dashboardOptions = useMemo(() => {
       return new OptionsPaneCategoryDescriptor({
@@ -57,16 +50,10 @@
         .addItem(
           new OptionsPaneItemDescriptor({
             title: t('dashboard.layout.common.layout', 'Layout'),
-            render: () => <DashboardLayoutSelector layoutManager={body} />,
+            render: () => <DashboardLayoutSelector layoutManager={layoutOrchestrator} />,
           })
         );
-<<<<<<< HEAD
-    }, [dashboard]);
-
-    const layoutCategory = useLayoutCategory(manager);
-=======
-    }, [body, dashboard]);
->>>>>>> 4bab2505
+    }, [layoutOrchestrator, dashboard]);
 
     return [dashboardOptions];
   }
