--- conflicted
+++ resolved
@@ -383,12 +383,7 @@
   } else if (variable.type === 'textbox') {
     return new TextBoxVariable({
       ...commonProperties,
-<<<<<<< HEAD
-      description: variable.description,
       value: convertToString(variable.current?.value ?? ''),
-=======
-      value: variable.query,
->>>>>>> 23a3fddc
       skipUrlSync: variable.skipUrlSync,
       hide: variable.hide,
     });
