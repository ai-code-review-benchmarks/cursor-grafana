<<<<<<< HEAD
import { AdHocVariableModel, DataFrameDTO, DataFrameJSON, TypedVariableModel, VariableModel } from '@grafana/data';
=======
import { TypedVariableModel } from '@grafana/data';
>>>>>>> 2938f891
import { config } from '@grafana/runtime';
import {
  VizPanel,
  SceneTimePicker,
  SceneGridLayout,
  SceneGridRow,
  SceneTimeRange,
  SceneVariableSet,
  VariableValueSelectors,
  SceneVariable,
  CustomVariable,
  DataSourceVariable,
  QueryVariable,
  ConstantVariable,
  IntervalVariable,
  SceneRefreshPicker,
  SceneGridItem,
  SceneObject,
  VizPanelMenu,
  behaviors,
  VizPanelState,
  SceneGridItemLike,
  SceneDataLayers,
  SceneDataLayerProvider,
  SceneDataLayerControls,
  TextBoxVariable,
  UserActionEvent,
  AdHocFiltersVariable,
} from '@grafana/scenes';
import { DashboardModel, PanelModel } from 'app/features/dashboard/state';
import { trackDashboardLoaded } from 'app/features/dashboard/utils/tracking';
import { DashboardDTO } from 'app/types';

import { AlertStatesDataLayer } from '../scene/AlertStatesDataLayer';
import { DashboardAnnotationsDataLayer } from '../scene/DashboardAnnotationsDataLayer';
import { DashboardControls } from '../scene/DashboardControls';
import { DashboardLinksControls } from '../scene/DashboardLinksControls';
import { registerDashboardMacro } from '../scene/DashboardMacro';
import { DashboardScene } from '../scene/DashboardScene';
import { LibraryVizPanel } from '../scene/LibraryVizPanel';
import { VizPanelLinks, VizPanelLinksMenu } from '../scene/PanelLinks';
import { panelLinksBehavior, panelMenuBehavior } from '../scene/PanelMenuBehavior';
import { PanelNotices } from '../scene/PanelNotices';
import { PanelRepeaterGridItem } from '../scene/PanelRepeaterGridItem';
import { PanelTimeRange } from '../scene/PanelTimeRange';
import { RowRepeaterBehavior } from '../scene/RowRepeaterBehavior';
import { setDashboardPanelContext } from '../scene/setDashboardPanelContext';
import { createPanelDataProvider } from '../utils/createPanelDataProvider';
import { DashboardInteractions } from '../utils/interactions';
import {
  getCurrentValueForOldIntervalModel,
  getIntervalsFromQueryString,
  getVizPanelKeyForPanelId,
} from '../utils/utils';

import { getAngularPanelMigrationHandler } from './angularMigration';
import { GRAFANA_DATASOURCE_REF } from './const';

export interface DashboardLoaderState {
  dashboard?: DashboardScene;
  isLoading?: boolean;
  loadError?: string;
}

export interface SaveModelToSceneOptions {
  isEmbedded?: boolean;
}

export function transformSaveModelToScene(rsp: DashboardDTO): DashboardScene {
  // Just to have migrations run
  const oldModel = new DashboardModel(rsp.dashboard, rsp.meta, {
    autoMigrateOldPanels: false,
  });

  const scene = createDashboardSceneFromDashboardModel(oldModel);
  // TODO: refactor createDashboardSceneFromDashboardModel to work on Dashboard schema model
  scene.setInitialSaveModel(rsp.dashboard);

  return scene;
}

export function createSceneObjectsForPanels(oldPanels: PanelModel[], isSnapshot: boolean): SceneGridItemLike[] {
  // collects all panels and rows
  const panels: SceneGridItemLike[] = [];

  // indicates expanded row that's currently processed
  let currentRow: PanelModel | null = null;
  // collects panels in the currently processed, expanded row
  let currentRowPanels: SceneGridItemLike[] = [];

  for (const panel of oldPanels) {
    if (panel.type === 'row') {
      if (!currentRow) {
        if (Boolean(panel.collapsed)) {
          // collapsed rows contain their panels within the row model
          panels.push(createRowFromPanelModel(panel, []));
        } else {
          // indicate new row to be processed
          currentRow = panel;
        }
      } else {
        // when a row has been processed, and we hit a next one for processing
        if (currentRow.id !== panel.id) {
          // commit previous row panels
          panels.push(createRowFromPanelModel(currentRow, currentRowPanels));

          currentRow = panel;
          currentRowPanels = [];
        }
      }
    } else if (panel.libraryPanel?.uid && !('model' in panel.libraryPanel)) {
      const gridItem = buildGridItemForLibPanel(panel);
      if (gridItem) {
        panels.push(gridItem);
      }
    } else {
      // convert old snapshot data to new snapshot format to be compatible with Scenes
      if (isSnapshot) {
        convertOldSnapshotToScenesSnapshot(panel);
      }

      const panelObject = buildGridItemForPanel(panel);

      // when processing an expanded row, collect its panels
      if (currentRow) {
        currentRowPanels.push(panelObject);
      } else {
        panels.push(panelObject);
      }
    }
  }

  // commit a row if it's the last one
  if (currentRow) {
    panels.push(createRowFromPanelModel(currentRow, currentRowPanels));
  }

  return panels;
}

function createRowFromPanelModel(row: PanelModel, content: SceneGridItemLike[]): SceneGridItemLike {
  if (Boolean(row.collapsed)) {
    if (row.panels) {
      content = row.panels.map((saveModel) => {
        // Collapsed panels are not actually PanelModel instances
        if (!(saveModel instanceof PanelModel)) {
          saveModel = new PanelModel(saveModel);
        }
        return buildGridItemForPanel(saveModel);
      });
    }
  }

  let behaviors: SceneObject[] | undefined;
  let children = content;

  if (row.repeat) {
    // For repeated rows the children are stored in the behavior
    children = [];
    behaviors = [
      new RowRepeaterBehavior({
        variableName: row.repeat,
        sources: content,
      }),
    ];
  }

  return new SceneGridRow({
    key: getVizPanelKeyForPanelId(row.id),
    title: row.title,
    y: row.gridPos.y,
    isCollapsed: row.collapsed,
    children: children,
    $behaviors: behaviors,
  });
}

export function createDashboardSceneFromDashboardModel(oldModel: DashboardModel) {
  let variables: SceneVariableSet | undefined = undefined;
  let layers: SceneDataLayerProvider[] = [];

  if (oldModel.templating?.list?.length) {
    const variableObjects = oldModel.templating.list
      .map((v) => {
        try {
          return createSceneVariableFromVariableModel(v);
        } catch (err) {
          console.error(err);
          return null;
        }
      })
      // TODO: Remove filter
      // Added temporarily to allow skipping non-compatible variables
      .filter((v): v is SceneVariable => Boolean(v));

    variables = new SceneVariableSet({
      variables: variableObjects,
    });
  } else {
    // Create empty variable set
    variables = new SceneVariableSet({
      variables: [],
    });
  }

  if (oldModel.annotations?.list?.length && !oldModel.isSnapshot()) {
    layers = oldModel.annotations?.list.map((a) => {
      // Each annotation query is an individual data layer
      return new DashboardAnnotationsDataLayer({
        key: `annotations-${a.name}`,
        query: a,
        name: a.name,
        isEnabled: Boolean(a.enable),
        isHidden: Boolean(a.hide),
      });
    });
  }

  let shouldUseAlertStatesLayer = config.unifiedAlertingEnabled;
  if (!shouldUseAlertStatesLayer) {
    if (oldModel.panels.find((panel) => Boolean(panel.alert))) {
      shouldUseAlertStatesLayer = true;
    }
  }

  if (shouldUseAlertStatesLayer) {
    layers.push(
      new AlertStatesDataLayer({
        key: 'alert-states',
        name: 'Alert States',
      })
    );
  }

  const dashboardScene = new DashboardScene({
    title: oldModel.title,
    tags: oldModel.tags || [],
    links: oldModel.links || [],
    uid: oldModel.uid,
    id: oldModel.id,
    description: oldModel.description,
    editable: oldModel.editable,
    isDirty: oldModel.meta.isNew,
    isEditing: oldModel.meta.isNew,
    meta: oldModel.meta,
    version: oldModel.version,
    body: new SceneGridLayout({
      isLazy: true,
      children: createSceneObjectsForPanels(oldModel.panels, oldModel.isSnapshot()),
    }),
    $timeRange: new SceneTimeRange({
      from: oldModel.time.from,
      to: oldModel.time.to,
      fiscalYearStartMonth: oldModel.fiscalYearStartMonth,
      timeZone: oldModel.timezone,
      weekStart: oldModel.weekStart,
      UNSAFE_nowDelay: oldModel.timepicker?.nowDelay,
    }),
    $variables: variables,
    $behaviors: [
      new behaviors.CursorSync({
        sync: oldModel.graphTooltip,
      }),
      new behaviors.SceneQueryController(),
      registerDashboardMacro,
      registerDashboardSceneTracking(oldModel),
      registerPanelInteractionsReporter,
    ],
    $data:
      layers.length > 0
        ? new SceneDataLayers({
            layers,
          })
        : undefined,
    controls: [
      new DashboardControls({
        variableControls: [new VariableValueSelectors({}), new SceneDataLayerControls()],
        timeControls: [
          new SceneTimePicker({}),
          new SceneRefreshPicker({
            refresh: oldModel.refresh,
            intervals: oldModel.timepicker.refresh_intervals,
            withText: true,
          }),
        ],
        linkControls: new DashboardLinksControls({}),
        hideTimeControls: oldModel.timepicker.hidden,
      }),
    ],
  });

  return dashboardScene;
}

export function createSceneVariableFromVariableModel(variable: TypedVariableModel): SceneVariable {
  const commonProperties = {
    name: variable.name,
    label: variable.label,
  };
  if (variable.type === 'adhoc') {
    return new AdHocFiltersVariable({
      ...commonProperties,
      description: variable.description,
      skipUrlSync: variable.skipUrlSync,
      hide: variable.hide,
      datasource: variable.datasource,
      applyMode: 'auto',
      filters: variable.filters ?? [],
      baseFilters: variable.baseFilters ?? [],
    });
  }
  if (variable.type === 'custom') {
    return new CustomVariable({
      ...commonProperties,
      value: variable.current?.value ?? '',
      text: variable.current?.text ?? '',
      description: variable.description,
      query: variable.query,
      isMulti: variable.multi,
      allValue: variable.allValue || undefined,
      includeAll: variable.includeAll,
      defaultToAll: Boolean(variable.includeAll),
      skipUrlSync: variable.skipUrlSync,
      hide: variable.hide,
    });
  } else if (variable.type === 'query') {
    return new QueryVariable({
      ...commonProperties,
      value: variable.current?.value ?? '',
      text: variable.current?.text ?? '',
      description: variable.description,
      query: variable.query,
      datasource: variable.datasource,
      sort: variable.sort,
      refresh: variable.refresh,
      regex: variable.regex,
      allValue: variable.allValue || undefined,
      includeAll: variable.includeAll,
      defaultToAll: Boolean(variable.includeAll),
      isMulti: variable.multi,
      skipUrlSync: variable.skipUrlSync,
      hide: variable.hide,
      definition: variable.definition,
    });
  } else if (variable.type === 'datasource') {
    return new DataSourceVariable({
      ...commonProperties,
      value: variable.current?.value ?? '',
      text: variable.current?.text ?? '',
      description: variable.description,
      regex: variable.regex,
      pluginId: variable.query,
      allValue: variable.allValue || undefined,
      includeAll: variable.includeAll,
      defaultToAll: Boolean(variable.includeAll),
      skipUrlSync: variable.skipUrlSync,
      isMulti: variable.multi,
      hide: variable.hide,
    });
  } else if (variable.type === 'interval') {
    const intervals = getIntervalsFromQueryString(variable.query);
    const currentInterval = getCurrentValueForOldIntervalModel(variable, intervals);
    return new IntervalVariable({
      ...commonProperties,
      value: currentInterval,
      description: variable.description,
      intervals: intervals,
      autoEnabled: variable.auto,
      autoStepCount: variable.auto_count,
      autoMinInterval: variable.auto_min,
      refresh: variable.refresh,
      skipUrlSync: variable.skipUrlSync,
      hide: variable.hide,
    });
  } else if (variable.type === 'constant') {
    return new ConstantVariable({
      ...commonProperties,
      description: variable.description,
      value: variable.query,
      skipUrlSync: variable.skipUrlSync,
      hide: variable.hide,
    });
  } else if (variable.type === 'textbox') {
    return new TextBoxVariable({
      ...commonProperties,
      description: variable.description,
      value: convertToString(variable.current?.value ?? ''),
      skipUrlSync: variable.skipUrlSync,
      hide: variable.hide,
    });
  } else {
    throw new Error(`Scenes: Unsupported variable type ${variable.type}`);
  }
}

function convertToString(value: string | string[]): string {
  if (Array.isArray(value)) {
    return value.join(',');
  }
  return value;
}

export function buildGridItemForLibPanel(panel: PanelModel) {
  if (!panel.libraryPanel) {
    return null;
  }

  const body = new LibraryVizPanel({
    title: panel.title,
    uid: panel.libraryPanel.uid,
    name: panel.libraryPanel.name,
    key: getVizPanelKeyForPanelId(panel.id),
  });

  return new SceneGridItem({
    body,
    y: panel.gridPos.y,
    x: panel.gridPos.x,
    width: panel.gridPos.w,
    height: panel.gridPos.h,
  });
}

export function buildGridItemForPanel(panel: PanelModel): SceneGridItemLike {
  const titleItems: SceneObject[] = [];

  titleItems.push(
    new VizPanelLinks({
      rawLinks: panel.links,
      menu: new VizPanelLinksMenu({ $behaviors: [panelLinksBehavior] }),
    })
  );

  titleItems.push(new PanelNotices());

  const vizPanelState: VizPanelState = {
    key: getVizPanelKeyForPanelId(panel.id),
    title: panel.title,
    description: panel.description,
    pluginId: panel.type,
    options: panel.options ?? {},
    fieldConfig: panel.fieldConfig,
    pluginVersion: panel.pluginVersion,
    displayMode: panel.transparent ? 'transparent' : undefined,
    // To be replaced with it's own option persited option instead derived
    hoverHeader: !panel.title && !panel.timeFrom && !panel.timeShift,
    $data: createPanelDataProvider(panel),
    menu: new VizPanelMenu({
      $behaviors: [panelMenuBehavior],
    }),
    titleItems,

    extendPanelContext: setDashboardPanelContext,
    _UNSAFE_customMigrationHandler: getAngularPanelMigrationHandler(panel),
  };

  if (panel.timeFrom || panel.timeShift) {
    vizPanelState.$timeRange = new PanelTimeRange({
      timeFrom: panel.timeFrom,
      timeShift: panel.timeShift,
      hideTimeOverride: panel.hideTimeOverride,
    });
  }

  if (panel.repeat) {
    const repeatDirection = panel.repeatDirection ?? 'h';
    return new PanelRepeaterGridItem({
      key: `grid-item-${panel.id}`,
      x: panel.gridPos.x,
      y: panel.gridPos.y,
      width: repeatDirection === 'h' ? 24 : panel.gridPos.w,
      height: panel.gridPos.h,
      itemHeight: panel.gridPos.h,
      source: new VizPanel(vizPanelState),
      variableName: panel.repeat,
      repeatedPanels: [],
      repeatDirection: panel.repeatDirection,
      maxPerRow: panel.maxPerRow,
    });
  }

  const body = new VizPanel(vizPanelState);

  return new SceneGridItem({
    key: `grid-item-${panel.id}`,
    x: panel.gridPos.x,
    y: panel.gridPos.y,
    width: panel.gridPos.w,
    height: panel.gridPos.h,
    body,
  });
}

const getLimitedDescriptionReporter = () => {
  const reportedPanels: string[] = [];

  return (key: string) => {
    if (reportedPanels.includes(key)) {
      return;
    }
    reportedPanels.push(key);
    DashboardInteractions.panelDescriptionShown();
  };
};

function registerDashboardSceneTracking(model: DashboardModel) {
  return () => {
    const unsetDashboardInteractionsScenesContext = DashboardInteractions.setScenesContext();

    trackDashboardLoaded(model, model.version);

    return () => {
      unsetDashboardInteractionsScenesContext();
    };
  };
}

function registerPanelInteractionsReporter(scene: DashboardScene) {
  const descriptionReporter = getLimitedDescriptionReporter();

  // Subscriptions set with subscribeToEvent are automatically unsubscribed when the scene deactivated
  scene.subscribeToEvent(UserActionEvent, (e) => {
    const { interaction } = e.payload;
    switch (interaction) {
      case 'panel-description-shown':
        descriptionReporter(e.payload.origin.state.key || '');
        break;
      case 'panel-status-message-clicked':
        DashboardInteractions.panelStatusMessageClicked();
        break;
      case 'panel-cancel-query-clicked':
        DashboardInteractions.panelCancelQueryClicked();
        break;
      case 'panel-menu-shown':
        DashboardInteractions.panelMenuShown();
        break;
    }
  });
}

const convertSnapshotData = (snapshotData: DataFrameDTO[]): DataFrameJSON[] => {
  return [
    {
      data: {
        values: snapshotData[0].fields
          .map((field) => field.values)
          .filter((values): values is unknown[] => values !== undefined),
      },
      schema: {
        fields: snapshotData[0].fields.map((field) => ({
          name: field.name,
          type: field.type,
          config: field.config,
        })),
      },
    },
  ];
};

const convertOldSnapshotToScenesSnapshot = (panel: PanelModel) => {
  if (panel.snapshotData) {
    panel.datasource = GRAFANA_DATASOURCE_REF;
    panel.targets = [
      {
        refId: panel.snapshotData[0]?.refId ?? '',
        datasource: panel.datasource,
        queryType: 'snapshot',
        // @ts-ignore
        snapshot: convertSnapshotData(panel.snapshotData),
      },
    ];
    panel.snapshotData = [];
  }
};<|MERGE_RESOLUTION|>--- conflicted
+++ resolved
@@ -1,8 +1,4 @@
-<<<<<<< HEAD
-import { AdHocVariableModel, DataFrameDTO, DataFrameJSON, TypedVariableModel, VariableModel } from '@grafana/data';
-=======
-import { TypedVariableModel } from '@grafana/data';
->>>>>>> 2938f891
+import { DataFrameDTO, DataFrameJSON, TypedVariableModel } from '@grafana/data';
 import { config } from '@grafana/runtime';
 import {
   VizPanel,
