import { uniqueId } from 'lodash';

import { config, getDataSourceSrv } from '@grafana/runtime';
import {
  AdHocFiltersVariable,
  behaviors,
  ConstantVariable,
  CustomVariable,
  DataSourceVariable,
  GroupByVariable,
  IntervalVariable,
  QueryVariable,
  SceneDataLayerControls,
  SceneDataProvider,
  SceneDataQuery,
  SceneDataTransformer,
  SceneQueryRunner,
  SceneRefreshPicker,
  SceneTimePicker,
  SceneTimeRange,
  SceneVariable,
  SceneVariableSet,
  TextBoxVariable,
  VariableValueSelectors,
} from '@grafana/scenes';
import { DataSourceRef } from '@grafana/schema/dist/esm/index.gen';
import {
  AdhocVariableKind,
  ConstantVariableKind,
  CustomVariableKind,
  DashboardV2Spec,
  DatasourceVariableKind,
  defaultAdhocVariableKind,
  defaultConstantVariableKind,
  defaultCustomVariableKind,
  defaultDatasourceVariableKind,
  defaultGroupByVariableKind,
  defaultIntervalVariableKind,
  defaultQueryVariableKind,
  defaultTextVariableKind,
  GroupByVariableKind,
  IntervalVariableKind,
  LibraryPanelKind,
  PanelKind,
  PanelQueryKind,
  QueryVariableKind,
  TextVariableKind,
} from '@grafana/schema/src/schema/dashboard/v2alpha0';
import {
  AnnoKeyCreatedBy,
  AnnoKeyFolder,
  AnnoKeyUpdatedBy,
  AnnoKeyUpdatedTimestamp,
  AnnoKeyDashboardIsSnapshot,
  DeprecatedInternalId,
} from 'app/features/apiserver/types';
import { DashboardWithAccessInfo } from 'app/features/dashboard/api/types';
import { MIXED_DATASOURCE_NAME } from 'app/plugins/datasource/mixed/MixedDataSource';
import { DashboardMeta } from 'app/types';

import { addPanelsOnLoadBehavior } from '../addToDashboard/addPanelsOnLoadBehavior';
import { DashboardAnnotationsDataLayer } from '../scene/DashboardAnnotationsDataLayer';
import { DashboardControls } from '../scene/DashboardControls';
import { DashboardDataLayerSet } from '../scene/DashboardDataLayerSet';
import { DashboardDatasourceBehaviour } from '../scene/DashboardDatasourceBehaviour';
import { registerDashboardMacro } from '../scene/DashboardMacro';
import { DashboardReloadBehavior } from '../scene/DashboardReloadBehavior';
import { DashboardScene } from '../scene/DashboardScene';
import { DashboardScopesFacade } from '../scene/DashboardScopesFacade';
import { DashboardLayoutManager } from '../scene/types/DashboardLayoutManager';
import { preserveDashboardSceneStateInLocalStorage } from '../utils/dashboardSessionState';
import { getIntervalsFromQueryString } from '../utils/utils';

import { SnapshotVariable } from './custom-variables/SnapshotVariable';
import { layoutSerializerRegistry } from './layoutSerializers/layoutSerializerRegistry';
import { registerPanelInteractionsReporter } from './transformSaveModelToScene';
import {
  transformCursorSyncV2ToV1,
  transformSortVariableToEnumV1,
  transformVariableHideToEnumV1,
  transformVariableRefreshToEnumV1,
} from './transformToV1TypesUtils';
import { LEGACY_STRING_VALUE_KEY } from './transformToV2TypesUtils';

const DEFAULT_DATASOURCE = 'default';

export type TypedVariableModelV2 =
  | QueryVariableKind
  | TextVariableKind
  | ConstantVariableKind
  | DatasourceVariableKind
  | IntervalVariableKind
  | CustomVariableKind
  | GroupByVariableKind
  | AdhocVariableKind;

export function transformSaveModelSchemaV2ToScene(dto: DashboardWithAccessInfo<DashboardV2Spec>): DashboardScene {
  const { spec: dashboard, metadata } = dto;

  const annotationLayers = dashboard.annotations.map((annotation) => {
    return new DashboardAnnotationsDataLayer({
      key: uniqueId('annotations-'),
      query: {
        ...annotation.spec,
        builtIn: annotation.spec.builtIn ? 1 : 0,
      },
      name: annotation.spec.name,
      isEnabled: Boolean(annotation.spec.enable),
      isHidden: Boolean(annotation.spec.hide),
    });
  });

  const isDashboardEditable = Boolean(dashboard.editable);
  const canSave = dto.access.canSave !== false;
  let dashboardId: number | undefined = undefined;

  if (metadata.labels?.[DeprecatedInternalId]) {
    dashboardId = parseInt(metadata.labels[DeprecatedInternalId], 10);
  }

  const meta: DashboardMeta = {
    canShare: dto.access.canShare !== false,
    canSave,
    canStar: dto.access.canStar !== false,
    canEdit: dto.access.canEdit !== false,
    canDelete: dto.access.canDelete !== false,
    canAdmin: dto.access.canAdmin !== false,
    url: dto.access.url,
    slug: dto.access.slug,
    annotationsPermissions: dto.access.annotationsPermissions,
    created: metadata.creationTimestamp,
    createdBy: metadata.annotations?.[AnnoKeyCreatedBy],
    updated: metadata.annotations?.[AnnoKeyUpdatedTimestamp],
    updatedBy: metadata.annotations?.[AnnoKeyUpdatedBy],
    folderUid: metadata.annotations?.[AnnoKeyFolder],
    isSnapshot: Boolean(metadata.annotations?.[AnnoKeyDashboardIsSnapshot]),

    // UI-only metadata, ref: DashboardModel.initMeta
    showSettings: Boolean(dto.access.canEdit),
    canMakeEditable: canSave && !isDashboardEditable,
    hasUnsavedFolderChange: false,
    version: parseInt(metadata.resourceVersion, 10),
    k8s: metadata,
  };

  // Ref: DashboardModel.initMeta
  if (!isDashboardEditable) {
    meta.canEdit = false;
    meta.canDelete = false;
    meta.canSave = false;
  }

  const layoutManager: DashboardLayoutManager = layoutSerializerRegistry
    .get(dashboard.layout.kind)
    .serializer.deserialize(dashboard.layout, dashboard.elements, dashboard.preload);

  //createLayoutManager(dashboard);

  const dashboardScene = new DashboardScene(
    {
      description: dashboard.description,
      editable: dashboard.editable,
      preload: dashboard.preload,
      id: dashboardId,
      isDirty: false,
      links: dashboard.links,
      meta,
      tags: dashboard.tags,
      title: dashboard.title,
      uid: metadata.name,
      version: parseInt(metadata.resourceVersion, 10),
      body: layoutManager,
      $timeRange: new SceneTimeRange({
        from: dashboard.timeSettings.from,
        to: dashboard.timeSettings.to,
        fiscalYearStartMonth: dashboard.timeSettings.fiscalYearStartMonth,
        timeZone: dashboard.timeSettings.timezone,
        weekStart: dashboard.timeSettings.weekStart,
        UNSAFE_nowDelay: dashboard.timeSettings.nowDelay,
      }),
      $variables: getVariables(dashboard, meta.isSnapshot ?? false),
      $behaviors: [
        new behaviors.CursorSync({
          sync: transformCursorSyncV2ToV1(dashboard.cursorSync),
        }),
        new behaviors.SceneQueryController(),
        registerDashboardMacro,
        registerPanelInteractionsReporter,
        new behaviors.LiveNowTimer({ enabled: dashboard.liveNow }),
        preserveDashboardSceneStateInLocalStorage,
        addPanelsOnLoadBehavior,
        new DashboardScopesFacade({
          reloadOnParamsChange: config.featureToggles.reloadDashboardsOnParamsChange,
          uid: dashboardId?.toString(),
        }),
        new DashboardReloadBehavior({
          reloadOnParamsChange: config.featureToggles.reloadDashboardsOnParamsChange,
          uid: dashboardId?.toString(),
          version: 1,
        }),
      ],
      $data: new DashboardDataLayerSet({
        annotationLayers,
      }),
<<<<<<< HEAD
      controls: new DashboardControls({
        variableControls: [new VariableValueSelectors({}), new SceneDataLayerControls()],
        timePicker: new SceneTimePicker({}),
        refreshPicker: new SceneRefreshPicker({
          refresh: dashboard.timeSettings.autoRefresh,
          intervals: dashboard.timeSettings.autoRefreshIntervals,
          withText: true,
        }),
        hideTimeControls: dashboard.timeSettings.hideTimepicker,
=======
    ],
    $data: new DashboardDataLayerSet({
      annotationLayers,
    }),
    controls: new DashboardControls({
      variableControls: [new VariableValueSelectors({}), new SceneDataLayerControls()],
      timePicker: new SceneTimePicker({
        quickRanges: dashboard.timeSettings.quickRanges,
      }),
      refreshPicker: new SceneRefreshPicker({
        refresh: dashboard.timeSettings.autoRefresh,
        intervals: dashboard.timeSettings.autoRefreshIntervals,
        withText: true,
>>>>>>> bbfeb8d2
      }),
    },
    'v2'
  );

  dashboardScene.setInitialSaveModel(dto.spec, dto.metadata);

  return dashboardScene;
}

function getPanelDataSource(panel: PanelKind): DataSourceRef | undefined {
  if (!panel.spec.data?.spec.queries?.length) {
    return undefined;
  }

  let datasource: DataSourceRef | undefined = undefined;
  let isMixedDatasource = false;

  panel.spec.data.spec.queries.forEach((query) => {
    if (!datasource) {
      datasource = query.spec.datasource;
    } else if (datasource.uid !== query.spec.datasource?.uid || datasource.type !== query.spec.datasource?.type) {
      isMixedDatasource = true;
    }
  });

  return isMixedDatasource ? { type: 'mixed', uid: MIXED_DATASOURCE_NAME } : datasource;
}

function panelQueryKindToSceneQuery(query: PanelQueryKind): SceneDataQuery {
  return {
    refId: query.spec.refId,
    datasource: query.spec.datasource,
    hide: query.spec.hidden,
    ...query.spec.query.spec,
  };
}

export function createPanelDataProvider(panelKind: PanelKind): SceneDataProvider | undefined {
  const panel = panelKind.spec;
  const targets = panel.data?.spec.queries ?? [];
  // Skip setting query runner for panels without queries
  if (!targets?.length) {
    return undefined;
  }

  // Skip setting query runner for panel plugins with skipDataQuery
  if (config.panels[panel.vizConfig.kind]?.skipDataQuery) {
    return undefined;
  }

  let dataProvider: SceneDataProvider | undefined = undefined;
  const datasource = getPanelDataSource(panelKind);

  dataProvider = new SceneQueryRunner({
    datasource,
    queries: targets.map(panelQueryKindToSceneQuery),
    maxDataPoints: panel.data.spec.queryOptions.maxDataPoints ?? undefined,
    maxDataPointsFromWidth: true,
    cacheTimeout: panel.data.spec.queryOptions.cacheTimeout,
    queryCachingTTL: panel.data.spec.queryOptions.queryCachingTTL,
    minInterval: panel.data.spec.queryOptions.interval ?? undefined,
    dataLayerFilter: {
      panelId: panel.id,
    },
    $behaviors: [new DashboardDatasourceBehaviour({})],
  });

  // Wrap inner data provider in a data transformer
  return new SceneDataTransformer({
    $data: dataProvider,
    transformations: panel.data.spec.transformations.map((transformation) => transformation.spec),
  });
}

function getVariables(dashboard: DashboardV2Spec, isSnapshot: boolean): SceneVariableSet | undefined {
  let variables: SceneVariableSet | undefined;

  if (dashboard.variables.length) {
    if (isSnapshot) {
      variables = createVariablesForSnapshot(dashboard);
    } else {
      variables = createVariablesForDashboard(dashboard);
    }
  } else {
    // Create empty variable set
    variables = new SceneVariableSet({
      variables: [],
    });
  }

  return variables;
}

function createVariablesForDashboard(dashboard: DashboardV2Spec) {
  const variableObjects = dashboard.variables
    .map((v) => {
      try {
        return createSceneVariableFromVariableModel(v);
      } catch (err) {
        console.error(err);
        return null;
      }
    })
    // TODO: Remove filter
    // Added temporarily to allow skipping non-compatible variables
    .filter((v): v is SceneVariable => Boolean(v));

  return new SceneVariableSet({
    variables: variableObjects,
  });
}

function createSceneVariableFromVariableModel(variable: TypedVariableModelV2): SceneVariable {
  const commonProperties = {
    name: variable.spec.name,
    label: variable.spec.label,
    description: variable.spec.description,
  };
  if (variable.kind === defaultAdhocVariableKind().kind) {
    return new AdHocFiltersVariable({
      ...commonProperties,
      description: variable.spec.description,
      skipUrlSync: variable.spec.skipUrlSync,
      hide: transformVariableHideToEnumV1(variable.spec.hide),
      datasource: variable.spec.datasource,
      applyMode: 'auto',
      filters: variable.spec.filters ?? [],
      baseFilters: variable.spec.baseFilters ?? [],
      defaultKeys: variable.spec.defaultKeys,
      useQueriesAsFilterForOptions: true,
      layout: config.featureToggles.newFiltersUI ? 'combobox' : undefined,
      supportsMultiValueOperators: Boolean(
        getDataSourceSrv().getInstanceSettings(variable.spec.datasource)?.meta.multiValueFilterOperators
      ),
    });
  }
  if (variable.kind === defaultCustomVariableKind().kind) {
    return new CustomVariable({
      ...commonProperties,
      value: variable.spec.current?.value ?? '',
      text: variable.spec.current?.text ?? '',

      query: variable.spec.query,
      isMulti: variable.spec.multi,
      allValue: variable.spec.allValue || undefined,
      includeAll: variable.spec.includeAll,
      defaultToAll: Boolean(variable.spec.includeAll),
      skipUrlSync: variable.spec.skipUrlSync,
      hide: transformVariableHideToEnumV1(variable.spec.hide),
    });
  } else if (variable.kind === defaultQueryVariableKind().kind) {
    return new QueryVariable({
      ...commonProperties,
      value: variable.spec.current?.value ?? '',
      text: variable.spec.current?.text ?? '',
      query: getDataQueryForVariable(variable),
      datasource: variable.spec.datasource,
      sort: transformSortVariableToEnumV1(variable.spec.sort),
      refresh: transformVariableRefreshToEnumV1(variable.spec.refresh),
      regex: variable.spec.regex,
      allValue: variable.spec.allValue || undefined,
      includeAll: variable.spec.includeAll,
      defaultToAll: Boolean(variable.spec.includeAll),
      isMulti: variable.spec.multi,
      skipUrlSync: variable.spec.skipUrlSync,
      hide: transformVariableHideToEnumV1(variable.spec.hide),
      definition: variable.spec.definition,
    });
  } else if (variable.kind === defaultDatasourceVariableKind().kind) {
    return new DataSourceVariable({
      ...commonProperties,
      value: variable.spec.current?.value ?? '',
      text: variable.spec.current?.text ?? '',
      regex: variable.spec.regex,
      pluginId: variable.spec.pluginId,
      allValue: variable.spec.allValue || undefined,
      includeAll: variable.spec.includeAll,
      defaultToAll: Boolean(variable.spec.includeAll),
      skipUrlSync: variable.spec.skipUrlSync,
      isMulti: variable.spec.multi,
      hide: transformVariableHideToEnumV1(variable.spec.hide),
      defaultOptionEnabled:
        variable.spec.current?.value === DEFAULT_DATASOURCE && variable.spec.current?.text === 'default',
    });
  } else if (variable.kind === defaultIntervalVariableKind().kind) {
    const intervals = getIntervalsFromQueryString(variable.spec.query);
    const currentInterval = getCurrentValueForOldIntervalModel(variable, intervals);
    return new IntervalVariable({
      ...commonProperties,
      value: currentInterval,
      intervals: intervals,
      autoEnabled: variable.spec.auto,
      autoStepCount: variable.spec.auto_count,
      autoMinInterval: variable.spec.auto_min,
      refresh: transformVariableRefreshToEnumV1(variable.spec.refresh),
      skipUrlSync: variable.spec.skipUrlSync,
      hide: transformVariableHideToEnumV1(variable.spec.hide),
    });
  } else if (variable.kind === defaultConstantVariableKind().kind) {
    return new ConstantVariable({
      ...commonProperties,
      value: variable.spec.query,
      skipUrlSync: variable.spec.skipUrlSync,
      hide: transformVariableHideToEnumV1(variable.spec.hide),
    });
  } else if (variable.kind === defaultTextVariableKind().kind) {
    let val;
    if (!variable?.spec.current?.value) {
      val = variable.spec.query;
    } else {
      if (typeof variable.spec.current.value === 'string') {
        val = variable.spec.current.value;
      } else {
        val = variable.spec.current.value[0];
      }
    }

    return new TextBoxVariable({
      ...commonProperties,
      value: val,
      skipUrlSync: variable.spec.skipUrlSync,
      hide: transformVariableHideToEnumV1(variable.spec.hide),
    });
  } else if (config.featureToggles.groupByVariable && variable.kind === defaultGroupByVariableKind().kind) {
    return new GroupByVariable({
      ...commonProperties,
      datasource: variable.spec.datasource,
      value: variable.spec.current?.value || [],
      text: variable.spec.current?.text || [],
      skipUrlSync: variable.spec.skipUrlSync,
      isMulti: variable.spec.multi,
      hide: transformVariableHideToEnumV1(variable.spec.hide),
      // @ts-expect-error
      defaultOptions: variable.options,
    });
  } else {
    throw new Error(`Scenes: Unsupported variable type ${variable.kind}`);
  }
}

function getDataQueryForVariable(variable: QueryVariableKind) {
  return LEGACY_STRING_VALUE_KEY in variable.spec.query.spec
    ? (variable.spec.query.spec[LEGACY_STRING_VALUE_KEY] ?? '')
    : {
        ...variable.spec.query.spec,
        refId: variable.spec.query.spec.refId ?? 'A',
      };
}

export function getCurrentValueForOldIntervalModel(variable: IntervalVariableKind, intervals: string[]): string {
  const selectedInterval = Array.isArray(variable.spec.current.value)
    ? variable.spec.current.value[0]
    : variable.spec.current.value;

  // If the interval is the old auto format, return the new auto interval from scenes.
  if (selectedInterval.startsWith('$__auto_interval_')) {
    return '$__auto';
  }

  // Check if the selected interval is valid.
  if (intervals.includes(selectedInterval)) {
    return selectedInterval;
  }

  // If the selected interval is not valid, return the first valid interval.
  return intervals[0];
}

export function createVariablesForSnapshot(dashboard: DashboardV2Spec): SceneVariableSet {
  const variableObjects = dashboard.variables
    .map((v) => {
      try {
        // for adhoc we are using the AdHocFiltersVariable from scenes becuase of its complexity
        if (v.kind === 'AdhocVariable') {
          return new AdHocFiltersVariable({
            name: v.spec.name,
            label: v.spec.label,
            readOnly: true,
            description: v.spec.description,
            skipUrlSync: v.spec.skipUrlSync,
            hide: transformVariableHideToEnumV1(v.spec.hide),
            datasource: v.spec.datasource,
            applyMode: 'auto',
            filters: v.spec.filters ?? [],
            baseFilters: v.spec.baseFilters ?? [],
            defaultKeys: v.spec.defaultKeys,
            useQueriesAsFilterForOptions: true,
            layout: config.featureToggles.newFiltersUI ? 'combobox' : undefined,
            supportsMultiValueOperators: Boolean(
              getDataSourceSrv().getInstanceSettings(v.spec.datasource)?.meta.multiValueFilterOperators
            ),
          });
        }
        // for other variable types we are using the SnapshotVariable
        return createSnapshotVariable(v);
      } catch (err) {
        console.error(err);
        return null;
      }
    })
    // TODO: Remove filter
    // Added temporarily to allow skipping non-compatible variables
    .filter((v): v is SceneVariable => Boolean(v));

  return new SceneVariableSet({
    variables: variableObjects,
  });
}

/** Snapshots variables are read-only and should not be updated */
export function createSnapshotVariable(variable: TypedVariableModelV2): SceneVariable {
  let snapshotVariable: SnapshotVariable;
  let current: { value: string | string[]; text: string | string[] };
  if (variable.kind === 'IntervalVariable') {
    const intervals = getIntervalsFromQueryString(variable.spec.query);
    const currentInterval = getCurrentValueForOldIntervalModel(variable, intervals);
    snapshotVariable = new SnapshotVariable({
      name: variable.spec.name,
      label: variable.spec.label,
      description: variable.spec.description,
      value: currentInterval,
      text: currentInterval,
      hide: transformVariableHideToEnumV1(variable.spec.hide),
    });
    return snapshotVariable;
  }

  if (variable.kind === 'ConstantVariable' || variable.kind === 'AdhocVariable') {
    current = {
      value: '',
      text: '',
    };
  } else {
    current = {
      value: variable.spec.current?.value ?? '',
      text: variable.spec.current?.text ?? '',
    };
  }

  snapshotVariable = new SnapshotVariable({
    name: variable.spec.name,
    label: variable.spec.label,
    description: variable.spec.description,
    value: current?.value ?? '',
    text: current?.text ?? '',
    hide: transformVariableHideToEnumV1(variable.spec.hide),
  });
  return snapshotVariable;
}

export function getPanelElement(dashboard: DashboardV2Spec, elementName: string): PanelKind | undefined {
  return dashboard.elements[elementName].kind === 'Panel' ? dashboard.elements[elementName] : undefined;
}

export function getLibraryPanelElement(dashboard: DashboardV2Spec, elementName: string): LibraryPanelKind | undefined {
  return dashboard.elements[elementName].kind === 'LibraryPanel' ? dashboard.elements[elementName] : undefined;
}<|MERGE_RESOLUTION|>--- conflicted
+++ resolved
@@ -202,31 +202,17 @@
       $data: new DashboardDataLayerSet({
         annotationLayers,
       }),
-<<<<<<< HEAD
       controls: new DashboardControls({
         variableControls: [new VariableValueSelectors({}), new SceneDataLayerControls()],
-        timePicker: new SceneTimePicker({}),
+        timePicker: new SceneTimePicker({
+          quickRanges: dashboard.timeSettings.quickRanges,
+        }),
         refreshPicker: new SceneRefreshPicker({
           refresh: dashboard.timeSettings.autoRefresh,
           intervals: dashboard.timeSettings.autoRefreshIntervals,
           withText: true,
         }),
         hideTimeControls: dashboard.timeSettings.hideTimepicker,
-=======
-    ],
-    $data: new DashboardDataLayerSet({
-      annotationLayers,
-    }),
-    controls: new DashboardControls({
-      variableControls: [new VariableValueSelectors({}), new SceneDataLayerControls()],
-      timePicker: new SceneTimePicker({
-        quickRanges: dashboard.timeSettings.quickRanges,
-      }),
-      refreshPicker: new SceneRefreshPicker({
-        refresh: dashboard.timeSettings.autoRefresh,
-        intervals: dashboard.timeSettings.autoRefreshIntervals,
-        withText: true,
->>>>>>> bbfeb8d2
       }),
     },
     'v2'
