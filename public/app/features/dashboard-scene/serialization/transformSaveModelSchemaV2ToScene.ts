import { uniqueId } from 'lodash';

import { config, getDataSourceSrv } from '@grafana/runtime';
import {
  AdHocFiltersVariable,
  behaviors,
  ConstantVariable,
  CustomVariable,
  DataSourceVariable,
  GroupByVariable,
  IntervalVariable,
  QueryVariable,
  SceneDataLayerControls,
  SceneDataProvider,
  SceneDataQuery,
  SceneDataTransformer,
  SceneQueryRunner,
  SceneRefreshPicker,
  SceneTimePicker,
  SceneTimeRange,
  SceneVariable,
  SceneVariableSet,
  TextBoxVariable,
  VariableValueSelectors,
} from '@grafana/scenes';
import { DataSourceRef } from '@grafana/schema/dist/esm/index.gen';
import {
  AdhocVariableKind,
  ConstantVariableKind,
  CustomVariableKind,
  DashboardV2Spec,
  DatasourceVariableKind,
  defaultAdhocVariableKind,
  defaultConstantVariableKind,
  defaultCustomVariableKind,
  defaultDatasourceVariableKind,
  defaultGroupByVariableKind,
  defaultIntervalVariableKind,
  defaultQueryVariableKind,
  defaultTextVariableKind,
  GroupByVariableKind,
  IntervalVariableKind,
  LibraryPanelKind,
  PanelKind,
  PanelQueryKind,
  QueryVariableKind,
  TextVariableKind,
} from '@grafana/schema/src/schema/dashboard/v2alpha0';
import {
  AnnoKeyCreatedBy,
  AnnoKeyFolder,
  AnnoKeyUpdatedBy,
  AnnoKeyUpdatedTimestamp,
  AnnoKeyDashboardIsSnapshot,
  DeprecatedInternalId,
} from 'app/features/apiserver/types';
import { DashboardWithAccessInfo } from 'app/features/dashboard/api/types';
import { MIXED_DATASOURCE_NAME } from 'app/plugins/datasource/mixed/MixedDataSource';
import { DashboardMeta } from 'app/types';

import { addPanelsOnLoadBehavior } from '../addToDashboard/addPanelsOnLoadBehavior';
import { DashboardAnnotationsDataLayer } from '../scene/DashboardAnnotationsDataLayer';
import { DashboardControls } from '../scene/DashboardControls';
import { DashboardDataLayerSet } from '../scene/DashboardDataLayerSet';
import { DashboardDatasourceBehaviour } from '../scene/DashboardDatasourceBehaviour';
import { registerDashboardMacro } from '../scene/DashboardMacro';
import { DashboardReloadBehavior } from '../scene/DashboardReloadBehavior';
import { DashboardScene } from '../scene/DashboardScene';
import { DashboardLayoutManager } from '../scene/types/DashboardLayoutManager';
import { preserveDashboardSceneStateInLocalStorage } from '../utils/dashboardSessionState';
import { getIntervalsFromQueryString } from '../utils/utils';

import { SnapshotVariable } from './custom-variables/SnapshotVariable';
import { layoutSerializerRegistry } from './layoutSerializers/layoutSerializerRegistry';
import { registerPanelInteractionsReporter } from './transformSaveModelToScene';
import {
  transformCursorSyncV2ToV1,
  transformSortVariableToEnumV1,
  transformVariableHideToEnumV1,
  transformVariableRefreshToEnumV1,
} from './transformToV1TypesUtils';
import { LEGACY_STRING_VALUE_KEY } from './transformToV2TypesUtils';

const DEFAULT_DATASOURCE = 'default';

export type TypedVariableModelV2 =
  | QueryVariableKind
  | TextVariableKind
  | ConstantVariableKind
  | DatasourceVariableKind
  | IntervalVariableKind
  | CustomVariableKind
  | GroupByVariableKind
  | AdhocVariableKind;

export function transformSaveModelSchemaV2ToScene(dto: DashboardWithAccessInfo<DashboardV2Spec>): DashboardScene {
  const { spec: dashboard, metadata } = dto;

  const annotationLayers = dashboard.annotations.map((annotation) => {
    return new DashboardAnnotationsDataLayer({
      key: uniqueId('annotations-'),
      query: {
        ...annotation.spec,
        builtIn: annotation.spec.builtIn ? 1 : 0,
      },
      name: annotation.spec.name,
      isEnabled: Boolean(annotation.spec.enable),
      isHidden: Boolean(annotation.spec.hide),
    });
  });

  const isDashboardEditable = Boolean(dashboard.editable);
  const canSave = dto.access.canSave !== false;
  let dashboardId: number | undefined = undefined;

  if (metadata.labels?.[DeprecatedInternalId]) {
    dashboardId = parseInt(metadata.labels[DeprecatedInternalId], 10);
  }

  const meta: DashboardMeta = {
    canShare: dto.access.canShare !== false,
    canSave,
    canStar: dto.access.canStar !== false,
    canEdit: dto.access.canEdit !== false,
    canDelete: dto.access.canDelete !== false,
    canAdmin: dto.access.canAdmin !== false,
    url: dto.access.url,
    slug: dto.access.slug,
    annotationsPermissions: dto.access.annotationsPermissions,
    created: metadata.creationTimestamp,
    createdBy: metadata.annotations?.[AnnoKeyCreatedBy],
    updated: metadata.annotations?.[AnnoKeyUpdatedTimestamp],
    updatedBy: metadata.annotations?.[AnnoKeyUpdatedBy],
    folderUid: metadata.annotations?.[AnnoKeyFolder],
    isSnapshot: Boolean(metadata.annotations?.[AnnoKeyDashboardIsSnapshot]),

    // UI-only metadata, ref: DashboardModel.initMeta
    showSettings: Boolean(dto.access.canEdit),
    canMakeEditable: canSave && !isDashboardEditable,
    hasUnsavedFolderChange: false,
    version: parseInt(metadata.resourceVersion, 10),
    k8s: metadata,
  };

  // Ref: DashboardModel.initMeta
  if (!isDashboardEditable) {
    meta.canEdit = false;
    meta.canDelete = false;
    meta.canSave = false;
  }

  const layoutManager: DashboardLayoutManager = layoutSerializerRegistry
    .get(dashboard.layout.kind)
    .serializer.deserialize(dashboard.layout, dashboard.elements, dashboard.preload);

  //createLayoutManager(dashboard);

<<<<<<< HEAD
  const dashboardScene = new DashboardScene(
    {
      description: dashboard.description,
      editable: dashboard.editable,
      preload: dashboard.preload,
      id: dashboardId,
      isDirty: false,
      links: dashboard.links,
      meta,
      tags: dashboard.tags,
      title: dashboard.title,
      uid: metadata.name,
      version: parseInt(metadata.resourceVersion, 10),
      body: layoutManager,
      $timeRange: new SceneTimeRange({
        from: dashboard.timeSettings.from,
        to: dashboard.timeSettings.to,
        fiscalYearStartMonth: dashboard.timeSettings.fiscalYearStartMonth,
        timeZone: dashboard.timeSettings.timezone,
        weekStart: dashboard.timeSettings.weekStart,
        UNSAFE_nowDelay: dashboard.timeSettings.nowDelay,
=======
  const dashboardScene = new DashboardScene({
    description: dashboard.description,
    editable: dashboard.editable,
    preload: dashboard.preload,
    id: dashboardId,
    isDirty: false,
    links: dashboard.links,
    meta,
    tags: dashboard.tags,
    title: dashboard.title,
    uid: metadata.name,
    version: parseInt(metadata.resourceVersion, 10),
    body: layoutManager,
    $timeRange: new SceneTimeRange({
      from: dashboard.timeSettings.from,
      to: dashboard.timeSettings.to,
      fiscalYearStartMonth: dashboard.timeSettings.fiscalYearStartMonth,
      timeZone: dashboard.timeSettings.timezone,
      weekStart: dashboard.timeSettings.weekStart,
      UNSAFE_nowDelay: dashboard.timeSettings.nowDelay,
    }),
    $variables: getVariables(dashboard, meta.isSnapshot ?? false),
    $behaviors: [
      new behaviors.CursorSync({
        sync: transformCursorSyncV2ToV1(dashboard.cursorSync),
      }),
      new behaviors.SceneQueryController(),
      registerDashboardMacro,
      registerPanelInteractionsReporter,
      new behaviors.LiveNowTimer({ enabled: dashboard.liveNow }),
      preserveDashboardSceneStateInLocalStorage,
      addPanelsOnLoadBehavior,
      new DashboardReloadBehavior({
        reloadOnParamsChange: config.featureToggles.reloadDashboardsOnParamsChange,
        uid: dashboardId?.toString(),
        version: 1,
>>>>>>> 9ed864a9
      }),
      $variables: getVariables(dashboard, meta.isSnapshot ?? false),
      $behaviors: [
        new behaviors.CursorSync({
          sync: transformCursorSyncV2ToV1(dashboard.cursorSync),
        }),
        new behaviors.SceneQueryController(),
        registerDashboardMacro,
        registerPanelInteractionsReporter,
        new behaviors.LiveNowTimer({ enabled: dashboard.liveNow }),
        preserveDashboardSceneStateInLocalStorage,
        addPanelsOnLoadBehavior,
        new DashboardScopesFacade({
          reloadOnParamsChange: config.featureToggles.reloadDashboardsOnParamsChange,
          uid: dashboardId?.toString(),
        }),
        new DashboardReloadBehavior({
          reloadOnParamsChange: config.featureToggles.reloadDashboardsOnParamsChange,
          uid: dashboardId?.toString(),
          version: 1,
        }),
      ],
      $data: new DashboardDataLayerSet({
        annotationLayers,
      }),
      controls: new DashboardControls({
        variableControls: [new VariableValueSelectors({}), new SceneDataLayerControls()],
        timePicker: new SceneTimePicker({
          quickRanges: dashboard.timeSettings.quickRanges,
        }),
        refreshPicker: new SceneRefreshPicker({
          refresh: dashboard.timeSettings.autoRefresh,
          intervals: dashboard.timeSettings.autoRefreshIntervals,
          withText: true,
        }),
        hideTimeControls: dashboard.timeSettings.hideTimepicker,
      }),
    },
    'v2'
  );

  dashboardScene.setInitialSaveModel(dto.spec, dto.metadata);

  return dashboardScene;
}

function getPanelDataSource(panel: PanelKind): DataSourceRef | undefined {
  if (!panel.spec.data?.spec.queries?.length) {
    return undefined;
  }

  let datasource: DataSourceRef | undefined = undefined;
  let isMixedDatasource = false;

  panel.spec.data.spec.queries.forEach((query) => {
    if (!datasource) {
      datasource = query.spec.datasource;
    } else if (datasource.uid !== query.spec.datasource?.uid || datasource.type !== query.spec.datasource?.type) {
      isMixedDatasource = true;
    }
  });

  return isMixedDatasource ? { type: 'mixed', uid: MIXED_DATASOURCE_NAME } : datasource;
}

function panelQueryKindToSceneQuery(query: PanelQueryKind): SceneDataQuery {
  return {
    refId: query.spec.refId,
    datasource: query.spec.datasource,
    hide: query.spec.hidden,
    ...query.spec.query.spec,
  };
}

export function createPanelDataProvider(panelKind: PanelKind): SceneDataProvider | undefined {
  const panel = panelKind.spec;
  const targets = panel.data?.spec.queries ?? [];
  // Skip setting query runner for panels without queries
  if (!targets?.length) {
    return undefined;
  }

  // Skip setting query runner for panel plugins with skipDataQuery
  if (config.panels[panel.vizConfig.kind]?.skipDataQuery) {
    return undefined;
  }

  let dataProvider: SceneDataProvider | undefined = undefined;
  const datasource = getPanelDataSource(panelKind);

  dataProvider = new SceneQueryRunner({
    datasource,
    queries: targets.map(panelQueryKindToSceneQuery),
    maxDataPoints: panel.data.spec.queryOptions.maxDataPoints ?? undefined,
    maxDataPointsFromWidth: true,
    cacheTimeout: panel.data.spec.queryOptions.cacheTimeout,
    queryCachingTTL: panel.data.spec.queryOptions.queryCachingTTL,
    minInterval: panel.data.spec.queryOptions.interval ?? undefined,
    dataLayerFilter: {
      panelId: panel.id,
    },
    $behaviors: [new DashboardDatasourceBehaviour({})],
  });

  // Wrap inner data provider in a data transformer
  return new SceneDataTransformer({
    $data: dataProvider,
    transformations: panel.data.spec.transformations.map((transformation) => transformation.spec),
  });
}

function getVariables(dashboard: DashboardV2Spec, isSnapshot: boolean): SceneVariableSet | undefined {
  let variables: SceneVariableSet | undefined;

  if (dashboard.variables.length) {
    if (isSnapshot) {
      variables = createVariablesForSnapshot(dashboard);
    } else {
      variables = createVariablesForDashboard(dashboard);
    }
  } else {
    // Create empty variable set
    variables = new SceneVariableSet({
      variables: [],
    });
  }

  return variables;
}

function createVariablesForDashboard(dashboard: DashboardV2Spec) {
  const variableObjects = dashboard.variables
    .map((v) => {
      try {
        return createSceneVariableFromVariableModel(v);
      } catch (err) {
        console.error(err);
        return null;
      }
    })
    // TODO: Remove filter
    // Added temporarily to allow skipping non-compatible variables
    .filter((v): v is SceneVariable => Boolean(v));

  return new SceneVariableSet({
    variables: variableObjects,
  });
}

function createSceneVariableFromVariableModel(variable: TypedVariableModelV2): SceneVariable {
  const commonProperties = {
    name: variable.spec.name,
    label: variable.spec.label,
    description: variable.spec.description,
  };
  if (variable.kind === defaultAdhocVariableKind().kind) {
    return new AdHocFiltersVariable({
      ...commonProperties,
      description: variable.spec.description,
      skipUrlSync: variable.spec.skipUrlSync,
      hide: transformVariableHideToEnumV1(variable.spec.hide),
      datasource: variable.spec.datasource,
      applyMode: 'auto',
      filters: variable.spec.filters ?? [],
      baseFilters: variable.spec.baseFilters ?? [],
      defaultKeys: variable.spec.defaultKeys,
      useQueriesAsFilterForOptions: true,
      layout: config.featureToggles.newFiltersUI ? 'combobox' : undefined,
      supportsMultiValueOperators: Boolean(
        getDataSourceSrv().getInstanceSettings(variable.spec.datasource)?.meta.multiValueFilterOperators
      ),
    });
  }
  if (variable.kind === defaultCustomVariableKind().kind) {
    return new CustomVariable({
      ...commonProperties,
      value: variable.spec.current?.value ?? '',
      text: variable.spec.current?.text ?? '',

      query: variable.spec.query,
      isMulti: variable.spec.multi,
      allValue: variable.spec.allValue || undefined,
      includeAll: variable.spec.includeAll,
      defaultToAll: Boolean(variable.spec.includeAll),
      skipUrlSync: variable.spec.skipUrlSync,
      hide: transformVariableHideToEnumV1(variable.spec.hide),
    });
  } else if (variable.kind === defaultQueryVariableKind().kind) {
    return new QueryVariable({
      ...commonProperties,
      value: variable.spec.current?.value ?? '',
      text: variable.spec.current?.text ?? '',
      query: getDataQueryForVariable(variable),
      datasource: variable.spec.datasource,
      sort: transformSortVariableToEnumV1(variable.spec.sort),
      refresh: transformVariableRefreshToEnumV1(variable.spec.refresh),
      regex: variable.spec.regex,
      allValue: variable.spec.allValue || undefined,
      includeAll: variable.spec.includeAll,
      defaultToAll: Boolean(variable.spec.includeAll),
      isMulti: variable.spec.multi,
      skipUrlSync: variable.spec.skipUrlSync,
      hide: transformVariableHideToEnumV1(variable.spec.hide),
      definition: variable.spec.definition,
    });
  } else if (variable.kind === defaultDatasourceVariableKind().kind) {
    return new DataSourceVariable({
      ...commonProperties,
      value: variable.spec.current?.value ?? '',
      text: variable.spec.current?.text ?? '',
      regex: variable.spec.regex,
      pluginId: variable.spec.pluginId,
      allValue: variable.spec.allValue || undefined,
      includeAll: variable.spec.includeAll,
      defaultToAll: Boolean(variable.spec.includeAll),
      skipUrlSync: variable.spec.skipUrlSync,
      isMulti: variable.spec.multi,
      hide: transformVariableHideToEnumV1(variable.spec.hide),
      defaultOptionEnabled:
        variable.spec.current?.value === DEFAULT_DATASOURCE && variable.spec.current?.text === 'default',
    });
  } else if (variable.kind === defaultIntervalVariableKind().kind) {
    const intervals = getIntervalsFromQueryString(variable.spec.query);
    const currentInterval = getCurrentValueForOldIntervalModel(variable, intervals);
    return new IntervalVariable({
      ...commonProperties,
      value: currentInterval,
      intervals: intervals,
      autoEnabled: variable.spec.auto,
      autoStepCount: variable.spec.auto_count,
      autoMinInterval: variable.spec.auto_min,
      refresh: transformVariableRefreshToEnumV1(variable.spec.refresh),
      skipUrlSync: variable.spec.skipUrlSync,
      hide: transformVariableHideToEnumV1(variable.spec.hide),
    });
  } else if (variable.kind === defaultConstantVariableKind().kind) {
    return new ConstantVariable({
      ...commonProperties,
      value: variable.spec.query,
      skipUrlSync: variable.spec.skipUrlSync,
      hide: transformVariableHideToEnumV1(variable.spec.hide),
    });
  } else if (variable.kind === defaultTextVariableKind().kind) {
    let val;
    if (!variable?.spec.current?.value) {
      val = variable.spec.query;
    } else {
      if (typeof variable.spec.current.value === 'string') {
        val = variable.spec.current.value;
      } else {
        val = variable.spec.current.value[0];
      }
    }

    return new TextBoxVariable({
      ...commonProperties,
      value: val,
      skipUrlSync: variable.spec.skipUrlSync,
      hide: transformVariableHideToEnumV1(variable.spec.hide),
    });
  } else if (config.featureToggles.groupByVariable && variable.kind === defaultGroupByVariableKind().kind) {
    return new GroupByVariable({
      ...commonProperties,
      datasource: variable.spec.datasource,
      value: variable.spec.current?.value || [],
      text: variable.spec.current?.text || [],
      skipUrlSync: variable.spec.skipUrlSync,
      isMulti: variable.spec.multi,
      hide: transformVariableHideToEnumV1(variable.spec.hide),
      // @ts-expect-error
      defaultOptions: variable.options,
    });
  } else {
    throw new Error(`Scenes: Unsupported variable type ${variable.kind}`);
  }
}

function getDataQueryForVariable(variable: QueryVariableKind) {
  return LEGACY_STRING_VALUE_KEY in variable.spec.query.spec
    ? (variable.spec.query.spec[LEGACY_STRING_VALUE_KEY] ?? '')
    : {
        ...variable.spec.query.spec,
        refId: variable.spec.query.spec.refId ?? 'A',
      };
}

export function getCurrentValueForOldIntervalModel(variable: IntervalVariableKind, intervals: string[]): string {
  const selectedInterval = Array.isArray(variable.spec.current.value)
    ? variable.spec.current.value[0]
    : variable.spec.current.value;

  // If the interval is the old auto format, return the new auto interval from scenes.
  if (selectedInterval.startsWith('$__auto_interval_')) {
    return '$__auto';
  }

  // Check if the selected interval is valid.
  if (intervals.includes(selectedInterval)) {
    return selectedInterval;
  }

  // If the selected interval is not valid, return the first valid interval.
  return intervals[0];
}

export function createVariablesForSnapshot(dashboard: DashboardV2Spec): SceneVariableSet {
  const variableObjects = dashboard.variables
    .map((v) => {
      try {
        // for adhoc we are using the AdHocFiltersVariable from scenes becuase of its complexity
        if (v.kind === 'AdhocVariable') {
          return new AdHocFiltersVariable({
            name: v.spec.name,
            label: v.spec.label,
            readOnly: true,
            description: v.spec.description,
            skipUrlSync: v.spec.skipUrlSync,
            hide: transformVariableHideToEnumV1(v.spec.hide),
            datasource: v.spec.datasource,
            applyMode: 'auto',
            filters: v.spec.filters ?? [],
            baseFilters: v.spec.baseFilters ?? [],
            defaultKeys: v.spec.defaultKeys,
            useQueriesAsFilterForOptions: true,
            layout: config.featureToggles.newFiltersUI ? 'combobox' : undefined,
            supportsMultiValueOperators: Boolean(
              getDataSourceSrv().getInstanceSettings(v.spec.datasource)?.meta.multiValueFilterOperators
            ),
          });
        }
        // for other variable types we are using the SnapshotVariable
        return createSnapshotVariable(v);
      } catch (err) {
        console.error(err);
        return null;
      }
    })
    // TODO: Remove filter
    // Added temporarily to allow skipping non-compatible variables
    .filter((v): v is SceneVariable => Boolean(v));

  return new SceneVariableSet({
    variables: variableObjects,
  });
}

/** Snapshots variables are read-only and should not be updated */
export function createSnapshotVariable(variable: TypedVariableModelV2): SceneVariable {
  let snapshotVariable: SnapshotVariable;
  let current: { value: string | string[]; text: string | string[] };
  if (variable.kind === 'IntervalVariable') {
    const intervals = getIntervalsFromQueryString(variable.spec.query);
    const currentInterval = getCurrentValueForOldIntervalModel(variable, intervals);
    snapshotVariable = new SnapshotVariable({
      name: variable.spec.name,
      label: variable.spec.label,
      description: variable.spec.description,
      value: currentInterval,
      text: currentInterval,
      hide: transformVariableHideToEnumV1(variable.spec.hide),
    });
    return snapshotVariable;
  }

  if (variable.kind === 'ConstantVariable' || variable.kind === 'AdhocVariable') {
    current = {
      value: '',
      text: '',
    };
  } else {
    current = {
      value: variable.spec.current?.value ?? '',
      text: variable.spec.current?.text ?? '',
    };
  }

  snapshotVariable = new SnapshotVariable({
    name: variable.spec.name,
    label: variable.spec.label,
    description: variable.spec.description,
    value: current?.value ?? '',
    text: current?.text ?? '',
    hide: transformVariableHideToEnumV1(variable.spec.hide),
  });
  return snapshotVariable;
}

export function getPanelElement(dashboard: DashboardV2Spec, elementName: string): PanelKind | undefined {
  return dashboard.elements[elementName].kind === 'Panel' ? dashboard.elements[elementName] : undefined;
}

export function getLibraryPanelElement(dashboard: DashboardV2Spec, elementName: string): LibraryPanelKind | undefined {
  return dashboard.elements[elementName].kind === 'LibraryPanel' ? dashboard.elements[elementName] : undefined;
}<|MERGE_RESOLUTION|>--- conflicted
+++ resolved
@@ -155,7 +155,6 @@
 
   //createLayoutManager(dashboard);
 
-<<<<<<< HEAD
   const dashboardScene = new DashboardScene(
     {
       description: dashboard.description,
@@ -177,44 +176,6 @@
         timeZone: dashboard.timeSettings.timezone,
         weekStart: dashboard.timeSettings.weekStart,
         UNSAFE_nowDelay: dashboard.timeSettings.nowDelay,
-=======
-  const dashboardScene = new DashboardScene({
-    description: dashboard.description,
-    editable: dashboard.editable,
-    preload: dashboard.preload,
-    id: dashboardId,
-    isDirty: false,
-    links: dashboard.links,
-    meta,
-    tags: dashboard.tags,
-    title: dashboard.title,
-    uid: metadata.name,
-    version: parseInt(metadata.resourceVersion, 10),
-    body: layoutManager,
-    $timeRange: new SceneTimeRange({
-      from: dashboard.timeSettings.from,
-      to: dashboard.timeSettings.to,
-      fiscalYearStartMonth: dashboard.timeSettings.fiscalYearStartMonth,
-      timeZone: dashboard.timeSettings.timezone,
-      weekStart: dashboard.timeSettings.weekStart,
-      UNSAFE_nowDelay: dashboard.timeSettings.nowDelay,
-    }),
-    $variables: getVariables(dashboard, meta.isSnapshot ?? false),
-    $behaviors: [
-      new behaviors.CursorSync({
-        sync: transformCursorSyncV2ToV1(dashboard.cursorSync),
-      }),
-      new behaviors.SceneQueryController(),
-      registerDashboardMacro,
-      registerPanelInteractionsReporter,
-      new behaviors.LiveNowTimer({ enabled: dashboard.liveNow }),
-      preserveDashboardSceneStateInLocalStorage,
-      addPanelsOnLoadBehavior,
-      new DashboardReloadBehavior({
-        reloadOnParamsChange: config.featureToggles.reloadDashboardsOnParamsChange,
-        uid: dashboardId?.toString(),
-        version: 1,
->>>>>>> 9ed864a9
       }),
       $variables: getVariables(dashboard, meta.isSnapshot ?? false),
       $behaviors: [
@@ -227,10 +188,6 @@
         new behaviors.LiveNowTimer({ enabled: dashboard.liveNow }),
         preserveDashboardSceneStateInLocalStorage,
         addPanelsOnLoadBehavior,
-        new DashboardScopesFacade({
-          reloadOnParamsChange: config.featureToggles.reloadDashboardsOnParamsChange,
-          uid: dashboardId?.toString(),
-        }),
         new DashboardReloadBehavior({
           reloadOnParamsChange: config.featureToggles.reloadDashboardsOnParamsChange,
           uid: dashboardId?.toString(),
