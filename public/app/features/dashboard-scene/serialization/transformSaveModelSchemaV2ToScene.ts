--- conflicted
+++ resolved
@@ -59,7 +59,6 @@
 import { DashboardMeta } from 'app/types';
 
 import { addPanelsOnLoadBehavior } from '../addToDashboard/addPanelsOnLoadBehavior';
-import { ConditionalRendering } from '../conditional-rendering/ConditionalRendering';
 import { DashboardAnnotationsDataLayer } from '../scene/DashboardAnnotationsDataLayer';
 import { DashboardControls } from '../scene/DashboardControls';
 import { DashboardDataLayerSet } from '../scene/DashboardDataLayerSet';
@@ -221,256 +220,6 @@
   return dashboardScene;
 }
 
-<<<<<<< HEAD
-function buildGridItem(gridItem: GridLayoutItemSpec, panel: PanelKind, yOverride?: number): DashboardGridItem {
-  const vizPanel = buildVizPanel(panel);
-  return new DashboardGridItem({
-    key: `grid-item-${panel.spec.id}`,
-    x: gridItem.x,
-    y: yOverride ?? gridItem.y,
-    width: gridItem.repeat?.direction === 'h' ? 24 : gridItem.width,
-    height: gridItem.height,
-    itemHeight: gridItem.height,
-    body: vizPanel,
-    variableName: gridItem.repeat?.value,
-    repeatDirection: gridItem.repeat?.direction,
-    maxPerRow: gridItem.repeat?.maxPerRow,
-  });
-}
-
-function createLayoutManager(dashboard: DashboardV2Spec): DashboardLayoutManager {
-  if (dashboard.layout.kind === 'GridLayout') {
-    return new DefaultGridLayoutManager({
-      grid: new SceneGridLayout({
-        isLazy: !(dashboard.preload || contextSrv.user.authenticatedBy === 'render'),
-        children: createSceneGridLayoutForItems(dashboard.layout, dashboard.elements),
-      }),
-    });
-  } else if (dashboard.layout.kind === 'RowsLayout') {
-    return new RowsLayoutManager({
-      rows: dashboard.layout.spec.rows.map((row) => {
-        let layout: DashboardLayoutManager | undefined = undefined;
-
-        if (row.spec.layout.kind === 'GridLayout') {
-          layout = new DefaultGridLayoutManager({
-            grid: new SceneGridLayout({
-              children: createSceneGridLayoutForItems(row.spec.layout, dashboard.elements),
-            }),
-          });
-        }
-
-        if (row.spec.layout.kind === 'ResponsiveGridLayout') {
-          layout = new ResponsiveGridLayoutManager({
-            layout: new SceneCSSGridLayout({
-              templateColumns: row.spec.layout.spec.col,
-              autoRows: row.spec.layout.spec.row,
-              children: createResponsiveGridItems(row.spec.layout.spec.items, dashboard.elements),
-            }),
-          });
-        }
-
-        if (!layout) {
-          throw new Error(`Unsupported layout kind: ${row.spec.layout.kind} in row`);
-        }
-        return new RowItem({
-          title: row.spec.title,
-          isCollapsed: row.spec.collapsed,
-          layout: layout,
-          $behaviors: [ConditionalRendering.createEmpty()],
-        });
-      }),
-    });
-  } else if (dashboard.layout.kind === 'ResponsiveGridLayout') {
-    return new ResponsiveGridLayoutManager({
-      layout: new SceneCSSGridLayout({
-        templateColumns: dashboard.layout.spec.col,
-        autoRows: dashboard.layout.spec.row,
-        children: createResponsiveGridItems(dashboard.layout.spec.items, dashboard.elements),
-      }),
-    });
-  }
-
-  // @ts-ignore - this complains because we should never reach this point. If the model does not match the schema we will though.
-  throw new Error(`Unsupported layout type: ${dashboard.layout.kind}`);
-}
-
-function createResponsiveGridItems(
-  items: ResponsiveGridLayoutItemKind[],
-  elements: Record<string, Element>
-): ResponsiveGridItem[] {
-  return items.map((item) => {
-    const panel = elements[item.spec.element.name];
-    if (!panel) {
-      throw new Error(`Panel with uid ${item.spec.element.name} not found in the dashboard elements`);
-    }
-    if (panel.kind !== 'Panel') {
-      throw new Error(`Unsupported element kind: ${panel.kind}`);
-    }
-    return new ResponsiveGridItem({
-      key: getGridItemKeyForPanelId(panel.spec.id),
-      body: buildVizPanel(panel),
-      $behaviors: [ConditionalRendering.createEmpty()],
-    });
-  });
-}
-
-function createSceneGridLayoutForItems(layout: GridLayoutKind, elements: Record<string, Element>): SceneGridItemLike[] {
-  const gridElements = layout.spec.items;
-
-  return gridElements.map((element) => {
-    if (element.kind === 'GridLayoutItem') {
-      const panel = elements[element.spec.element.name];
-
-      if (!panel) {
-        throw new Error(`Panel with uid ${element.spec.element.name} not found in the dashboard elements`);
-      }
-
-      if (panel.kind === 'Panel') {
-        return buildGridItem(element.spec, panel);
-      } else if (panel.kind === 'LibraryPanel') {
-        const libraryPanel = buildLibraryPanel(panel);
-
-        return new DashboardGridItem({
-          key: `grid-item-${panel.spec.id}`,
-          x: element.spec.x,
-          y: element.spec.y,
-          width: element.spec.width,
-          height: element.spec.height,
-          itemHeight: element.spec.height,
-          body: libraryPanel,
-        });
-      } else {
-        throw new Error(`Unknown element kind: ${element.kind}`);
-      }
-    } else if (element.kind === 'GridLayoutRow') {
-      const children = element.spec.elements.map((gridElement) => {
-        const panel = elements[gridElement.spec.element.name];
-        if (panel.kind === 'Panel') {
-          return buildGridItem(gridElement.spec, panel, element.spec.y + GRID_ROW_HEIGHT + gridElement.spec.y);
-        } else {
-          throw new Error(`Unknown element kind: ${gridElement.kind}`);
-        }
-      });
-      let behaviors: SceneObject[] | undefined;
-      if (element.spec.repeat) {
-        behaviors = [new RowRepeaterBehavior({ variableName: element.spec.repeat.value })];
-      }
-      return new SceneGridRow({
-        y: element.spec.y,
-        isCollapsed: element.spec.collapsed,
-        title: element.spec.title,
-        $behaviors: behaviors,
-        actions: new RowActions({}),
-        children,
-      });
-    } else {
-      // If this has been validated by the schema we should never reach this point, which is why TS is telling us this is an error.
-      //@ts-expect-error
-      throw new Error(`Unknown layout element kind: ${element.kind}`);
-    }
-  });
-}
-
-function buildLibraryPanel(panel: LibraryPanelKind): VizPanel {
-  const titleItems: SceneObject[] = [];
-
-  if (config.featureToggles.angularDeprecationUI) {
-    titleItems.push(new AngularDeprecation());
-  }
-
-  titleItems.push(
-    new VizPanelLinks({
-      rawLinks: [],
-      menu: new VizPanelLinksMenu({ $behaviors: [panelLinksBehavior] }),
-    })
-  );
-
-  titleItems.push(new PanelNotices());
-
-  const vizPanelState: VizPanelState = {
-    key: getVizPanelKeyForPanelId(panel.spec.id),
-    titleItems,
-    $behaviors: [
-      new LibraryPanelBehavior({
-        uid: panel.spec.libraryPanel.uid,
-        name: panel.spec.libraryPanel.name,
-      }),
-    ],
-    extendPanelContext: setDashboardPanelContext,
-    pluginId: LibraryPanelBehavior.LOADING_VIZ_PANEL_PLUGIN_ID,
-    title: panel.spec.title,
-    options: {},
-    fieldConfig: {
-      defaults: {},
-      overrides: [],
-    },
-  };
-
-  if (!config.publicDashboardAccessToken) {
-    vizPanelState.menu = new VizPanelMenu({
-      $behaviors: [panelMenuBehavior],
-    });
-  }
-
-  return new VizPanel(vizPanelState);
-}
-
-function buildVizPanel(panel: PanelKind): VizPanel {
-  const titleItems: SceneObject[] = [];
-
-  if (config.featureToggles.angularDeprecationUI) {
-    titleItems.push(new AngularDeprecation());
-  }
-
-  titleItems.push(
-    new VizPanelLinks({
-      rawLinks: panel.spec.links,
-      menu: new VizPanelLinksMenu({ $behaviors: [panelLinksBehavior] }),
-    })
-  );
-
-  titleItems.push(new PanelNotices());
-
-  const queryOptions = panel.spec.data.spec.queryOptions;
-  const timeOverrideShown = (queryOptions.timeFrom || queryOptions.timeShift) && !queryOptions.hideTimeOverride;
-
-  const vizPanelState: VizPanelState = {
-    key: getVizPanelKeyForPanelId(panel.spec.id),
-    title: panel.spec.title,
-    description: panel.spec.description,
-    pluginId: panel.spec.vizConfig.kind,
-    options: panel.spec.vizConfig.spec.options,
-    fieldConfig: transformMappingsToV1(panel.spec.vizConfig.spec.fieldConfig),
-    pluginVersion: panel.spec.vizConfig.spec.pluginVersion,
-    displayMode: panel.spec.transparent ? 'transparent' : 'default',
-    hoverHeader: !panel.spec.title && !timeOverrideShown,
-    hoverHeaderOffset: 0,
-    $data: createPanelDataProvider(panel),
-    titleItems,
-    $behaviors: [],
-    extendPanelContext: setDashboardPanelContext,
-    // _UNSAFE_customMigrationHandler: getAngularPanelMigrationHandler(panel), //FIXME: Angular Migration
-  };
-
-  if (!config.publicDashboardAccessToken) {
-    vizPanelState.menu = new VizPanelMenu({
-      $behaviors: [panelMenuBehavior],
-    });
-  }
-
-  if (queryOptions.timeFrom || queryOptions.timeShift) {
-    vizPanelState.$timeRange = new PanelTimeRange({
-      timeFrom: queryOptions.timeFrom,
-      timeShift: queryOptions.timeShift,
-      hideTimeOverride: queryOptions.hideTimeOverride,
-    });
-  }
-
-  return new VizPanel(vizPanelState);
-}
-
-=======
->>>>>>> caabb06c
 function getPanelDataSource(panel: PanelKind): DataSourceRef | undefined {
   if (!panel.spec.data?.spec.queries?.length) {
     return undefined;
