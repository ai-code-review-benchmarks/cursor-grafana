import { useMemo } from 'react';

import { Select } from '@grafana/ui';
import { t } from 'app/core/internationalization';
import { OptionsPaneCategoryDescriptor } from 'app/features/dashboard/components/PanelEditor/OptionsPaneCategoryDescriptor';
import { OptionsPaneItemDescriptor } from 'app/features/dashboard/components/PanelEditor/OptionsPaneItemDescriptor';

import { LayoutOrchestrator } from '../layout-manager/LayoutOrchestrator';
import { getClosest } from '../layout-manager/utils';
import { DashboardLayoutManager } from '../types/DashboardLayoutManager';
import { LayoutRegistryItem } from '../types/LayoutRegistryItem';

import { layoutRegistry } from './layoutRegistry';

export interface Props {
  layoutOrchestrator: LayoutOrchestrator;
}

export function DashboardLayoutSelector({ layoutOrchestrator }: Props) {
  const { manager } = layoutOrchestrator.useState();
  const { options, currentOption } = useMemo(() => {
    const managerId = manager.descriptor.id;
    const layouts = layoutRegistry.list().map((layout) => ({
      label: layout.name,
      value: layout,
    }));
    const currentOption = layouts.find((option) => option.value.id === managerId);

    return {
      options: layouts.filter((layout) => currentOption?.value !== layout.value),
      currentOption,
    };
  }, [manager]);

  return (
    <Select
      options={options}
      value={currentOption}
      onChange={(option) => {
        if (option.value?.id !== currentOption?.value.id) {
          changeLayoutTo(layoutOrchestrator, option.value!);
        }
      }}
    />
  );
}

export function useLayoutCategory(layoutManager: DashboardLayoutManager) {
  return useMemo(() => {
    const layoutCategory = new OptionsPaneCategoryDescriptor({
      title: 'Layout',
      id: 'layout-options',
      isOpenDefault: true,
    });

<<<<<<< HEAD
    const layoutOrchestrator = getClosest(layoutManager, (s) => (s instanceof LayoutOrchestrator ? s : undefined));
    if (layoutOrchestrator) {
      layoutCategory.addItem(
        new OptionsPaneItemDescriptor({
          title: 'Type',
          render: function renderTitle() {
            return <DashboardLayoutSelector layoutOrchestrator={layoutOrchestrator} />;
          },
        })
      );
    }
=======
    layoutCategory.addItem(
      new OptionsPaneItemDescriptor({
        title: t('dashboard.layout.common.layout', 'Layout'),
        render: () => <DashboardLayoutSelector layoutManager={layoutManager} />,
      })
    );
>>>>>>> 4bab2505

    if (layoutManager.getOptions) {
      for (const option of layoutManager.getOptions()) {
        layoutCategory.addItem(option);
      }
    }

    return layoutCategory;
  }, [layoutManager]);
}

function changeLayoutTo(layoutOrchestrator: LayoutOrchestrator, newLayoutDescriptor: LayoutRegistryItem) {
  layoutOrchestrator.switchLayout(newLayoutDescriptor.createFromLayout(layoutOrchestrator.state.manager));
}<|MERGE_RESOLUTION|>--- conflicted
+++ resolved
@@ -1,25 +1,24 @@
 import { useMemo } from 'react';
 
+import { sceneGraph } from '@grafana/scenes';
 import { Select } from '@grafana/ui';
 import { t } from 'app/core/internationalization';
 import { OptionsPaneCategoryDescriptor } from 'app/features/dashboard/components/PanelEditor/OptionsPaneCategoryDescriptor';
 import { OptionsPaneItemDescriptor } from 'app/features/dashboard/components/PanelEditor/OptionsPaneItemDescriptor';
 
 import { LayoutOrchestrator } from '../layout-manager/LayoutOrchestrator';
-import { getClosest } from '../layout-manager/utils';
 import { DashboardLayoutManager } from '../types/DashboardLayoutManager';
 import { LayoutRegistryItem } from '../types/LayoutRegistryItem';
 
 import { layoutRegistry } from './layoutRegistry';
 
 export interface Props {
-  layoutOrchestrator: LayoutOrchestrator;
+  layoutManager: DashboardLayoutManager;
 }
 
-export function DashboardLayoutSelector({ layoutOrchestrator }: Props) {
-  const { manager } = layoutOrchestrator.useState();
+export function DashboardLayoutSelector({ layoutManager }: Props) {
   const { options, currentOption } = useMemo(() => {
-    const managerId = manager.descriptor.id;
+    const managerId = layoutManager.descriptor.id;
     const layouts = layoutRegistry.list().map((layout) => ({
       label: layout.name,
       value: layout,
@@ -30,7 +29,7 @@
       options: layouts.filter((layout) => currentOption?.value !== layout.value),
       currentOption,
     };
-  }, [manager]);
+  }, [layoutManager]);
 
   return (
     <Select
@@ -38,7 +37,7 @@
       value={currentOption}
       onChange={(option) => {
         if (option.value?.id !== currentOption?.value.id) {
-          changeLayoutTo(layoutOrchestrator, option.value!);
+          changeLayoutTo(layoutManager, option.value!);
         }
       }}
     />
@@ -53,26 +52,12 @@
       isOpenDefault: true,
     });
 
-<<<<<<< HEAD
-    const layoutOrchestrator = getClosest(layoutManager, (s) => (s instanceof LayoutOrchestrator ? s : undefined));
-    if (layoutOrchestrator) {
-      layoutCategory.addItem(
-        new OptionsPaneItemDescriptor({
-          title: 'Type',
-          render: function renderTitle() {
-            return <DashboardLayoutSelector layoutOrchestrator={layoutOrchestrator} />;
-          },
-        })
-      );
-    }
-=======
     layoutCategory.addItem(
       new OptionsPaneItemDescriptor({
         title: t('dashboard.layout.common.layout', 'Layout'),
         render: () => <DashboardLayoutSelector layoutManager={layoutManager} />,
       })
     );
->>>>>>> 4bab2505
 
     if (layoutManager.getOptions) {
       for (const option of layoutManager.getOptions()) {
@@ -84,6 +69,11 @@
   }, [layoutManager]);
 }
 
-function changeLayoutTo(layoutOrchestrator: LayoutOrchestrator, newLayoutDescriptor: LayoutRegistryItem) {
-  layoutOrchestrator.switchLayout(newLayoutDescriptor.createFromLayout(layoutOrchestrator.state.manager));
+function changeLayoutTo(layoutManager: DashboardLayoutManager, newLayoutDescriptor: LayoutRegistryItem) {
+  try {
+    const layoutOrchestrator = sceneGraph.getAncestor(layoutManager, LayoutOrchestrator);
+    layoutOrchestrator.switchLayout(newLayoutDescriptor.createFromLayout(layoutManager));
+  } catch (err) {
+    console.warn(`Expected parent of layout manager with key "${layoutManager.state.key}" to be a layout orchestrator`);
+  }
 }