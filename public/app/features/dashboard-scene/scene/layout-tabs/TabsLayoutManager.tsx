import {
  SceneObjectBase,
  SceneObjectState,
  SceneObjectUrlSyncConfig,
  SceneObjectUrlValues,
  VizPanel,
} from '@grafana/scenes';
import { t } from 'app/core/internationalization';

import { ConditionalRendering } from '../../conditional-rendering/ConditionalRendering';
import { DashboardLayoutManager } from '../types/DashboardLayoutManager';
import { LayoutRegistryItem } from '../types/LayoutRegistryItem';

import { TabItem } from './TabItem';
import { TabsLayoutManagerRenderer } from './TabsLayoutManagerRenderer';

interface TabsLayoutManagerState extends SceneObjectState {
  tabs: TabItem[];
  currentTabIndex: number;
}

export class TabsLayoutManager extends SceneObjectBase<TabsLayoutManagerState> implements DashboardLayoutManager {
  public static Component = TabsLayoutManagerRenderer;

  public readonly isDashboardLayoutManager = true;

  public static readonly descriptor: LayoutRegistryItem = {
    get name() {
      return t('dashboard.tabs-layout.name', 'Tabs');
    },
    get description() {
      return t('dashboard.tabs-layout.description', 'Tabs layout');
    },
    id: 'tabs-layout',
    createFromLayout: TabsLayoutManager.createFromLayout,
    kind: 'TabsLayout',
  };

  public readonly descriptor = TabsLayoutManager.descriptor;

  protected _urlSync = new SceneObjectUrlSyncConfig(this, { keys: ['tab'] });

  public constructor(state: Partial<TabsLayoutManagerState>) {
    super({
      ...state,
      tabs: state.tabs ?? [new TabItem()],
      currentTabIndex: state.currentTabIndex ?? 0,
    });
  }

  public getUrlState() {
    return { tab: this.state.currentTabIndex.toString() };
  }

  public updateFromUrl(values: SceneObjectUrlValues) {
    if (!values.tab) {
      return;
    }
    if (typeof values.tab === 'string') {
      this.setState({ currentTabIndex: parseInt(values.tab, 10) });
    }
  }

  public getCurrentTab(): TabItem {
    return this.state.tabs.length > this.state.currentTabIndex
      ? this.state.tabs[this.state.currentTabIndex]
      : this.state.tabs[0];
  }

  public addPanel(vizPanel: VizPanel) {
    this.getCurrentTab().getLayout().addPanel(vizPanel);
  }

  public getVizPanels(): VizPanel[] {
    const panels: VizPanel[] = [];

    for (const tab of this.state.tabs) {
      const innerPanels = tab.getLayout().getVizPanels();
      panels.push(...innerPanels);
    }

    return panels;
  }

  public cloneLayout(ancestorKey: string, isSource: boolean): DashboardLayoutManager {
    throw new Error('Method not implemented.');
  }

  public addNewTab() {
<<<<<<< HEAD
    const currentTab = new TabItem({
      $behaviors: [ConditionalRendering.createEmpty()],
    });
    this.setState({ tabs: [...this.state.tabs, currentTab], currentTab });
=======
    const newTab = new TabItem();
    this.setState({ tabs: [...this.state.tabs, newTab], currentTabIndex: this.state.tabs.length });
    return newTab;
>>>>>>> caabb06c
  }

  public editModeChanged(isEditing: boolean) {
    this.state.tabs.forEach((tab) => tab.getLayout().editModeChanged?.(isEditing));
  }

  public activateRepeaters() {
    this.state.tabs.forEach((tab) => tab.getLayout().activateRepeaters?.());
  }

  public removeTab(tabToRemove: TabItem) {
    // Do not allow removing last tab (for now)
    if (this.state.tabs.length === 1) {
      return;
    }

<<<<<<< HEAD
    const filteredTab = this.state.tabs.filter((tab) => tab !== this.state.currentTab);
    const tabs =
      filteredTab.length === 0
        ? [
            new TabItem({
              $behaviors: [ConditionalRendering.createEmpty()],
            }),
          ]
        : filteredTab;
=======
    const currentTab = this.getCurrentTab();

    if (currentTab === tabToRemove) {
      const nextTabIndex = this.state.currentTabIndex > 0 ? this.state.currentTabIndex - 1 : 0;
      this.setState({ tabs: this.state.tabs.filter((t) => t !== tabToRemove), currentTabIndex: nextTabIndex });
      return;
    }

    const filteredTab = this.state.tabs.filter((tab) => tab !== tabToRemove);
    const tabs = filteredTab.length === 0 ? [new TabItem()] : filteredTab;
>>>>>>> caabb06c

    this.setState({ tabs, currentTabIndex: 0 });
  }

  public addTabBefore(tab: TabItem) {
    const newTab = new TabItem();
    const tabs = this.state.tabs.slice();
    tabs.splice(tabs.indexOf(tab), 0, newTab);
    this.setState({ tabs, currentTabIndex: this.state.currentTabIndex });
  }

  public addTabAfter(tab: TabItem) {
    const newTab = new TabItem();
    const tabs = this.state.tabs.slice();
    tabs.splice(tabs.indexOf(tab) + 1, 0, newTab);
    this.setState({ tabs, currentTabIndex: this.state.currentTabIndex + 1 });
  }

  public moveTabLeft(tab: TabItem) {
    const currentIndex = this.state.tabs.indexOf(tab);
    if (currentIndex <= 0) {
      return;
    }
    const tabs = this.state.tabs.slice();
    tabs.splice(currentIndex, 1);
    tabs.splice(currentIndex - 1, 0, tab);
    this.setState({ tabs, currentTabIndex: this.state.currentTabIndex - 1 });
  }

  public moveTabRight(tab: TabItem) {
    const currentIndex = this.state.tabs.indexOf(tab);
    if (currentIndex >= this.state.tabs.length - 1) {
      return;
    }
    const tabs = this.state.tabs.slice();
    tabs.splice(currentIndex, 1);
    tabs.splice(currentIndex + 1, 0, tab);
    this.setState({ tabs, currentTabIndex: this.state.currentTabIndex + 1 });
  }

  public isFirstTab(tab: TabItem): boolean {
    return this.state.tabs[0] === tab;
  }

  public isLastTab(tab: TabItem): boolean {
    return this.state.tabs[this.state.tabs.length - 1] === tab;
  }

  public static createEmpty(): TabsLayoutManager {
<<<<<<< HEAD
    const tab = new TabItem({
      $behaviors: [ConditionalRendering.createEmpty()],
    });
    return new TabsLayoutManager({ tabs: [tab], currentTab: tab });
  }

  public static createFromLayout(layout: DashboardLayoutManager): TabsLayoutManager {
    const tab = new TabItem({
      layout: layout.clone(),
      $behaviors: [ConditionalRendering.createEmpty()],
    });
    return new TabsLayoutManager({ tabs: [tab], currentTab: tab });
=======
    const tab = new TabItem();
    return new TabsLayoutManager({ tabs: [tab] });
  }

  public static createFromLayout(layout: DashboardLayoutManager): TabsLayoutManager {
    const tab = new TabItem({ layout: layout.clone() });
    return new TabsLayoutManager({ tabs: [tab] });
>>>>>>> caabb06c
  }
}<|MERGE_RESOLUTION|>--- conflicted
+++ resolved
@@ -87,16 +87,11 @@
   }
 
   public addNewTab() {
-<<<<<<< HEAD
-    const currentTab = new TabItem({
+    const newTab = new TabItem({
       $behaviors: [ConditionalRendering.createEmpty()],
     });
-    this.setState({ tabs: [...this.state.tabs, currentTab], currentTab });
-=======
-    const newTab = new TabItem();
     this.setState({ tabs: [...this.state.tabs, newTab], currentTabIndex: this.state.tabs.length });
     return newTab;
->>>>>>> caabb06c
   }
 
   public editModeChanged(isEditing: boolean) {
@@ -113,17 +108,6 @@
       return;
     }
 
-<<<<<<< HEAD
-    const filteredTab = this.state.tabs.filter((tab) => tab !== this.state.currentTab);
-    const tabs =
-      filteredTab.length === 0
-        ? [
-            new TabItem({
-              $behaviors: [ConditionalRendering.createEmpty()],
-            }),
-          ]
-        : filteredTab;
-=======
     const currentTab = this.getCurrentTab();
 
     if (currentTab === tabToRemove) {
@@ -133,8 +117,14 @@
     }
 
     const filteredTab = this.state.tabs.filter((tab) => tab !== tabToRemove);
-    const tabs = filteredTab.length === 0 ? [new TabItem()] : filteredTab;
->>>>>>> caabb06c
+    const tabs =
+      filteredTab.length === 0
+        ? [
+            new TabItem({
+              $behaviors: [ConditionalRendering.createEmpty()],
+            }),
+          ]
+        : filteredTab;
 
     this.setState({ tabs, currentTabIndex: 0 });
   }
@@ -184,27 +174,12 @@
   }
 
   public static createEmpty(): TabsLayoutManager {
-<<<<<<< HEAD
-    const tab = new TabItem({
-      $behaviors: [ConditionalRendering.createEmpty()],
-    });
-    return new TabsLayoutManager({ tabs: [tab], currentTab: tab });
-  }
-
-  public static createFromLayout(layout: DashboardLayoutManager): TabsLayoutManager {
-    const tab = new TabItem({
-      layout: layout.clone(),
-      $behaviors: [ConditionalRendering.createEmpty()],
-    });
-    return new TabsLayoutManager({ tabs: [tab], currentTab: tab });
-=======
-    const tab = new TabItem();
+    const tab = new TabItem({});
     return new TabsLayoutManager({ tabs: [tab] });
   }
 
   public static createFromLayout(layout: DashboardLayoutManager): TabsLayoutManager {
-    const tab = new TabItem({ layout: layout.clone() });
+    const tab = new TabItem({ $behaviors: [ConditionalRendering.createEmpty()], layout: layout.clone() });
     return new TabsLayoutManager({ tabs: [tab] });
->>>>>>> caabb06c
   }
 }