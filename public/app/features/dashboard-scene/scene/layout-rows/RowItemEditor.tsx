--- conflicted
+++ resolved
@@ -10,14 +10,8 @@
 import { SHARED_DASHBOARD_QUERY } from 'app/plugins/datasource/dashboard/constants';
 import { MIXED_DATASOURCE_NAME } from 'app/plugins/datasource/mixed/MixedDataSource';
 
-<<<<<<< HEAD
 import { useConditionalRenderingEditor } from '../../conditional-rendering/ConditionalRenderingEditor';
-import { EditPaneHeader } from '../../edit-pane/EditPaneHeader';
 import { getQueryRunnerFor, useDashboard } from '../../utils/utils';
-=======
-import { getDashboardSceneFor, getQueryRunnerFor } from '../../utils/utils';
-import { DashboardScene } from '../DashboardScene';
->>>>>>> 7ecad55b
 import { DashboardLayoutSelector } from '../layouts-shared/DashboardLayoutSelector';
 import { useEditPaneInputAutoFocus } from '../layouts-shared/utils';
 
@@ -26,20 +20,7 @@
 export function getEditOptions(model: RowItem): OptionsPaneCategoryDescriptor[] {
   const { layout } = model.useState();
   const rowOptions = useMemo(() => {
-<<<<<<< HEAD
-    const editPaneHeaderOptions = new OptionsPaneCategoryDescriptor({
-      title: t('dashboard.rows-layout.item-name', 'Row'),
-      id: 'row-options',
-      isOpenable: false,
-      renderTitle: () => (
-        <EditPaneHeader title={t('dashboard.rows-layout.item-name', 'Row')} onDelete={() => model.onDelete()} />
-      ),
-    })
-=======
-    const dashboard = getDashboardSceneFor(model);
-
     const editPaneHeaderOptions = new OptionsPaneCategoryDescriptor({ title: '', id: 'row-options' })
->>>>>>> 7ecad55b
       .addItem(
         new OptionsPaneItemDescriptor({
           title: t('dashboard.rows-layout.option.title', 'Title'),
