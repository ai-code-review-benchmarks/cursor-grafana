--- conflicted
+++ resolved
@@ -180,11 +180,7 @@
       body: state.body ?? DefaultGridLayoutManager.fromVizPanels(),
       links: state.links ?? [],
       ...state,
-<<<<<<< HEAD
-      editPane: new DashboardEditPane({ key: 'options-pane' }),
-=======
       editPane: new DashboardEditPane({}),
->>>>>>> 16c78f6a
     });
 
     this._scopesFacade = getClosestScopesFacade(this);
