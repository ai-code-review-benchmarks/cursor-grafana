import * as H from 'history';

import {
  AppEvents,
  CoreApp,
  DataQueryRequest,
  NavIndex,
  NavModelItem,
  locationUtil,
  DataSourceGetTagKeysOptions,
  DataSourceGetTagValuesOptions,
} from '@grafana/data';
import { config, locationService, RefreshEvent } from '@grafana/runtime';
import {
  sceneGraph,
  SceneObject,
  SceneObjectBase,
  SceneObjectRef,
  SceneObjectState,
  SceneTimeRange,
  sceneUtils,
  SceneVariable,
  SceneVariableDependencyConfigLike,
  VizPanel,
} from '@grafana/scenes';
import { Dashboard, DashboardLink, LibraryPanel } from '@grafana/schema';
import { DashboardV2Spec } from '@grafana/schema/dist/esm/schema/dashboard/v2alpha0';
import appEvents from 'app/core/app_events';
import { ScrollRefElement } from 'app/core/components/NativeScrollbar';
import { LS_PANEL_COPY_KEY } from 'app/core/constants';
import { getNavModel } from 'app/core/selectors/navModel';
import store from 'app/core/store';
import { sortedDeepCloneWithoutNulls } from 'app/core/utils/object';
import { DashboardWithAccessInfo } from 'app/features/dashboard/api/types';
import { SaveDashboardAsOptions } from 'app/features/dashboard/components/SaveDashboard/types';
import { getDashboardSrv } from 'app/features/dashboard/services/DashboardSrv';
import { DashboardModel, ScopeMeta } from 'app/features/dashboard/state/DashboardModel';
import { PanelModel } from 'app/features/dashboard/state/PanelModel';
import { dashboardWatcher } from 'app/features/live/dashboard/dashboardWatcher';
import { getClosestScopesFacade, ScopesFacade } from 'app/features/scopes';
import { VariablesChanged } from 'app/features/variables/types';
import { DashboardDTO, DashboardMeta, KioskMode, SaveDashboardResponseDTO } from 'app/types';
import { ShowConfirmModalEvent } from 'app/types/events';

import { DashboardEditPane } from '../edit-pane/DashboardEditPane';
import { PanelEditor } from '../panel-edit/PanelEditor';
import { DashboardSceneChangeTracker } from '../saving/DashboardSceneChangeTracker';
import { SaveDashboardDrawer } from '../saving/SaveDashboardDrawer';
import { DashboardChangeInfo } from '../saving/shared';
import { DashboardSceneSerializerLike, getDashboardSceneSerializer } from '../serialization/DashboardSceneSerializer';
import { buildGridItemForPanel, transformSaveModelToScene } from '../serialization/transformSaveModelToScene';
import { gridItemToPanel } from '../serialization/transformSceneToSaveModel';
import { DecoratedRevisionModel } from '../settings/VersionsEditView';
import { DashboardEditView } from '../settings/utils';
import { historySrv } from '../settings/version-history';
import { DashboardModelCompatibilityWrapper } from '../utils/DashboardModelCompatibilityWrapper';
import { isInCloneChain } from '../utils/clone';
import { dashboardSceneGraph } from '../utils/dashboardSceneGraph';
import { djb2Hash } from '../utils/djb2Hash';
import { getDashboardUrl } from '../utils/getDashboardUrl';
import { getViewPanelUrl } from '../utils/urlBuilders';
import {
  getClosestVizPanel,
  getDashboardSceneFor,
  getDefaultVizPanel,
  getLayoutManagerFor,
  getPanelIdForVizPanel,
} from '../utils/utils';
import { SchemaV2EditorDrawer } from '../v2schema/SchemaV2EditorDrawer';

import { AddLibraryPanelDrawer } from './AddLibraryPanelDrawer';
import { DashboardControls } from './DashboardControls';
import { DashboardSceneRenderer } from './DashboardSceneRenderer';
import { DashboardSceneUrlSync } from './DashboardSceneUrlSync';
import { LibraryPanelBehavior } from './LibraryPanelBehavior';
import { ViewPanelScene } from './ViewPanelScene';
import { isUsingAngularDatasourcePlugin, isUsingAngularPanelPlugin } from './angular/AngularDeprecation';
import { setupKeyboardShortcuts } from './keyboardShortcuts';
import { DashboardGridItem } from './layout-default/DashboardGridItem';
import { DefaultGridLayoutManager } from './layout-default/DefaultGridLayoutManager';
import { DashboardLayoutManager } from './types/DashboardLayoutManager';

export const PERSISTED_PROPS = ['title', 'description', 'tags', 'editable', 'graphTooltip', 'links', 'meta', 'preload'];
export const PANEL_SEARCH_VAR = 'systemPanelFilterVar';
export const PANELS_PER_ROW_VAR = 'systemDynamicRowSizeVar';

export interface DashboardSceneState extends SceneObjectState {
  /** The title */
  title: string;
  /** The description */
  description?: string;
  /** Tags */
  tags?: string[];
  /** Links */
  links: DashboardLink[];
  /** Is editable */
  editable?: boolean;
  /** Allows disabling grid lazy loading */
  preload?: boolean;
  /** A uid when saved */
  uid?: string;
  /** @experimental */
  scopeMeta?: ScopeMeta;
  /** @deprecated */
  id?: number | null;
  /** Layout of panels */
  body: DashboardLayoutManager;
  /** NavToolbar actions */
  actions?: SceneObject[];
  /** Fixed row at the top of the canvas with for example variables and time range controls */
  controls?: DashboardControls;
  /** True when editing */
  isEditing?: boolean;
  /** Controls the visibility of hidden elements like row headers */
  showHiddenElements?: boolean;
  /** True when user made a change */
  isDirty?: boolean;
  /** meta flags */
  meta: Omit<DashboardMeta, 'isNew'>;
  /** Version of the dashboard */
  version?: number;
  /** Panel to inspect */
  inspectPanelKey?: string;
  /** Panel to view in fullscreen */
  viewPanelScene?: ViewPanelScene;
  /** Edit view */
  editview?: DashboardEditView;
  /** Edit panel */
  editPanel?: PanelEditor;
  /** Scene object that handles the current drawer or modal */
  overlay?: SceneObject;
  /** Kiosk mode */
  kioskMode?: KioskMode;
  /** Share view */
  shareView?: string;
  /** Renders panels in grid and filtered */
  panelSearch?: string;
  /** How many panels to show per row for search results */
  panelsPerRow?: number;
  /** options pane */
  editPane: DashboardEditPane;
}

export class DashboardScene extends SceneObjectBase<DashboardSceneState> {
  static Component = DashboardSceneRenderer;

  /**
   * Handles url sync
   */
  protected _urlSync = new DashboardSceneUrlSync(this);
  /**
   * Get notified when variables change
   */
  protected _variableDependency = new DashboardVariableDependency(this);

  /**
   * State before editing started
   */
  private _initialState?: DashboardSceneState;
  /**
   * Url state before editing started
   */
  private _initialUrlState?: H.Location;
  /**
   * Dashboard changes tracker
   */
  private _changeTracker: DashboardSceneChangeTracker;

  /**
   * A reference to the scopes facade
   */
  private _scopesFacade: ScopesFacade | null;
  /**
   * Remember scroll position when going into panel edit
   */
  private _scrollRef?: ScrollRefElement;
  private _prevScrollPos?: number;

  private _serializer: DashboardSceneSerializerLike<
    Dashboard | DashboardV2Spec,
    DashboardMeta | DashboardWithAccessInfo<DashboardV2Spec>['metadata']
  > = getDashboardSceneSerializer();

  public constructor(state: Partial<DashboardSceneState>) {
    super({
      title: 'Dashboard',
      meta: {},
      editable: true,
      $timeRange: state.$timeRange ?? new SceneTimeRange({}),
      body: state.body ?? DefaultGridLayoutManager.fromVizPanels(),
      links: state.links ?? [],
      ...state,
      editPane: new DashboardEditPane(),
    });

    this._scopesFacade = getClosestScopesFacade(this);

    this._changeTracker = new DashboardSceneChangeTracker(this);

    this.addActivationHandler(() => this._activationHandler());
  }

  private _activationHandler() {
    let prevSceneContext = window.__grafanaSceneContext;
    const isNew = locationService.getLocation().pathname === '/dashboard/new';

    window.__grafanaSceneContext = this;

    this._initializePanelSearch();

    if (this.state.isEditing) {
      this._initialUrlState = locationService.getLocation();
      this._changeTracker.startTrackingChanges();
    }

    if (isNew) {
      this.onEnterEditMode();
      this.setState({ isDirty: true });
    }

    if (!this.state.meta.isEmbedded && this.state.uid) {
      dashboardWatcher.watch(this.state.uid);
    }

    let clearKeyBindings = () => {};
    if (!config.publicDashboardAccessToken) {
      clearKeyBindings = setupKeyboardShortcuts(this);
    }
    const oldDashboardWrapper = new DashboardModelCompatibilityWrapper(this);

    // @ts-expect-error
    getDashboardSrv().setCurrent(oldDashboardWrapper);

    // Deactivation logic
    return () => {
      window.__grafanaSceneContext = prevSceneContext;
      clearKeyBindings();
      this._changeTracker.terminate();
      oldDashboardWrapper.destroy();
      dashboardWatcher.leave();
    };
  }

  private _initializePanelSearch() {
    const systemPanelFilter = sceneGraph.lookupVariable(PANEL_SEARCH_VAR, this)?.getValue();
    if (typeof systemPanelFilter === 'string') {
      this.setState({ panelSearch: systemPanelFilter });
    }

    const panelsPerRow = sceneGraph.lookupVariable(PANELS_PER_ROW_VAR, this)?.getValue();
    if (typeof panelsPerRow === 'string') {
      const perRow = Number.parseInt(panelsPerRow, 10);
      this.setState({ panelsPerRow: Number.isInteger(perRow) ? perRow : undefined });
    }
  }

  public onEnterEditMode = () => {
    // Save this state
    this._initialState = sceneUtils.cloneSceneObjectState(this.state);
    this._initialUrlState = locationService.getLocation();

    // Switch to edit mode
    this.setState({ isEditing: true, showHiddenElements: true });

    // Propagate change edit mode change to children
    this.state.body.editModeChanged?.(true);

    // Propagate edit mode to scopes
    this._scopesFacade?.enterReadOnly();

    this._changeTracker.startTrackingChanges();
  };

  public saveCompleted(saveModel: Dashboard | DashboardV2Spec, result: SaveDashboardResponseDTO, folderUid?: string) {
    this._serializer.onSaveComplete(saveModel, result);

    this._changeTracker.stopTrackingChanges();

    this.setState({
      version: result.version,
      isDirty: false,
      uid: result.uid,
      id: result.id,
      meta: {
        ...this.state.meta,
        uid: result.uid,
        url: result.url,
        slug: result.slug,
        folderUid: folderUid,
        version: result.version,
      },
    });

    this.state.editPanel?.dashboardSaved();
    this._changeTracker.startTrackingChanges();
  }

  public exitEditMode({ skipConfirm, restoreInitialState }: { skipConfirm: boolean; restoreInitialState?: boolean }) {
    if (!this.canDiscard()) {
      console.error('Trying to discard back to a state that does not exist, initialState undefined');
      return;
    }

    if (!this.state.isDirty || skipConfirm) {
      this.exitEditModeConfirmed(restoreInitialState || this.state.isDirty);
      this._scopesFacade?.exitReadOnly();
      return;
    }

    appEvents.publish(
      new ShowConfirmModalEvent({
        title: 'Discard changes to dashboard?',
        text: `You have unsaved changes to this dashboard. Are you sure you want to discard them?`,
        icon: 'trash-alt',
        yesText: 'Discard',
        onConfirm: () => {
          this.exitEditModeConfirmed();
          this._scopesFacade?.exitReadOnly();
        },
      })
    );
  }

  private exitEditModeConfirmed(restoreInitialState = true) {
    // No need to listen to changes anymore
    this._changeTracker.stopTrackingChanges();

    // We are updating url and removing editview and editPanel.
    // The initial url may be including edit view, edit panel or inspect query params if the user pasted the url,
    // hence we need to cleanup those query params to get back to the dashboard view. Otherwise url sync can trigger overlays.
    const url = locationUtil.getUrlForPartial(this._initialUrlState!, {
      editPanel: null,
      editview: null,
      inspect: null,
      inspectTab: null,
      shareView: null,
    });

    locationService.replace(locationUtil.stripBaseFromUrl(url));

    if (restoreInitialState) {
      //  Restore initial state and disable editing
      this.setState({ ...this._initialState, isEditing: false, showHiddenElements: false });
    } else {
      // Do not restore
      this.setState({ isEditing: false, showHiddenElements: false });
    }

    // if we are in edit panel, we need to onDiscard()
    // so the useEffect cleanup comes later and
    // doesn't try to commit the changes
    if (this.state.editPanel) {
      this.state.editPanel.onDiscard();
    }

    // Disable grid dragging
    this.state.body.editModeChanged?.(false);
  }

  public canDiscard() {
    return this._initialState !== undefined;
  }

  public onToggleHiddenElements = () => this.setState({ showHiddenElements: !this.state.showHiddenElements });

  public pauseTrackingChanges() {
    this._changeTracker.stopTrackingChanges();
  }

  public resumeTrackingChanges() {
    this._changeTracker.startTrackingChanges();
  }

  public onRestore = async (version: DecoratedRevisionModel): Promise<boolean> => {
    let versionRsp;
    if (config.featureToggles.kubernetesCliDashboards) {
      // the id here is the resource version in k8s, use this instead to get the specific version
      versionRsp = await historySrv.restoreDashboard(version.uid, version.id);
    } else {
      versionRsp = await historySrv.restoreDashboard(version.uid, version.version);
    }

    if (!Number.isInteger(versionRsp.version)) {
      return false;
    }

    const dashboardDTO: DashboardDTO = {
      dashboard: new DashboardModel(version.data),
      meta: this.state.meta,
    };

    const dashScene = transformSaveModelToScene(dashboardDTO);
    const newState = sceneUtils.cloneSceneObjectState(dashScene.state);
    newState.version = versionRsp.version;

    this.setState(newState);
    this.exitEditMode({ skipConfirm: true, restoreInitialState: false });

    return true;
  };

  public openSaveDrawer({ saveAsCopy, onSaveSuccess }: { saveAsCopy?: boolean; onSaveSuccess?: () => void }) {
    if (!this.state.isEditing) {
      return;
    }

    this.setState({
      overlay: new SaveDashboardDrawer({
        dashboardRef: this.getRef(),
        saveAsCopy,
        onSaveSuccess,
      }),
    });
  }

  public openV2SchemaEditor() {
    this.setState({
      overlay: new SchemaV2EditorDrawer({
        dashboardRef: this.getRef(),
      }),
    });
  }

  public getPageNav(location: H.Location, navIndex: NavIndex) {
    const { meta, viewPanelScene, editPanel, title, uid } = this.state;
    const isNew = !Boolean(uid);

    let pageNav: NavModelItem = {
      text: title,
      url: getDashboardUrl({
        uid,
        slug: meta.slug,
        currentQueryParams: location.search,
        updateQuery: { viewPanel: null, inspect: null, editview: null, editPanel: null, tab: null, shareView: null },
        isHomeDashboard: !meta.url && !meta.slug && !isNew && !meta.isSnapshot,
        isSnapshot: meta.isSnapshot,
      }),
    };

    const { folderUid } = meta;

    if (folderUid) {
      const folderNavModel = getNavModel(navIndex, `folder-dashboards-${folderUid}`).main;
      // If the folder hasn't loaded (maybe user doesn't have permission on it?) then
      // don't show the "page not found" breadcrumb
      if (folderNavModel.id !== 'not-found') {
        pageNav = {
          ...pageNav,
          parentItem: folderNavModel,
        };
      }
    }

    if (viewPanelScene) {
      pageNav = {
        text: 'View panel',
        parentItem: pageNav,
        url: getViewPanelUrl(viewPanelScene.state.panelRef.resolve()),
      };
    }

    if (editPanel) {
      pageNav = {
        text: 'Edit panel',
        parentItem: pageNav,
      };
    }

    return pageNav;
  }

  /**
   * Returns the body (layout) or the full view panel
   */
  public getBodyToRender(): SceneObject {
    return this.state.viewPanelScene ?? this.state.body;
  }

  public getInitialState(): DashboardSceneState | undefined {
    return this._initialState;
  }

  public addPanel(vizPanel: VizPanel): void {
    if (!this.state.isEditing) {
      this.onEnterEditMode();
    }

    this.state.body.addPanel(vizPanel);
  }

  public createLibraryPanel(panelToReplace: VizPanel, libPanel: LibraryPanel) {
    const body = panelToReplace.clone({
      $behaviors: [new LibraryPanelBehavior({ uid: libPanel.uid, name: libPanel.name })],
    });

    const gridItem = panelToReplace.parent;

    if (!(gridItem instanceof DashboardGridItem)) {
      throw new Error("Trying to replace a panel that doesn't have a parent grid item");
    }

    gridItem.setState({ body });
  }

  public duplicatePanel(vizPanel: VizPanel) {
    getLayoutManagerFor(vizPanel).duplicatePanel?.(vizPanel);
  }

  public copyPanel(vizPanel: VizPanel) {
    if (!vizPanel.parent) {
      return;
    }

    let gridItem = vizPanel.parent;

    if (!(gridItem instanceof DashboardGridItem)) {
      console.error('Trying to copy a panel that is not DashboardGridItem child');
      throw new Error('Trying to copy a panel that is not DashboardGridItem child');
    }

    const jsonData = gridItemToPanel(gridItem);

    store.set(LS_PANEL_COPY_KEY, JSON.stringify(jsonData));
    appEvents.emit(AppEvents.alertSuccess, ['Panel copied. Use **Paste panel** toolbar action to paste.']);
  }

  public pastePanel() {
    const jsonData = store.get(LS_PANEL_COPY_KEY);
    const jsonObj = JSON.parse(jsonData);
    const panelModel = new PanelModel(jsonObj);
    const gridItem = buildGridItemForPanel(panelModel);
    const panel = gridItem.state.body;

    this.addPanel(panel);

    store.delete(LS_PANEL_COPY_KEY);
  }

  public removePanel(panel: VizPanel) {
    getLayoutManagerFor(panel).removePanel?.(panel);
  }

  public unlinkLibraryPanel(panel: VizPanel) {
    if (!panel.parent) {
      return;
    }

    const gridItem = panel.parent;

    if (!(gridItem instanceof DashboardGridItem)) {
      console.error('Trying to unlink a lib panel in a layout that is not DashboardGridItem');
      return;
    }

    gridItem.state.body.setState({ $behaviors: undefined });
  }

  public showModal(modal: SceneObject) {
    this.setState({ overlay: modal });
  }

  public closeModal() {
    this.setState({ overlay: undefined });
  }

  public async onStarDashboard() {
    const { meta, uid } = this.state;
    if (!uid) {
      return;
    }
    try {
      const result = await getDashboardSrv().starDashboard(uid, Boolean(meta.isStarred));

      this.setState({
        meta: {
          ...meta,
          isStarred: result,
        },
      });
    } catch (err) {
      console.error('Failed to star dashboard', err);
    }
  }

  public onOpenSettings = () => {
    locationService.partial({ editview: 'settings' });
  };

  public onShowAddLibraryPanelDrawer(panelToReplaceRef?: SceneObjectRef<VizPanel>) {
    this.setState({
      overlay: new AddLibraryPanelDrawer({ panelToReplaceRef }),
    });
  }

  public onCreateNewRow() {
    this.state.body.addNewRow();
  }

  public onCreateNewTab() {
    this.state.body.addNewTab();
  }

  public onCreateNewPanel(): VizPanel {
    const vizPanel = getDefaultVizPanel();

    this.addPanel(vizPanel);

    return vizPanel;
  }

<<<<<<< HEAD
=======
  public switchLayout(layout: DashboardLayoutManager) {
    this.setState({ body: layout });
    layout.activateRepeaters?.();
  }

>>>>>>> 3bdb6ee1
  /**
   * Called by the SceneQueryRunner to provide contextual parameters (tracking) props for the request
   */
  public enrichDataRequest(sceneObject: SceneObject): Partial<DataQueryRequest> {
    const dashboard = getDashboardSceneFor(sceneObject);

    let panel = getClosestVizPanel(sceneObject);

    if (dashboard.state.isEditing && dashboard.state.editPanel) {
      panel = dashboard.state.editPanel.state.panelRef.resolve();
    }

    let panelId = 0;

    if (panel && panel.state.key) {
      if (isInCloneChain(panel.state.key)) {
        // We check if any of the panel ancestors are clones because we can't use the original panel ID in this case
        panelId = djb2Hash(panel?.state.key);
      } else {
        // Otherwise, it's the absolute original panel, and we can use the key directly
        // getPanelIdForVizPanel extracts the panel ID from the key so we don't need to do it manually
        panelId = getPanelIdForVizPanel(panel);
      }
    }

    return {
      app: CoreApp.Dashboard,
      dashboardUID: this.state.uid,
      panelId,
      panelName: panel?.state?.title,
      panelPluginId: panel?.state.pluginId,
      scopes: this._scopesFacade?.value,
    };
  }

  public enrichFiltersRequest(): Partial<DataSourceGetTagKeysOptions | DataSourceGetTagValuesOptions> {
    return {
      scopes: this._scopesFacade?.value,
    };
  }

  canEditDashboard() {
    const { meta } = this.state;

    return Boolean(meta.canEdit || meta.canMakeEditable);
  }

  public getInitialSaveModel() {
    return this._serializer.initialSaveModel;
  }

  public getSnapshotUrl = () => {
    return this._serializer.getSnapshotUrl();
  };

  /** Hacky temp function until we refactor transformSaveModelToScene a bit */
  setInitialSaveModel(model?: Dashboard, meta?: DashboardMeta): void;
  setInitialSaveModel(model?: DashboardV2Spec, meta?: DashboardWithAccessInfo<DashboardV2Spec>['metadata']): void;
  public setInitialSaveModel(
    saveModel?: Dashboard | DashboardV2Spec,
    meta?: DashboardMeta | DashboardWithAccessInfo<DashboardV2Spec>['metadata']
  ): void {
    this._serializer.initialSaveModel = sortedDeepCloneWithoutNulls(saveModel);
    this._serializer.metadata = meta;
  }

  public getTrackingInformation() {
    return this._serializer.getTrackingInformation(this);
  }

  public async onDashboardDelete() {
    // Need to mark it non dirty to navigate away without unsaved changes warning
    this.setState({ isDirty: false });
    locationService.replace('/');
  }

  public getDashboardPanels() {
    return dashboardSceneGraph.getVizPanels(this);
  }

  public hasDashboardAngularPlugins() {
    const sceneGridLayout = this.state.body;
    if (!(sceneGridLayout instanceof DefaultGridLayoutManager)) {
      return false;
    }
    const gridItems = sceneGridLayout.state.grid.state.children;
    const dashboardWasAngular = gridItems.some((gridItem) => {
      if (!(gridItem instanceof DashboardGridItem)) {
        return false;
      }
      const isAngularPanel = isUsingAngularPanelPlugin(gridItem.state.body);
      const isAngularDs = isUsingAngularDatasourcePlugin(gridItem.state.body);
      return isAngularPanel || isAngularDs;
    });
    return dashboardWasAngular;
  }

  public onSetScrollRef = (scrollElement: ScrollRefElement): void => {
    this._scrollRef = scrollElement;
  };

  public rememberScrollPos() {
    this._prevScrollPos = this._scrollRef?.scrollTop;
  }

  public restoreScrollPos() {
    if (this._prevScrollPos !== undefined) {
      this._scrollRef?.scrollTo(0, this._prevScrollPos!);
    }
  }

  getSaveModel(): Dashboard | DashboardV2Spec {
    return this._serializer.getSaveModel(this);
  }

  getSaveAsModel(options: SaveDashboardAsOptions): Dashboard | DashboardV2Spec {
    return this._serializer.getSaveAsModel(this, options);
  }

  getDashboardChanges(saveTimeRange?: boolean, saveVariables?: boolean, saveRefresh?: boolean): DashboardChangeInfo {
    return this._serializer.getDashboardChangesFromScene(this, { saveTimeRange, saveVariables, saveRefresh });
  }
}

export class DashboardVariableDependency implements SceneVariableDependencyConfigLike {
  private _emptySet = new Set<string>();

  public constructor(private _dashboard: DashboardScene) {}

  getNames(): Set<string> {
    return this._emptySet;
  }

  public hasDependencyOn(): boolean {
    return false;
  }

  public variableUpdateCompleted(variable: SceneVariable, hasChanged: boolean) {
    if (hasChanged) {
      // Temp solution for some core panels (like dashlist) to know that variables have changed
      appEvents.publish(new VariablesChanged({ refreshAll: true, panelIds: [] }));
      // Backwards compat with plugins that rely on the RefreshEvent when a
      // variable changes. TODO: We should redirect plugin devs to use VariablesChanged event
      this._dashboard.publishEvent(new RefreshEvent());
    }

    if (variable.state.name === PANEL_SEARCH_VAR) {
      const searchValue = variable.getValue();
      if (typeof searchValue === 'string') {
        this._dashboard.setState({ panelSearch: searchValue });
      }
    } else if (variable.state.name === PANELS_PER_ROW_VAR) {
      const panelsPerRow = variable.getValue();
      if (typeof panelsPerRow === 'string') {
        const perRow = Number.parseInt(panelsPerRow, 10);
        this._dashboard.setState({ panelsPerRow: Number.isInteger(perRow) ? perRow : undefined });
      }
    }
  }
}

export function isV2Dashboard(model: Dashboard | DashboardV2Spec): model is DashboardV2Spec {
  return 'elements' in model;
}<|MERGE_RESOLUTION|>--- conflicted
+++ resolved
@@ -608,14 +608,11 @@
     return vizPanel;
   }
 
-<<<<<<< HEAD
-=======
   public switchLayout(layout: DashboardLayoutManager) {
     this.setState({ body: layout });
     layout.activateRepeaters?.();
   }
 
->>>>>>> 3bdb6ee1
   /**
    * Called by the SceneQueryRunner to provide contextual parameters (tracking) props for the request
    */
