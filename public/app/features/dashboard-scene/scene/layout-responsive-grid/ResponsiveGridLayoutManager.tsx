<<<<<<< HEAD
import { SelectableValue } from '@grafana/data';
import { SceneComponentProps, SceneObjectBase, SceneObjectState, VizPanel } from '@grafana/scenes';
import { Select } from '@grafana/ui';
import { OptionsPaneItemDescriptor } from 'app/features/dashboard/components/PanelEditor/OptionsPaneItemDescriptor';

import { getPanelIdForVizPanel, getVizPanelKeyForPanelId } from '../../utils/utils';
import { LayoutOrchestrator } from '../layout-manager/LayoutOrchestrator';
import { getClosest } from '../layout-manager/utils';
=======
import { SceneComponentProps, SceneCSSGridLayout, SceneObjectBase, SceneObjectState, VizPanel } from '@grafana/scenes';
import { t } from 'app/core/internationalization';
import { OptionsPaneItemDescriptor } from 'app/features/dashboard/components/PanelEditor/OptionsPaneItemDescriptor';

import { dashboardSceneGraph } from '../../utils/dashboardSceneGraph';
import { getDashboardSceneFor, getGridItemKeyForPanelId, getVizPanelKeyForPanelId } from '../../utils/utils';
>>>>>>> 3bdb6ee1
import { RowsLayoutManager } from '../layout-rows/RowsLayoutManager';
import { TabsLayoutManager } from '../layout-tabs/TabsLayoutManager';
import { DashboardLayoutManager } from '../types/DashboardLayoutManager';
import { LayoutRegistryItem } from '../types/LayoutRegistryItem';

import { ResponsiveGridItem } from './ResponsiveGridItem';
<<<<<<< HEAD
import { SceneCSSGridLayout } from './SceneCSSGridLayout';
=======
import { getEditOptions } from './ResponsiveGridLayoutManagerEditor';
>>>>>>> 3bdb6ee1

interface ResponsiveGridLayoutManagerState extends SceneObjectState {
  layout: SceneCSSGridLayout;
}

export class ResponsiveGridLayoutManager
  extends SceneObjectBase<ResponsiveGridLayoutManagerState>
  implements DashboardLayoutManager
{
  public static Component = ResponsiveGridLayoutManagerRenderer;

  public readonly isDashboardLayoutManager = true;

  public static readonly descriptor: LayoutRegistryItem = {
    get name() {
      return t('dashboard.responsive-layout.name', 'Responsive grid');
    },
    get description() {
      return t('dashboard.responsive-layout.description', 'CSS layout that adjusts to the available space');
    },
    id: 'responsive-grid',
    createFromLayout: ResponsiveGridLayoutManager.createFromLayout,

    kind: 'ResponsiveGridLayout',
  };

  public readonly descriptor = ResponsiveGridLayoutManager.descriptor;

  public static defaultCSS = {
    templateColumns: 'repeat(auto-fit, minmax(400px, auto))',
    autoRows: 'minmax(300px, auto)',
  };

  public constructor(state: ResponsiveGridLayoutManagerState) {
    super(state);

    // @ts-ignore
    this.state.layout.getDragClassCancel = () => 'drag-cancel';
  }

  public addPanel(vizPanel: VizPanel) {
    const panelId = dashboardSceneGraph.getNextPanelId(this);

    vizPanel.setState({ key: getVizPanelKeyForPanelId(panelId) });
    vizPanel.clearParent();

    this.state.layout.setState({
      children: [new ResponsiveGridItem({ body: vizPanel }), ...this.state.layout.state.children],
    });
  }

<<<<<<< HEAD
  public addNewRow(): void {
    const rowsLayout = RowsLayoutManager.createFromLayout(this);
    rowsLayout.addNewRow();
    const layoutOrchestrator = getClosest(this, (s) => (s instanceof LayoutOrchestrator ? s : undefined));
    layoutOrchestrator?.switchLayout(rowsLayout);
=======
  public removePanel(panel: VizPanel) {
    const element = panel.parent;
    this.state.layout.setState({ children: this.state.layout.state.children.filter((child) => child !== element) });
>>>>>>> 3bdb6ee1
  }

  public duplicatePanel(panel: VizPanel) {
    const gridItem = panel.parent;
    if (!(gridItem instanceof ResponsiveGridItem)) {
      console.error('Trying to duplicate a panel that is not inside a DashboardGridItem');
      return;
    }

    const newPanelId = dashboardSceneGraph.getNextPanelId(this);
    const grid = this.state.layout;

    const newGridItem = gridItem.clone({
      key: getGridItemKeyForPanelId(newPanelId),
      body: panel.clone({
        key: getVizPanelKeyForPanelId(newPanelId),
      }),
    });

    const sourceIndex = grid.state.children.indexOf(gridItem);
    const newChildren = [...grid.state.children];

    // insert after
    newChildren.splice(sourceIndex + 1, 0, newGridItem);

    grid.setState({ children: newChildren });
  }

  public getVizPanels(): VizPanel[] {
    const panels: VizPanel[] = [];

    for (const child of this.state.layout.state.children) {
      if (child instanceof ResponsiveGridItem) {
        panels.push(child.state.body);
      }
    }

    return panels;
  }

  public hasVizPanels(): boolean {
    for (const child of this.state.layout.state.children) {
      if (child instanceof ResponsiveGridItem) {
        return true;
      }
    }

    return false;
  }

  public addNewRow() {
    const shouldAddRow = this.hasVizPanels();
    const rowsLayout = RowsLayoutManager.createFromLayout(this);

    if (shouldAddRow) {
      rowsLayout.addNewRow();
    }

    getDashboardSceneFor(this).switchLayout(rowsLayout);
  }

  public addNewTab() {
    const shouldAddTab = this.hasVizPanels();
    const tabsLayout = TabsLayoutManager.createFromLayout(this);

    if (shouldAddTab) {
      tabsLayout.addNewTab();
    }

    getDashboardSceneFor(this).switchLayout(tabsLayout);
  }

  public getOptions(): OptionsPaneItemDescriptor[] {
    return getEditOptions(this);
  }

  public changeColumns(columns: string) {
    this.state.layout.setState({ templateColumns: columns });
  }

  public changeRows(rows: string) {
    this.state.layout.setState({ autoRows: rows });
  }

  public static createEmpty(): ResponsiveGridLayoutManager {
    return new ResponsiveGridLayoutManager({
      layout: new SceneCSSGridLayout({
        children: [],
        templateColumns: ResponsiveGridLayoutManager.defaultCSS.templateColumns,
        autoRows: ResponsiveGridLayoutManager.defaultCSS.autoRows,
      }),
    });
  }

  public static createFromLayout(layout: DashboardLayoutManager): ResponsiveGridLayoutManager {
    const panels = layout.getVizPanels();
    const children: ResponsiveGridItem[] = [];

    for (let panel of panels) {
      children.push(new ResponsiveGridItem({ body: panel.clone() }));
    }

    const layoutManager = ResponsiveGridLayoutManager.createEmpty();
    layoutManager.state.layout.setState({ children });

    return layoutManager;
  }
<<<<<<< HEAD

  public static Component = ({ model }: SceneComponentProps<ResponsiveGridLayoutManager>) => {
    return <model.state.layout.Component model={model.state.layout} />;
  };
=======
>>>>>>> 3bdb6ee1
}

function ResponsiveGridLayoutManagerRenderer({ model }: SceneComponentProps<ResponsiveGridLayoutManager>) {
  return <model.state.layout.Component model={model.state.layout} />;
}<|MERGE_RESOLUTION|>--- conflicted
+++ resolved
@@ -1,31 +1,24 @@
-<<<<<<< HEAD
-import { SelectableValue } from '@grafana/data';
 import { SceneComponentProps, SceneObjectBase, SceneObjectState, VizPanel } from '@grafana/scenes';
-import { Select } from '@grafana/ui';
+import { t } from 'app/core/internationalization';
 import { OptionsPaneItemDescriptor } from 'app/features/dashboard/components/PanelEditor/OptionsPaneItemDescriptor';
 
-import { getPanelIdForVizPanel, getVizPanelKeyForPanelId } from '../../utils/utils';
+import { dashboardSceneGraph } from '../../utils/dashboardSceneGraph';
+import {
+  getPanelIdForVizPanel,
+  getDashboardSceneFor,
+  getGridItemKeyForPanelId,
+  getVizPanelKeyForPanelId,
+} from '../../utils/utils';
 import { LayoutOrchestrator } from '../layout-manager/LayoutOrchestrator';
 import { getClosest } from '../layout-manager/utils';
-=======
-import { SceneComponentProps, SceneCSSGridLayout, SceneObjectBase, SceneObjectState, VizPanel } from '@grafana/scenes';
-import { t } from 'app/core/internationalization';
-import { OptionsPaneItemDescriptor } from 'app/features/dashboard/components/PanelEditor/OptionsPaneItemDescriptor';
-
-import { dashboardSceneGraph } from '../../utils/dashboardSceneGraph';
-import { getDashboardSceneFor, getGridItemKeyForPanelId, getVizPanelKeyForPanelId } from '../../utils/utils';
->>>>>>> 3bdb6ee1
 import { RowsLayoutManager } from '../layout-rows/RowsLayoutManager';
 import { TabsLayoutManager } from '../layout-tabs/TabsLayoutManager';
 import { DashboardLayoutManager } from '../types/DashboardLayoutManager';
 import { LayoutRegistryItem } from '../types/LayoutRegistryItem';
 
 import { ResponsiveGridItem } from './ResponsiveGridItem';
-<<<<<<< HEAD
+import { getEditOptions } from './ResponsiveGridLayoutManagerEditor';
 import { SceneCSSGridLayout } from './SceneCSSGridLayout';
-=======
-import { getEditOptions } from './ResponsiveGridLayoutManagerEditor';
->>>>>>> 3bdb6ee1
 
 interface ResponsiveGridLayoutManagerState extends SceneObjectState {
   layout: SceneCSSGridLayout;
@@ -77,17 +70,25 @@
     });
   }
 
-<<<<<<< HEAD
-  public addNewRow(): void {
-    const rowsLayout = RowsLayoutManager.createFromLayout(this);
-    rowsLayout.addNewRow();
-    const layoutOrchestrator = getClosest(this, (s) => (s instanceof LayoutOrchestrator ? s : undefined));
-    layoutOrchestrator?.switchLayout(rowsLayout);
-=======
+  public getNextPanelId(): number {
+    let max = 0;
+
+    for (const child of this.state.layout.state.children) {
+      if (child instanceof VizPanel) {
+        let panelId = getPanelIdForVizPanel(child);
+
+        if (panelId > max) {
+          max = panelId;
+        }
+      }
+    }
+
+    return max;
+  }
+
   public removePanel(panel: VizPanel) {
     const element = panel.parent;
     this.state.layout.setState({ children: this.state.layout.state.children.filter((child) => child !== element) });
->>>>>>> 3bdb6ee1
   }
 
   public duplicatePanel(panel: VizPanel) {
@@ -146,7 +147,8 @@
       rowsLayout.addNewRow();
     }
 
-    getDashboardSceneFor(this).switchLayout(rowsLayout);
+    const layoutOrchestrator = getClosest(this, (s) => (s instanceof LayoutOrchestrator ? s : undefined));
+    layoutOrchestrator?.switchLayout(rowsLayout);
   }
 
   public addNewTab() {
@@ -195,13 +197,6 @@
 
     return layoutManager;
   }
-<<<<<<< HEAD
-
-  public static Component = ({ model }: SceneComponentProps<ResponsiveGridLayoutManager>) => {
-    return <model.state.layout.Component model={model.state.layout} />;
-  };
-=======
->>>>>>> 3bdb6ee1
 }
 
 function ResponsiveGridLayoutManagerRenderer({ model }: SceneComponentProps<ResponsiveGridLayoutManager>) {
