import { SceneComponentProps, SceneObjectBase, SceneObjectState, VizPanel } from '@grafana/scenes';
import { t } from 'app/core/internationalization';
import { OptionsPaneItemDescriptor } from 'app/features/dashboard/components/PanelEditor/OptionsPaneItemDescriptor';

import { NewObjectAddedToCanvasEvent, ObjectRemovedFromCanvasEvent } from '../../edit-pane/shared';
import { joinCloneKeys } from '../../utils/clone';
import { dashboardSceneGraph } from '../../utils/dashboardSceneGraph';
<<<<<<< HEAD
import {
  getPanelIdForVizPanel,
  getDashboardSceneFor,
  getGridItemKeyForPanelId,
  getVizPanelKeyForPanelId,
} from '../../utils/utils';
import { LayoutOrchestrator } from '../layout-manager/LayoutOrchestrator';
import { getClosest } from '../layout-manager/utils';
import { RowsLayoutManager } from '../layout-rows/RowsLayoutManager';
import { TabsLayoutManager } from '../layout-tabs/TabsLayoutManager';
=======
import { getGridItemKeyForPanelId, getPanelIdForVizPanel, getVizPanelKeyForPanelId } from '../../utils/utils';
>>>>>>> 5a2cba7b
import { DashboardLayoutManager } from '../types/DashboardLayoutManager';
import { LayoutRegistryItem } from '../types/LayoutRegistryItem';

import { ResponsiveGridItem } from './ResponsiveGridItem';
import { getEditOptions } from './ResponsiveGridLayoutManagerEditor';
import { ResponsiveGridLayout } from './ResponsiveGridLayout';

interface ResponsiveGridLayoutManagerState extends SceneObjectState {
  layout: ResponsiveGridLayout;
}

export class ResponsiveGridLayoutManager
  extends SceneObjectBase<ResponsiveGridLayoutManagerState>
  implements DashboardLayoutManager
{
  public static Component = ResponsiveGridLayoutManagerRenderer;

  public readonly isDashboardLayoutManager = true;

  public static readonly descriptor: LayoutRegistryItem = {
    get name() {
      return t('dashboard.responsive-layout.name', 'Auto');
    },
    get description() {
      return t('dashboard.responsive-layout.description', 'Automatically positions panels into a grid.');
    },
    id: 'responsive-grid',
    createFromLayout: ResponsiveGridLayoutManager.createFromLayout,

    kind: 'ResponsiveGridLayout',
  };

  public readonly descriptor = ResponsiveGridLayoutManager.descriptor;

  public static defaultCSS = {
    templateColumns: 'repeat(auto-fit, minmax(400px, auto))',
    autoRows: 'minmax(300px, auto)',
  };

  public constructor(state: ResponsiveGridLayoutManagerState) {
    super(state);

    // @ts-ignore
    this.state.layout.getDragClassCancel = () => 'drag-cancel';
    this.state.layout.isDraggable = () => true;
  }

  public addPanel(vizPanel: VizPanel) {
    const panelId = dashboardSceneGraph.getNextPanelId(this);

    vizPanel.setState({ key: getVizPanelKeyForPanelId(panelId) });
    vizPanel.clearParent();

    this.state.layout.setState({
      children: [new ResponsiveGridItem({ body: vizPanel }), ...this.state.layout.state.children],
    });

    this.publishEvent(new NewObjectAddedToCanvasEvent(vizPanel), true);
  }

  public getNextPanelId(): number {
    let max = 0;

    for (const child of this.state.layout.state.children) {
      if (child instanceof VizPanel) {
        let panelId = getPanelIdForVizPanel(child);

        if (panelId > max) {
          max = panelId;
        }
      }
    }

    return max;
  }

  public removePanel(panel: VizPanel) {
    const element = panel.parent;
    this.state.layout.setState({ children: this.state.layout.state.children.filter((child) => child !== element) });
    this.publishEvent(new ObjectRemovedFromCanvasEvent(panel), true);
  }

  public duplicatePanel(panel: VizPanel) {
    const gridItem = panel.parent;
    if (!(gridItem instanceof ResponsiveGridItem)) {
      console.error('Trying to duplicate a panel that is not inside a DashboardGridItem');
      return;
    }

    const newPanelId = dashboardSceneGraph.getNextPanelId(this);
    const grid = this.state.layout;

    const newPanel = panel.clone({
      key: getVizPanelKeyForPanelId(newPanelId),
    });

    const newGridItem = gridItem.clone({
      key: getGridItemKeyForPanelId(newPanelId),
      body: newPanel,
    });

    const sourceIndex = grid.state.children.indexOf(gridItem);
    const newChildren = [...grid.state.children];

    // insert after
    newChildren.splice(sourceIndex + 1, 0, newGridItem);

    grid.setState({ children: newChildren });

    this.publishEvent(new NewObjectAddedToCanvasEvent(newPanel), true);
  }

  public getVizPanels(): VizPanel[] {
    const panels: VizPanel[] = [];

    for (const child of this.state.layout.state.children) {
      if (child instanceof ResponsiveGridItem) {
        panels.push(child.state.body);
      }
    }

    return panels;
  }

  public cloneLayout(ancestorKey: string, isSource: boolean): DashboardLayoutManager {
    return this.clone({
      layout: this.state.layout.clone({
        children: this.state.layout.state.children.map((gridItem) => {
          if (gridItem instanceof ResponsiveGridItem) {
            // Get the original panel ID from the gridItem's key
            const panelId = getPanelIdForVizPanel(gridItem.state.body);
            const gridItemKey = joinCloneKeys(ancestorKey, getGridItemKeyForPanelId(panelId));

            return gridItem.clone({
              key: gridItemKey,
              body: gridItem.state.body.clone({
                key: joinCloneKeys(gridItemKey, getVizPanelKeyForPanelId(panelId)),
              }),
            });
          }
          throw new Error('Unexpected child type');
        }),
      }),
    });
  }

<<<<<<< HEAD
  public addNewRow() {
    const shouldAddRow = this.hasVizPanels();
    const rowsLayout = RowsLayoutManager.createFromLayout(this);

    if (shouldAddRow) {
      rowsLayout.addNewRow();
    }

    const layoutOrchestrator = getClosest(this, (s) => (s instanceof LayoutOrchestrator ? s : undefined));
    layoutOrchestrator?.switchLayout(rowsLayout);
  }

  public addNewTab() {
    const shouldAddTab = this.hasVizPanels();
    const tabsLayout = TabsLayoutManager.createFromLayout(this);

    if (shouldAddTab) {
      tabsLayout.addNewTab();
    }

    getDashboardSceneFor(this).switchLayout(tabsLayout);
  }

=======
>>>>>>> 5a2cba7b
  public getOptions(): OptionsPaneItemDescriptor[] {
    return getEditOptions(this);
  }

  public changeColumns(columns: string) {
    this.state.layout.setState({ templateColumns: columns });
  }

  public changeRows(rows: string) {
    this.state.layout.setState({ autoRows: rows });
  }

  public static createEmpty(): ResponsiveGridLayoutManager {
    return new ResponsiveGridLayoutManager({
      layout: new ResponsiveGridLayout({
        children: [],
        templateColumns: ResponsiveGridLayoutManager.defaultCSS.templateColumns,
        autoRows: ResponsiveGridLayoutManager.defaultCSS.autoRows,
      }),
    });
  }

  public static createFromLayout(layout: DashboardLayoutManager): ResponsiveGridLayoutManager {
    const panels = layout.getVizPanels();
    const children: ResponsiveGridItem[] = [];

    for (let panel of panels) {
      children.push(new ResponsiveGridItem({ body: panel.clone() }));
    }

    const layoutManager = ResponsiveGridLayoutManager.createEmpty();
    layoutManager.state.layout.setState({ children });

    return layoutManager;
  }
}

function ResponsiveGridLayoutManagerRenderer({ model }: SceneComponentProps<ResponsiveGridLayoutManager>) {
  return <model.state.layout.Component model={model.state.layout} />;
}<|MERGE_RESOLUTION|>--- conflicted
+++ resolved
@@ -5,26 +5,13 @@
 import { NewObjectAddedToCanvasEvent, ObjectRemovedFromCanvasEvent } from '../../edit-pane/shared';
 import { joinCloneKeys } from '../../utils/clone';
 import { dashboardSceneGraph } from '../../utils/dashboardSceneGraph';
-<<<<<<< HEAD
-import {
-  getPanelIdForVizPanel,
-  getDashboardSceneFor,
-  getGridItemKeyForPanelId,
-  getVizPanelKeyForPanelId,
-} from '../../utils/utils';
-import { LayoutOrchestrator } from '../layout-manager/LayoutOrchestrator';
-import { getClosest } from '../layout-manager/utils';
-import { RowsLayoutManager } from '../layout-rows/RowsLayoutManager';
-import { TabsLayoutManager } from '../layout-tabs/TabsLayoutManager';
-=======
 import { getGridItemKeyForPanelId, getPanelIdForVizPanel, getVizPanelKeyForPanelId } from '../../utils/utils';
->>>>>>> 5a2cba7b
 import { DashboardLayoutManager } from '../types/DashboardLayoutManager';
 import { LayoutRegistryItem } from '../types/LayoutRegistryItem';
 
 import { ResponsiveGridItem } from './ResponsiveGridItem';
+import { ResponsiveGridLayout } from './ResponsiveGridLayout';
 import { getEditOptions } from './ResponsiveGridLayoutManagerEditor';
-import { ResponsiveGridLayout } from './ResponsiveGridLayout';
 
 interface ResponsiveGridLayoutManagerState extends SceneObjectState {
   layout: ResponsiveGridLayout;
@@ -165,32 +152,6 @@
     });
   }
 
-<<<<<<< HEAD
-  public addNewRow() {
-    const shouldAddRow = this.hasVizPanels();
-    const rowsLayout = RowsLayoutManager.createFromLayout(this);
-
-    if (shouldAddRow) {
-      rowsLayout.addNewRow();
-    }
-
-    const layoutOrchestrator = getClosest(this, (s) => (s instanceof LayoutOrchestrator ? s : undefined));
-    layoutOrchestrator?.switchLayout(rowsLayout);
-  }
-
-  public addNewTab() {
-    const shouldAddTab = this.hasVizPanels();
-    const tabsLayout = TabsLayoutManager.createFromLayout(this);
-
-    if (shouldAddTab) {
-      tabsLayout.addNewTab();
-    }
-
-    getDashboardSceneFor(this).switchLayout(tabsLayout);
-  }
-
-=======
->>>>>>> 5a2cba7b
   public getOptions(): OptionsPaneItemDescriptor[] {
     return getEditOptions(this);
   }
