--- conflicted
+++ resolved
@@ -11,42 +11,14 @@
 			用户
 		</h2>
 
-<<<<<<< HEAD
-		<table class="grafana-options-table">
-			<tr>
-				<th style="text-align:left">Id</th>
-				<th>姓名</th>
-				<th>账号</th>
-				<th>邮箱</th>
-				<th style="white-space: nowrap">是否管理员</th>
-				<th></th>
-			</tr>
-			<tr ng-repeat="user in users">
-				<td>{{user.id}}</td>
-				<td>{{user.name}}</td>
-				<td>{{user.login}}</td>
-				<td>{{user.email}}</td>
-				<td>{{user.isAdmin}}</td>
-				<td style="width: 1%">
-					<a href="admin/users/edit/{{user.id}}" class="btn btn-inverse btn-small">
-						<i class="fa fa-edit"></i>
-						编辑
-					</a>
-					&nbsp;&nbsp;
-					<a ng-click="deleteUser(user)" class="btn btn-danger btn-small">
-						<i class="fa fa-remove"></i>
-					</a>
-				</td>
-			</tr>
-=======
     <table class="filter-table form-inline">
 			<thead>
 				<tr>
 					<th>Id</th>
-					<th>Name</th>
-					<th>Login</th>
-					<th>Email</th>
-					<th style="white-space: nowrap">Grafana Admin</th>
+					<th>姓名</th>
+					<th>账号</th>
+					<th>邮箱</th>
+					<th style="white-space: nowrap">是否管理员</th>
 					<th></th>
 				</tr>
 			</thead>
@@ -60,7 +32,7 @@
 					<td class="text-right">
 						<a href="admin/users/edit/{{user.id}}" class="btn btn-inverse btn-small">
 							<i class="fa fa-edit"></i>
-							Edit
+							编辑
 						</a>
 						&nbsp;&nbsp;
 						<a ng-click="deleteUser(user)" class="btn btn-danger btn-small">
@@ -69,7 +41,6 @@
 					</td>
 				</tr>
 			</tbody>
->>>>>>> fcd3af30
 		</table>
 	</div>
 </div>