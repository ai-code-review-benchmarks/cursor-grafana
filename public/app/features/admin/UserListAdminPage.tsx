--- conflicted
+++ resolved
@@ -13,7 +13,6 @@
   Tooltip,
   useStyles2,
   FilterInput,
-  InlineField,
 } from '@grafana/ui';
 import { Page } from 'app/core/components/Page/Page';
 import { TagBadge } from 'app/core/components/TagFilter/TagBadge';
@@ -82,13 +81,8 @@
 
   return (
     <Page.Contents>
-<<<<<<< HEAD
       <div className="page-action-bar">
-        <InlineField grow="true">
-=======
-      <div className="page-action-bar" data-testid={selectors.container}>
         <div className="gf-form gf-form--grow">
->>>>>>> a7cec6dd
           <FilterInput
             placeholder="Search user by login, email, or name."
             autoFocus={true}
@@ -107,7 +101,7 @@
           {extraFilters.map((FilterComponent, index) => (
             <FilterComponent key={index} filters={filters} onChange={changeFilter} className={styles.filter} />
           ))}
-        </InlineField>
+        </div>
         {contextSrv.hasPermission(AccessControlAction.UsersCreate) && (
           <LinkButton href="admin/users/create" variant="primary">
             New user
