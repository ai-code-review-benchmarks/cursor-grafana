--- conflicted
+++ resolved
@@ -1,4 +1,4 @@
-import React, { PureComponent } from 'react';
+import React, { PureComponent, ReactElement } from 'react';
 import { css, cx } from '@emotion/css';
 import {
   Button,
@@ -10,15 +10,17 @@
   stylesFactory,
   Themeable,
   Tooltip,
+  useStyles2,
   useTheme,
   withTheme,
 } from '@grafana/ui';
-import { GrafanaTheme } from '@grafana/data';
+import { GrafanaTheme, GrafanaTheme2 } from '@grafana/data';
 import { AccessControlAction, Organization, OrgRole, UserDTO, UserOrg } from 'app/types';
 import { OrgPicker, OrgSelectItem } from 'app/core/components/Select/OrgPicker';
 import { OrgRolePicker } from './OrgRolePicker';
 import { contextSrv } from 'app/core/core';
 import { UserRolePicker } from '../../core/components/RolePicker/UserRolePicker';
+import { config } from '@grafana/runtime';
 
 interface Props {
   orgs: UserOrg[];
@@ -162,6 +164,7 @@
 
   render() {
     const { user, org, isExternalUser, theme } = this.props;
+    const { currentRole, isChangingRole } = this.state;
     const styles = getOrgRowStyles(theme);
     const labelClass = cx('width-16', styles.label);
     const canChangeRole = contextSrv.hasPermission(AccessControlAction.OrgUsersRoleUpdate);
@@ -171,42 +174,49 @@
     const inputId = `${org.name}-input`;
     return (
       <tr>
-<<<<<<< HEAD
-        <td className={labelClass}>{org.name}</td>
-        <td>
-          <div className={styles.rolePickerWrapper}>
-            <div className={styles.rolePicker}>
-              <UserRolePicker
-                userId={user?.id || 0}
-                orgId={org.orgId}
-                builtInRole={org.role}
-                onBuiltinRoleChange={this.onBuiltinRoleChange}
-                disabled={rolePickerDisabled}
-=======
         <td className={labelClass}>
           <label htmlFor={inputId}>{org.name}</label>
         </td>
-        {isChangingRole ? (
-          <td>
-            <OrgRolePicker inputId={inputId} value={currentRole} onChange={this.onOrgRoleChange} autoFocus />
-          </td>
+        {config.licenseInfo.hasLicense ? (
+          <>
+            <td>
+              <div className={styles.rolePickerWrapper}>
+                <div className={styles.rolePicker}>
+                  <UserRolePicker
+                    userId={user?.id || 0}
+                    orgId={org.orgId}
+                    builtInRole={org.role}
+                    onBuiltinRoleChange={this.onBuiltinRoleChange}
+                    disabled={rolePickerDisabled}
+                  />
+                </div>
+                {isExternalUser && <ExternalUserTooltip />}
+              </div>
+            </td>
+          </>
         ) : (
-          <td className="width-25">{org.role}</td>
+          <>
+            {isChangingRole ? (
+              <td>
+                <OrgRolePicker inputId={inputId} value={currentRole} onChange={this.onOrgRoleChange} autoFocus />
+              </td>
+            ) : (
+              <td className="width-25">{org.role}</td>
+            )}
+            <td colSpan={1}>
+              <div className="pull-right">
+                {canChangeRole && (
+                  <ChangeOrgButton
+                    isExternalUser={isExternalUser}
+                    onChangeRoleClick={this.onChangeRoleClick}
+                    onCancelClick={this.onCancelClick}
+                    onOrgRoleSave={this.onOrgRoleSave}
+                  />
+                )}
+              </div>
+            </td>
+          </>
         )}
-        <td colSpan={1}>
-          <div className="pull-right">
-            {canChangeRole && (
-              <ChangeOrgButton
-                isExternalUser={isExternalUser}
-                onChangeRoleClick={this.onChangeRoleClick}
-                onCancelClick={this.onCancelClick}
-                onOrgRoleSave={this.onOrgRoleSave}
->>>>>>> e9d90231
-              />
-            </div>
-            {isExternalUser && <ExternalUserTooltip />}
-          </div>
-        </td>
         <td colSpan={1}>
           <div className="pull-right">
             {canRemoveFromOrg && (
@@ -314,6 +324,66 @@
   }
 }
 
+interface ChangeOrgButtonProps {
+  isExternalUser?: boolean;
+  onChangeRoleClick: () => void;
+  onCancelClick: () => void;
+  onOrgRoleSave: () => void;
+}
+
+const getChangeOrgButtonTheme = (theme: GrafanaTheme2) => ({
+  disabledTooltip: css`
+    display: flex;
+  `,
+  tooltipItemLink: css`
+    color: ${theme.v1.palette.blue95};
+  `,
+});
+
+export function ChangeOrgButton({
+  onChangeRoleClick,
+  isExternalUser,
+  onOrgRoleSave,
+  onCancelClick,
+}: ChangeOrgButtonProps): ReactElement {
+  const styles = useStyles2(getChangeOrgButtonTheme);
+  return (
+    <div className={styles.disabledTooltip}>
+      <ConfirmButton
+        confirmText="Save"
+        onClick={onChangeRoleClick}
+        onCancel={onCancelClick}
+        onConfirm={onOrgRoleSave}
+        disabled={isExternalUser}
+      >
+        Change role
+      </ConfirmButton>
+      {isExternalUser && (
+        <Tooltip
+          placement="right-end"
+          content={
+            <div>
+              This user&apos;s role is not editable because it is synchronized from your auth provider. Refer to
+              the&nbsp;
+              <a
+                className={styles.tooltipItemLink}
+                href={'https://grafana.com/docs/grafana/latest/auth'}
+                rel="noreferrer"
+                target="_blank"
+              >
+                Grafana authentication docs
+              </a>
+              &nbsp;for details.
+            </div>
+          }
+        >
+          <Icon name="question-circle" />
+        </Tooltip>
+      )}
+    </div>
+  );
+}
+
 const ExternalUserTooltip: React.FC = () => {
   const theme = useTheme();
   const styles = getTooltipStyles(theme);
