import { BaseQueryFn, createApi } from '@reduxjs/toolkit/query/react';
import { lastValueFrom } from 'rxjs';

import { BackendSrvRequest, getBackendSrv } from '@grafana/runtime';

interface RequestOptions extends BackendSrvRequest {
  manageError?: (err: unknown) => { error: unknown };
  showErrorAlert?: boolean;
}

function createBackendSrvBaseQuery({ baseURL }: { baseURL: string }): BaseQueryFn<RequestOptions> {
  async function backendSrvBaseQuery(requestOptions: RequestOptions) {
    try {
      const { data: responseData, ...meta } = await lastValueFrom(
        getBackendSrv().fetch({
          ...requestOptions,
          url: baseURL + requestOptions.url,
          showErrorAlert: requestOptions.showErrorAlert,
        })
      );
      return { data: responseData, meta };
    } catch (error) {
      return requestOptions.manageError ? requestOptions.manageError(error) : { error };
    }
  }

  return backendSrvBaseQuery;
}

interface MigrateToCloudStatusDTO {
  enabled: boolean;
  stackURL?: string;
}

interface CreateMigrationTokenResponseDTO {
  token: string;
}

export interface ConnectStackDTO {
  stackURL: string;
  token: string;
}

// TODO remove these mock properties/functions
const MOCK_DELAY_MS = 1000;
const MOCK_TOKEN = 'TODO_thisWillBeABigLongToken';
let HAS_MIGRATION_TOKEN = false;
let HAS_STACK_DETAILS = false;
let STACK_URL: string | undefined;

function dataWithMockDelay<T>(data: T): Promise<{ data: T }> {
  return new Promise((resolve) => {
    setTimeout(() => {
      resolve({ data });
    }, MOCK_DELAY_MS);
  });
}

export const migrateToCloudAPI = createApi({
  tagTypes: ['migrationToken', 'stack'],
  reducerPath: 'migrateToCloudAPI',
  baseQuery: createBackendSrvBaseQuery({ baseURL: '/api' }),
  endpoints: (builder) => ({
    // TODO :)
    getStatus: builder.query<MigrateToCloudStatusDTO, void>({
<<<<<<< HEAD
      providesTags: ['stack'],
      queryFn: () => {
        return new Promise((resolve) => {
          setTimeout(() => {
            const responseData: MigrateToCloudStatusDTO = { enabled: HAS_STACK_DETAILS };
            if (STACK_URL) {
              responseData.stackURL = STACK_URL;
            }
            resolve({ data: responseData });
          }, MOCK_DELAY_MS);
        });
      },
    }),
    connectStack: builder.mutation<void, ConnectStackDTO>({
      invalidatesTags: ['stack'],
      queryFn: async ({ stackURL }) => {
        return new Promise((resolve) => {
          setTimeout(() => {
            HAS_STACK_DETAILS = true;
            STACK_URL = stackURL;
            resolve({ data: undefined });
          }, MOCK_DELAY_MS);
        });
      },
    }),
    disconnectStack: builder.mutation<void, void>({
      invalidatesTags: ['stack'],
      queryFn: async () => {
        return new Promise((resolve) => {
          setTimeout(() => {
            HAS_STACK_DETAILS = false;
            STACK_URL = undefined;
            resolve({ data: undefined });
          }, MOCK_DELAY_MS);
        });
      },
=======
      queryFn: () => dataWithMockDelay({ enabled: true }),
>>>>>>> 98efb2cf
    }),

    createMigrationToken: builder.mutation<CreateMigrationTokenResponseDTO, void>({
      invalidatesTags: ['migrationToken'],
      queryFn: async () => {
        HAS_MIGRATION_TOKEN = true;
        return dataWithMockDelay({ token: MOCK_TOKEN });
      },
    }),

    deleteMigrationToken: builder.mutation<void, void>({
      invalidatesTags: ['migrationToken'],
      queryFn: async () => {
        HAS_MIGRATION_TOKEN = false;
        return dataWithMockDelay(undefined);
      },
    }),

    hasMigrationToken: builder.query<boolean, void>({
      providesTags: ['migrationToken'],
      queryFn: async () => {
        return dataWithMockDelay(HAS_MIGRATION_TOKEN);
      },
    }),
  }),
});

export const {
  useGetStatusQuery,
  useConnectStackMutation,
  useDisconnectStackMutation,
  useCreateMigrationTokenMutation,
  useDeleteMigrationTokenMutation,
  useHasMigrationTokenQuery,
} = migrateToCloudAPI;<|MERGE_RESOLUTION|>--- conflicted
+++ resolved
@@ -57,52 +57,35 @@
 }
 
 export const migrateToCloudAPI = createApi({
-  tagTypes: ['migrationToken', 'stack'],
+  tagTypes: ['migrationToken', 'stackDetails'],
   reducerPath: 'migrateToCloudAPI',
   baseQuery: createBackendSrvBaseQuery({ baseURL: '/api' }),
   endpoints: (builder) => ({
     // TODO :)
     getStatus: builder.query<MigrateToCloudStatusDTO, void>({
-<<<<<<< HEAD
-      providesTags: ['stack'],
+      providesTags: ['stackDetails'],
       queryFn: () => {
-        return new Promise((resolve) => {
-          setTimeout(() => {
-            const responseData: MigrateToCloudStatusDTO = { enabled: HAS_STACK_DETAILS };
-            if (STACK_URL) {
-              responseData.stackURL = STACK_URL;
-            }
-            resolve({ data: responseData });
-          }, MOCK_DELAY_MS);
-        });
+        const responseData: MigrateToCloudStatusDTO = { enabled: HAS_STACK_DETAILS };
+        if (STACK_URL) {
+          responseData.stackURL = STACK_URL;
+        }
+        return dataWithMockDelay(responseData);
       },
     }),
     connectStack: builder.mutation<void, ConnectStackDTO>({
-      invalidatesTags: ['stack'],
+      invalidatesTags: ['stackDetails'],
       queryFn: async ({ stackURL }) => {
-        return new Promise((resolve) => {
-          setTimeout(() => {
-            HAS_STACK_DETAILS = true;
-            STACK_URL = stackURL;
-            resolve({ data: undefined });
-          }, MOCK_DELAY_MS);
-        });
+        HAS_STACK_DETAILS = true;
+        STACK_URL = stackURL;
+        return dataWithMockDelay(undefined);
       },
     }),
     disconnectStack: builder.mutation<void, void>({
-      invalidatesTags: ['stack'],
+      invalidatesTags: ['stackDetails'],
       queryFn: async () => {
-        return new Promise((resolve) => {
-          setTimeout(() => {
-            HAS_STACK_DETAILS = false;
-            STACK_URL = undefined;
-            resolve({ data: undefined });
-          }, MOCK_DELAY_MS);
-        });
+        HAS_STACK_DETAILS = false;
+        return dataWithMockDelay(undefined);
       },
-=======
-      queryFn: () => dataWithMockDelay({ enabled: true }),
->>>>>>> 98efb2cf
     }),
 
     createMigrationToken: builder.mutation<CreateMigrationTokenResponseDTO, void>({
