define([
  'angular',
  'lodash',
  'app/core/utils/datemath',
],
  function (angular, _, dateMath) {
    'use strict';

    var module = angular.module('grafana.controllers');

    module.controller('SystemsummaryCtrl', function ($scope, backendSrv, contextSrv, datasourceSrv, alertMgrSrv, healthSrv) {

      var panelMeta = {
        "collapse": false,
        "editable": false,
        "height": "260px",
        "panels": [
          {
            "columns": [
              {
                "text": "Total",
                "value": "total"
              },
              {
                "text": "Current",
                "value": "current"
              }
            ],
            "sort": {
              "col": 2,
              "desc": true
            },
            "styles": [
              {
                "dateFormat": "YYYY-MM-DD HH:mm:ss",
                "pattern": "Time",
                "type": "date"
              },
              {
                "colorMode": "cell",
                "colors": [
                  "rgba(115, 180, 140, 0.76)",
                  "rgba(237, 129, 40, 0.52)",
                  "rgba(246, 0, 0, 0.54)"
                ],
                "decimals": 0,
                "pattern": "/.*/",
                "thresholds": [
                  "0",
                  "1",
                  "2"
                ],
                "type": "number",
                "unit": "short"
              }
            ],
            "transform": "timeseries_aggregations",
            "aliasColors": {
              "test_health": "#EAB839"
            },
            "bars": false,
            "datasource": null,
            "editable": true,
            "error": false,
            "fill": 0,
            "id": 2,
            "lines": true,
            "linewidth": 2,
            "nullPointMode": "connected",
            "percentage": false,
            "renderer": "flot",
            "seriesOverrides": [],
            "span": 12,
            "stack": false,
            "steppedLine": false,
            "targets": [{
              "aggregator": "sum",
              "currentTagKey": "",
              "currentTagValue": "",
              "downsampleAggregator": "avg",
              "downsampleInterval": "1h",
              "errors": {},
              "hide": false,
              "isCounter": false,
              "metric": "",
              "shouldComputeRate": false,
            }],
            "grid": {
              "threshold1": "",
              "threshold1Color": "rgba(216, 200, 27, 0.27)",
              "threshold2": "",
              "threshold2Color": "rgba(234, 112, 112, 0.22)",
              "thresholdLine": true
            },
            "tooltip": {
              "shared": true,
              "value_type": "cumulative"
            },
            "type": "graph",
            "x-axis": true,
            "y-axis": true,
            "y_formats": [
              "short",
              "short"
            ],
            "transparent": true,
            "legend": true,
          }
        ],
        "showTitle": false,
        "title": "New row"
      };

      var panelRow = [];

      $scope.panleJson = [
        { fullwidth: false, header: '报警情况', title: '历史报警状态', status: { success: ['', ''], warn: ['警告', 0], danger: ['严重', 0] }, tip: '2:critical，1:warning,0:normal' },
        { fullwidth: false, header: '智能检测异常指标', title: '历史异常指标概览', status: { success: ['指标数量', 0], warn: ['异常指标', 0], danger: ['严重', 0] } },
        { fullwidth: false, header: '服务状态', title: '历史服务状态', status: { success: ['正常服务', 0], warn: ['异常服务', 0], danger: ['严重', 0] } },
        { fullwidth: false, header: '机器连接状态', title: '历史机器连接状态', status: { success: ['正常机器', 0], warn: ['异常机器', 0], danger: ['尚未工作', 0] } },
        { fullwidth: true, header: '各线程TopN使用情况', title: '', panels: [{ title: '各线程CPU占用情况(百分比)TopN' }, { title: '各线程内存占用情况(百分比)TopN' },] },
        { fullwidth: true, header: '健康指数趋势', title: '历史健康指数趋势' },
        { fullwidth: true, header: '智能分析预测', title: '', panels: [{ title: '磁盘剩余空间', tip: '预计未来1天后，磁盘剩余空间约为' }, { title: 'CPU使用情况(百分比)', tip: '预计未来1天后，cpu使用情况约为' }, { title: '内存使用情况', tip: '预计未来1天后，内存使用约为' },] },
      ];

      $scope.init = function () {

        $scope.datasource = null;

        $scope.initDashboard({
          meta: { canStar: false, canShare: false, canEdit: false, canSave: false },
          dashboard: {
            system: contextSrv.system,
            title: "总览",
            id: "name",
            rows: $scope.initPanelRow(),
            time: { from: "now-7d", to: "now" }
          }
        }, $scope);

        _.each(datasourceSrv.getAll(), function (ds) {
          if (ds.type === 'opentsdb') {
            datasourceSrv.get(ds.name).then(function (datasource) {
              $scope.datasource = datasource;
            }).then(function () {
              $scope.getAlertStatus();
              $scope.getServices();
              $scope.getHostSummary();
              $scope.getHealth();
              $scope.getPrediction($scope.dashboard.rows[6].panels);
            });
          }
        });

      };

      $scope.initPanelRow = function () {
        _.each($scope.panleJson, function (panel, index) {
          var row = $scope.setPanelTitle(_.cloneDeep(panelMeta), panel.title);
          if (panel.title === '') {
            for (var i = 0; i < $scope.panleJson[index].panels.length - 1; i++) {
              row.panels.push(_.cloneDeep(panelMeta.panels[0]));
            }
            $scope.setPanelMeta(row.panels, panel.panels);
          }
          if (index < 4) {
            row.panels[0].legend = { "alignAsTable": true, "show": true, "rightSide": true, };
          }
          panelRow.push(row);
        });

        panelRow[1].panels[0].legend.show = false;
        panelRow[2].panels[0].type = 'table';

        $scope.initAlertStatus(panelRow[0].panels[0]);
        $scope.initAnomalyStatus(panelRow[1].panels[0]);
        $scope.initHostSummary(panelRow[3].panels[0]);
        $scope.initTopN(panelRow[4].panels);
        $scope.initHealth(panelRow[5].panels[0]);
        return panelRow;
      };

      $scope.setPanelTitle = function (rows, title) {
        rows.panels[0].title = title;
        return rows;
      };

      $scope.setPanelMeta = function (panels, panelCon) {
        for (var i in panels) {
          panels[i].span = 12 / panels.length;
          panels[i].id = i + 1;
          panels[i].title = panelCon[i].title;
        }
      }

      $scope.initAlertStatus = function (panel) {
        var targets = panel.targets[0];
        targets.metric = 'internal.alert.state';
        targets.tags = { 'host': '*', 'alertName': '*' };
        targets.downsampleAggregator = 'max';
        targets.downsampleInterval = '1m';
        targets.alias = "$tag_alertName/$tag_host";
        panel.grid.threshold1 = 0;
        panel.grid.threshold2 = 1;
        panel.grid.leftMin = 0;
        panel.grid.leftMax = 2;
        panel.grid.thresholdLine = false;
        panel.pointradius = 1;
        panel.type = 'table';
        panel.columns = [
          {
            "text": "Current",
            "value": "current"
          }
        ];
        panel.sort.col = 1;
      }

      $scope.getAlertStatus = function () {
        alertMgrSrv.loadTriggeredAlerts().then(function onSuccess(response) {
          if (response.data.length) {
            for (var i = 0; i < response.data.length; i++) {
              var alertDetail = response.data[i];
              if (alertDetail.status.level === "CRITICAL") {
                $scope.panleJson[0].status.danger[1]++;
              } else {
                $scope.panleJson[0].status.warn[1]++;
              }
            }
          } else {
            $scope.panleJson[0].status.success[1] = '系统正常';
          }
        });
      };

      $scope.initAnomalyStatus = function (panel) {
        var targets = panel.targets[0];
        panel.bars = true;
        panel.lines = false;

        targets.metric = 'internal.anomaly.num';
        targets.downsampleInterval = '5h';
        targets.aggregator = 'sum';
        targets.downsampleAggregator = 'avg';
      };

      $scope.getServices = function () {
        $scope.dashboard.rows[2].panels[0].targets = [];
        var alias = {
          "hadoop.datanode": "Hadoop DataNode",
          "hadoop.namenode": "Hadoop NameNode",
          "hbase.master": "Hbase Master",
          "hbase.regionserver": "Hbase RegionServer",
          "kafka": "Kafka",
          "mysql": "Mysql",
          "spark": "Spark",
          "storm": "Storm",
          "yarn": "Yarn",
          "zookeeper": "Zookeeper",
          "tomcat": "Tomcat",
          "opentsdb": "OpenTSDB",
          "mongo3": "MongoDB 3.x",
          "nginx": "Nginx"
        };

        $scope.serviceList = [];
        _.each(Object.keys(alias), function (key) {
          var queries = [{
            "metric": contextSrv.user.orgId + "." + contextSrv.system + "." + key + ".state",
            "aggregator": "sum",
            "downsample": "10m-sum",
          }];

          $scope.datasource.performTimeSeriesQuery(queries, dateMath.parse('now-10m', false).valueOf(), null).then(function (response) {
            if (_.isEmpty(response.data)) {
              throw Error;
            }
            _.each(response.data, function (metricData) {
              if (_.isObject(metricData)) {
                if (metricData.dps[Object.keys(metricData.dps)[0]] > 0) {
                  $scope.panleJson[2].status.warn[1]++;
                } else {
                  $scope.panleJson[2].status.success[1]++;
                }
              }

              var targets = _.cloneDeep(panelMeta.panels[0].targets[0]);
              targets.metric = key + '.state';
              targets.aggregator = queries[0].aggregator;
              targets.downsample = queries[0].downsample;
              targets.downsampleAggregator = 'sum';
              $scope.dashboard.rows[2].panels[0].targets.push(targets);
            });
          }).catch(function () {
            //nothing to do;
            //$scope.serviceList.push({"host": "尚未配置在任何主机上", "alias": alias[key], "state": "尚未工作"});
          });
        });
      };

      $scope.initHostSummary = function (panel) {
        panel.type = 'table';
        var targets = panel.targets[0];
        targets.metric = 'collector.state';
        targets.alias = "$tag_host";
        targets.tags = { 'host': '*' };
        targets.aggregator = "sum";
        targets.downsample = "1m-sum";
        targets.downsampleAggregator = 'sum';
      }

      $scope.getHostSummary = function () {
        $scope.summaryList = [];
        backendSrv.alertD({
          method: "get",
          url: "/summary",
          params: { metrics: "collector.summary" },
          headers: { 'Content-Type': 'text/plain' },
        }).then(function (response) {
          $scope.summaryList = response.data;
        }).then(function () {
          _.each($scope.summaryList, function (metric) {
            var queries = [{
              "metric": contextSrv.user.orgId + "." + contextSrv.system + ".collector.state",
              "aggregator": "sum",
              "downsample": "1m-sum",
              "tags": { "host": metric.tag.host }
            }];

            $scope.datasource.performTimeSeriesQuery(queries, dateMath.parse('now-1m', false).valueOf(), null).then(function (response) {
              if (_.isEmpty(response.data)) {
                throw Error;
              }
              _.each(response.data, function (metricData) {
                if (_.isObject(metricData)) {
                  if (metricData.dps[Object.keys(metricData.dps)[0]] > 0) {
                    $scope.panleJson[3].status.warn[1]++;
                  } else {
                    $scope.panleJson[3].status.success[1]++;
                  }
                }
              });
            }).catch(function () {
              $scope.panleJson[3].status.danger[1]++;
            });

          });
        })
      };

      $scope.initHealth = function (panel) {
        panel.targets[0].metric = 'internal.system.health';
        panel.targets[0].aggregator = 'sum';
        panel.targets[0].downsampleInterval = '5m';
      }

      $scope.getHealth = function () {
        healthSrv.load().then(function (data) {
          $scope.applicationHealth = Math.floor(data.health);
          $scope.leveal = getLeveal($scope.applicationHealth);
          $scope.summary = data;
          if (data.metricHostClusters.length && data.metricHostNotClustered.elements.length) {
            $scope.panleJson[1].status.success[1] = data.numMetrics;
            $scope.panleJson[1].status.warn[1] = data.numAnomalyMetrics;
          } else {
            $scope.panleJson[1].status.success[0] = '';
            $scope.panleJson[1].status.success[1] = '系统正常';
          }
        });
        function getLeveal(score) {
          if (!_.isNumber(score) && _.isNaN(score) && _.isEmpty(score)) {
            return "无";
          }
          if (score > 75) {
            return "优";
          } else if (score > 50) {
            return "良";
          } else if (score > 25) {
            return "中";
          } else {
            return "差";
          }
        };
      };

      $scope.getPrediction = function (panels) {
        var prediction = [['df.bytes.free', 'df.bytes.free.prediction'], ['cpu.usr', 'cpu.usr.prediction'], ['proc.meminfo.active', 'proc.meminfo.active.prediction']];
        _.each(panels, function (panel, index) {
          panel.targets = [];
          for (var i in prediction[index]) {
            var targets = _.cloneDeep(panelMeta.panels[0].targets[0]);
            targets.metric = prediction[index][i];
            targets.aggregator = 'avg';
            targets.downsampleInterval = '30m';
            targets.downsampleAggregator = 'avg';
            panel.targets.push(targets);
          };
          panel.seriesOverrides = [{ "alias": prediction[index][1], "color": "#DEDAF7", "zindex": -2 }];
          panel.y_formats = ['bytes', 'bytes'];
          panel.timeForward = "1d";
          panel.legend.show = false;
          panel.hideTimeOverride = true;
        });
        panels[1].y_formats = ['percent', 'percent'];

        _.each(prediction, function (item, index) {
          var queries = [{
            "metric": contextSrv.user.orgId + "." + contextSrv.system + "." + item[1],
            "downsample": "1d-avg",
            "aggregator": "avg",
          }];

          $scope.datasource.performTimeSeriesQuery(queries, dateMath.parse('now', false).valueOf(), dateMath.parse('now+1d', false).valueOf()).then(function (response) {
            for (var i in response.data[0].dps) {
              var data = response.data[0].dps[i];
            }
            if (item[1] === 'cpu.usr.prediction') {
              data = data.toFixed(2) + '%';
            } else {
              data = (data / Math.pow(1024, 3)).toFixed(2) + 'GB';
            }
            $scope.panleJson[6].panels[index].tip += data;
          }).catch(function () { });
        });

      };

      $scope.initTopN = function (panels) {
        var cpuTopN = panels[0];
        var memoryTopN = panels[1];
        _.each(panels, function(panel) {
          panel.type = 'table';
          panel.columns = [
            {
              "text": "Max",
              "value": "max"
            },
            {
              "text": "Current",
              "value": "current"
            },
          ];
          panel.styles = [
            {
              "colorMode": null,
              "colors": [
                "rgba(245, 54, 54, 0.9)",
                "rgba(237, 129, 40, 0.89)",
                "rgba(50, 172, 45, 0.97)"
              ],
<<<<<<< HEAD
              "dateFormat": "YYYY-MM-DD HH:mm:ss",
              "decimals": 0,
              "pattern": "Max",
              "thresholds": [
                ""
=======
              "targets": [
                {
                  "aggregator": "p99",
                  "currentTagKey": "",
                  "currentTagValue": "",
                  "downsampleAggregator": "avg",
                  "downsampleInterval": "",
                  "errors": {},
                  "metric": "cpu.topN",
                  "refId": "A",
                  "tags": {
                    "host": "*",
                    "pid_cmd": "*"
                  },
                  "alias": "HOST: $tag_host PID: $tag_pid_cmd"
                }
>>>>>>> f48059f6
              ],
              "type": "number",
              "unit": "percent"
            },
            {
              "colorMode": "cell",
              "colors": [
                "rgba(115, 180, 140, 0.76)",
                "rgba(237, 129, 40, 0.52)",
                "rgba(246, 0, 0, 0.54)"
              ],
              "decimals": 0,
              "pattern": "Current",
              "thresholds": [
                "0",
                "30",
                "70"
              ],
<<<<<<< HEAD
              "type": "number",
              "unit": "percent"
            },
          ];

          panel.targets = [
            {
              "aggregator": "p99",
              "currentTagKey": "",
              "currentTagValue": "",
              "downsampleAggregator": "avg",
              "errors": {},
              "metric": "",
              "tags": {
                "host": "*",
                "pid_cmd": "*"
              },
              "downsampleInterval": "1h"
=======
              "targets": [
                {
                  "aggregator": "p99",
                  "currentTagKey": "",
                  "currentTagValue": "",
                  "downsampleAggregator": "avg",
                  "downsampleInterval": "",
                  "errors": {},
                  "metric": "mem.topN",
                  "refId": "A",
                  "tags": {
                    "host": "*",
                    "pid_cmd": "*"
                  },
                  "alias": "HOST: $tag_host PID: $tag_pid_cmd"
                }
              ],
              "timeFrom": "5m",
              "title": "各线程内存占用情况(百分比)TOPN",
              "transform": "timeseries_aggregations",
              "type": "table"
>>>>>>> f48059f6
            }
          ];
        });

        cpuTopN.targets[0].metric = 'cpu.topN';

        memoryTopN.targets[0].metric = 'mem.topN';
        
      };

      $scope.init();
    });
  });<|MERGE_RESOLUTION|>--- conflicted
+++ resolved
@@ -448,30 +448,11 @@
                 "rgba(237, 129, 40, 0.89)",
                 "rgba(50, 172, 45, 0.97)"
               ],
-<<<<<<< HEAD
               "dateFormat": "YYYY-MM-DD HH:mm:ss",
               "decimals": 0,
               "pattern": "Max",
               "thresholds": [
                 ""
-=======
-              "targets": [
-                {
-                  "aggregator": "p99",
-                  "currentTagKey": "",
-                  "currentTagValue": "",
-                  "downsampleAggregator": "avg",
-                  "downsampleInterval": "",
-                  "errors": {},
-                  "metric": "cpu.topN",
-                  "refId": "A",
-                  "tags": {
-                    "host": "*",
-                    "pid_cmd": "*"
-                  },
-                  "alias": "HOST: $tag_host PID: $tag_pid_cmd"
-                }
->>>>>>> f48059f6
               ],
               "type": "number",
               "unit": "percent"
@@ -490,7 +471,6 @@
                 "30",
                 "70"
               ],
-<<<<<<< HEAD
               "type": "number",
               "unit": "percent"
             },
@@ -508,30 +488,8 @@
                 "host": "*",
                 "pid_cmd": "*"
               },
-              "downsampleInterval": "1h"
-=======
-              "targets": [
-                {
-                  "aggregator": "p99",
-                  "currentTagKey": "",
-                  "currentTagValue": "",
-                  "downsampleAggregator": "avg",
-                  "downsampleInterval": "",
-                  "errors": {},
-                  "metric": "mem.topN",
-                  "refId": "A",
-                  "tags": {
-                    "host": "*",
-                    "pid_cmd": "*"
-                  },
-                  "alias": "HOST: $tag_host PID: $tag_pid_cmd"
-                }
-              ],
-              "timeFrom": "5m",
-              "title": "各线程内存占用情况(百分比)TOPN",
-              "transform": "timeseries_aggregations",
-              "type": "table"
->>>>>>> f48059f6
+              "downsampleInterval": "1h",
+              "alias": "HOST: $tag_host PID: $tag_pid_cmd"
             }
           ];
         });
