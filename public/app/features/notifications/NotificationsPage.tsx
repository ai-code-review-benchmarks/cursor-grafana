--- conflicted
+++ resolved
@@ -1,31 +1,10 @@
 import React from 'react';
 
-<<<<<<< HEAD
-import Page from '../../core/components/Page/Page';
-import { GrafanaRouteComponentProps } from '../../core/navigation/types';
-import { getNavModel } from '../../core/selectors/navModel';
-import { StoreState } from '../../types';
-
-import { StoredNotifications } from './StoredNotifications';
-
-const mapStateToProps = (state: StoreState) => ({
-  navModel: getNavModel(state.navIndex, 'notifications'),
-});
-
-const connector = connect(mapStateToProps, undefined);
-
-interface OwnProps extends GrafanaRouteComponentProps {}
-
-type Props = OwnProps & ConnectedProps<typeof connector>;
-
-export const NotificationsPage = ({ navModel }: Props) => {
-=======
 import { Page } from 'app/core/components/Page/Page';
 
 import { StoredNotifications } from './StoredNotifications';
 
 export const NotificationsPage = () => {
->>>>>>> 82e32447
   return (
     <Page navId="profile/notifications">
       <Page.Contents>
