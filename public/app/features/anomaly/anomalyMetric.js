--- conflicted
+++ resolved
@@ -15,88 +15,14 @@
           height: "250px",
           linewidth: 2,
           helpInfo: {
-            info: true,
-            title: '说明信息',
-            context: [
-              '1. 红点标注的标识异常点,根据指标历史规律判断指标的值出现异常',
-              '2. prediction.max 和prediction.min 是通过历史规律预测得到的指标上限和指标下限, 帮助您判断未来指标的走势和返回',
-            ]
-          },
-          targets: [
-            {
-<<<<<<< HEAD
-              title: '指标健康异常状况',
-              type: 'graph',
-              fill: 0,
-              height: "500px",
-              linewidth: 2,
-              helpInfo: {
                 info: true,
                 title:'说明信息',
                 context:
                   '<p>1. 红点标注的标识异常点,根据指标历史规律判断指标的值出现异常</p>' +
                   '<p>2. prediction.max 和prediction.min 是通过历史规律预测得到的指标上限和指标下限, 帮助您判断未来指标的走势和返回</p>',
-              },
-              targets: [
-                {
-                  aggregator: "avg",
-                  metric: "",
-                  downsampleAggregator: "avg",
-                  downsampleInterval: "15m",
-                  tags: {host: ""}
-                },
-                {
-                  aggregator: "avg",
-                  metric: "",
-                  downsampleAggregator: "avg",
-                  downsampleInterval: "15m",
-                  tags: {host: ""}
-                },
-                {
-                  aggregator: "avg",
-                  metric: "",
-                  downsampleAggregator: "avg",
-                  downsampleInterval: "15m",
-                  tags: {host: ""}
-                },
-                {
-                  aggregator: "avg",
-                  metric: "",
-                  downsampleAggregator: "avg",
-                  downsampleInterval: "15m",
-                  tags: {host: ""}
-                },
-              ],
-              seriesOverrides: [
-                {
-                  alias: "",
-                  color: "#BF1B00",
-                  lines: false,
-                  pointradius: 3,
-                  points: true
-                },
-                {
-                  alias: "",
-                  color: "#E5AC0E",
-                  zindex: "-1"
-                },
-                {
-                  alias: "",
-                  color: "#BF1B00",
-                  zindex: "-1"
-                }
-              ],
-              legend: {
-                alignAsTable: true,
-                avg: true,
-                min: true,
-                max: true,
-                current: true,
-                total: true,
-                show: true,
-                values: true
-              }
-=======
+          },
+          targets: [
+            {
               aggregator: "avg",
               metric: "",
               downsampleAggregator: "avg",
@@ -142,7 +68,6 @@
               alias: "",
               color: "#BF1B00",
               zindex: "-1"
->>>>>>> 1a312d95
             }
           ],
           legend: {
