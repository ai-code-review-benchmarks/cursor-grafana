--- conflicted
+++ resolved
@@ -2,12 +2,6 @@
 import React from 'react';
 import SVG from 'react-inlinesvg';
 
-<<<<<<< HEAD
-import { Field, getFieldDisplayName } from '@grafana/data';
-import { config, getDataSourceSrv } from '@grafana/runtime';
-import { Checkbox, Icon, IconButton, IconName, TagList } from '@grafana/ui';
-import { PluginIconName } from 'app/features/plugins/admin/types';
-=======
 import {
   DisplayProcessor,
   Field,
@@ -21,7 +15,6 @@
 import appEvents from 'app/core/app_events';
 import { PluginIconName } from 'app/features/plugins/admin/types';
 import { ShowModalReactEvent } from 'app/types/events';
->>>>>>> 82e32447
 
 import { QueryResponse, SearchResultMeta } from '../../service';
 import { SelectionChecker, SelectionToggle } from '../selection';
@@ -151,11 +144,6 @@
   columns.push(makeTypeColumn(access.kind, access.panel_type, width, styles));
   availableWidth -= width;
 
-<<<<<<< HEAD
-  const meta = response.view.dataFrame.meta?.custom as SearchResultMeta;
-  if (meta?.locationInfo && availableWidth > 0) {
-    width = Math.max(availableWidth / 1.75, 300);
-=======
   // Show datasources if we have any
   if (access.ds_uid && onDatasourceChange) {
     width = Math.min(availableWidth / 2.5, DATASOURCE_COLUMN_WIDTH);
@@ -176,7 +164,6 @@
   const meta = response.view.dataFrame.meta?.custom as SearchResultMeta;
   if (meta?.locationInfo && availableWidth > 0) {
     width = showTags ? Math.max(availableWidth / 1.75, 300) : availableWidth;
->>>>>>> 82e32447
     availableWidth -= width;
     columns.push({
       Cell: (p) => {
@@ -203,29 +190,6 @@
     });
   }
 
-<<<<<<< HEAD
-  // Show datasources if we have any
-  if (access.ds_uid && onDatasourceChange) {
-    width = DATASOURCE_COLUMN_WIDTH;
-    columns.push(
-      makeDataSourceColumn(
-        access.ds_uid,
-        width,
-        styles.typeIcon,
-        styles.datasourceItem,
-        styles.invalidDatasourceItem,
-        onDatasourceChange
-      )
-    );
-    availableWidth -= width;
-  }
-
-  if (availableWidth > 0) {
-    columns.push(makeTagsColumn(access.tags, availableWidth, styles.tagList, onTagSelected));
-  }
-
-  if (sortField) {
-=======
   if (availableWidth > 0 && showTags) {
     columns.push(makeTagsColumn(access.tags, availableWidth, styles.tagList, onTagSelected));
   }
@@ -233,22 +197,17 @@
   if (sortField && sortFieldWith) {
     const disp = sortField.display ?? getDisplayProcessor({ field: sortField, theme: config.theme2 });
 
->>>>>>> 82e32447
     columns.push({
       Header: () => <div className={styles.sortedHeader}>{getFieldDisplayName(sortField)}</div>,
       Cell: (p) => {
         return (
           <div {...p.cellProps} className={styles.sortedItems}>
-<<<<<<< HEAD
-            {`${value}`}
-=======
             {getDisplayValue({
               sortField,
               getDisplay: disp,
               index: p.row.index,
               kind: access.kind,
             })}
->>>>>>> 82e32447
           </div>
         );
       },
