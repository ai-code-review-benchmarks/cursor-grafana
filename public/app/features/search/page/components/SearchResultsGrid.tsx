--- conflicted
+++ resolved
@@ -20,10 +20,7 @@
   selection,
   selectionToggle,
   onTagSelected,
-<<<<<<< HEAD
-=======
   onClickItem,
->>>>>>> 82e32447
   keyboardEvents,
 }: SearchResultsProps) => {
   const styles = useStyles2(getStyles);
