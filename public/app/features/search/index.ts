export { SearchResults } from './components/SearchResults';
export { SearchField } from './components/SearchField';
export { SearchItem } from './components/SearchItem';
export { SearchCheckbox } from './components/SearchCheckbox';
<<<<<<< HEAD
export { SearchWrapper } from './components/SearchWrapper';
=======
export { SearchResultsFilter } from './components/SearchResultsFilter';
>>>>>>> 6560d2e0
export * from './types';<|MERGE_RESOLUTION|>--- conflicted
+++ resolved
@@ -2,9 +2,6 @@
 export { SearchField } from './components/SearchField';
 export { SearchItem } from './components/SearchItem';
 export { SearchCheckbox } from './components/SearchCheckbox';
-<<<<<<< HEAD
 export { SearchWrapper } from './components/SearchWrapper';
-=======
 export { SearchResultsFilter } from './components/SearchResultsFilter';
->>>>>>> 6560d2e0
 export * from './types';