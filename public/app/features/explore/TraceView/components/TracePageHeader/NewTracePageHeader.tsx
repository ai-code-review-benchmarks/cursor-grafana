--- conflicted
+++ resolved
@@ -14,11 +14,7 @@
 
 import { css } from '@emotion/css';
 import cx from 'classnames';
-<<<<<<< HEAD
-import React from 'react';
-=======
 import React, { memo, useEffect, useMemo } from 'react';
->>>>>>> f612a72f
 
 import { GrafanaTheme2 } from '@grafana/data';
 import { TimeZone } from '@grafana/schema';
@@ -36,62 +32,6 @@
 import { SpanFilters } from './SpanFilters/SpanFilters';
 import { timestamp, getStyles } from './TracePageHeader';
 
-<<<<<<< HEAD
-const getNewStyles = (theme: GrafanaTheme2) => {
-  return {
-    titleRow: css`
-      label: TracePageHeaderTitleRow;
-      align-items: center;
-      display: flex;
-      padding: 0 0.5em 0 0.5em;
-    `,
-    title: css`
-      label: TracePageHeaderTitle;
-      color: inherit;
-      flex: 1;
-      font-size: 1.7em;
-      line-height: 1em;
-    `,
-    subtitle: css`
-      flex: 1;
-      line-height: 1em;
-      margin: -0.5em 0.5em 0.75em 0.5em;
-    `,
-    duration: css`
-      color: #aaa;
-      margin: 0 0.75em;
-    `,
-    timestamp: css`
-      vertical-align: middle;
-    `,
-    tagMeta: css`
-      margin: 0 0.75em;
-      vertical-align: text-top;
-    `,
-    tag: css`
-      margin: 0 0.5em 0 0;
-    `,
-    url: css`
-      margin: -2.5px 0.3em;
-      overflow: hidden;
-      white-space: nowrap;
-      text-overflow: ellipsis;
-      max-width: 30%;
-      display: inline-block;
-    `,
-    header: css`
-      label: TracePageHeader;
-      background-color: ${theme.colors.background.primary};
-      position: sticky;
-      top: 0;
-      z-index: 5;
-      padding: 0.5em 0.25em 0 0.25em;
-      & > :last-child {
-        border-bottom: 1px solid ${autoColor(theme, '#ccc')};
-      }
-    `,
-  };
-=======
 export type TracePageHeaderProps = {
   trace: Trace | null;
   timeZone: TimeZone;
@@ -104,7 +44,6 @@
   spanFilterMatches: Set<string> | undefined;
   datasourceType: string;
   setHeaderHeight: (height: number) => void;
->>>>>>> f612a72f
 };
 
 export const NewTracePageHeader = memo((props: TracePageHeaderProps) => {
@@ -229,10 +168,21 @@
     subtitle: css`
       flex: 1;
       line-height: 1em;
-      margin: -0.5em 8px 0.75em 8px;
+      margin: -0.5em 0.5em 0.75em 0.5em;
     `,
     tag: css`
       margin: 0 0.5em 0 0;
+    `,
+    duration: css`
+      color: #aaa;
+      margin: 0 0.75em;
+    `,
+    timestamp: css`
+      vertical-align: middle;
+    `,
+    tagMeta: css`
+      margin: 0 0.75em;
+      vertical-align: text-top;
     `,
     url: css`
       margin: -2.5px 0.3em;
@@ -242,8 +192,5 @@
       max-width: 30%;
       display: inline-block;
     `,
-    divider: css`
-      margin: 0 0.75em;
-    `,
   };
 };