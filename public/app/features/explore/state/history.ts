import { AnyAction, createAction } from '@reduxjs/toolkit';

import { DataQuery, HistoryItem } from '@grafana/data';
import {
  addToRichHistory,
  deleteAllFromRichHistory,
  deleteQueryInRichHistory,
  getRichHistory,
  getRichHistorySettings,
  updateCommentInRichHistory,
  updateRichHistorySettings,
  updateStarredInRichHistory,
} from 'app/core/utils/richHistory';
import { ExploreId, ExploreItemState, ExploreState, RichHistoryQuery, ThunkResult } from 'app/types';

import { RichHistorySearchFilters, RichHistorySettings } from '../../../core/utils/richHistoryTypes';

import {
  richHistoryLimitExceededAction,
  richHistorySearchFiltersUpdatedAction,
  richHistorySettingsUpdatedAction,
  richHistoryStorageFullAction,
  richHistoryUpdatedAction,
} from './main';
<<<<<<< HEAD
import { DataQuery, HistoryItem } from '@grafana/data';
import { AnyAction, createAction } from '@reduxjs/toolkit';
import { RichHistorySearchFilters, RichHistorySettings } from '../../../core/utils/richHistoryTypes';
import { supportedFeatures } from '../../../core/history/richHistoryStorageProvider';
=======
>>>>>>> 1bdd75e7

//
// Actions and Payloads
//

export interface HistoryUpdatedPayload {
  exploreId: ExploreId;
  history: HistoryItem[];
}
export const historyUpdatedAction = createAction<HistoryUpdatedPayload>('explore/historyUpdated');

//
// Action creators
//

type SyncHistoryUpdatesOptions = {
  updatedQuery?: RichHistoryQuery;
  deletedId?: string;
};

/**
 * Updates current state in both Explore panes after changing or deleting a query history item
 */
const updateRichHistoryState = ({ updatedQuery, deletedId }: SyncHistoryUpdatesOptions): ThunkResult<void> => {
  return async (dispatch, getState) => {
    forEachExplorePane(getState().explore, (item, exploreId) => {
      const newRichHistory = item.richHistory
        // update
        .map((query) => (query.id === updatedQuery?.id ? updatedQuery : query))
        // or remove
        .filter((query) => query.id !== deletedId);
      dispatch(richHistoryUpdatedAction({ richHistory: newRichHistory, exploreId }));
    });
  };
};

const forEachExplorePane = (state: ExploreState, callback: (item: ExploreItemState, exploreId: ExploreId) => void) => {
  callback(state.left, ExploreId.left);
  state.right && callback(state.right, ExploreId.right);
};

export const addHistoryItem = (
  datasourceUid: string,
  datasourceName: string,
  queries: DataQuery[]
): ThunkResult<void> => {
  return async (dispatch, getState) => {
    const { richHistoryStorageFull, limitExceeded } = await addToRichHistory(
      datasourceUid,
      datasourceName,
      queries,
      false,
      '',
      !getState().explore.richHistoryStorageFull,
      !getState().explore.richHistoryLimitExceededWarningShown
    );
    if (richHistoryStorageFull) {
      dispatch(richHistoryStorageFullAction());
    }
    if (limitExceeded) {
      dispatch(richHistoryLimitExceededAction());
    }
  };
};

export const starHistoryItem = (id: string, starred: boolean): ThunkResult<void> => {
  return async (dispatch, getState) => {
    const updatedQuery = await updateStarredInRichHistory(id, starred);
    dispatch(updateRichHistoryState({ updatedQuery }));
  };
};

export const commentHistoryItem = (id: string, comment?: string): ThunkResult<void> => {
  return async (dispatch) => {
    const updatedQuery = await updateCommentInRichHistory(id, comment);
    dispatch(updateRichHistoryState({ updatedQuery }));
  };
};

export const deleteHistoryItem = (id: string): ThunkResult<void> => {
  return async (dispatch) => {
    const deletedId = await deleteQueryInRichHistory(id);
    dispatch(updateRichHistoryState({ deletedId }));
  };
};

export const deleteRichHistory = (): ThunkResult<void> => {
  return async (dispatch) => {
    await deleteAllFromRichHistory();
    dispatch(richHistoryUpdatedAction({ richHistory: [], exploreId: ExploreId.left }));
    dispatch(richHistoryUpdatedAction({ richHistory: [], exploreId: ExploreId.right }));
  };
};

export const loadRichHistory = (exploreId: ExploreId): ThunkResult<void> => {
  return async (dispatch, getState) => {
    const filters = getState().explore![exploreId]?.richHistorySearchFilters;
    if (filters) {
      const richHistory = await getRichHistory(filters);
      dispatch(richHistoryUpdatedAction({ richHistory, exploreId }));
    }
  };
};

export const clearRichHistoryResults = (exploreId: ExploreId): ThunkResult<void> => {
  return async (dispatch) => {
    dispatch(richHistorySearchFiltersUpdatedAction({ filters: undefined, exploreId }));
    dispatch(richHistoryUpdatedAction({ richHistory: [], exploreId }));
  };
};

/**
 * Initialize query history pane. To load history it requires settings to be loaded first
 * (but only once per session). Filters are initialised by the tab (starred or home).
 */
export const initRichHistory = (): ThunkResult<void> => {
  return async (dispatch, getState) => {
    let settings = getState().explore.richHistorySettings;
    if (!settings) {
      settings = await getRichHistorySettings();
      dispatch(richHistorySettingsUpdatedAction(settings));
    }
  };
};

export const updateHistorySettings = (settings: RichHistorySettings): ThunkResult<void> => {
  return async (dispatch) => {
    dispatch(richHistorySettingsUpdatedAction(settings));
    await updateRichHistorySettings(settings);
  };
};

/**
 * Assumed this can be called only when settings and filters are initialised
 */
export const updateHistorySearchFilters = (
  exploreId: ExploreId,
  filters: RichHistorySearchFilters
): ThunkResult<void> => {
  return async (dispatch, getState) => {
    await dispatch(richHistorySearchFiltersUpdatedAction({ exploreId, filters: { ...filters } }));
    const currentSettings = getState().explore.richHistorySettings!;
<<<<<<< HEAD
    if (supportedFeatures().lastUsedDataSourcesAvailable) {
      await dispatch(
        updateHistorySettings({
          ...currentSettings,
          lastUsedDatasourceFilters: filters.datasourceFilters,
        })
      );
    }
=======
    await dispatch(
      updateHistorySettings({
        ...currentSettings,
        lastUsedDatasourceFilters: filters.datasourceFilters,
      })
    );
>>>>>>> 1bdd75e7
  };
};

export const historyReducer = (state: ExploreItemState, action: AnyAction): ExploreItemState => {
  if (historyUpdatedAction.match(action)) {
    return {
      ...state,
      history: action.payload.history,
    };
  }
  return state;
};<|MERGE_RESOLUTION|>--- conflicted
+++ resolved
@@ -22,13 +22,6 @@
   richHistoryStorageFullAction,
   richHistoryUpdatedAction,
 } from './main';
-<<<<<<< HEAD
-import { DataQuery, HistoryItem } from '@grafana/data';
-import { AnyAction, createAction } from '@reduxjs/toolkit';
-import { RichHistorySearchFilters, RichHistorySettings } from '../../../core/utils/richHistoryTypes';
-import { supportedFeatures } from '../../../core/history/richHistoryStorageProvider';
-=======
->>>>>>> 1bdd75e7
 
 //
 // Actions and Payloads
@@ -171,7 +164,6 @@
   return async (dispatch, getState) => {
     await dispatch(richHistorySearchFiltersUpdatedAction({ exploreId, filters: { ...filters } }));
     const currentSettings = getState().explore.richHistorySettings!;
-<<<<<<< HEAD
     if (supportedFeatures().lastUsedDataSourcesAvailable) {
       await dispatch(
         updateHistorySettings({
@@ -180,14 +172,6 @@
         })
       );
     }
-=======
-    await dispatch(
-      updateHistorySettings({
-        ...currentSettings,
-        lastUsedDatasourceFilters: filters.datasourceFilters,
-      })
-    );
->>>>>>> 1bdd75e7
   };
 };
 
