import _ from 'lodash';
import React, { PureComponent } from 'react';
import Highlighter from 'react-highlight-words';
import classnames from 'classnames';

import * as rangeUtil from 'app/core/utils/rangeutil';
import { RawTimeRange } from 'app/types/series';
import {
  LogsDedupStrategy,
  LogsModel,
  dedupLogRows,
  filterLogLevels,
  getParser,
  LogLevel,
  LogsMetaKind,
  LogsLabelStat,
  LogsParser,
  LogRow,
  calculateFieldStats,
} from 'app/core/logs_model';
import { findHighlightChunksInText } from 'app/core/utils/text';
import { Switch } from 'app/core/components/Switch/Switch';
import ToggleButtonGroup, { ToggleButton } from 'app/core/components/ToggleButtonGroup/ToggleButtonGroup';

import Graph from './Graph';
import LogLabels, { Stats } from './LogLabels';

const PREVIEW_LIMIT = 100;

const graphOptions = {
  series: {
    stack: true,
    bars: {
      show: true,
      lineWidth: 5,
      // barWidth: 10,
    },
    // stack: true,
  },
  yaxis: {
    tickDecimals: 0,
  },
};

/**
 * Renders a highlighted field.
 * When hovering, a stats icon is shown.
 */
const FieldHighlight = onClick => props => {
  return (
    <span className={props.className} style={props.style}>
      {props.children}
      <span className="logs-row__field-highlight--icon fa fa-signal" onClick={() => onClick(props.children)} />
    </span>
  );
};

interface RowProps {
  allRows: LogRow[];
  highlighterExpressions?: string[];
  row: LogRow;
  showDuplicates: boolean;
  showLabels: boolean | null; // Tristate: null means auto
  showLocalTime: boolean;
  showUtc: boolean;
  onClickLabel?: (label: string, value: string) => void;
}

interface RowState {
  fieldCount: number;
  fieldLabel: string;
  fieldStats: LogsLabelStat[];
  fieldValue: string;
  parsed: boolean;
  parser: LogsParser;
  parsedFieldHighlights: string[];
  showFieldStats: boolean;
}

/**
 * Renders a log line.
 *
 * When user hovers over it for a certain time, it lazily parses the log line.
 * Once a parser is found, it will determine fields, that will be highlighted.
 * When the user requests stats for a field, they will be calculated and rendered below the row.
 */
class Row extends PureComponent<RowProps, RowState> {
  mouseMessageTimer: NodeJS.Timer;

  state = {
    fieldCount: 0,
    fieldLabel: null,
    fieldStats: null,
    fieldValue: null,
    parsed: false,
    parser: null,
    parsedFieldHighlights: [],
    showFieldStats: false,
  };

  componentWillUnmount() {
    clearTimeout(this.mouseMessageTimer);
  }

  onClickClose = () => {
    this.setState({ showFieldStats: false });
  };

  onClickHighlight = (fieldText: string) => {
    const { allRows } = this.props;
    const { parser } = this.state;

    const fieldMatch = fieldText.match(parser.fieldRegex);
    if (fieldMatch) {
      // Build value-agnostic row matcher based on the field label
      const fieldLabel = fieldMatch[1];
      const fieldValue = fieldMatch[2];
      const matcher = parser.buildMatcher(fieldLabel);
      const fieldStats = calculateFieldStats(allRows, matcher);
      const fieldCount = fieldStats.reduce((sum, stat) => sum + stat.count, 0);

      this.setState({ fieldCount, fieldLabel, fieldStats, fieldValue, showFieldStats: true });
    }
  };

  onMouseOverMessage = () => {
    // Don't parse right away, user might move along
    this.mouseMessageTimer = setTimeout(this.parseMessage, 500);
  };

  onMouseOutMessage = () => {
    clearTimeout(this.mouseMessageTimer);
    this.setState({ parsed: false });
  };

  parseMessage = () => {
    if (!this.state.parsed) {
      const { row } = this.props;
      const parser = getParser(row.entry);
      if (parser) {
        // Use parser to highlight detected fields
        const parsedFieldHighlights = [];
        this.props.row.entry.replace(new RegExp(parser.fieldRegex, 'g'), substring => {
          parsedFieldHighlights.push(substring.trim());
          return '';
        });
        this.setState({ parsedFieldHighlights, parsed: true, parser });
      }
    }
  };

  render() {
    const {
      allRows,
      highlighterExpressions,
      onClickLabel,
      row,
      showDuplicates,
      showLabels,
      showLocalTime,
      showUtc,
    } = this.props;
    const {
      fieldCount,
      fieldLabel,
      fieldStats,
      fieldValue,
      parsed,
      parsedFieldHighlights,
      showFieldStats,
    } = this.state;
    const previewHighlights = highlighterExpressions && !_.isEqual(highlighterExpressions, row.searchWords);
    const highlights = previewHighlights ? highlighterExpressions : row.searchWords;
    const needsHighlighter = highlights && highlights.length > 0;
    const highlightClassName = classnames('logs-row__match-highlight', {
      'logs-row__match-highlight--preview': previewHighlights,
    });
    return (
      <div className="logs-row">
        {showDuplicates && (
          <div className="logs-row__duplicates">{row.duplicates > 0 ? `${row.duplicates + 1}x` : null}</div>
        )}
        <div className={row.logLevel ? `logs-row__level logs-row__level--${row.logLevel}` : ''} />
        {showUtc && (
          <div className="logs-row__time" title={`Local: ${row.timeLocal} (${row.timeFromNow})`}>
            {row.timestamp}
          </div>
        )}
        {showLocalTime && (
          <div className="logs-row__time" title={`${row.timestamp} (${row.timeFromNow})`}>
            {row.timeLocal}
          </div>
        )}
        {showLabels && (
          <div className="logs-row__labels">
            <LogLabels allRows={allRows} labels={row.uniqueLabels} onClickLabel={onClickLabel} />
          </div>
        )}
        <div className="logs-row__message" onMouseEnter={this.onMouseOverMessage} onMouseLeave={this.onMouseOutMessage}>
          {parsed && (
            <Highlighter
              autoEscape
              highlightTag={FieldHighlight(this.onClickHighlight)}
              textToHighlight={row.entry}
              searchWords={parsedFieldHighlights}
              highlightClassName="logs-row__field-highlight"
            />
          )}
          {!parsed &&
            needsHighlighter && (
              <Highlighter
                textToHighlight={row.entry}
                searchWords={highlights}
                findChunks={findHighlightChunksInText}
                highlightClassName={highlightClassName}
              />
            )}
          {!parsed && !needsHighlighter && row.entry}
          {showFieldStats && (
            <div className="logs-row__stats">
              <Stats
                stats={fieldStats}
                label={fieldLabel}
                value={fieldValue}
                onClickClose={this.onClickClose}
                rowCount={fieldCount}
              />
            </div>
          )}
        </div>
      </div>
    );
  }
}

function renderMetaItem(value: any, kind: LogsMetaKind) {
  if (kind === LogsMetaKind.LabelsMap) {
    return (
      <span className="logs-meta-item__labels">
        <LogLabels labels={value} plain />
      </span>
    );
  }
  return value;
}

interface LogsProps {
  data: LogsModel;
  highlighterExpressions: string[];
  loading: boolean;
  position: string;
  range?: RawTimeRange;
  scanning?: boolean;
  scanRange?: RawTimeRange;
  onChangeTime?: (range: RawTimeRange) => void;
  onClickLabel?: (label: string, value: string) => void;
  onStartScanning?: () => void;
  onStopScanning?: () => void;
}

interface LogsState {
  dedup: LogsDedupStrategy;
  deferLogs: boolean;
  hiddenLogLevels: Set<LogLevel>;
  renderAll: boolean;
  showLabels: boolean | null; // Tristate: null means auto
  showLocalTime: boolean;
  showUtc: boolean;
}

export default class Logs extends PureComponent<LogsProps, LogsState> {
  deferLogsTimer: NodeJS.Timer;
  renderAllTimer: NodeJS.Timer;

  state = {
    dedup: LogsDedupStrategy.none,
    deferLogs: true,
    hiddenLogLevels: new Set(),
    renderAll: false,
    showLabels: null,
    showLocalTime: true,
    showUtc: false,
  };

  componentDidMount() {
    // Staged rendering
    if (this.state.deferLogs) {
      const { data } = this.props;
      const rowCount = data && data.rows ? data.rows.length : 0;
      // Render all right away if not too far over the limit
      const renderAll = rowCount <= PREVIEW_LIMIT * 2;
      this.deferLogsTimer = setTimeout(() => this.setState({ deferLogs: false, renderAll }), rowCount);
    }
  }

  componentDidUpdate(prevProps, prevState) {
    // Staged rendering
    if (prevState.deferLogs && !this.state.deferLogs && !this.state.renderAll) {
      this.renderAllTimer = setTimeout(() => this.setState({ renderAll: true }), 2000);
    }
  }

  componentWillUnmount() {
    clearTimeout(this.deferLogsTimer);
    clearTimeout(this.renderAllTimer);
  }

  onChangeDedup = (dedup: LogsDedupStrategy) => {
    this.setState(prevState => {
      if (prevState.dedup === dedup) {
        return { dedup: LogsDedupStrategy.none };
      }
      return { dedup };
    });
  };

  onChangeLabels = (event: React.SyntheticEvent) => {
    const target = event.target as HTMLInputElement;
    this.setState({
      showLabels: target.checked,
    });
  };

  onChangeLocalTime = (event: React.SyntheticEvent) => {
    const target = event.target as HTMLInputElement;
    this.setState({
      showLocalTime: target.checked,
    });
  };

  onChangeUtc = (event: React.SyntheticEvent) => {
    const target = event.target as HTMLInputElement;
    this.setState({
      showUtc: target.checked,
    });
  };

  onToggleLogLevel = (rawLevel: string, hiddenRawLevels: Set<string>) => {
    const hiddenLogLevels: Set<LogLevel> = new Set(Array.from(hiddenRawLevels).map(level => LogLevel[level]));
    this.setState({ hiddenLogLevels });
  };

  onClickScan = (event: React.SyntheticEvent) => {
    event.preventDefault();
    this.props.onStartScanning();
  };

  onClickStopScan = (event: React.SyntheticEvent) => {
    event.preventDefault();
    this.props.onStopScanning();
  };

  render() {
    const {
      data,
      highlighterExpressions,
      loading = false,
      onClickLabel,
      position,
      range,
      scanning,
      scanRange,
    } = this.props;
    const { dedup, deferLogs, hiddenLogLevels, renderAll, showLocalTime, showUtc } = this.state;
    let { showLabels } = this.state;
    const hasData = data && data.rows && data.rows.length > 0;
    const showDuplicates = dedup !== LogsDedupStrategy.none;

    // Filtering
    const filteredData = filterLogLevels(data, hiddenLogLevels);
    const dedupedData = dedupLogRows(filteredData, dedup);
    const dedupCount = dedupedData.rows.reduce((sum, row) => sum + row.duplicates, 0);
    const meta = [...data.meta];
    if (dedup !== LogsDedupStrategy.none) {
      meta.push({
        label: 'Dedup count',
        value: dedupCount,
        kind: LogsMetaKind.Number,
      });
    }

    // Staged rendering
    const processedRows = dedupedData.rows;
    const firstRows = processedRows.slice(0, PREVIEW_LIMIT);
    const lastRows = processedRows.slice(PREVIEW_LIMIT);

    // Check for labels
    if (showLabels === null) {
      if (hasData) {
        showLabels = data.rows.some(row => _.size(row.uniqueLabels) > 0);
      } else {
        showLabels = true;
      }
    }

    // Grid options
    // const cssColumnSizes = [];
    // if (showDuplicates) {
    //   cssColumnSizes.push('max-content');
    // }
    // // Log-level indicator line
    // cssColumnSizes.push('3px');
    // if (showUtc) {
    //   cssColumnSizes.push('minmax(220px, max-content)');
    // }
    // if (showLocalTime) {
    //   cssColumnSizes.push('minmax(140px, max-content)');
    // }
    // if (showLabels) {
    //   cssColumnSizes.push('fit-content(20%)');
    // }
    // cssColumnSizes.push('1fr');
    // const logEntriesStyle = {
    //   gridTemplateColumns: cssColumnSizes.join(' '),
    // };

    const scanText = scanRange ? `Scanning ${rangeUtil.describeTimeRange(scanRange)}` : 'Scanning...';

    return (
      <div className="logs-panel">
        <div className="logs-panel-graph">
          <Graph
            data={data.series}
            height="100px"
            range={range}
            id={`explore-logs-graph-${position}`}
            onChangeTime={this.props.onChangeTime}
            onToggleSeries={this.onToggleLogLevel}
            userOptions={graphOptions}
          />
        </div>
<<<<<<< HEAD

        <div className="logs-options">
          <div className="logs-controls">
            <Switch label="Timestamp" checked={showUtc} onChange={this.onChangeUtc} />
            <Switch label="Local time" checked={showLocalTime} onChange={this.onChangeLocalTime} />
            <Switch label="Labels" checked={showLabels} onChange={this.onChangeLabels} />
            <Switch
              label="Dedup: off"
              checked={dedup === LogsDedupStrategy.none}
              onChange={() => this.onChangeDedup(LogsDedupStrategy.none)}
            />
            <Switch
              label="Dedup: exact"
              checked={dedup === LogsDedupStrategy.exact}
              onChange={() => this.onChangeDedup(LogsDedupStrategy.exact)}
            />
            <Switch
              label="Dedup: numbers"
              checked={dedup === LogsDedupStrategy.numbers}
              onChange={() => this.onChangeDedup(LogsDedupStrategy.numbers)}
            />
            <Switch
              label="Dedup: signature"
              checked={dedup === LogsDedupStrategy.signature}
              onChange={() => this.onChangeDedup(LogsDedupStrategy.signature)}
=======
        <div className="logs-panel-options">
          <div className="logs-panel-controls">
            <Switch label="Timestamp" checked={showUtc} onChange={this.onChangeUtc} small />
            <Switch label="Local time" checked={showLocalTime} onChange={this.onChangeLocalTime} small />
            <Switch label="Labels" checked={showLabels} onChange={this.onChangeLabels} small />
            <ToggleButtonGroup
              label="Dedup"
              onChange={this.onChangeDedup}
              value={dedup}
              render={({ selectedValue, onChange }) =>
                Object.keys(LogsDedupStrategy).map((dedupType, i) => (
                  <ToggleButton
                    className="btn-small"
                    key={i}
                    value={dedupType}
                    onChange={onChange}
                    selected={selectedValue === dedupType}
                  >
                    {dedupType}
                  </ToggleButton>
                ))
              }
>>>>>>> 619b4b48
            />
            {hasData &&
              meta && (
                <div className="logs-panel-meta">
                  {meta.map(item => (
                    <div className="logs-panel-meta__item" key={item.label}>
                      <span className="logs-panel-meta__label">{item.label}:</span>
                      <span className="logs-panel-meta__value">{renderMetaItem(item.value, item.kind)}</span>
                    </div>
                  ))}
                </div>
              )}
          </div>
        </div>

        <div className="logs-rows">
          {hasData &&
            !deferLogs &&
            // Only inject highlighterExpression in the first set for performance reasons
            firstRows.map(row => (
              <Row
                key={row.key + row.duplicates}
                allRows={processedRows}
                highlighterExpressions={highlighterExpressions}
                row={row}
                showDuplicates={showDuplicates}
                showLabels={showLabels}
                showLocalTime={showLocalTime}
                showUtc={showUtc}
                onClickLabel={onClickLabel}
              />
            ))}
          {hasData &&
            !deferLogs &&
            renderAll &&
            lastRows.map(row => (
              <Row
                key={row.key + row.duplicates}
                allRows={processedRows}
                row={row}
                showDuplicates={showDuplicates}
                showLabels={showLabels}
                showLocalTime={showLocalTime}
                showUtc={showUtc}
                onClickLabel={onClickLabel}
              />
            ))}
          {hasData && deferLogs && <span>Rendering {dedupedData.rows.length} rows...</span>}
        </div>
        {!loading &&
          !hasData &&
          !scanning && (
            <div className="logs-panel-nodata">
              No logs found.
              <a className="link" onClick={this.onClickScan}>
                Scan for older logs
              </a>
            </div>
          )}

        {scanning && (
          <div className="logs-panel-nodata">
            <span>{scanText}</span>
            <a className="link" onClick={this.onClickStopScan}>
              Stop scan
            </a>
          </div>
        )}
      </div>
    );
  }
}<|MERGE_RESOLUTION|>--- conflicted
+++ resolved
@@ -429,38 +429,11 @@
             userOptions={graphOptions}
           />
         </div>
-<<<<<<< HEAD
-
-        <div className="logs-options">
-          <div className="logs-controls">
+        <div className="logs-panel-options">
+          <div className="logs-panel-controls">
             <Switch label="Timestamp" checked={showUtc} onChange={this.onChangeUtc} />
             <Switch label="Local time" checked={showLocalTime} onChange={this.onChangeLocalTime} />
             <Switch label="Labels" checked={showLabels} onChange={this.onChangeLabels} />
-            <Switch
-              label="Dedup: off"
-              checked={dedup === LogsDedupStrategy.none}
-              onChange={() => this.onChangeDedup(LogsDedupStrategy.none)}
-            />
-            <Switch
-              label="Dedup: exact"
-              checked={dedup === LogsDedupStrategy.exact}
-              onChange={() => this.onChangeDedup(LogsDedupStrategy.exact)}
-            />
-            <Switch
-              label="Dedup: numbers"
-              checked={dedup === LogsDedupStrategy.numbers}
-              onChange={() => this.onChangeDedup(LogsDedupStrategy.numbers)}
-            />
-            <Switch
-              label="Dedup: signature"
-              checked={dedup === LogsDedupStrategy.signature}
-              onChange={() => this.onChangeDedup(LogsDedupStrategy.signature)}
-=======
-        <div className="logs-panel-options">
-          <div className="logs-panel-controls">
-            <Switch label="Timestamp" checked={showUtc} onChange={this.onChangeUtc} small />
-            <Switch label="Local time" checked={showLocalTime} onChange={this.onChangeLocalTime} small />
-            <Switch label="Labels" checked={showLabels} onChange={this.onChangeLabels} small />
             <ToggleButtonGroup
               label="Dedup"
               onChange={this.onChangeDedup}
@@ -478,7 +451,6 @@
                   </ToggleButton>
                 ))
               }
->>>>>>> 619b4b48
             />
             {hasData &&
               meta && (
