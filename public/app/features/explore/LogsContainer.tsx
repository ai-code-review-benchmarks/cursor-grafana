import React, { PureComponent } from 'react';
import { connect, ConnectedProps } from 'react-redux';

import {
  AbsoluteTimeRange,
  Field,
  hasLogsContextSupport,
  LoadingState,
  LogRowModel,
  RawTimeRange,
} from '@grafana/data';
import { Collapse } from '@grafana/ui';
import { StoreState } from 'app/types';
import { ExploreId, ExploreItemState } from 'app/types/explore';

import { getTimeZone } from '../profile/state/selectors';

import { LiveLogsWithTheme } from './LiveLogs';
import { Logs } from './Logs';
import { splitOpen } from './state/main';
import { addResultsToCache, clearCache, loadLogsVolumeData, setLogsVolumeEnabled } from './state/query';
import { updateTimeRange } from './state/time';
import { LiveTailControls } from './useLiveTailControls';
import { LogsCrossFadeTransition } from './utils/LogsCrossFadeTransition';
import { getFieldLinksForExplore } from './utils/links';

interface LogsContainerProps extends PropsFromRedux {
  width: number;
  exploreId: ExploreId;
  scanRange?: RawTimeRange;
  syncedTimes: boolean;
  loadingState: LoadingState;
  scrollElement?: HTMLDivElement | undefined;
  onClickFilterLabel?: (key: string, value: string) => void;
  onClickFilterOutLabel?: (key: string, value: string) => void;
  onStartScanning: () => void;
  onStopScanning: () => void;
}

class LogsContainer extends PureComponent<LogsContainerProps> {
  onChangeTime = (absoluteRange: AbsoluteTimeRange) => {
    const { exploreId, updateTimeRange } = this.props;
    updateTimeRange({ exploreId, absoluteRange });
  };

  getLogRowContext = async (row: LogRowModel, options?: any): Promise<any> => {
    const { datasourceInstance, logsQueries } = this.props;

    if (hasLogsContextSupport(datasourceInstance)) {
      // we need to find the query, and we need to be very sure that
      // it's a query from this datasource
      const query = (logsQueries ?? []).find(
        (q) => q.refId === row.dataFrame.refId && q.datasource != null && q.datasource.type === datasourceInstance.type
      );
      return datasourceInstance.getLogRowContext(row, options, query);
    }

    return [];
  };

  showContextToggle = (row?: LogRowModel): boolean => {
    const { datasourceInstance } = this.props;

    if (hasLogsContextSupport(datasourceInstance)) {
      return datasourceInstance.showContextToggle(row);
    }

    return false;
  };

  getFieldLinks = (field: Field, rowIndex: number) => {
    const { splitOpen: splitOpenFn, range } = this.props;
    return getFieldLinksForExplore({ field, rowIndex, splitOpenFn, range });
  };

  render() {
    const {
      loading,
      loadingState,
      logRows,
      logsMeta,
      logsSeries,
      logsQueries,
      logsVolumeData,
      loadLogsVolumeData,
      onClickFilterLabel,
      onClickFilterOutLabel,
      onStartScanning,
      onStopScanning,
      absoluteRange,
      timeZone,
      visibleRange,
      scanning,
      range,
      width,
      splitOpen,
      isLive,
      exploreId,
      addResultsToCache,
      clearCache,
    } = this.props;

    if (!logRows) {
      return null;
    }

    return (
      <>
        <LogsCrossFadeTransition visible={isLive}>
          <Collapse label="Logs" loading={false} isOpen>
            <LiveTailControls exploreId={exploreId}>
              {(controls) => (
                <LiveLogsWithTheme
                  logRows={logRows}
                  timeZone={timeZone}
                  stopLive={controls.stop}
                  isPaused={this.props.isPaused}
                  onPause={controls.pause}
                  onResume={controls.resume}
                />
              )}
            </LiveTailControls>
          </Collapse>
        </LogsCrossFadeTransition>
        <LogsCrossFadeTransition visible={!isLive}>
<<<<<<< HEAD
          <Collapse label="Logs" loading={loading} isOpen className={styleOverridesForStickyNavigation}>
            <Logs
              exploreId={exploreId}
              datasourceType={this.props.datasourceInstance?.type}
              logRows={logRows}
              logsMeta={logsMeta}
              logsSeries={logsSeries}
              logsVolumeData={logsVolumeData}
              logsQueries={logsQueries}
              width={width}
              splitOpen={splitOpen}
              loading={loading}
              loadingState={loadingState}
              loadLogsVolumeData={loadLogsVolumeData}
              onChangeTime={this.onChangeTime}
              onClickFilterLabel={onClickFilterLabel}
              onClickFilterOutLabel={onClickFilterOutLabel}
              onStartScanning={onStartScanning}
              onStopScanning={onStopScanning}
              absoluteRange={absoluteRange}
              visibleRange={visibleRange}
              timeZone={timeZone}
              scanning={scanning}
              scanRange={range.raw}
              showContextToggle={this.showContextToggle}
              getRowContext={this.getLogRowContext}
              getFieldLinks={this.getFieldLinks}
              addResultsToCache={() => addResultsToCache(exploreId)}
              clearCache={() => clearCache(exploreId)}
              scrollElement={this.props.scrollElement}
            />
          </Collapse>
=======
          <Logs
            exploreId={exploreId}
            datasourceType={this.props.datasourceInstance?.type}
            logRows={logRows}
            logsMeta={logsMeta}
            logsSeries={logsSeries}
            logsVolumeEnabled={this.props.logsVolumeEnabled}
            onSetLogsVolumeEnabled={(enabled) => this.props.setLogsVolumeEnabled(exploreId, enabled)}
            logsVolumeData={logsVolumeData}
            logsQueries={logsQueries}
            width={width}
            splitOpen={splitOpen}
            loading={loading}
            loadingState={loadingState}
            loadLogsVolumeData={loadLogsVolumeData}
            onChangeTime={this.onChangeTime}
            onClickFilterLabel={onClickFilterLabel}
            onClickFilterOutLabel={onClickFilterOutLabel}
            onStartScanning={onStartScanning}
            onStopScanning={onStopScanning}
            absoluteRange={absoluteRange}
            visibleRange={visibleRange}
            timeZone={timeZone}
            scanning={scanning}
            scanRange={range.raw}
            showContextToggle={this.showContextToggle}
            getRowContext={this.getLogRowContext}
            getFieldLinks={this.getFieldLinks}
            addResultsToCache={() => addResultsToCache(exploreId)}
            clearCache={() => clearCache(exploreId)}
          />
>>>>>>> 1bfc6413
        </LogsCrossFadeTransition>
      </>
    );
  }
}

function mapStateToProps(state: StoreState, { exploreId }: { exploreId: string }) {
  const explore = state.explore;
  // @ts-ignore
  const item: ExploreItemState = explore[exploreId];
  const {
    logsResult,
    loading,
    scanning,
    datasourceInstance,
    isLive,
    isPaused,
    range,
    absoluteRange,
    logsVolumeEnabled,
    logsVolumeDataProvider,
    logsVolumeData,
  } = item;
  const timeZone = getTimeZone(state.user);

  return {
    loading,
    logRows: logsResult?.rows,
    logsMeta: logsResult?.meta,
    logsSeries: logsResult?.series,
    logsQueries: logsResult?.queries,
    visibleRange: logsResult?.visibleRange,
    scanning,
    timeZone,
    datasourceInstance,
    isLive,
    isPaused,
    range,
    absoluteRange,
    logsVolumeEnabled,
    logsVolumeDataProvider,
    logsVolumeData,
  };
}

const mapDispatchToProps = {
  updateTimeRange,
  splitOpen,
  addResultsToCache,
  clearCache,
  loadLogsVolumeData,
  setLogsVolumeEnabled,
};

const connector = connect(mapStateToProps, mapDispatchToProps);
type PropsFromRedux = ConnectedProps<typeof connector>;

export default connector(LogsContainer);<|MERGE_RESOLUTION|>--- conflicted
+++ resolved
@@ -123,40 +123,6 @@
           </Collapse>
         </LogsCrossFadeTransition>
         <LogsCrossFadeTransition visible={!isLive}>
-<<<<<<< HEAD
-          <Collapse label="Logs" loading={loading} isOpen className={styleOverridesForStickyNavigation}>
-            <Logs
-              exploreId={exploreId}
-              datasourceType={this.props.datasourceInstance?.type}
-              logRows={logRows}
-              logsMeta={logsMeta}
-              logsSeries={logsSeries}
-              logsVolumeData={logsVolumeData}
-              logsQueries={logsQueries}
-              width={width}
-              splitOpen={splitOpen}
-              loading={loading}
-              loadingState={loadingState}
-              loadLogsVolumeData={loadLogsVolumeData}
-              onChangeTime={this.onChangeTime}
-              onClickFilterLabel={onClickFilterLabel}
-              onClickFilterOutLabel={onClickFilterOutLabel}
-              onStartScanning={onStartScanning}
-              onStopScanning={onStopScanning}
-              absoluteRange={absoluteRange}
-              visibleRange={visibleRange}
-              timeZone={timeZone}
-              scanning={scanning}
-              scanRange={range.raw}
-              showContextToggle={this.showContextToggle}
-              getRowContext={this.getLogRowContext}
-              getFieldLinks={this.getFieldLinks}
-              addResultsToCache={() => addResultsToCache(exploreId)}
-              clearCache={() => clearCache(exploreId)}
-              scrollElement={this.props.scrollElement}
-            />
-          </Collapse>
-=======
           <Logs
             exploreId={exploreId}
             datasourceType={this.props.datasourceInstance?.type}
@@ -187,8 +153,8 @@
             getFieldLinks={this.getFieldLinks}
             addResultsToCache={() => addResultsToCache(exploreId)}
             clearCache={() => clearCache(exploreId)}
+            scrollElement={this.props.scrollElement}
           />
->>>>>>> 1bfc6413
         </LogsCrossFadeTransition>
       </>
     );
