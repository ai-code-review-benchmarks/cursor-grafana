--- conflicted
+++ resolved
@@ -216,8 +216,8 @@
           </div>
           <div aria-label="Sort queries" className={styles.sort}>
             <Select
-              value={getSortOrderOptions().filter((order) => order.value === richHistorySearchFilters.sortOrder)}
-              options={getSortOrderOptions()}
+              value={sortOrderOptions.filter((order) => order.value === richHistorySearchFilters.sortOrder)}
+              options={sortOrderOptions}
               placeholder="Sort queries by"
               onChange={(e: SelectableValue<SortOrder>) => updateFilters({ sortOrder: e.value })}
             />
@@ -248,15 +248,9 @@
               </div>
             );
           })}
-<<<<<<< HEAD
-        {!config.queryHistoryEnabled && (
-          <div className={styles.footer}>The history is local to your browser and is not shared with others.</div>
-        )}
-=======
         <div className={styles.footer}>
           {!config.queryHistoryEnabled ? 'The history is local to your browser and is not shared with others.' : ''}
         </div>
->>>>>>> f252e893
       </div>
     </div>
   );
