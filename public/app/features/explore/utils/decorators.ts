<<<<<<< HEAD
=======
import { Observable, of } from 'rxjs';
import { map } from 'rxjs/operators';
>>>>>>> a0932f4d
import {
  AbsoluteTimeRange,
  DataFrame,
  FieldType,
  getDisplayProcessor,
  PanelData,
  sortLogsResult,
  standardTransformers,
  TIME_SERIES_VALUE_FIELD_NAME,
} from '@grafana/data';
import { config } from '@grafana/runtime';
<<<<<<< HEAD
import { AxisSide } from '@grafana/ui';
import { MonoTypeOperatorFunction, of, OperatorFunction } from 'rxjs';
import { map, mergeMap } from 'rxjs/operators';
=======
import { groupBy } from 'lodash';

import { ExplorePanelData } from '../../../types';
import { getGraphSeriesModel } from '../../../plugins/panel/graph2/getGraphSeriesModel';
>>>>>>> a0932f4d
import { dataFrameToLogsModel } from '../../../core/logs_model';
import { refreshIntervalToSortOrder } from '../../../core/utils/explore';
import { ExploreItemState, ExplorePanelData } from '../../../types';

/**
 * When processing response first we try to determine what kind of dataframes we got as one query can return multiple
 * dataFrames with different type of data. This is later used for type specific processing. As we use this in
 * Observable pipeline, it decorates the existing panelData to pass the results to later processing stages.
 */
export const decorateWithGraphLogsTraceAndTable = (data: PanelData): ExplorePanelData => {
  if (data.error) {
    return {
      ...data,
      graphFrames: [],
      tableFrames: [],
      logsFrames: [],
      traceFrames: [],
      graphResult: null,
      tableResult: null,
      logsResult: null,
    };
  }

  const graphFrames: DataFrame[] = [];
  const tableFrames: DataFrame[] = [];
  const logsFrames: DataFrame[] = [];
  const traceFrames: DataFrame[] = [];

  for (const frame of data.series) {
    switch (frame.meta?.preferredVisualisationType) {
      case 'logs':
        logsFrames.push(frame);
        break;
      case 'graph':
        graphFrames.push(frame);
        break;
      case 'trace':
        traceFrames.push(frame);
        break;
      case 'table':
        tableFrames.push(frame);
        break;
      default:
        if (isTimeSeries(frame)) {
          graphFrames.push(frame);
          tableFrames.push(frame);
        } else {
          // We fallback to table if we do not have any better meta info about the dataframe.
          tableFrames.push(frame);
        }
    }
  }

  return {
    ...data,
    graphFrames,
    tableFrames,
    logsFrames,
    traceFrames,
    graphResult: null,
    tableResult: null,
    logsResult: null,
  };
};

export const decorateWithGraphResult = (data: ExplorePanelData): ExplorePanelData => {
  if (data.error) {
    return { ...data, graphResult: null };
  }

<<<<<<< HEAD
export const decorateWithGraphResult = (): MonoTypeOperatorFunction<ExplorePanelData> => inputStream =>
  inputStream.pipe(
    map(data => {
      if (data.error || !data.graphFrames.length) {
        return { ...data, graphResult: null };
      }

      // Set the field config of the value field to show graph lines
      const graphResult = [...data.graphFrames];
      for (const graph of graphResult) {
        const valueField = graph.fields.find(f => f.name === TIME_SERIES_VALUE_FIELD_NAME);
        if (valueField) {
          valueField.config = {
            custom: {
              axis: { label: '', side: AxisSide.Left, width: 60, grid: true },
              bars: { show: false },
              fill: { alpha: 0.1 },
              line: { show: true, width: 1 },
              nullValues: 'null',
              points: { show: false, radius: 4 },
            },
            ...valueField.config,
          };
        }
      }
      return { ...data, graphResult };
    })
  );
=======
  const graphResult =
    data.graphFrames.length === 0
      ? null
      : getGraphSeriesModel(
          data.graphFrames,
          data.request?.timezone ?? 'browser',
          {},
          { showBars: false, showLines: true, showPoints: false },
          { asTable: false, isVisible: true, placement: 'under' }
        );

  return { ...data, graphResult };
};

/**
 * This processing returns Observable because it uses Transformer internally which result type is also Observable.
 * In this case the transformer should return single result but it is possible that in the future it could return
 * multiple results and so this should be used with mergeMap or similar to unbox the internal observable.
 */
export const decorateWithTableResult = (data: ExplorePanelData): Observable<ExplorePanelData> => {
  if (data.error) {
    return of({ ...data, tableResult: null });
  }

  if (data.tableFrames.length === 0) {
    return of({ ...data, tableResult: null });
  }
>>>>>>> a0932f4d

  data.tableFrames.sort((frameA: DataFrame, frameB: DataFrame) => {
    const frameARefId = frameA.refId!;
    const frameBRefId = frameB.refId!;

    if (frameARefId > frameBRefId) {
      return 1;
    }
    if (frameARefId < frameBRefId) {
      return -1;
    }
    return 0;
  });

  const hasOnlyTimeseries = data.tableFrames.every(df => isTimeSeries(df));

  // If we have only timeseries we do join on default time column which makes more sense. If we are showing
  // non timeseries or some mix of data we are not trying to join on anything and just try to merge them in
  // single table, which may not make sense in most cases, but it's up to the user to query something sensible.
  const transformer = hasOnlyTimeseries
    ? of(data.tableFrames).pipe(standardTransformers.seriesToColumnsTransformer.operator({}))
    : of(data.tableFrames).pipe(standardTransformers.mergeTransformer.operator({}));

  return transformer.pipe(
    map(frames => {
      const frame = frames[0];

      // set display processor
      for (const field of frame.fields) {
        field.display =
          field.display ??
          getDisplayProcessor({
            field,
            theme: config.theme,
            timeZone: data.request?.timezone ?? 'browser',
          });
      }

      return { ...data, tableResult: frame };
    })
  );
};

export const decorateWithLogsResult = (
  options: { absoluteRange?: AbsoluteTimeRange; refreshInterval?: string } = {}
) => (data: ExplorePanelData): ExplorePanelData => {
  if (data.error) {
    return { ...data, logsResult: null };
  }

  if (data.logsFrames.length === 0) {
    return { ...data, logsResult: null };
  }

  const timeZone = data.request?.timezone ?? 'browser';
  const intervalMs = data.request?.intervalMs;
  const newResults = dataFrameToLogsModel(data.logsFrames, intervalMs, timeZone, options.absoluteRange);
  const sortOrder = refreshIntervalToSortOrder(options.refreshInterval);
  const sortedNewResults = sortLogsResult(newResults, sortOrder);
  const rows = sortedNewResults.rows;
  const series = sortedNewResults.series;
  const logsResult = { ...sortedNewResults, rows, series };

  return { ...data, logsResult };
};

/**
 * Check if frame contains time series, which for our purpose means 1 time column and 1 or more numeric columns.
 */
function isTimeSeries(frame: DataFrame): boolean {
  const grouped = groupBy(frame.fields, field => field.type);
  return Boolean(
    Object.keys(grouped).length === 2 && grouped[FieldType.time]?.length === 1 && grouped[FieldType.number]
  );
}<|MERGE_RESOLUTION|>--- conflicted
+++ resolved
@@ -1,8 +1,3 @@
-<<<<<<< HEAD
-=======
-import { Observable, of } from 'rxjs';
-import { map } from 'rxjs/operators';
->>>>>>> a0932f4d
 import {
   AbsoluteTimeRange,
   DataFrame,
@@ -14,19 +9,13 @@
   TIME_SERIES_VALUE_FIELD_NAME,
 } from '@grafana/data';
 import { config } from '@grafana/runtime';
-<<<<<<< HEAD
 import { AxisSide } from '@grafana/ui';
-import { MonoTypeOperatorFunction, of, OperatorFunction } from 'rxjs';
-import { map, mergeMap } from 'rxjs/operators';
-=======
 import { groupBy } from 'lodash';
-
-import { ExplorePanelData } from '../../../types';
-import { getGraphSeriesModel } from '../../../plugins/panel/graph2/getGraphSeriesModel';
->>>>>>> a0932f4d
+import { Observable, of } from 'rxjs';
+import { map } from 'rxjs/operators';
 import { dataFrameToLogsModel } from '../../../core/logs_model';
 import { refreshIntervalToSortOrder } from '../../../core/utils/explore';
-import { ExploreItemState, ExplorePanelData } from '../../../types';
+import { ExplorePanelData } from '../../../types';
 
 /**
  * When processing response first we try to determine what kind of dataframes we got as one query can return multiple
@@ -90,50 +79,28 @@
 };
 
 export const decorateWithGraphResult = (data: ExplorePanelData): ExplorePanelData => {
-  if (data.error) {
+  if (data.error || !data.graphFrames.length) {
     return { ...data, graphResult: null };
   }
 
-<<<<<<< HEAD
-export const decorateWithGraphResult = (): MonoTypeOperatorFunction<ExplorePanelData> => inputStream =>
-  inputStream.pipe(
-    map(data => {
-      if (data.error || !data.graphFrames.length) {
-        return { ...data, graphResult: null };
-      }
-
-      // Set the field config of the value field to show graph lines
-      const graphResult = [...data.graphFrames];
-      for (const graph of graphResult) {
-        const valueField = graph.fields.find(f => f.name === TIME_SERIES_VALUE_FIELD_NAME);
-        if (valueField) {
-          valueField.config = {
-            custom: {
-              axis: { label: '', side: AxisSide.Left, width: 60, grid: true },
-              bars: { show: false },
-              fill: { alpha: 0.1 },
-              line: { show: true, width: 1 },
-              nullValues: 'null',
-              points: { show: false, radius: 4 },
-            },
-            ...valueField.config,
-          };
-        }
-      }
-      return { ...data, graphResult };
-    })
-  );
-=======
-  const graphResult =
-    data.graphFrames.length === 0
-      ? null
-      : getGraphSeriesModel(
-          data.graphFrames,
-          data.request?.timezone ?? 'browser',
-          {},
-          { showBars: false, showLines: true, showPoints: false },
-          { asTable: false, isVisible: true, placement: 'under' }
-        );
+  // Set the field config of the value field to show graph lines
+  const graphResult = [...data.graphFrames];
+  for (const graph of graphResult) {
+    const valueField = graph.fields.find(f => f.name === TIME_SERIES_VALUE_FIELD_NAME);
+    if (valueField) {
+      valueField.config = {
+        custom: {
+          axis: { label: '', side: AxisSide.Left, width: 60, grid: true },
+          bars: { show: false },
+          fill: { alpha: 0.1 },
+          line: { show: true, width: 1 },
+          nullValues: 'null',
+          points: { show: false, radius: 4 },
+        },
+        ...valueField.config,
+      };
+    }
+  }
 
   return { ...data, graphResult };
 };
@@ -151,7 +118,6 @@
   if (data.tableFrames.length === 0) {
     return of({ ...data, tableResult: null });
   }
->>>>>>> a0932f4d
 
   data.tableFrames.sort((frameA: DataFrame, frameB: DataFrame) => {
     const frameARefId = frameA.refId!;
