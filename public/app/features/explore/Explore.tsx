// Libraries
import React, { ComponentClass } from 'react';
import { hot } from 'react-hot-loader';
// @ts-ignore
import { connect } from 'react-redux';
import { AutoSizer } from 'react-virtualized';
import memoizeOne from 'memoize-one';

// Services & Utils
import store from 'app/core/store';
// Components
<<<<<<< HEAD
import { Alert, DataQuery, ExploreStartPageProps, DataSourceApi, PanelData } from '@grafana/ui';
import ErrorBoundary from './ErrorBoundary';
=======
import { Alert } from '@grafana/ui';
import { ErrorBoundary } from './ErrorBoundary';
>>>>>>> adbefcc3
import LogsContainer from './LogsContainer';
import QueryRows from './QueryRows';
import TableContainer from './TableContainer';
// Actions
import {
  changeSize,
  initializeExplore,
  modifyQueries,
  scanStart,
  setQueries,
  refreshExplore,
  reconnectDatasource,
  updateTimeRange,
  toggleGraph,
} from './state/actions';
// Types
import { RawTimeRange, GraphSeriesXY, TimeZone, AbsoluteTimeRange } from '@grafana/data';
import {
  ExploreItemState,
  ExploreUrlState,
  ExploreId,
  ExploreUpdateState,
  ExploreUIState,
  ExploreMode,
} from 'app/types/explore';
import { StoreState } from 'app/types';
import {
  ensureQueries,
  DEFAULT_RANGE,
  DEFAULT_UI_STATE,
  getTimeRangeFromUrl,
  lastUsedDatasourceKeyForOrgId,
} from 'app/core/utils/explore';
import { Emitter } from 'app/core/utils/emitter';
import { ExploreToolbar } from './ExploreToolbar';
import { NoDataSourceCallToAction } from './NoDataSourceCallToAction';
import { FadeIn } from 'app/core/components/Animations/FadeIn';
import { getTimeZone } from '../profile/state/selectors';
import { ErrorContainer } from './ErrorContainer';
import { scanStopAction } from './state/actionTypes';
import { ExploreGraphPanel } from './ExploreGraphPanel';

interface ExploreProps {
  StartPage?: ComponentClass<ExploreStartPageProps>;
  changeSize: typeof changeSize;
  datasourceError: string;
  datasourceInstance: DataSourceApi;
  datasourceLoading: boolean | null;
  datasourceMissing: boolean;
  exploreId: ExploreId;
  initializeExplore: typeof initializeExplore;
  initialized: boolean;
  modifyQueries: typeof modifyQueries;
  update: ExploreUpdateState;
  reconnectDatasource: typeof reconnectDatasource;
  refreshExplore: typeof refreshExplore;
  scanning?: boolean;
  scanRange?: RawTimeRange;
  scanStart: typeof scanStart;
  scanStopAction: typeof scanStopAction;
  setQueries: typeof setQueries;
  split: boolean;
  showingStartPage?: boolean;
  queryKeys: string[];
  initialDatasource: string;
  initialQueries: DataQuery[];
  initialRange: RawTimeRange;
  mode: ExploreMode;
  initialUI: ExploreUIState;
  isLive: boolean;
  updateTimeRange: typeof updateTimeRange;
  graphResult?: GraphSeriesXY[];
  loading?: boolean;
  absoluteRange: AbsoluteTimeRange;
  showingGraph?: boolean;
  showingTable?: boolean;
  timeZone?: TimeZone;
  onHiddenSeriesChanged?: (hiddenSeries: string[]) => void;
  toggleGraph: typeof toggleGraph;
  queryResponse: PanelData;
}

/**
 * Explore provides an area for quick query iteration for a given datasource.
 * Once a datasource is selected it populates the query section at the top.
 * When queries are run, their results are being displayed in the main section.
 * The datasource determines what kind of query editor it brings, and what kind
 * of results viewers it supports. The state is managed entirely in Redux.
 *
 * SPLIT VIEW
 *
 * Explore can have two Explore areas side-by-side. This is handled in `Wrapper.tsx`.
 * Since there can be multiple Explores (e.g., left and right) each action needs
 * the `exploreId` as first parameter so that the reducer knows which Explore state
 * is affected.
 *
 * DATASOURCE REQUESTS
 *
 * A click on Run Query creates transactions for all DataQueries for all expanded
 * result viewers. New runs are discarding previous runs. Upon completion a transaction
 * saves the result. The result viewers construct their data from the currently existing
 * transactions.
 *
 * The result viewers determine some of the query options sent to the datasource, e.g.,
 * `format`, to indicate eventual transformations by the datasources' result transformers.
 */
export class Explore extends React.PureComponent<ExploreProps> {
  el: any;
  exploreEvents: Emitter;

  constructor(props: ExploreProps) {
    super(props);
    this.exploreEvents = new Emitter();
  }

  componentDidMount() {
    const { initialized, exploreId, initialDatasource, initialQueries, initialRange, mode, initialUI } = this.props;
    const width = this.el ? this.el.offsetWidth : 0;

    // initialize the whole explore first time we mount and if browser history contains a change in datasource
    if (!initialized) {
      this.props.initializeExplore(
        exploreId,
        initialDatasource,
        initialQueries,
        initialRange,
        mode,
        width,
        this.exploreEvents,
        initialUI
      );
    }
  }

  componentWillUnmount() {
    this.exploreEvents.removeAllListeners();
  }

  componentDidUpdate(prevProps: ExploreProps) {
    this.refreshExplore();
  }

  getRef = (el: any) => {
    this.el = el;
  };

  onChangeTime = (rawRange: RawTimeRange) => {
    const { updateTimeRange, exploreId } = this.props;

    updateTimeRange({ exploreId, rawRange });
  };

  // Use this in help pages to set page to a single query
  onClickExample = (query: DataQuery) => {
    this.props.setQueries(this.props.exploreId, [query]);
  };

  onClickLabel = (key: string, value: string) => {
    this.onModifyQueries({ type: 'ADD_FILTER', key, value });
  };

  onModifyQueries = (action: any, index?: number) => {
    const { datasourceInstance } = this.props;
    if (datasourceInstance && datasourceInstance.modifyQuery) {
      const modifier = (queries: DataQuery, modification: any) => datasourceInstance.modifyQuery(queries, modification);
      this.props.modifyQueries(this.props.exploreId, action, index, modifier);
    }
  };

  onResize = (size: { height: number; width: number }) => {
    this.props.changeSize(this.props.exploreId, size);
  };

  onStartScanning = () => {
    // Scanner will trigger a query
    this.props.scanStart(this.props.exploreId);
  };

  onStopScanning = () => {
    this.props.scanStopAction({ exploreId: this.props.exploreId });
  };

  onToggleGraph = (showingGraph: boolean) => {
    const { toggleGraph, exploreId } = this.props;
    toggleGraph(exploreId, showingGraph);
  };

  onUpdateTimeRange = (absoluteRange: AbsoluteTimeRange) => {
    const { updateTimeRange, exploreId } = this.props;
    updateTimeRange({ exploreId, absoluteRange });
  };

  refreshExplore = () => {
    const { exploreId, update } = this.props;

    if (update.queries || update.ui || update.range || update.datasource || update.mode) {
      this.props.refreshExplore(exploreId);
    }
  };

  renderEmptyState = () => {
    return (
      <div className="explore-container">
        <NoDataSourceCallToAction />
      </div>
    );
  };

  onReconnect = (event: React.MouseEvent<HTMLButtonElement>) => {
    const { exploreId, reconnectDatasource } = this.props;

    event.preventDefault();
    reconnectDatasource(exploreId);
  };

  render() {
    const {
      StartPage,
      datasourceInstance,
      datasourceError,
      datasourceLoading,
      datasourceMissing,
      exploreId,
      showingStartPage,
      split,
      queryKeys,
      mode,
      graphResult,
      loading,
      absoluteRange,
      showingGraph,
      showingTable,
      timeZone,
      queryResponse,
    } = this.props;
    const exploreClass = split ? 'explore explore-split' : 'explore';

    return (
      <div className={exploreClass} ref={this.getRef}>
        <ExploreToolbar exploreId={exploreId} onChangeTime={this.onChangeTime} />
        {datasourceLoading ? <div className="explore-container">Loading datasource...</div> : null}
        {datasourceMissing ? this.renderEmptyState() : null}

        <FadeIn duration={datasourceError ? 150 : 5} in={datasourceError ? true : false}>
          <div className="explore-container">
            <Alert
              title={`Error connecting to datasource: ${datasourceError}`}
              button={{ text: 'Reconnect', onClick: this.onReconnect }}
            />
          </div>
        </FadeIn>

        {datasourceInstance && (
          <div className="explore-container">
            <QueryRows exploreEvents={this.exploreEvents} exploreId={exploreId} queryKeys={queryKeys} />
            <ErrorContainer queryErrors={[queryResponse.error]} />
            <AutoSizer onResize={this.onResize} disableHeight>
              {({ width }) => {
                if (width === 0) {
                  return null;
                }

                return (
                  <main className="m-t-2" style={{ width }}>
                    <ErrorBoundary>
                      {showingStartPage && <StartPage onClickExample={this.onClickExample} />}
                      {!showingStartPage && (
                        <>
                          {mode === ExploreMode.Metrics && (
                            <ExploreGraphPanel
                              series={graphResult}
                              width={width}
                              loading={loading}
                              absoluteRange={absoluteRange}
                              isStacked={false}
                              showPanel={true}
                              showingGraph={showingGraph}
                              showingTable={showingTable}
                              timeZone={timeZone}
                              onToggleGraph={this.onToggleGraph}
                              onUpdateTimeRange={this.onUpdateTimeRange}
                              showBars={false}
                              showLines={true}
                            />
                          )}
                          {mode === ExploreMode.Metrics && (
                            <TableContainer exploreId={exploreId} onClickCell={this.onClickLabel} />
                          )}
                          {mode === ExploreMode.Logs && (
                            <LogsContainer
                              width={width}
                              exploreId={exploreId}
                              onClickLabel={this.onClickLabel}
                              onStartScanning={this.onStartScanning}
                              onStopScanning={this.onStopScanning}
                            />
                          )}
                        </>
                      )}
                    </ErrorBoundary>
                  </main>
                );
              }}
            </AutoSizer>
          </div>
        )}
      </div>
    );
  }
}

const ensureQueriesMemoized = memoizeOne(ensureQueries);
const getTimeRangeFromUrlMemoized = memoizeOne(getTimeRangeFromUrl);

function mapStateToProps(state: StoreState, { exploreId }: ExploreProps) {
  const explore = state.explore;
  const { split } = explore;
  const item: ExploreItemState = explore[exploreId];
  const timeZone = getTimeZone(state.user);
  const {
    StartPage,
    datasourceError,
    datasourceInstance,
    datasourceLoading,
    datasourceMissing,
    initialized,
    showingStartPage,
    queryKeys,
    urlState,
    update,
    isLive,
    supportedModes,
    mode,
    graphResult,
    loading,
    showingGraph,
    showingTable,
    absoluteRange,
    queryResponse,
  } = item;

  const { datasource, queries, range: urlRange, mode: urlMode, ui } = (urlState || {}) as ExploreUrlState;
  const initialDatasource = datasource || store.get(lastUsedDatasourceKeyForOrgId(state.user.orgId));
  const initialQueries: DataQuery[] = ensureQueriesMemoized(queries);
  const initialRange = urlRange ? getTimeRangeFromUrlMemoized(urlRange, timeZone).raw : DEFAULT_RANGE;

  let newMode: ExploreMode;
  if (supportedModes.length) {
    const urlModeIsValid = supportedModes.includes(urlMode);
    const modeStateIsValid = supportedModes.includes(mode);

    if (modeStateIsValid) {
      newMode = mode;
    } else if (urlModeIsValid) {
      newMode = urlMode;
    } else {
      newMode = supportedModes[0];
    }
  } else {
    newMode = [ExploreMode.Metrics, ExploreMode.Logs].includes(mode) ? mode : ExploreMode.Metrics;
  }

  const initialUI = ui || DEFAULT_UI_STATE;

  return {
    StartPage,
    datasourceError,
    datasourceInstance,
    datasourceLoading,
    datasourceMissing,
    initialized,
    showingStartPage,
    split,
    queryKeys,
    update,
    initialDatasource,
    initialQueries,
    initialRange,
    mode: newMode,
    initialUI,
    isLive,
    graphResult,
    loading,
    showingGraph,
    showingTable,
    absoluteRange,
    queryResponse,
  };
}

const mapDispatchToProps = {
  changeSize,
  initializeExplore,
  modifyQueries,
  reconnectDatasource,
  refreshExplore,
  scanStart,
  scanStopAction,
  setQueries,
  updateTimeRange,
  toggleGraph,
};

export default hot(module)(
  connect(
    mapStateToProps,
    mapDispatchToProps
  )(Explore)
) as React.ComponentType<{ exploreId: ExploreId }>;<|MERGE_RESOLUTION|>--- conflicted
+++ resolved
@@ -9,13 +9,8 @@
 // Services & Utils
 import store from 'app/core/store';
 // Components
-<<<<<<< HEAD
 import { Alert, DataQuery, ExploreStartPageProps, DataSourceApi, PanelData } from '@grafana/ui';
-import ErrorBoundary from './ErrorBoundary';
-=======
-import { Alert } from '@grafana/ui';
 import { ErrorBoundary } from './ErrorBoundary';
->>>>>>> adbefcc3
 import LogsContainer from './LogsContainer';
 import QueryRows from './QueryRows';
 import TableContainer from './TableContainer';
