import React, { PureComponent } from 'react';
import { connect, ConnectedProps } from 'react-redux';

import {
  AbsoluteTimeRange,
  Field,
  hasLogsContextSupport,
  hasLogsContextUiSupport,
  LoadingState,
  LogRowModel,
  RawTimeRange,
  EventBus,
  SplitOpen,
  DataFrame,
  SupplementaryQueryType,
  DataQueryResponse,
  LogRowContextOptions,
  DataSourceWithLogsContextSupport,
  DataSourceApi,
} from '@grafana/data';
import { DataQuery } from '@grafana/schema';
import { Collapse } from '@grafana/ui';
import { StoreState } from 'app/types';
import { ExploreItemState } from 'app/types/explore';

import { getTimeZone } from '../../profile/state/selectors';
import {
  addResultsToCache,
  clearCache,
  loadSupplementaryQueryData,
  selectIsWaitingForData,
  setSupplementaryQueryEnabled,
} from '../state/query';
import { updateTimeRange } from '../state/time';
import { LiveTailControls } from '../useLiveTailControls';
import { getFieldLinksForExplore } from '../utils/links';

import { LiveLogsWithTheme } from './LiveLogs';
import { Logs } from './Logs';
import { LogsCrossFadeTransition } from './utils/LogsCrossFadeTransition';

interface LogsContainerProps extends PropsFromRedux {
  width: number;
  exploreId: string;
  scanRange?: RawTimeRange;
  syncedTimes: boolean;
  loadingState: LoadingState;
  onClickFilterLabel: (key: string, value: string) => void;
  onClickFilterOutLabel: (key: string, value: string) => void;
  onStartScanning: () => void;
  onStopScanning: () => void;
  eventBus: EventBus;
  splitOpenFn: SplitOpen;
  scrollElement?: HTMLDivElement;
  isFilterLabelActive: (key: string, value: string) => Promise<boolean>;
}

class LogsContainer extends PureComponent<LogsContainerProps> {
  onChangeTime = (absoluteRange: AbsoluteTimeRange) => {
    const { exploreId, updateTimeRange } = this.props;
    updateTimeRange({ exploreId, absoluteRange });
  };

  private getQuery(
    logsQueries: DataQuery[] | undefined,
    row: LogRowModel,
    datasourceInstance: DataSourceApi<DataQuery> & DataSourceWithLogsContextSupport<DataQuery>
  ) {
    // we need to find the query, and we need to be very sure that it's a query
    // from this datasource
    return (logsQueries ?? []).find(
      (q) => q.refId === row.dataFrame.refId && q.datasource != null && q.datasource.type === datasourceInstance.type
    );
  }

  getLogRowContext = async (
    row: LogRowModel,
    origRow: LogRowModel,
    options: LogRowContextOptions
  ): Promise<DataQueryResponse | []> => {
    const { datasourceInstance, logsQueries } = this.props;

    if (hasLogsContextSupport(datasourceInstance)) {
      const query = this.getQuery(logsQueries, origRow, datasourceInstance);
      return datasourceInstance.getLogRowContext(row, options, query);
    }

    return [];
  };

  getLogRowContextQuery = async (row: LogRowModel, options?: LogRowContextOptions): Promise<DataQuery | null> => {
    const { datasourceInstance, logsQueries } = this.props;

    if (hasLogsContextSupport(datasourceInstance) && datasourceInstance.getLogRowContextQuery) {
      const query = this.getQuery(logsQueries, row, datasourceInstance);
      return datasourceInstance.getLogRowContextQuery(row, options, query);
    }

    return null;
  };

  getLogRowContextUi = (row: LogRowModel, runContextQuery?: () => void): React.ReactNode => {
    const { datasourceInstance, logsQueries } = this.props;

    if (hasLogsContextUiSupport(datasourceInstance) && datasourceInstance.getLogRowContextUi) {
      const query = this.getQuery(logsQueries, row, datasourceInstance);
      return datasourceInstance.getLogRowContextUi(row, runContextQuery, query);
    }

    return <></>;
  };

  showContextToggle = (row?: LogRowModel): boolean => {
    const { datasourceInstance } = this.props;

    if (hasLogsContextSupport(datasourceInstance)) {
      return datasourceInstance.showContextToggle(row);
    }

    return false;
  };

  getFieldLinks = (field: Field, rowIndex: number, dataFrame: DataFrame) => {
    const { splitOpenFn, range } = this.props;
    return getFieldLinksForExplore({ field, rowIndex, splitOpenFn, range, dataFrame });
  };

  render() {
    const {
      loading,
      loadingState,
      logRows,
      logsMeta,
      logsSeries,
      logsQueries,
      loadSupplementaryQueryData,
      setSupplementaryQueryEnabled,
      onClickFilterLabel,
      onClickFilterOutLabel,
      onStartScanning,
      onStopScanning,
      absoluteRange,
      timeZone,
      visibleRange,
      scanning,
      range,
      width,
      splitOpenFn,
      isLive,
      exploreId,
      addResultsToCache,
      clearCache,
      logsVolume,
      scrollElement,
    } = this.props;

    if (!logRows) {
      return null;
    }

    return (
      <>
        <LogsCrossFadeTransition visible={isLive}>
          <Collapse label="Logs" loading={false} isOpen>
            <LiveTailControls exploreId={exploreId}>
              {(controls) => (
                <LiveLogsWithTheme
                  logRows={logRows}
                  timeZone={timeZone}
                  stopLive={controls.stop}
                  isPaused={this.props.isPaused}
                  onPause={controls.pause}
                  onResume={controls.resume}
                  onClear={controls.clear}
                  clearedAtIndex={this.props.clearedAtIndex}
                />
              )}
            </LiveTailControls>
          </Collapse>
        </LogsCrossFadeTransition>
        <LogsCrossFadeTransition visible={!isLive}>
          <Logs
            exploreId={exploreId}
            datasourceType={this.props.datasourceInstance?.type}
            logRows={logRows}
            logsMeta={logsMeta}
            logsSeries={logsSeries}
            logsVolumeEnabled={logsVolume.enabled}
            onSetLogsVolumeEnabled={(enabled) =>
              setSupplementaryQueryEnabled(exploreId, enabled, SupplementaryQueryType.LogsVolume)
            }
            logsVolumeData={logsVolume.data}
            logsQueries={logsQueries}
            width={width}
            splitOpen={splitOpenFn}
            loading={loading}
            loadingState={loadingState}
            loadLogsVolumeData={() => loadSupplementaryQueryData(exploreId, SupplementaryQueryType.LogsVolume)}
            onChangeTime={this.onChangeTime}
            onClickFilterLabel={onClickFilterLabel}
            onClickFilterOutLabel={onClickFilterOutLabel}
            onStartScanning={onStartScanning}
            onStopScanning={onStopScanning}
            absoluteRange={absoluteRange}
            visibleRange={visibleRange}
            timeZone={timeZone}
            scanning={scanning}
            scanRange={range.raw}
            showContextToggle={this.showContextToggle}
            getRowContext={this.getLogRowContext}
            getRowContextQuery={this.getLogRowContextQuery}
            getLogRowContextUi={this.getLogRowContextUi}
            getFieldLinks={this.getFieldLinks}
            addResultsToCache={() => addResultsToCache(exploreId)}
            clearCache={() => clearCache(exploreId)}
            eventBus={this.props.eventBus}
            panelState={this.props.panelState}
            logsFrames={this.props.logsFrames}
            scrollElement={scrollElement}
<<<<<<< HEAD
            isFilterLabelActive={this.props.isFilterLabelActive}
=======
            range={range}
>>>>>>> 4d283c1f
          />
        </LogsCrossFadeTransition>
      </>
    );
  }
}

function mapStateToProps(state: StoreState, { exploreId }: { exploreId: string }) {
  const explore = state.explore;
  const item: ExploreItemState = explore.panes[exploreId]!;
  const {
    logsResult,
    scanning,
    datasourceInstance,
    isLive,
    isPaused,
    clearedAtIndex,
    range,
    absoluteRange,
    supplementaryQueries,
  } = item;
  const loading = selectIsWaitingForData(exploreId)(state);
  const panelState = item.panelsState;
  const timeZone = getTimeZone(state.user);
  const logsVolume = supplementaryQueries[SupplementaryQueryType.LogsVolume];

  return {
    loading,
    logRows: logsResult?.rows,
    logsMeta: logsResult?.meta,
    logsSeries: logsResult?.series,
    logsQueries: logsResult?.queries,
    visibleRange: logsResult?.visibleRange,
    scanning,
    timeZone,
    datasourceInstance,
    isLive,
    isPaused,
    clearedAtIndex,
    range,
    absoluteRange,
    logsVolume,
    panelState,
    logsFrames: item.queryResponse.logsFrames,
  };
}

const mapDispatchToProps = {
  updateTimeRange,
  addResultsToCache,
  clearCache,
  loadSupplementaryQueryData,
  setSupplementaryQueryEnabled,
};

const connector = connect(mapStateToProps, mapDispatchToProps);
type PropsFromRedux = ConnectedProps<typeof connector>;

export default connector(LogsContainer);<|MERGE_RESOLUTION|>--- conflicted
+++ resolved
@@ -217,11 +217,8 @@
             panelState={this.props.panelState}
             logsFrames={this.props.logsFrames}
             scrollElement={scrollElement}
-<<<<<<< HEAD
             isFilterLabelActive={this.props.isFilterLabelActive}
-=======
             range={range}
->>>>>>> 4d283c1f
           />
         </LogsCrossFadeTransition>
       </>
