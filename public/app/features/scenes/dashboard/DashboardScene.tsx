--- conflicted
+++ resolved
@@ -44,11 +44,7 @@
 }
 
 function DashboardSceneRenderer({ model }: SceneComponentProps<DashboardScene>) {
-<<<<<<< HEAD
-  const { title, layout, actions = [], uid, subMenu } = model.useState();
-=======
-  const { title, body, actions = [], uid } = model.useState();
->>>>>>> bf574e98
+  const { title, body, actions = [], uid, subMenu } = model.useState();
 
   const toolbarActions = (actions ?? []).map((action) => <action.Component key={action.state.key} model={action} />);
 
