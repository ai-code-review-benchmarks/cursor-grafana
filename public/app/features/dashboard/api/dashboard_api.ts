--- conflicted
+++ resolved
@@ -1,6 +1,5 @@
 import { config, getBackendSrv } from '@grafana/runtime';
 import { ScopedResourceClient } from 'app/features/apiserver/client';
-<<<<<<< HEAD
 import {
   AnnoKeyFolder,
   AnnoKeyMessage,
@@ -8,9 +7,6 @@
   ResourceClient,
   ResourceForCreate,
 } from 'app/features/apiserver/types';
-=======
-import { Resource, ResourceClient } from 'app/features/apiserver/types';
->>>>>>> 46515063
 import { SaveDashboardCommand } from 'app/features/dashboard/components/SaveDashboard/types';
 import { dashboardWatcher } from 'app/features/live/dashboard/dashboardWatcher';
 import { DeleteDashboardResponse } from 'app/features/manage-dashboards/types';
@@ -81,12 +77,16 @@
         ...dashboard,
       },
     };
+
     if (options.message) {
       obj.metadata.annotations = {
         ...obj.metadata.annotations,
         [AnnoKeyMessage]: options.message,
       };
+    } else if (obj.metadata.annotations) {
+      delete obj.metadata.annotations[AnnoKeyMessage]
     }
+
     if (options.folderUid) {
       obj.metadata.annotations = {
         ...obj.metadata.annotations,
@@ -121,20 +121,16 @@
   }
 
   async getDashboardDTO(uid: string): Promise<DashboardDTO> {
-    const dto = await this.client.subresource<DashboardWithAccessInfo>(uid, 'dto');
+    const dash = await this.client.subresource<DashboardWithAccessInfo>(uid, 'dto');
     return {
       meta: {
-        ...dto.access,
+        ...dash.access,
         isNew: false,
         isFolder: false,
-<<<<<<< HEAD
-        uid: d.metadata.name,
-        k8s: d.metadata,
-=======
-        uid: dto.metadata.name,
->>>>>>> 46515063
+        uid: dash.metadata.name,
+        k8s: dash.metadata,
       },
-      dashboard: dto.spec,
+      dashboard: dash.spec,
     };
   }
 }
