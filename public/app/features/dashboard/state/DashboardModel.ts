--- conflicted
+++ resolved
@@ -761,22 +761,10 @@
     }
   }
 
-<<<<<<< HEAD
-  setPanelFocus(id: number) {
-    this.meta.focusPanelId = id;
-  }
-
   isSubMenuVisible() {
     if (this.links.length > 0) {
       return true;
     }
-=======
-  updateSubmenuVisibility() {
-    this.meta.submenuEnabled = (() => {
-      if (this.links.length > 0) {
-        return true;
-      }
->>>>>>> 664268a4
 
     if (this.getVariables().find((variable) => variable.hide !== 2)) {
       return true;
