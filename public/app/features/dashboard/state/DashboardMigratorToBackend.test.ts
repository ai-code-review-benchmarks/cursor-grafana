import { readdirSync, readFileSync, statSync } from 'fs';
import path from 'path';

import { sortedDeepCloneWithoutNulls } from 'app/core/utils/object';
import { mockDataSource } from 'app/features/alerting/unified/mocks';
import { setupDataSources } from 'app/features/alerting/unified/testSetup/datasources';
import { MIXED_DATASOURCE_NAME } from 'app/plugins/datasource/mixed/MixedDataSource';
import { plugin as statPanelPlugin } from 'app/plugins/panel/stat/module';
import { plugin as tablePanelPlugin } from 'app/plugins/panel/table/module';

import { DASHBOARD_SCHEMA_VERSION } from './DashboardMigrator';
import { DashboardModel } from './DashboardModel';

const MIN_SUPPORTED_SCHEMA_VERSION = 13;

/*
 * Backend / Frontend Migration Comparison Test Design Explanation:
 *
 * This test compares backend and frontend migration results by running both through DashboardModel.
 * This approach is correct and not flaky for the following reasons:
 *
 * 1. Frontend Migration Path:
 *    jsonInput (e.g. v39) → DashboardModel → DashboardMigrator runs → migrates to v41 → getSaveModelClone()
 *
 * 2. Backend Migration Path:
 *    jsonInput (e.g. v39) → Backend Migration → backendOutput (v41) → DashboardModel → DashboardMigrator sees v41 → early return (no migration) → getSaveModelClone()
 *
 * 3. Why DashboardMigrator doesn't run on backendOutput:
 *    - DashboardMigrator.updateSchema() has an early return: `if (oldVersion === this.dashboard.schemaVersion) return;`
 *    - Since backendOutput.schemaVersion is already 41 (latest), no migration occurs
 *    - This ensures we compare the final migrated state from both paths
 *
 * 4. Benefits of this approach:
 *    - Tests the complete integration (backend migration + DashboardModel)
 *    - Accounts for DashboardModel's default value handling and normalization
 *    - Ensures both paths produce identical final dashboard states
 *    - Avoids test brittleness from comparing raw JSON with different default value representations
 */

// Helper function to recursively find all JSON files in a directory
function findJSONFiles(dir: string): string[] {
  const jsonFiles: string[] = [];

  function walk(currentDir: string) {
    const entries = readdirSync(currentDir);
    for (const entry of entries) {
      const fullPath = path.join(currentDir, entry);
      const stat = statSync(fullPath);
      if (stat.isDirectory()) {
        walk(fullPath);
      } else if (entry.toLowerCase().endsWith('.json')) {
        jsonFiles.push(fullPath);
      }
    }
  }

  walk(dir);
  return jsonFiles;
}

// Helper function to convert input path to relative output path preserving directory structure
function getRelativeOutputPath(inputPath: string, inputDir: string, outputDir: string): string {
  const relativePath = path.relative(inputDir, inputPath);
  // Preserve directory structure instead of flattening
  return path.join(outputDir, relativePath);
}

// Set up the same datasources as backend test provider to ensure consistency
const dataSources = {
  default: mockDataSource({
    name: 'Default Test Datasource Name',
    uid: 'default-ds-uid',
    type: 'prometheus',
    isDefault: true,
  }),
  nonDefault: mockDataSource({
    name: 'Non Default Test Datasource Name',
    uid: 'non-default-test-ds-uid',
    type: 'loki',
    isDefault: false,
  }),
  existingRef: mockDataSource({
    name: 'Existing Ref Name',
    uid: 'existing-ref-uid',
    type: 'prometheus',
    isDefault: false,
  }),
  existingTarget: mockDataSource({
    name: 'Existing Target Name',
    uid: 'existing-target-uid',
    type: 'elasticsearch',
    isDefault: false,
  }),
  existingRefAlt: mockDataSource({
    name: 'Existing Ref Name',
    uid: 'existing-ref',
    type: 'prometheus',
    isDefault: false,
  }),
  mixed: mockDataSource({
    name: MIXED_DATASOURCE_NAME,
    type: 'mixed',
    uid: MIXED_DATASOURCE_NAME,
    isDefault: false,
  }),
};

<<<<<<< HEAD
const pluginVersionForAutoMigrate = '12.1.0';

=======
>>>>>>> dbf2dd24
// Separate datasource setup for dev-dashboards which primarily use testdata datasource
const devDashboardDataSources = {
  // Add datasource that can be found by type name for migration resolution
  testdataByType: mockDataSource(
    {
      name: 'grafana-testdata-datasource',
      uid: 'testdata-type-uid',
      type: 'grafana-testdata-datasource',
      isDefault: true,
    },
    {
      metrics: true,
      annotations: true,
      logs: true,
    }
  ),
  testdata: mockDataSource(
    {
      name: 'TestData',
      uid: 'testdata',
      type: 'grafana-testdata-datasource',
      isDefault: false,
    },
    {
      metrics: true,
      annotations: true,
      logs: true,
    }
  ),
  prometheus: mockDataSource({
    name: 'Prometheus',
    uid: 'prometheus-uid',
    type: 'prometheus',
    isDefault: false,
  }),
  loki: mockDataSource({
    name: 'Loki',
    uid: 'loki-uid',
    type: 'loki',
    isDefault: false,
  }),
  elasticsearch: mockDataSource({
    name: 'Elasticsearch',
    uid: 'elasticsearch-uid',
    type: 'elasticsearch',
    isDefault: false,
  }),
  mixed: mockDataSource({
    name: MIXED_DATASOURCE_NAME,
    type: 'mixed',
    uid: MIXED_DATASOURCE_NAME,
    isDefault: false,
  }),
};

describe('Backend / Frontend result comparison', () => {
  describe('Manual mocks', () => {
    beforeEach(() => {
      jest.clearAllMocks();
      setupDataSources(...Object.values(dataSources));
    });

    const inputDir = getMigrationTestDataPath('input');
    const outputDir = getMigrationTestDataPath('output');

    const jsonInputs = readdirSync(inputDir);

    jsonInputs.forEach((inputFile) => {
      it(`should migrate ${inputFile} correctly`, async () => {
        const jsonInput = JSON.parse(readFileSync(path.join(inputDir, inputFile), 'utf8'));
        const backendOutput = JSON.parse(readFileSync(path.join(outputDir, inputFile), 'utf8'));

        await performMigrationComparison(jsonInput, backendOutput);
      });
    });
  });

  describe('Dev-dashboards', () => {
    beforeEach(() => {
      jest.clearAllMocks();
      setupDataSources(...Object.values(devDashboardDataSources));
    });

    const devDashboardsInputDir = path.join(__dirname, '..', '..', '..', '..', '..', 'devenv', 'dev-dashboards');
    const devDashboardsOutputDir = getMigrationTestDataPath('dev-dashboards-output');

    const allDevDashboardFiles = findJSONFiles(devDashboardsInputDir);

    // Filter out files that can't be parsed as JSON or don't have valid schemaVersion
    const validDevDashboardFiles = allDevDashboardFiles.filter((filePath) => {
      const isValid = isValidDashboardForMigration(filePath);
      if (!isValid) {
        console.error(`Dashboard ${filePath} is not valid for migration testing`);
      }
      return isValid;
    });

    validDevDashboardFiles.forEach((inputFilePath) => {
      const relativePath = path.relative(devDashboardsInputDir, inputFilePath);
      const testName = `should migrate dev-dashboard ${relativePath} correctly`;

      it(testName, async () => {
        const jsonInput = JSON.parse(readFileSync(inputFilePath, 'utf8'));
        const outputFilePath = getRelativeOutputPath(inputFilePath, devDashboardsInputDir, devDashboardsOutputDir);

        // Backend output should exist since we now fail on unsupported dashboards
        const backendOutput = JSON.parse(readFileSync(outputFilePath, 'utf8'));
        await performMigrationComparison(jsonInput, backendOutput);
      });
    });
  });

  describe('Historical dashboards', () => {
    beforeEach(() => {
      jest.clearAllMocks();
      setupDataSources(...Object.values(dataSources));
    });

    const historicalDashboardsInputDir = getMigrationTestDataPath('historical-dashboards-input');
    const historicalDashboardsOutputDir = getMigrationTestDataPath('historical-dashboards-output');

    // Find all historical dashboard files and create individual test cases
    const allHistoricalFiles = readdirSync(historicalDashboardsInputDir).sort();

    // Filter out files that can't be parsed as JSON or don't have valid schemaVersion
    const validHistoricalFiles = allHistoricalFiles.filter((fileName) => {
      const filePath = path.join(historicalDashboardsInputDir, fileName);
      return isValidDashboardForMigration(filePath);
    });

    validHistoricalFiles.forEach((fileName) => {
      const testName = `should migrate historical dashboard ${fileName} correctly`;

      it(testName, async () => {
        const inputFilePath = path.join(historicalDashboardsInputDir, fileName);
        const outputFilePath = path.join(historicalDashboardsOutputDir, fileName);

        const jsonInput = JSON.parse(readFileSync(inputFilePath, 'utf8'));

        // Backend output should exist since we now fail on unsupported dashboards
        const backendOutput = JSON.parse(readFileSync(outputFilePath, 'utf8'));
        await performMigrationComparison(jsonInput, backendOutput);
      });
    });
  });

  describe('Community dashboards', () => {
    beforeEach(() => {
      jest.clearAllMocks();
      setupDataSources(...Object.values(dataSources));
    });

    createCommunityDashboardTests();
  });

  describe('Oldest community dashboards', () => {
    beforeEach(() => {
      jest.clearAllMocks();
      setupDataSources(...Object.values(dataSources));
    });

    createOldestHistoricalDashboardTests();
  });
});

function createCommunityDashboardTests() {
  const communityDashboardsBaseInputDir = getMigrationTestDataPath('community-dashboards-input');
  const communityDashboardsBaseOutputDir = getMigrationTestDataPath('community-dashboards-output');

  // Scan all category subdirectories (oldest, newest, average)
  const categories = ['oldest', 'newest', 'average'];
  const allValidFiles: Array<{ fileName: string; category: string; inputPath: string; outputPath: string }> = [];

  categories.forEach((category) => {
    const inputDir = path.join(communityDashboardsBaseInputDir, category);
    const outputDir = path.join(communityDashboardsBaseOutputDir, category);

    try {
      const dirContents = readdirSync(inputDir);
      if (!dirContents.length) {
        return; // Skip empty directories
      }
    } catch (error) {
      return; // Skip if directory doesn't exist
    }

    // Find all community dashboard files in this category
    const allCommunityFiles = readdirSync(inputDir).sort();

    // Filter out files that can't be parsed as JSON or don't have valid schemaVersion
    const validCommunityFiles = allCommunityFiles.filter((fileName) => {
      const filePath = path.join(inputDir, fileName);
      return isValidDashboardForMigration(filePath);
    });

    // Add valid files from this category to the combined list
    validCommunityFiles.forEach((fileName) => {
      allValidFiles.push({
        fileName,
        category,
        inputPath: path.join(inputDir, fileName),
        outputPath: path.join(outputDir, fileName),
      });
    });
  });

  // Create test cases for all valid community dashboards across all categories
  allValidFiles.forEach(({ fileName, category, inputPath, outputPath }) => {
    const testName = `should migrate community dashboard ${fileName} correctly`;

    it(testName, async () => {
      const jsonInput = JSON.parse(readFileSync(inputPath, 'utf8'));

      // Backend output should exist since we now fail on unsupported dashboards
      const backendOutput = JSON.parse(readFileSync(outputPath, 'utf8'));
      await performMigrationComparison(jsonInput, backendOutput);
    });
  });
}

function createOldestHistoricalDashboardTests() {
  const oldestHistoricalInputDir = getMigrationTestDataPath('oldest-historical-input');
  const oldestHistoricalOutputDir = getMigrationTestDataPath('oldest-historical-output');

  // Find all oldest-historical dashboard files and create individual test cases
  const allOldestHistoricalFiles = readdirSync(oldestHistoricalInputDir).sort();

  // Filter out files that can't be parsed as JSON or don't have valid schemaVersion
  const validOldestHistoricalFiles = allOldestHistoricalFiles.filter((fileName) => {
    const filePath = path.join(oldestHistoricalInputDir, fileName);
    return isValidDashboardForMigration(filePath);
  });

  validOldestHistoricalFiles.forEach((fileName) => {
    const testName = `should migrate oldest community dashboard ${fileName} correctly`;

    it(testName, async () => {
      const inputFilePath = path.join(oldestHistoricalInputDir, fileName);
      const outputFilePath = path.join(oldestHistoricalOutputDir, fileName);

      const jsonInput = JSON.parse(readFileSync(inputFilePath, 'utf8'));

      // Backend output should exist since we now fail on unsupported dashboards
      const backendOutput = JSON.parse(readFileSync(outputFilePath, 'utf8'));
      await performMigrationComparison(jsonInput, backendOutput);
    });
  });
}

// Helper function to ensure plugin meta is properly initialized
function ensurePluginMeta(plugin: any, pluginName: string) {
  if (!plugin.meta) {
    plugin.meta = {} as any;
  }

  if (!plugin.meta.info) {
    plugin.meta.info = {
      author: {
        name: 'Grafana Labs',
        url: 'url/to/GrafanaLabs',
      },
      description: `${pluginName} plugin`,
      links: [{ name: 'project', url: 'one link' }],
      logos: { small: 'small/logo', large: 'large/logo' },
      screenshots: [],
      updated: '2024-01-01',
      version: '1.0.0',
    };
  }

  if (!plugin.meta.info.version) {
    plugin.meta.info.version = '1.0.0';
  }
}

// Helper function to handle angular panel migration for old schema versions
async function handleAngularPanelMigration(dashboardModel: DashboardModel, schemaVersion: number) {
  if (schemaVersion <= 27) {
    for (const panel of dashboardModel.panels) {
      if (panel.type === 'stat' && panel.autoMigrateFrom) {
        ensurePluginMeta(statPanelPlugin, 'stat');
        await panel.pluginLoaded(statPanelPlugin);
      }
      if (panel.type === 'table' && panel.autoMigrateFrom === 'table-old') {
        ensurePluginMeta(tablePanelPlugin, 'table');
        await panel.pluginLoaded(tablePanelPlugin as any);
      }
    }
  }
}

// Helper function to clean up frontend migration result to match backend behavior
function cleanupFrontendResult(frontendMigrationResult: any) {
  const cleanedResult = sortedDeepCloneWithoutNulls(frontendMigrationResult);

  // Remove deprecated angular properties that backend shouldn't return, but DashboardModel will still set them
  for (const panel of cleanedResult.panels ?? []) {
    // Remove deprecated angular properties that may exist on panels
    delete (panel as any).autoMigrateFrom;
    delete (panel as any).styles;
    delete (panel as any).transform; // Backend removes these deprecated table properties
    delete (panel as any).columns; // Backend removes these deprecated table properties
  }

  return cleanedResult;
}

// Unified helper function to perform migration comparison tests
async function performMigrationComparison(jsonInput: any, backendOutput: any) {
  expect(backendOutput.schemaVersion).toEqual(DASHBOARD_SCHEMA_VERSION);

  // Create dashboard models
  const frontendModel = new DashboardModel(jsonInput);
  const backendModel = new DashboardModel(backendOutput);

  // Handle angular panel migration for old schema versions (only if schemaVersion exists)
  if (typeof jsonInput.schemaVersion === 'number') {
    await handleAngularPanelMigration(frontendModel, jsonInput.schemaVersion);
  }

  const frontendMigrationResult = frontendModel.getSaveModelClone();
  const backendMigrationResult = backendModel.getSaveModelClone();

  // Clean up the frontend result to match backend behavior
  const cleanedFrontendResult = cleanupFrontendResult(frontendMigrationResult);

  expect(backendMigrationResult).toMatchObject(cleanedFrontendResult);
}

// Helper function to recursively find all JSON files in a directory
function findJSONFiles(dir: string): string[] {
  const jsonFiles: string[] = [];

  function walk(currentDir: string) {
    const entries = readdirSync(currentDir);
    for (const entry of entries) {
      const fullPath = path.join(currentDir, entry);
      const stat = statSync(fullPath);
      if (stat.isDirectory()) {
        walk(fullPath);
      } else if (entry.toLowerCase().endsWith('.json')) {
        jsonFiles.push(fullPath);
      }
    }
  }

  walk(dir);
  return jsonFiles;
}

// Helper function to convert input path to relative output path preserving directory structure
function getRelativeOutputPath(inputPath: string, inputDir: string, outputDir: string): string {
  const relativePath = path.relative(inputDir, inputPath);
  // Preserve directory structure instead of flattening
  return path.join(outputDir, relativePath);
}

// Helper function to validate if a dashboard has valid schema version for migration testing
function isValidDashboardForMigration(filePath: string): boolean {
  try {
    const jsonContent = JSON.parse(readFileSync(filePath, 'utf8'));
    // Require valid schemaVersion for migration testing
    if (typeof jsonContent.schemaVersion !== 'number') {
      return false;
    }
    // Check minimum version requirement (this should match backend MIN_VERSION = 13)

    if (jsonContent.schemaVersion < MIN_SUPPORTED_SCHEMA_VERSION) {
      return false;
    }
    return true;
  } catch (error) {
    return false; // Skip files that can't be parsed
  }
}

// Helper function to create a path to the migration testdata directory
function getMigrationTestDataPath(...pathSegments: string[]): string {
  return path.join(
    __dirname,
    '..',
    '..',
    '..',
    '..',
    '..',
    'apps',
    'dashboard',
    'pkg',
    'migration',
    'testdata',
    ...pathSegments
  );
<<<<<<< HEAD

  const jsonInputs = readdirSync(inputDir);

  jsonInputs.forEach((inputFile) => {
    it(`should migrate ${inputFile} correctly`, async () => {
      const jsonInput = JSON.parse(readFileSync(path.join(inputDir, inputFile), 'utf8'));
      const backendOutput = JSON.parse(readFileSync(path.join(outputDir, inputFile), 'utf8'));

      expect(backendOutput.schemaVersion).toEqual(DASHBOARD_SCHEMA_VERSION);

      // Create dashboard models
      const frontendModel = new DashboardModel(jsonInput);
      const backendModel = new DashboardModel(backendOutput);

      /* 
      Migration from schema V27 involves migrating angular singlestat panels to stat panels
      These panels are auto migrated where PanelModel.restoreModel() is called in the constructor,
      and the autoMigrateFrom is set and type is set to "stat". So this logic will not run.
      if (oldVersion < 28) {
        panelUpgrades.push((panel: PanelModel) => {
          if (panel.type === 'singlestat') {
            return migrateSinglestat(panel);
          }
        });
      }
    
      Furthermore, the PanelModel.pluginLoaded is run in the old architecture through a redux action so it will not run in this test.
      In the scenes architecture the angular migration logic runs through a migration handler inside transformSaveModelToScene.ts
       _UNSAFE_customMigrationHandler: getAngularPanelMigrationHandler(panel),
      We need to manually run the pluginLoaded logic to ensure the panels are migrated correctly. 
      which means that the actual migration logic is not run.
      We need to manually run the pluginLoaded logic to ensure the panels are migrated correctly.
      */
      if (jsonInput.schemaVersion <= 27) {
        for (const panel of frontendModel.panels) {
          if (panel.type === 'stat' && panel.autoMigrateFrom) {
            // Set the plugin version if it doesn't exist
            if (!statPanelPlugin.meta.info) {
              statPanelPlugin.meta.info = {
                author: {
                  name: 'Grafana Labs',
                  url: 'url/to/GrafanaLabs',
                },
                description: 'stat plugin',
                links: [{ name: 'project', url: 'one link' }],
                logos: { small: 'small/logo', large: 'large/logo' },
                screenshots: [],
                updated: '2024-01-01',
                version: pluginVersionForAutoMigrate,
              };
            }
            if (!statPanelPlugin.meta.info.version) {
              statPanelPlugin.meta.info.version = pluginVersionForAutoMigrate;
            }

            await panel.pluginLoaded(statPanelPlugin);
          }
          if (panel.type === 'table' && panel.autoMigrateFrom === 'table-old') {
            // Set the plugin version if it doesn't exist
            if (!tablePanelPlugin.meta.info) {
              tablePanelPlugin.meta.info = {
                author: {
                  name: 'Grafana Labs',
                  url: 'url/to/GrafanaLabs',
                },
                description: 'table plugin',
                links: [{ name: 'project', url: 'one link' }],
                logos: { small: 'small/logo', large: 'large/logo' },
                screenshots: [],
                updated: '2024-01-01',
                version: pluginVersionForAutoMigrate,
              };
            }
            if (!tablePanelPlugin.meta.info.version) {
              tablePanelPlugin.meta.info.version = pluginVersionForAutoMigrate;
            }

            await panel.pluginLoaded(tablePanelPlugin as any);
          }
        }
      }

      const frontendMigrationResult = frontendModel.getSaveModelClone();
      const backendMigrationResult = backendModel.getSaveModelClone();

      // Although getSaveModelClone() runs sortedDeepCloneWithoutNulls() internally,
      // we run it again to ensure consistent handling of null values (like threshold -Infinity values)
      // Because Go and TS handle -Infinity differently.
      const cleanedFrontendResult = sortedDeepCloneWithoutNulls(frontendMigrationResult);

      // Remove deprecated angular properties that backend shouldn't return, but DashboardModel will still set them
      for (const panel of cleanedFrontendResult.panels ?? []) {
        // Remove deprecated angular properties that may exist on panels
        delete (panel as any).autoMigrateFrom;
        delete (panel as any).styles;
        delete (panel as any).transform; // Backend removes these deprecated table properties
        delete (panel as any).columns; // Backend removes these deprecated table properties
      }

      expect(backendMigrationResult).toMatchObject(cleanedFrontendResult);
    });
  });
});

describe('Dev-dashboards Backend / Frontend result comparison', () => {
  beforeEach(() => {
    jest.clearAllMocks();
    setupDataSources(...Object.values(devDashboardDataSources));
  });

  const devDashboardsInputDir = path.join(__dirname, '..', '..', '..', '..', '..', 'devenv', 'dev-dashboards');
  const devDashboardsOutputDir = path.join(
    __dirname,
    '..',
    '..',
    '..',
    '..',
    '..',
    'apps',
    'dashboard',
    'pkg',
    'migration',
    'testdata',
    'dev-dashboards-output'
  );

  const allDevDashboardFiles = findJSONFiles(devDashboardsInputDir);

  // Filter out files that can't be parsed as JSON or don't have valid schemaVersion
  const validDevDashboardFiles = allDevDashboardFiles.filter((filePath) => {
    try {
      const jsonContent = JSON.parse(readFileSync(filePath, 'utf8'));
      // Require valid schemaVersion for migration testing
      if (typeof jsonContent.schemaVersion !== 'number') {
        console.error(`Dashboard ${filePath} has no schemaVersion - not valid for migration testing`);
        return false;
      }
      // Check minimum version requirement (this should match backend MIN_VERSION = 13)
      const MIN_SUPPORTED_SCHEMA_VERSION = 13;
      if (jsonContent.schemaVersion < MIN_SUPPORTED_SCHEMA_VERSION) {
        console.error(
          `Dashboard ${filePath} has schema version ${jsonContent.schemaVersion} which is below minimum supported version ${MIN_SUPPORTED_SCHEMA_VERSION}`
        );
        return false;
      }
      return true;
    } catch (error) {
      console.error(`Failed to parse JSON for ${filePath}:`, error);
      return false; // Skip files that can't be parsed
    }
  });

  validDevDashboardFiles.forEach((inputFilePath) => {
    const relativePath = path.relative(devDashboardsInputDir, inputFilePath);
    const testName = `should migrate dev-dashboard ${relativePath} correctly`;

    it(testName, async () => {
      const jsonInput = JSON.parse(readFileSync(inputFilePath, 'utf8'));
      const outputFilePath = getRelativeOutputPath(inputFilePath, devDashboardsInputDir, devDashboardsOutputDir);

      // Backend output should exist since we now fail on unsupported dashboards
      const backendOutput = JSON.parse(readFileSync(outputFilePath, 'utf8'));
      await performDevDashboardMigrationComparison(jsonInput, backendOutput);
    });
  });
});

// Helper function to handle angular panel migration for old schema versions
async function handleAngularPanelMigration(dashboardModel: DashboardModel, schemaVersion: number) {
  if (schemaVersion <= 27) {
    for (const panel of dashboardModel.panels) {
      if (panel.type === 'stat' && panel.autoMigrateFrom) {
        // Set the plugin version if it doesn't exist
        if (!statPanelPlugin.meta.info) {
          statPanelPlugin.meta.info = {
            author: {
              name: 'Grafana Labs',
              url: 'url/to/GrafanaLabs',
            },
            description: 'stat plugin',
            links: [{ name: 'project', url: 'one link' }],
            logos: { small: 'small/logo', large: 'large/logo' },
            screenshots: [],
            updated: '2024-01-01',
            version: '1.0.0',
          };
        }
        if (!statPanelPlugin.meta.info.version) {
          statPanelPlugin.meta.info.version = '1.0.0';
        }

        await panel.pluginLoaded(statPanelPlugin);
      }
      if (panel.type === 'table' && panel.autoMigrateFrom === 'table-old') {
        // Set the plugin version if it doesn't exist
        if (!tablePanelPlugin.meta.info) {
          tablePanelPlugin.meta.info = {
            author: {
              name: 'Grafana Labs',
              url: 'url/to/GrafanaLabs',
            },
            description: 'table plugin',
            links: [{ name: 'project', url: 'one link' }],
            logos: { small: 'small/logo', large: 'large/logo' },
            screenshots: [],
            updated: '2024-01-01',
            version: '1.0.0',
          };
        }
        if (!tablePanelPlugin.meta.info.version) {
          tablePanelPlugin.meta.info.version = '1.0.0';
        }

        await panel.pluginLoaded(tablePanelPlugin as any);
      }
    }
  }
}

// Helper function to clean up frontend migration result to match backend behavior
function cleanupFrontendResult(frontendMigrationResult: any) {
  const cleanedResult = sortedDeepCloneWithoutNulls(frontendMigrationResult);

  // Remove deprecated angular properties that backend shouldn't return, but DashboardModel will still set them
  for (const panel of cleanedResult.panels ?? []) {
    // Remove deprecated angular properties that may exist on panels
    delete (panel as any).autoMigrateFrom;
    delete (panel as any).styles;
    delete (panel as any).transform; // Backend removes these deprecated table properties
    delete (panel as any).columns; // Backend removes these deprecated table properties
  }

  return cleanedResult;
}

// Helper function to perform the dev-dashboards migration comparison test
async function performDevDashboardMigrationComparison(jsonInput: any, backendOutput: any) {
  expect(backendOutput.schemaVersion).toEqual(DASHBOARD_SCHEMA_VERSION);

  // Create dashboard models
  const frontendModel = new DashboardModel(jsonInput);
  const backendModel = new DashboardModel(backendOutput);

  // Handle angular panel migration for old schema versions (only if schemaVersion exists)
  if (typeof jsonInput.schemaVersion === 'number') {
    await handleAngularPanelMigration(frontendModel, jsonInput.schemaVersion);
  }

  const frontendMigrationResult = frontendModel.getSaveModelClone();
  const backendMigrationResult = backendModel.getSaveModelClone();

  // Clean up the frontend result to match backend behavior
  const cleanedFrontendResult = cleanupFrontendResult(frontendMigrationResult);

  expect(backendMigrationResult).toMatchObject(cleanedFrontendResult);
=======
>>>>>>> dbf2dd24
}<|MERGE_RESOLUTION|>--- conflicted
+++ resolved
@@ -37,34 +37,6 @@
  *    - Avoids test brittleness from comparing raw JSON with different default value representations
  */
 
-// Helper function to recursively find all JSON files in a directory
-function findJSONFiles(dir: string): string[] {
-  const jsonFiles: string[] = [];
-
-  function walk(currentDir: string) {
-    const entries = readdirSync(currentDir);
-    for (const entry of entries) {
-      const fullPath = path.join(currentDir, entry);
-      const stat = statSync(fullPath);
-      if (stat.isDirectory()) {
-        walk(fullPath);
-      } else if (entry.toLowerCase().endsWith('.json')) {
-        jsonFiles.push(fullPath);
-      }
-    }
-  }
-
-  walk(dir);
-  return jsonFiles;
-}
-
-// Helper function to convert input path to relative output path preserving directory structure
-function getRelativeOutputPath(inputPath: string, inputDir: string, outputDir: string): string {
-  const relativePath = path.relative(inputDir, inputPath);
-  // Preserve directory structure instead of flattening
-  return path.join(outputDir, relativePath);
-}
-
 // Set up the same datasources as backend test provider to ensure consistency
 const dataSources = {
   default: mockDataSource({
@@ -105,11 +77,6 @@
   }),
 };
 
-<<<<<<< HEAD
-const pluginVersionForAutoMigrate = '12.1.0';
-
-=======
->>>>>>> dbf2dd24
 // Separate datasource setup for dev-dashboards which primarily use testdata datasource
 const devDashboardDataSources = {
   // Add datasource that can be found by type name for migration resolution
@@ -360,9 +327,9 @@
 }
 
 // Helper function to ensure plugin meta is properly initialized
-function ensurePluginMeta(plugin: any, pluginName: string) {
+function ensurePluginMeta(plugin: Record<string, unknown>, pluginName: string) {
   if (!plugin.meta) {
-    plugin.meta = {} as any;
+    plugin.meta = {} as Record<string, unknown>;
   }
 
   if (!plugin.meta.info) {
@@ -395,30 +362,30 @@
       }
       if (panel.type === 'table' && panel.autoMigrateFrom === 'table-old') {
         ensurePluginMeta(tablePanelPlugin, 'table');
-        await panel.pluginLoaded(tablePanelPlugin as any);
+        await panel.pluginLoaded(tablePanelPlugin as Record<string, unknown>);
       }
     }
   }
 }
 
 // Helper function to clean up frontend migration result to match backend behavior
-function cleanupFrontendResult(frontendMigrationResult: any) {
+function cleanupFrontendResult(frontendMigrationResult: Record<string, unknown>) {
   const cleanedResult = sortedDeepCloneWithoutNulls(frontendMigrationResult);
 
   // Remove deprecated angular properties that backend shouldn't return, but DashboardModel will still set them
   for (const panel of cleanedResult.panels ?? []) {
     // Remove deprecated angular properties that may exist on panels
-    delete (panel as any).autoMigrateFrom;
-    delete (panel as any).styles;
-    delete (panel as any).transform; // Backend removes these deprecated table properties
-    delete (panel as any).columns; // Backend removes these deprecated table properties
+    delete (panel as Record<string, unknown>).autoMigrateFrom;
+    delete (panel as Record<string, unknown>).styles;
+    delete (panel as Record<string, unknown>).transform; // Backend removes these deprecated table properties
+    delete (panel as Record<string, unknown>).columns; // Backend removes these deprecated table properties
   }
 
   return cleanedResult;
 }
 
 // Unified helper function to perform migration comparison tests
-async function performMigrationComparison(jsonInput: any, backendOutput: any) {
+async function performMigrationComparison(jsonInput: Record<string, unknown>, backendOutput: Record<string, unknown>) {
   expect(backendOutput.schemaVersion).toEqual(DASHBOARD_SCHEMA_VERSION);
 
   // Create dashboard models
@@ -502,262 +469,4 @@
     'testdata',
     ...pathSegments
   );
-<<<<<<< HEAD
-
-  const jsonInputs = readdirSync(inputDir);
-
-  jsonInputs.forEach((inputFile) => {
-    it(`should migrate ${inputFile} correctly`, async () => {
-      const jsonInput = JSON.parse(readFileSync(path.join(inputDir, inputFile), 'utf8'));
-      const backendOutput = JSON.parse(readFileSync(path.join(outputDir, inputFile), 'utf8'));
-
-      expect(backendOutput.schemaVersion).toEqual(DASHBOARD_SCHEMA_VERSION);
-
-      // Create dashboard models
-      const frontendModel = new DashboardModel(jsonInput);
-      const backendModel = new DashboardModel(backendOutput);
-
-      /* 
-      Migration from schema V27 involves migrating angular singlestat panels to stat panels
-      These panels are auto migrated where PanelModel.restoreModel() is called in the constructor,
-      and the autoMigrateFrom is set and type is set to "stat". So this logic will not run.
-      if (oldVersion < 28) {
-        panelUpgrades.push((panel: PanelModel) => {
-          if (panel.type === 'singlestat') {
-            return migrateSinglestat(panel);
-          }
-        });
-      }
-    
-      Furthermore, the PanelModel.pluginLoaded is run in the old architecture through a redux action so it will not run in this test.
-      In the scenes architecture the angular migration logic runs through a migration handler inside transformSaveModelToScene.ts
-       _UNSAFE_customMigrationHandler: getAngularPanelMigrationHandler(panel),
-      We need to manually run the pluginLoaded logic to ensure the panels are migrated correctly. 
-      which means that the actual migration logic is not run.
-      We need to manually run the pluginLoaded logic to ensure the panels are migrated correctly.
-      */
-      if (jsonInput.schemaVersion <= 27) {
-        for (const panel of frontendModel.panels) {
-          if (panel.type === 'stat' && panel.autoMigrateFrom) {
-            // Set the plugin version if it doesn't exist
-            if (!statPanelPlugin.meta.info) {
-              statPanelPlugin.meta.info = {
-                author: {
-                  name: 'Grafana Labs',
-                  url: 'url/to/GrafanaLabs',
-                },
-                description: 'stat plugin',
-                links: [{ name: 'project', url: 'one link' }],
-                logos: { small: 'small/logo', large: 'large/logo' },
-                screenshots: [],
-                updated: '2024-01-01',
-                version: pluginVersionForAutoMigrate,
-              };
-            }
-            if (!statPanelPlugin.meta.info.version) {
-              statPanelPlugin.meta.info.version = pluginVersionForAutoMigrate;
-            }
-
-            await panel.pluginLoaded(statPanelPlugin);
-          }
-          if (panel.type === 'table' && panel.autoMigrateFrom === 'table-old') {
-            // Set the plugin version if it doesn't exist
-            if (!tablePanelPlugin.meta.info) {
-              tablePanelPlugin.meta.info = {
-                author: {
-                  name: 'Grafana Labs',
-                  url: 'url/to/GrafanaLabs',
-                },
-                description: 'table plugin',
-                links: [{ name: 'project', url: 'one link' }],
-                logos: { small: 'small/logo', large: 'large/logo' },
-                screenshots: [],
-                updated: '2024-01-01',
-                version: pluginVersionForAutoMigrate,
-              };
-            }
-            if (!tablePanelPlugin.meta.info.version) {
-              tablePanelPlugin.meta.info.version = pluginVersionForAutoMigrate;
-            }
-
-            await panel.pluginLoaded(tablePanelPlugin as any);
-          }
-        }
-      }
-
-      const frontendMigrationResult = frontendModel.getSaveModelClone();
-      const backendMigrationResult = backendModel.getSaveModelClone();
-
-      // Although getSaveModelClone() runs sortedDeepCloneWithoutNulls() internally,
-      // we run it again to ensure consistent handling of null values (like threshold -Infinity values)
-      // Because Go and TS handle -Infinity differently.
-      const cleanedFrontendResult = sortedDeepCloneWithoutNulls(frontendMigrationResult);
-
-      // Remove deprecated angular properties that backend shouldn't return, but DashboardModel will still set them
-      for (const panel of cleanedFrontendResult.panels ?? []) {
-        // Remove deprecated angular properties that may exist on panels
-        delete (panel as any).autoMigrateFrom;
-        delete (panel as any).styles;
-        delete (panel as any).transform; // Backend removes these deprecated table properties
-        delete (panel as any).columns; // Backend removes these deprecated table properties
-      }
-
-      expect(backendMigrationResult).toMatchObject(cleanedFrontendResult);
-    });
-  });
-});
-
-describe('Dev-dashboards Backend / Frontend result comparison', () => {
-  beforeEach(() => {
-    jest.clearAllMocks();
-    setupDataSources(...Object.values(devDashboardDataSources));
-  });
-
-  const devDashboardsInputDir = path.join(__dirname, '..', '..', '..', '..', '..', 'devenv', 'dev-dashboards');
-  const devDashboardsOutputDir = path.join(
-    __dirname,
-    '..',
-    '..',
-    '..',
-    '..',
-    '..',
-    'apps',
-    'dashboard',
-    'pkg',
-    'migration',
-    'testdata',
-    'dev-dashboards-output'
-  );
-
-  const allDevDashboardFiles = findJSONFiles(devDashboardsInputDir);
-
-  // Filter out files that can't be parsed as JSON or don't have valid schemaVersion
-  const validDevDashboardFiles = allDevDashboardFiles.filter((filePath) => {
-    try {
-      const jsonContent = JSON.parse(readFileSync(filePath, 'utf8'));
-      // Require valid schemaVersion for migration testing
-      if (typeof jsonContent.schemaVersion !== 'number') {
-        console.error(`Dashboard ${filePath} has no schemaVersion - not valid for migration testing`);
-        return false;
-      }
-      // Check minimum version requirement (this should match backend MIN_VERSION = 13)
-      const MIN_SUPPORTED_SCHEMA_VERSION = 13;
-      if (jsonContent.schemaVersion < MIN_SUPPORTED_SCHEMA_VERSION) {
-        console.error(
-          `Dashboard ${filePath} has schema version ${jsonContent.schemaVersion} which is below minimum supported version ${MIN_SUPPORTED_SCHEMA_VERSION}`
-        );
-        return false;
-      }
-      return true;
-    } catch (error) {
-      console.error(`Failed to parse JSON for ${filePath}:`, error);
-      return false; // Skip files that can't be parsed
-    }
-  });
-
-  validDevDashboardFiles.forEach((inputFilePath) => {
-    const relativePath = path.relative(devDashboardsInputDir, inputFilePath);
-    const testName = `should migrate dev-dashboard ${relativePath} correctly`;
-
-    it(testName, async () => {
-      const jsonInput = JSON.parse(readFileSync(inputFilePath, 'utf8'));
-      const outputFilePath = getRelativeOutputPath(inputFilePath, devDashboardsInputDir, devDashboardsOutputDir);
-
-      // Backend output should exist since we now fail on unsupported dashboards
-      const backendOutput = JSON.parse(readFileSync(outputFilePath, 'utf8'));
-      await performDevDashboardMigrationComparison(jsonInput, backendOutput);
-    });
-  });
-});
-
-// Helper function to handle angular panel migration for old schema versions
-async function handleAngularPanelMigration(dashboardModel: DashboardModel, schemaVersion: number) {
-  if (schemaVersion <= 27) {
-    for (const panel of dashboardModel.panels) {
-      if (panel.type === 'stat' && panel.autoMigrateFrom) {
-        // Set the plugin version if it doesn't exist
-        if (!statPanelPlugin.meta.info) {
-          statPanelPlugin.meta.info = {
-            author: {
-              name: 'Grafana Labs',
-              url: 'url/to/GrafanaLabs',
-            },
-            description: 'stat plugin',
-            links: [{ name: 'project', url: 'one link' }],
-            logos: { small: 'small/logo', large: 'large/logo' },
-            screenshots: [],
-            updated: '2024-01-01',
-            version: '1.0.0',
-          };
-        }
-        if (!statPanelPlugin.meta.info.version) {
-          statPanelPlugin.meta.info.version = '1.0.0';
-        }
-
-        await panel.pluginLoaded(statPanelPlugin);
-      }
-      if (panel.type === 'table' && panel.autoMigrateFrom === 'table-old') {
-        // Set the plugin version if it doesn't exist
-        if (!tablePanelPlugin.meta.info) {
-          tablePanelPlugin.meta.info = {
-            author: {
-              name: 'Grafana Labs',
-              url: 'url/to/GrafanaLabs',
-            },
-            description: 'table plugin',
-            links: [{ name: 'project', url: 'one link' }],
-            logos: { small: 'small/logo', large: 'large/logo' },
-            screenshots: [],
-            updated: '2024-01-01',
-            version: '1.0.0',
-          };
-        }
-        if (!tablePanelPlugin.meta.info.version) {
-          tablePanelPlugin.meta.info.version = '1.0.0';
-        }
-
-        await panel.pluginLoaded(tablePanelPlugin as any);
-      }
-    }
-  }
-}
-
-// Helper function to clean up frontend migration result to match backend behavior
-function cleanupFrontendResult(frontendMigrationResult: any) {
-  const cleanedResult = sortedDeepCloneWithoutNulls(frontendMigrationResult);
-
-  // Remove deprecated angular properties that backend shouldn't return, but DashboardModel will still set them
-  for (const panel of cleanedResult.panels ?? []) {
-    // Remove deprecated angular properties that may exist on panels
-    delete (panel as any).autoMigrateFrom;
-    delete (panel as any).styles;
-    delete (panel as any).transform; // Backend removes these deprecated table properties
-    delete (panel as any).columns; // Backend removes these deprecated table properties
-  }
-
-  return cleanedResult;
-}
-
-// Helper function to perform the dev-dashboards migration comparison test
-async function performDevDashboardMigrationComparison(jsonInput: any, backendOutput: any) {
-  expect(backendOutput.schemaVersion).toEqual(DASHBOARD_SCHEMA_VERSION);
-
-  // Create dashboard models
-  const frontendModel = new DashboardModel(jsonInput);
-  const backendModel = new DashboardModel(backendOutput);
-
-  // Handle angular panel migration for old schema versions (only if schemaVersion exists)
-  if (typeof jsonInput.schemaVersion === 'number') {
-    await handleAngularPanelMigration(frontendModel, jsonInput.schemaVersion);
-  }
-
-  const frontendMigrationResult = frontendModel.getSaveModelClone();
-  const backendMigrationResult = backendModel.getSaveModelClone();
-
-  // Clean up the frontend result to match backend behavior
-  const cleanedFrontendResult = cleanupFrontendResult(frontendMigrationResult);
-
-  expect(backendMigrationResult).toMatchObject(cleanedFrontendResult);
-=======
->>>>>>> dbf2dd24
 }