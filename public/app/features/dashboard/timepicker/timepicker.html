<ul class="nav gf-timepicker-nav">

<<<<<<< HEAD
	<li class="dashnav-zoom-out" style="padding-top: 2px">
		<a class='small' ng-click='ctrl.zoom(2)'>
			 放大时间区域
		</a>
=======
	<li class="dashnav-move-timeframe gf-timepicker-time-control" bs-tooltip="'Shift time backward <br> (left arrow key)'" data-placement="bottom">
		<a ng-click='ctrl.move(-1)'><i class="fa fa-chevron-left"></i></a>
	</li>
	<li class="dashnav-zoom-out gf-timepicker-time-control" bs-tooltip="'Time range zoom in <br> CTRL+Z'" data-placement="bottom">
		<a ng-click='ctrl.zoom(2)'>Zoom Out</a></li>
	</li>
	<li class="dashnav-move-timeframe gf-timepicker-time-control" bs-tooltip="'Shift time forward <br> (right arrow key)'" data-placement="bottom">
		<a ng-click='ctrl.move(1)'><i class="fa fa-chevron-right"></i></a>
>>>>>>> f6d53df2
	</li>

	<li>
		<a bs-tooltip="ctrl.tooltip" data-placement="bottom" ng-click="ctrl.openDropdown()" class="gf-timepicker-nav-btn">
			<i class="fa fa-clock-o"></i>
			<span ng-bind="ctrl.rangeString"></span>
			<span ng-show="ctrl.isUtc" class="gf-timepicker-utc">
				UTC
			</span>

			<span ng-show="ctrl.dashboard.refresh" class="text-warning">
				&nbsp;
				自动刷新 {{ctrl.dashboard.refresh}}
			</span>
		</a>
	</li>

	<li class="dashnav-refresh-action">
		<a ng-click="ctrl.timeSrv.refreshDashboard()">
			<i class="fa fa-refresh"></i>
		</a>
	</li>

</ul><|MERGE_RESOLUTION|>--- conflicted
+++ resolved
@@ -1,20 +1,14 @@
 <ul class="nav gf-timepicker-nav">
-
-<<<<<<< HEAD
-	<li class="dashnav-zoom-out" style="padding-top: 2px">
-		<a class='small' ng-click='ctrl.zoom(2)'>
-			 放大时间区域
-		</a>
-=======
 	<li class="dashnav-move-timeframe gf-timepicker-time-control" bs-tooltip="'Shift time backward <br> (left arrow key)'" data-placement="bottom">
 		<a ng-click='ctrl.move(-1)'><i class="fa fa-chevron-left"></i></a>
 	</li>
 	<li class="dashnav-zoom-out gf-timepicker-time-control" bs-tooltip="'Time range zoom in <br> CTRL+Z'" data-placement="bottom">
-		<a ng-click='ctrl.zoom(2)'>Zoom Out</a></li>
+		<a class='small' ng-click='ctrl.zoom(2)'>
+			 放大时间区域
+		</a>
 	</li>
 	<li class="dashnav-move-timeframe gf-timepicker-time-control" bs-tooltip="'Shift time forward <br> (right arrow key)'" data-placement="bottom">
 		<a ng-click='ctrl.move(1)'><i class="fa fa-chevron-right"></i></a>
->>>>>>> f6d53df2
 	</li>
 
 	<li>
