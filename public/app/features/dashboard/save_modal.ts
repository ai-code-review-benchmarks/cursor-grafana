--- conflicted
+++ resolved
@@ -50,7 +50,6 @@
     </div>
 
     <div class="gf-form-button-row text-center">
-<<<<<<< HEAD
       <button
         type="submit"
         class="btn btn-success"
@@ -61,10 +60,6 @@
         <span ng-if="ctrl.isSaving === true">Saving...</span>
       </button>
       <button class="btn btn-inverse" ng-click="ctrl.dismiss();">Cancel</button>
-=======
-      <button type="submit" class="btn btn-success" ng-disabled="ctrl.saveForm.$invalid">Save</button>
-      <a class="btn btn-link" ng-click="ctrl.dismiss();">Cancel</a>
->>>>>>> b6afe5f2
     </div>
   </form>
 </div>
@@ -90,9 +85,7 @@
   constructor(private dashboardSrv) {
     this.message = '';
     this.max = 64;
-<<<<<<< HEAD
     this.isSaving = false;
-=======
     this.templating = dashboardSrv.dash.templating.list;
 
     this.compareTemplating();
@@ -121,7 +114,6 @@
     } else {
       return (this.variableChange = false);
     }
->>>>>>> b6afe5f2
   }
 
   save() {
