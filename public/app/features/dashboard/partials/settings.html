<div class="tabbed-view-header">
	<h2 class="tabbed-view-title">
		设置
	</h2>

	<ul class="gf-tabs">
		<li class="gf-tabs-item" ng-repeat="tab in ::['概要', '行设置', '链接', '时间选择', '元数据']">
			<a class="gf-tabs-link" ng-click="editor.index = $index" ng-class="{active: editor.index === $index}">
				{{::tab}}
			</a>
		</li>
	</ul>

	<button class="tabbed-view-close-btn" ng-click="dismiss();">
		<i class="fa fa-remove"></i>
	</button>
</div>

<div class="tabbed-view-body">
	<div ng-if="editor.index === 0">

		<div class="gf-form-group section">
      <h5 class="section-heading">仪表盘 信息</h5>
			<div class="gf-form">
				<label class="gf-form-label width-7">标题</label>
				<input type="text" class="gf-form-input width-25" ng-model='dashboard.title'></input>
			</div>
			<div class="gf-form">
				<label class="gf-form-label width-7">标签<tip>Press enter to a add tag</tip></label>
				<bootstrap-tagsinput ng-model="dashboard.tags" tagclass="label label-tag" placeholder="add tags">
				</bootstrap-tagsinput>
			</div>

			<div class="gf-form">
				<label class="gf-form-label width-7">时区</label>
				<div class="gf-form-select-wrapper">
					<select ng-model="dashboard.timezone" class='gf-form-input' ng-options="f.value as f.text for f in [{value: '', text: 'Default'}, {value: 'browser', text: 'Local browser time'},{value: 'utc', text: 'UTC'}]" ng-change="timezoneChanged()"></select>
				</div>
			</div>
			<div class="gf-form">
				<label class="gf-form-label width-7">子系统</label>
				<div class="gf-form-select-wrapper" ng-controller="SystemCtrl" ng-init="init()">
					<select ng-model="dashboard.system" class="input tight-form-input">
						<option ng-repeat="system in systems" value="{{system.Id}}" ng-selected="dashboard.system === system.Id">{{system.SystemsName}}</option>
					</select>
				</div>
			</div>
		</div>

    <div class="section">
      <h5 class="section-heading">开启/关闭</h5>
      <div class="gf-form-group">
        <gf-form-switch class="gf-form"
                        label="编辑"
                        tooltip="Uncheck, then save and reload to disable all dashboard editing"
                        checked="dashboard.editable"
                        label-class="width-10">
        </gf-form-switch>
        <gf-form-switch class="gf-form"
                        label="隐藏操作栏"
                        tooltip="Hide row controls. Shortcut: CTRL+H"
                        checked="dashboard.hideControls"
                        label-class="width-10">
        </gf-form-switch>
        <gf-form-switch class="gf-form"
                        label="Shared Crosshair"
                        tooltip="Shared Crosshair line on all graphs. Shortcut: CTRL+O"
                        checked="dashboard.sharedCrosshair"
                        label-class="width-10">
        </gf-form-switch>
      </div>
    </div>

<<<<<<< HEAD
  <div ng-if="editor.index === 1">
    <h5 class="section-heading">行设置</h5>

    <div class="gf-form-group">
      <div class="gf-form-inline" ng-repeat="row in dashboard.rows">
        <div class="gf-form">
          <span class="gf-form-label">标题</span>
          <input type="text" class="gf-form-input max-width-14" ng-model='row.title'></input>
        </div>
        <gf-form-switch class="gf-form" label="Show title" checked="row.showTitle" switch-class="max-width-6"></gf-form-switch>
=======
	</div>

	<div ng-if="editor.index == 1">
		<h5 class="section-heading">Rows settings</h5>
>>>>>>> 43ebc172

		<div class="gf-form-group">
			<div class="gf-form-inline" ng-repeat="row in dashboard.rows">
				<div class="gf-form">
					<span class="gf-form-label">Title</span>
					<input type="text" class="gf-form-input max-width-14" ng-model='row.title'></input>
				</div>
				<gf-form-switch class="gf-form" label="Show title" checked="row.showTitle" switch-class="max-width-6"></gf-form-switch>

<<<<<<< HEAD
  <div ng-if="editor.index === 2">
    <dash-links-editor></dash-links-editor>
  </div>

  <div ng-if="editor.index === 3">
    <gf-time-picker-settings dashboard="dashboard"></gf-time-picker-settings>
  </div>

  <div ng-if="editor.index === 4">
    <h5 class="section-heading">Dashboard info</h5>
    <div class="gf-form-group">
      <div class="gf-form">
        <span class="gf-form-label width-10">Last updated at:</span>
        <span class="gf-form-label width-18">{{formatDate(dashboardMeta.updated)}}</span>
      </div>
      <div class="gf-form">
        <span class="gf-form-label width-10">Last updated by:</span>
        <span class="gf-form-label width-18">{{dashboardMeta.updatedBy}}&nbsp;</span>
      </div>
      <div class="gf-form">
        <span class="gf-form-label width-10">Created at:</span>
        <span class="gf-form-label width-18">{{formatDate(dashboardMeta.created)}}&nbsp;</span>
      </div>
      <div class="gf-form">
        <span class="gf-form-label width-10">Created by:</span>
        <span class="gf-form-label width-18">{{dashboardMeta.createdBy}}&nbsp;</span>
      </div>
      <div class="gf-form">
        <span class="gf-form-label width-10">Current version:</span>
        <span class="gf-form-label width-18">{{dashboardMeta.version}}&nbsp;</span>
      </div>
    </div>
  </div>
=======
				<div class="gf-form">
					<button class="btn btn-inverse gf-form-btn" ng-click="_.move(dashboard.rows,$index,$index-1)">
						<i ng-class="{'invisible': $first}" class="fa fa-arrow-up"></i>
					</button>
					<button class="btn btn-inverse gf-from-btn" ng-click="_.move(dashboard.rows,$index,$index+1)">
						<i ng-class="{'invisible': $last}" class="fa fa-arrow-down"></i>
					</button>
					<button class="btn btn-inverse gf-form-btn" click="dashboard.rows = _.without(dashboard.rows,row)">
						<i class="fa fa-trash"></i>
					</button>
				</div>
			</div>
		</div>
	</div>

	<div ng-if="editor.index == 2">
		<dash-links-editor></dash-links-editor>
	</div>

	<div ng-if="editor.index == 3">
		<gf-time-picker-settings dashboard="dashboard"></gf-time-picker-settings>
	</div>

	<div ng-if="editor.index == 4">
		<h5 class="section-heading">Dashboard info</h5>
		<div class="gf-form-group">
			<div class="gf-form">
				<span class="gf-form-label width-10">Last updated at:</span>
				<span class="gf-form-label width-18">{{formatDate(dashboardMeta.updated)}}</span>
			</div>
			<div class="gf-form">
				<span class="gf-form-label width-10">Last updated by:</span>
				<span class="gf-form-label width-18">{{dashboardMeta.updatedBy}}&nbsp;</span>
			</div>
			<div class="gf-form">
				<span class="gf-form-label width-10">Created at:</span>
				<span class="gf-form-label width-18">{{formatDate(dashboardMeta.created)}}&nbsp;</span>
			</div>
			<div class="gf-form">
				<span class="gf-form-label width-10">Created by:</span>
				<span class="gf-form-label width-18">{{dashboardMeta.createdBy}}&nbsp;</span>
			</div>
			<div class="gf-form">
				<span class="gf-form-label width-10">Current version:</span>
				<span class="gf-form-label width-18">{{dashboardMeta.version}}&nbsp;</span>
			</div>
		</div>
	</div>
>>>>>>> 43ebc172
</div>
<|MERGE_RESOLUTION|>--- conflicted
+++ resolved
@@ -71,67 +71,19 @@
       </div>
     </div>
 
-<<<<<<< HEAD
-  <div ng-if="editor.index === 1">
-    <h5 class="section-heading">行设置</h5>
-
-    <div class="gf-form-group">
-      <div class="gf-form-inline" ng-repeat="row in dashboard.rows">
-        <div class="gf-form">
-          <span class="gf-form-label">标题</span>
-          <input type="text" class="gf-form-input max-width-14" ng-model='row.title'></input>
-        </div>
-        <gf-form-switch class="gf-form" label="Show title" checked="row.showTitle" switch-class="max-width-6"></gf-form-switch>
-=======
 	</div>
 
 	<div ng-if="editor.index == 1">
-		<h5 class="section-heading">Rows settings</h5>
->>>>>>> 43ebc172
+		<h5 class="section-heading">行设置</h5>
 
 		<div class="gf-form-group">
 			<div class="gf-form-inline" ng-repeat="row in dashboard.rows">
 				<div class="gf-form">
-					<span class="gf-form-label">Title</span>
+					<span class="gf-form-label">标题</span>
 					<input type="text" class="gf-form-input max-width-14" ng-model='row.title'></input>
 				</div>
 				<gf-form-switch class="gf-form" label="Show title" checked="row.showTitle" switch-class="max-width-6"></gf-form-switch>
 
-<<<<<<< HEAD
-  <div ng-if="editor.index === 2">
-    <dash-links-editor></dash-links-editor>
-  </div>
-
-  <div ng-if="editor.index === 3">
-    <gf-time-picker-settings dashboard="dashboard"></gf-time-picker-settings>
-  </div>
-
-  <div ng-if="editor.index === 4">
-    <h5 class="section-heading">Dashboard info</h5>
-    <div class="gf-form-group">
-      <div class="gf-form">
-        <span class="gf-form-label width-10">Last updated at:</span>
-        <span class="gf-form-label width-18">{{formatDate(dashboardMeta.updated)}}</span>
-      </div>
-      <div class="gf-form">
-        <span class="gf-form-label width-10">Last updated by:</span>
-        <span class="gf-form-label width-18">{{dashboardMeta.updatedBy}}&nbsp;</span>
-      </div>
-      <div class="gf-form">
-        <span class="gf-form-label width-10">Created at:</span>
-        <span class="gf-form-label width-18">{{formatDate(dashboardMeta.created)}}&nbsp;</span>
-      </div>
-      <div class="gf-form">
-        <span class="gf-form-label width-10">Created by:</span>
-        <span class="gf-form-label width-18">{{dashboardMeta.createdBy}}&nbsp;</span>
-      </div>
-      <div class="gf-form">
-        <span class="gf-form-label width-10">Current version:</span>
-        <span class="gf-form-label width-18">{{dashboardMeta.version}}&nbsp;</span>
-      </div>
-    </div>
-  </div>
-=======
 				<div class="gf-form">
 					<button class="btn btn-inverse gf-form-btn" ng-click="_.move(dashboard.rows,$index,$index-1)">
 						<i ng-class="{'invisible': $first}" class="fa fa-arrow-up"></i>
@@ -180,5 +132,4 @@
 			</div>
 		</div>
 	</div>
->>>>>>> 43ebc172
 </div>
