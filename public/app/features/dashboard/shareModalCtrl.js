define(['angular',
  'lodash',
  'require',
  'app/core/config',
],
function (angular, _, require, config) {
  'use strict';

  var module = angular.module('grafana.controllers');

  module.controller('ShareModalCtrl', function($scope, $rootScope, $location, $timeout, timeSrv, $element, templateSrv, linkSrv, contextSrv) {

    $scope.options = { forCurrent: true, includeTemplateVars: true, theme: 'current' };
    $scope.editor = { index: $scope.tabIndex || 0};

    $scope.init = function() {
      $scope.modeSharePanel = $scope.panel ? true : false;

      $scope.tabs = [{title: '链接', src: 'shareLink.html'}];

      if ($scope.modeSharePanel) {
        $scope.modalTitle = 'Share Panel';
        $scope.tabs.push({title: '嵌入代码', src: 'shareEmbed.html'});
      } else {
        $scope.modalTitle = 'Share Dashboard';
      }

<<<<<<< HEAD
      if (!$scope.dashboardMeta.isSnapshot) {
        $scope.tabs.push({title: '生成快照', src: 'shareSnapshot.html'});
=======
      if (!$scope.dashboard.meta.isSnapshot) {
        $scope.tabs.push({title: 'Snapshot sharing', src: 'shareSnapshot.html'});
>>>>>>> 2bf305b1
      }

      $scope.buildUrl();
    };

    $scope.buildUrl = function() {
      var baseUrl = $location.absUrl();
      var queryStart = baseUrl.indexOf('?');

      if (queryStart !== -1) {
        baseUrl = baseUrl.substring(0, queryStart);
      }

      var params = angular.copy($location.search());
      params.systemId = contextSrv.user.systemId;

      var range = timeSrv.timeRange();
      params.from = range.from.valueOf();
      params.to = range.to.valueOf();

      if ($scope.options.includeTemplateVars) {
        templateSrv.fillVariableValuesForUrl(params);
      }

      if (!$scope.options.forCurrent) {
        delete params.from;
        delete params.to;
      }

      if ($scope.options.theme !== 'current') {
        params.theme = $scope.options.theme;
      }

      if ($scope.modeSharePanel) {
        params.panelId = $scope.panel.id;
        params.fullscreen = true;
      } else {
        delete params.panelId;
        delete params.fullscreen;
      }

      $scope.shareUrl = linkSrv.addParamsToUrl(baseUrl, params);

      var soloUrl = $scope.shareUrl;
      soloUrl = soloUrl.replace('/dashboard/', '/dashboard-solo/');
      soloUrl = soloUrl.replace("&fullscreen", "");

      $scope.iframeHtml = '<iframe src="' + soloUrl + '" width="450" height="200" frameborder="0"></iframe>';

      $scope.imageUrl = soloUrl.replace('/dashboard-solo/', '/render/dashboard-solo/');
      $scope.imageUrl += '&width=1000';
      $scope.imageUrl += '&height=500';
    };

  });

  module.directive('clipboardButton',function() {
    return function(scope, elem) {
      require(['vendor/zero_clipboard'], function(ZeroClipboard) {
        ZeroClipboard.config({
          swfPath: config.appSubUrl + '/public/vendor/zero_clipboard.swf'
        });
        new ZeroClipboard(elem[0]);
      });
    };
  });

});<|MERGE_RESOLUTION|>--- conflicted
+++ resolved
@@ -25,13 +25,8 @@
         $scope.modalTitle = 'Share Dashboard';
       }
 
-<<<<<<< HEAD
-      if (!$scope.dashboardMeta.isSnapshot) {
+      if (!$scope.dashboard.meta.isSnapshot) {
         $scope.tabs.push({title: '生成快照', src: 'shareSnapshot.html'});
-=======
-      if (!$scope.dashboard.meta.isSnapshot) {
-        $scope.tabs.push({title: 'Snapshot sharing', src: 'shareSnapshot.html'});
->>>>>>> 2bf305b1
       }
 
       $scope.buildUrl();
