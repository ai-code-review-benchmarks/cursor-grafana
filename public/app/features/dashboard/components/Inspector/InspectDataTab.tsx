import React, { PureComponent } from 'react';
import {
  applyFieldOverrides,
  DataFrame,
  DataTransformerID,
  dateTimeFormat,
  getFrameDisplayName,
  SelectableValue,
  toCSV,
  transformDataFrame,
  getTimeField,
  FieldType,
  FormattedVector,
  DisplayProcessor,
  getDisplayProcessor,
} from '@grafana/data';
<<<<<<< HEAD
import { Button, Field, Icon, Switch, Select, Table, VerticalGroup } from '@grafana/ui';
=======
import {
  Button,
  Container,
  Field,
  HorizontalGroup,
  Icon,
  LegacyForms,
  Select,
  Table,
  VerticalGroup,
} from '@grafana/ui';
>>>>>>> 9a6bf880
import { selectors } from '@grafana/e2e-selectors';
import AutoSizer from 'react-virtualized-auto-sizer';

import { getPanelInspectorStyles } from './styles';
import { config } from 'app/core/config';
import { saveAs } from 'file-saver';
import { css } from 'emotion';
import { GetDataOptions } from '../../state/PanelQueryRunner';
<<<<<<< HEAD
import { QueryOperationRow } from 'app/core/components/QueryOperationRow/QueryOperationRow';
import { DashboardModel, PanelModel } from 'app/features/dashboard/state';
import { DetailText } from './DetailText';
=======
import { QueryOperationRow } from '../../../../core/components/QueryOperationRow/QueryOperationRow';
import { PanelModel } from '../../state';
const { Switch } = LegacyForms;
>>>>>>> 9a6bf880

interface Props {
  panel: PanelModel;
  data?: DataFrame[];
  isLoading: boolean;
  options: GetDataOptions;
  onOptionsChange: (options: GetDataOptions) => void;
}

interface State {
  /** The string is seriesToColumns transformation. Otherwise it is a dataframe index */
  selectedDataFrame: number | DataTransformerID;
  transformId: DataTransformerID;
  dataFrameIndex: number;
  transformationOptions: Array<SelectableValue<DataTransformerID>>;
}

export class InspectDataTab extends PureComponent<Props, State> {
  constructor(props: Props) {
    super(props);

    this.state = {
      selectedDataFrame: DataTransformerID.seriesToColumns,
      dataFrameIndex: 0,
      transformId: DataTransformerID.seriesToColumns,
      transformationOptions: buildTransformationOptions(),
    };
  }

  exportCsv = (dataFrame: DataFrame) => {
    const { panel } = this.props;
    const { transformId } = this.state;

    // Replace the time field with a formatted time
    const { timeIndex, timeField } = getTimeField(dataFrame);
    if (timeField) {
      // Use the configurd date or standandard time display
      let processor: DisplayProcessor = timeField.display;
      if (!processor) {
        processor = getDisplayProcessor({
          field: timeField,
        });
      }

      const formattedDateField = {
        ...timeField,
        type: FieldType.string,
        values: new FormattedVector(timeField.values, processor),
      };

      const fields = [...dataFrame.fields];
      fields[timeIndex] = formattedDateField;
      dataFrame = {
        ...dataFrame,
        fields,
      };
    }

    const dataFrameCsv = toCSV([dataFrame]);

    const blob = new Blob([dataFrameCsv], {
      type: 'application/csv;charset=utf-8',
    });
    const transformation = transformId !== DataTransformerID.noop ? '-as-' + transformId.toLocaleLowerCase() : '';
    const fileName = `${panel.title}-data${transformation}-${dateTimeFormat(new Date())}.csv`;
    saveAs(blob, fileName);
  };

  onDataFrameChange = (item: SelectableValue<DataTransformerID | number>) => {
    this.setState({
      transformId:
        item.value === DataTransformerID.seriesToColumns ? DataTransformerID.seriesToColumns : DataTransformerID.noop,
      dataFrameIndex: typeof item.value === 'number' ? item.value : 0,
      selectedDataFrame: item.value,
    });
    this.props.onOptionsChange({
      ...this.props.options,
    });
  };

  getTransformedData(): DataFrame[] {
    const { transformId, transformationOptions } = this.state;
    const { data } = this.props;

    if (!data) {
      return [];
    }

    const currentTransform = transformationOptions.find(item => item.value === transformId);

    if (currentTransform && currentTransform.transformer.id !== DataTransformerID.noop) {
      return transformDataFrame([currentTransform.transformer], data);
    }
    return data;
  }

  getProcessedData(): DataFrame[] {
    const { options } = this.props;
    let data = this.props.data;

    if (this.state.transformId !== DataTransformerID.noop) {
      data = this.getTransformedData();
    }

    // We need to apply field config even though it was already applied in the PanelQueryRunner.
    // That's because transformers create new fields and data frames, so i.e. display processor is no longer there
    return applyFieldOverrides({
      data,
      theme: config.theme,
      fieldConfig: options.withFieldConfig ? this.props.panel.fieldConfig : { defaults: {}, overrides: [] },
      replaceVariables: (value: string) => {
        return value;
      },
    });
  }

  getActiveString = () => {
    const { selectedDataFrame } = this.state;
    const { options, data } = this.props;
    let activeString = '';
    if (selectedDataFrame === DataTransformerID.seriesToColumns) {
      activeString = 'series joined by time';
    } else {
      activeString = getFrameDisplayName(data[selectedDataFrame as number]);
    }
    if (options.withTransforms || options.withFieldConfig) {
      activeString += ' - applied ';
      if (options.withTransforms) {
        activeString += 'panel transformations ';
      }

      if (options.withTransforms && options.withFieldConfig) {
        activeString += 'and  ';
      }

      if (options.withFieldConfig) {
        activeString += 'field configuration';
      }
    }
    return activeString;
  };

  renderDataOptions = (dataFrames: DataFrame[]) => {
    const { options, onOptionsChange, panel, data } = this.props;
    const { transformId, transformationOptions, selectedDataFrame } = this.state;
    const styles = getPanelInspectorStyles();

    const panelTransformations = panel.getTransformations();
    const showPanelTransformationsOption =
      panelTransformations && panelTransformations.length > 0 && (transformId as any) !== 'join by time';
    const showFieldConfigsOption = !panel.plugin?.fieldConfigRegistry.isEmpty();
    const showDataOptions = showPanelTransformationsOption || showFieldConfigsOption;

    let dataSelect = dataFrames;
    if (selectedDataFrame === DataTransformerID.seriesToColumns) {
      dataSelect = data;
    }

    const choices = dataSelect.map((frame, index) => {
      return {
        value: index,
        label: `${getFrameDisplayName(frame)} (${index})`,
      } as SelectableValue<number>;
    });

    const selectableOptions = [...transformationOptions, ...choices];

    if (!showDataOptions) {
      return null;
    }

    return (
      <QueryOperationRow
        title="Table data options"
        headerElement={<DetailText>{this.getActiveString()}</DetailText>}
        isOpen={false}
      >
        <div className={styles.options}>
          <VerticalGroup spacing="lg">
            {data.length > 1 && (
              <Field
                label="Show data frame"
                className={css`
                  margin-bottom: 0;
                `}
              >
                <Select
                  options={selectableOptions}
                  value={selectedDataFrame}
                  onChange={this.onDataFrameChange}
                  width={30}
                />
              </Field>
            )}
            {showPanelTransformationsOption && (
              <Field
                label="Apply panel transformations"
                description="Table data is displayed with transformations defined in the panel Transform tab."
              >
                <Switch
                  checked={!!options.withTransforms}
                  onChange={() => onOptionsChange({ ...options, withTransforms: !options.withTransforms })}
                />
              </Field>
            )}
            {showFieldConfigsOption && (
              <Field
                label="Apply field configuration"
                description="Table data is displayed with options defined in the Field and Override tabs."
              >
                <Switch
                  checked={!!options.withFieldConfig}
                  onChange={() => onOptionsChange({ ...options, withFieldConfig: !options.withFieldConfig })}
                />
              </Field>
            )}
          </VerticalGroup>
        </div>
      </QueryOperationRow>
    );
  };

  render() {
<<<<<<< HEAD
    const { isLoading } = this.props;
    const { dataFrameIndex } = this.state;
=======
    const { isLoading, data, options, onOptionsChange } = this.props;
    const { dataFrameIndex, transformId, transformationOptions } = this.state;
>>>>>>> 9a6bf880
    const styles = getPanelInspectorStyles();

    if (isLoading) {
      return (
        <div>
          Loading <Icon name="fa fa-spinner" className="fa-spin" size="lg" />
        </div>
      );
    }

    const dataFrames = this.getProcessedData();

    if (!dataFrames || !dataFrames.length) {
      return <div>No Data</div>;
    }

<<<<<<< HEAD
    return (
      <div className={styles.dataTabContent} aria-label={selectors.components.PanelInspector.Data.content}>
        <div className={styles.actionsWrapper}>
          <div className={styles.dataDisplayOptions}>{this.renderDataOptions(dataFrames)}</div>
          <Button
            variant="primary"
            onClick={() => this.exportCsv(dataFrames[dataFrameIndex])}
            className={css`
              margin-bottom: 10px;
            `}
          >
            Download CSV
          </Button>
        </div>
=======
    const choices = dataFrames.map((frame, index) => {
      return {
        value: index,
        label: `${getFrameDisplayName(frame)} (${index})`,
      };
    });

    const panelTransformations = this.props.panel.getTransformations();

    return (
      <div className={styles.dataTabContent} aria-label={selectors.components.PanelInspector.Data.content}>
        <Container>
          <VerticalGroup spacing={'md'}>
            <HorizontalGroup justify={'space-between'} align={'flex-end'} wrap>
              <HorizontalGroup>
                {data.length > 1 && (
                  <Container grow={1}>
                    <Field
                      label="Transformer"
                      className={css`
                        margin-bottom: 0;
                      `}
                    >
                      <Select
                        options={transformationOptions}
                        value={transformId}
                        onChange={this.onTransformationChange}
                        width={15}
                      />
                    </Field>
                  </Container>
                )}
                {choices.length > 1 && (
                  <Container grow={1}>
                    <Field
                      label="Select result"
                      className={css`
                        margin-bottom: 0;
                      `}
                    >
                      <Select options={choices} value={dataFrameIndex} onChange={this.onSelectedFrameChanged} />
                    </Field>
                  </Container>
                )}
              </HorizontalGroup>

              <Button variant="primary" onClick={() => this.exportCsv(dataFrames[dataFrameIndex])}>
                Download CSV
              </Button>
            </HorizontalGroup>
            <Container grow={1}>
              <QueryOperationRow title={'Data display options'} isOpen={false}>
                {panelTransformations && panelTransformations.length > 0 && (
                  <div className="gf-form-inline">
                    <Switch
                      tooltip="Data shown in the table will be transformed using transformations defined in the panel"
                      label="Apply panel transformations"
                      labelClass="width-12"
                      checked={!!options.withTransforms}
                      onChange={() => onOptionsChange({ ...options, withTransforms: !options.withTransforms })}
                    />
                  </div>
                )}
                <div className="gf-form-inline">
                  <Switch
                    tooltip="Data shown in the table will have panel field configuration applied, for example units or title"
                    label="Apply field configuration"
                    labelClass="width-12"
                    checked={!!options.withFieldConfig}
                    onChange={() => onOptionsChange({ ...options, withFieldConfig: !options.withFieldConfig })}
                  />
                </div>
              </QueryOperationRow>
            </Container>
          </VerticalGroup>
        </Container>
>>>>>>> 9a6bf880

        <Container grow={1}>
          <AutoSizer>
            {({ width, height }) => {
              if (width === 0) {
                return null;
              }

              return (
                <div style={{ width, height }}>
                  <Table width={width} height={height} data={dataFrames[dataFrameIndex]} />
                </div>
              );
            }}
          </AutoSizer>
        </Container>
      </div>
    );
  }
}

function buildTransformationOptions() {
  const transformations: Array<SelectableValue<DataTransformerID>> = [
    {
      value: DataTransformerID.seriesToColumns,
      label: 'Series joined by time',
      transformer: {
        id: DataTransformerID.seriesToColumns,
        options: { byField: 'Time' },
      },
    },
  ];

  return transformations;
}<|MERGE_RESOLUTION|>--- conflicted
+++ resolved
@@ -14,21 +14,7 @@
   DisplayProcessor,
   getDisplayProcessor,
 } from '@grafana/data';
-<<<<<<< HEAD
-import { Button, Field, Icon, Switch, Select, Table, VerticalGroup } from '@grafana/ui';
-=======
-import {
-  Button,
-  Container,
-  Field,
-  HorizontalGroup,
-  Icon,
-  LegacyForms,
-  Select,
-  Table,
-  VerticalGroup,
-} from '@grafana/ui';
->>>>>>> 9a6bf880
+import { Button, Field, Icon, Switch, Select, Table, VerticalGroup, Container } from '@grafana/ui';
 import { selectors } from '@grafana/e2e-selectors';
 import AutoSizer from 'react-virtualized-auto-sizer';
 
@@ -37,15 +23,9 @@
 import { saveAs } from 'file-saver';
 import { css } from 'emotion';
 import { GetDataOptions } from '../../state/PanelQueryRunner';
-<<<<<<< HEAD
 import { QueryOperationRow } from 'app/core/components/QueryOperationRow/QueryOperationRow';
-import { DashboardModel, PanelModel } from 'app/features/dashboard/state';
+import { PanelModel } from 'app/features/dashboard/state';
 import { DetailText } from './DetailText';
-=======
-import { QueryOperationRow } from '../../../../core/components/QueryOperationRow/QueryOperationRow';
-import { PanelModel } from '../../state';
-const { Switch } = LegacyForms;
->>>>>>> 9a6bf880
 
 interface Props {
   panel: PanelModel;
@@ -269,13 +249,8 @@
   };
 
   render() {
-<<<<<<< HEAD
     const { isLoading } = this.props;
     const { dataFrameIndex } = this.state;
-=======
-    const { isLoading, data, options, onOptionsChange } = this.props;
-    const { dataFrameIndex, transformId, transformationOptions } = this.state;
->>>>>>> 9a6bf880
     const styles = getPanelInspectorStyles();
 
     if (isLoading) {
@@ -292,100 +267,22 @@
       return <div>No Data</div>;
     }
 
-<<<<<<< HEAD
-    return (
-      <div className={styles.dataTabContent} aria-label={selectors.components.PanelInspector.Data.content}>
-        <div className={styles.actionsWrapper}>
-          <div className={styles.dataDisplayOptions}>{this.renderDataOptions(dataFrames)}</div>
-          <Button
-            variant="primary"
-            onClick={() => this.exportCsv(dataFrames[dataFrameIndex])}
-            className={css`
-              margin-bottom: 10px;
-            `}
-          >
-            Download CSV
-          </Button>
-        </div>
-=======
-    const choices = dataFrames.map((frame, index) => {
-      return {
-        value: index,
-        label: `${getFrameDisplayName(frame)} (${index})`,
-      };
-    });
-
-    const panelTransformations = this.props.panel.getTransformations();
-
     return (
       <div className={styles.dataTabContent} aria-label={selectors.components.PanelInspector.Data.content}>
         <Container>
-          <VerticalGroup spacing={'md'}>
-            <HorizontalGroup justify={'space-between'} align={'flex-end'} wrap>
-              <HorizontalGroup>
-                {data.length > 1 && (
-                  <Container grow={1}>
-                    <Field
-                      label="Transformer"
-                      className={css`
-                        margin-bottom: 0;
-                      `}
-                    >
-                      <Select
-                        options={transformationOptions}
-                        value={transformId}
-                        onChange={this.onTransformationChange}
-                        width={15}
-                      />
-                    </Field>
-                  </Container>
-                )}
-                {choices.length > 1 && (
-                  <Container grow={1}>
-                    <Field
-                      label="Select result"
-                      className={css`
-                        margin-bottom: 0;
-                      `}
-                    >
-                      <Select options={choices} value={dataFrameIndex} onChange={this.onSelectedFrameChanged} />
-                    </Field>
-                  </Container>
-                )}
-              </HorizontalGroup>
-
-              <Button variant="primary" onClick={() => this.exportCsv(dataFrames[dataFrameIndex])}>
-                Download CSV
-              </Button>
-            </HorizontalGroup>
-            <Container grow={1}>
-              <QueryOperationRow title={'Data display options'} isOpen={false}>
-                {panelTransformations && panelTransformations.length > 0 && (
-                  <div className="gf-form-inline">
-                    <Switch
-                      tooltip="Data shown in the table will be transformed using transformations defined in the panel"
-                      label="Apply panel transformations"
-                      labelClass="width-12"
-                      checked={!!options.withTransforms}
-                      onChange={() => onOptionsChange({ ...options, withTransforms: !options.withTransforms })}
-                    />
-                  </div>
-                )}
-                <div className="gf-form-inline">
-                  <Switch
-                    tooltip="Data shown in the table will have panel field configuration applied, for example units or title"
-                    label="Apply field configuration"
-                    labelClass="width-12"
-                    checked={!!options.withFieldConfig}
-                    onChange={() => onOptionsChange({ ...options, withFieldConfig: !options.withFieldConfig })}
-                  />
-                </div>
-              </QueryOperationRow>
-            </Container>
-          </VerticalGroup>
+          <div className={styles.actionsWrapper}>
+            <div className={styles.dataDisplayOptions}>{this.renderDataOptions(dataFrames)}</div>
+            <Button
+              variant="primary"
+              onClick={() => this.exportCsv(dataFrames[dataFrameIndex])}
+              className={css`
+                margin-bottom: 10px;
+              `}
+            >
+              Download CSV
+            </Button>
+          </div>
         </Container>
->>>>>>> 9a6bf880
-
         <Container grow={1}>
           <AutoSizer>
             {({ width, height }) => {
