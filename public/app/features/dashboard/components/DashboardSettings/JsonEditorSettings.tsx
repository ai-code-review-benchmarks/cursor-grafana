import { css } from '@emotion/css';
import React, { useState } from 'react';

import { GrafanaTheme2 } from '@grafana/data';
import { config } from '@grafana/runtime';
import { Button, CodeEditor, useStyles2, Text } from '@grafana/ui';
import { Page } from 'app/core/components/Page/Page';
import { t, Trans } from 'app/core/internationalization';
import { dashboardWatcher } from 'app/features/live/dashboard/dashboardWatcher';

import { getDashboardSrv } from '../../services/DashboardSrv';

import { SettingsPageProps } from './types';

export function JsonEditorSettings({ dashboard, sectionNav }: SettingsPageProps) {
  const [dashboardJson, setDashboardJson] = useState<string>(JSON.stringify(dashboard.getSaveModelClone(), null, 2));
  const pageNav = config.featureToggles.dockedMegaMenu ? sectionNav.node.parentItem : undefined;

  const onClick = async () => {
    await getDashboardSrv().saveJSONDashboard(dashboardJson);
    dashboardWatcher.reloadPage();
  };

  const styles = useStyles2(getStyles);
<<<<<<< HEAD
=======
  const subTitle = t(
    'dashboard-settings.json-editor.subtitle',
    'The JSON model below is the data structure that defines the dashboard. This includes dashboard settings, panel settings, layout, queries, and so on.'
  );
>>>>>>> 6ff767a6

  return (
    <Page navModel={sectionNav} pageNav={pageNav}>
      <div className={styles.wrapper}>
        <Text>
          The JSON model below is the data structure that defines the dashboard. This includes dashboard settings, panel
          settings, layout, queries, and so on.
        </Text>
        <CodeEditor
          value={dashboardJson}
          language="json"
          showMiniMap={true}
          showLineNumbers={true}
          onBlur={setDashboardJson}
          containerStyles={styles.codeEditor}
        />
        {dashboard.meta.canSave && (
          <div>
            <Button type="submit" onClick={onClick}>
              <Trans i18nKey="dashboard-settings.json-editor.save-button">Save changes</Trans>
            </Button>
          </div>
        )}
      </div>
    </Page>
  );
}

const getStyles = (theme: GrafanaTheme2) => ({
  wrapper: css({
    display: 'flex',
    height: '100%',
    flexDirection: 'column',
    gap: theme.spacing(2),
  }),
  codeEditor: css({
    flexGrow: 1,
  }),
});<|MERGE_RESOLUTION|>--- conflicted
+++ resolved
@@ -5,7 +5,7 @@
 import { config } from '@grafana/runtime';
 import { Button, CodeEditor, useStyles2, Text } from '@grafana/ui';
 import { Page } from 'app/core/components/Page/Page';
-import { t, Trans } from 'app/core/internationalization';
+import { Trans } from 'app/core/internationalization';
 import { dashboardWatcher } from 'app/features/live/dashboard/dashboardWatcher';
 
 import { getDashboardSrv } from '../../services/DashboardSrv';
@@ -22,20 +22,15 @@
   };
 
   const styles = useStyles2(getStyles);
-<<<<<<< HEAD
-=======
-  const subTitle = t(
-    'dashboard-settings.json-editor.subtitle',
-    'The JSON model below is the data structure that defines the dashboard. This includes dashboard settings, panel settings, layout, queries, and so on.'
-  );
->>>>>>> 6ff767a6
 
   return (
     <Page navModel={sectionNav} pageNav={pageNav}>
       <div className={styles.wrapper}>
         <Text>
-          The JSON model below is the data structure that defines the dashboard. This includes dashboard settings, panel
-          settings, layout, queries, and so on.
+          <Trans i18nKey="dashboard-settings.json-editor.subtitle">
+            The JSON model below is the data structure that defines the dashboard. This includes dashboard settings,
+            panel settings, layout, queries, and so on.
+          </Trans>
         </Text>
         <CodeEditor
           value={dashboardJson}
