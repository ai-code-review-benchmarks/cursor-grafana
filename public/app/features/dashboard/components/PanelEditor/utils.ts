import { CSSProperties } from 'react';
import { omit } from 'lodash';
import { FieldConfigSource, PanelPlugin } from '@grafana/data';
import { PanelModel } from '../../state/PanelModel';
import { DisplayMode } from './types';
import { GRID_CELL_HEIGHT, GRID_CELL_VMARGIN, GRID_COLUMN_COUNT } from 'app/core/constants';

export function calculatePanelSize(mode: DisplayMode, width: number, height: number, panel: PanelModel): CSSProperties {
  if (mode === DisplayMode.Fill) {
    return { width, height };
  }
  const panelPadding = 8 * 6;
  const sidebarWidth = 60;

  const colWidth = (window.innerWidth - sidebarWidth - GRID_CELL_VMARGIN * 4) / GRID_COLUMN_COUNT;
  const pWidth = colWidth * panel.gridPos.w;
  const pHeight = GRID_CELL_HEIGHT * panel.gridPos.h + panelPadding;
  const scale = Math.min(width / pWidth, height / pHeight);

  if (pWidth <= width && pHeight <= height) {
    return {
      width: pWidth,
      height: pHeight,
    };
  }

  return {
    width: pWidth * scale,
    height: pHeight * scale,
  };
}

export function supportsDataQuery(plugin: PanelPlugin | undefined | null): boolean {
  return plugin?.meta.skipDataQuery === false;
}

export const updateDefaultFieldConfigValue = (
  config: FieldConfigSource,
  name: string,
  value: any,
  isCustom?: boolean
) => {
  let defaults = { ...config.defaults };
  const remove = value == null || value === '';

  if (isCustom) {
    if (defaults.custom) {
      if (remove) {
        defaults.custom = omit(defaults.custom, name);
      } else {
<<<<<<< HEAD
        defaults.custom = setOptionImmutably({ ...defaults.custom }, name, value);
      }
    } else if (!remove) {
      defaults.custom = setOptionImmutably({ ...defaults.custom }, name, value);
=======
        defaults.custom = setOptionImmutably(defaults.custom, name, value);
      }
    } else if (!remove) {
      defaults.custom = setOptionImmutably(defaults.custom, name, value);
>>>>>>> b23bfe13
    }
  } else if (remove) {
    defaults = omit(defaults, name);
  } else {
<<<<<<< HEAD
    defaults = setOptionImmutably({ ...defaults }, name, value);
=======
    defaults = setOptionImmutably(defaults, name, value);
>>>>>>> b23bfe13
  }

  return {
    ...config,
    defaults,
  };
};

<<<<<<< HEAD
export function setOptionImmutably<T extends object>(options: T, path: string, value: any): T {
  const splat = path.split('.');
  let result = { ...options };

  if (splat.length === 1) {
    (result as Record<string, any>)[path] = value;
    return result;
  }

  let current = (result as Record<string, any>)[splat[0]];
  if (current === undefined || current === null) {
    current = {} as object;
  }
  return {
    ...result,
    [splat[0]]: setOptionImmutably({ ...current }, splat.slice(1).join('.'), value),
  };
=======
export function setOptionImmutably<T extends object>(options: T, path: string | string[], value: any): T {
  const splat = !Array.isArray(path) ? path.split('.') : path;

  const key = splat.shift()!;

  if (!splat.length) {
    return { ...options, [key]: value };
  }

  let current = (options as Record<string, any>)[key];

  if (current == null || typeof current !== 'object') {
    current = {};
  }

  return { ...options, [key]: setOptionImmutably(current, splat, value) };
>>>>>>> b23bfe13
}<|MERGE_RESOLUTION|>--- conflicted
+++ resolved
@@ -48,26 +48,15 @@
       if (remove) {
         defaults.custom = omit(defaults.custom, name);
       } else {
-<<<<<<< HEAD
-        defaults.custom = setOptionImmutably({ ...defaults.custom }, name, value);
-      }
-    } else if (!remove) {
-      defaults.custom = setOptionImmutably({ ...defaults.custom }, name, value);
-=======
         defaults.custom = setOptionImmutably(defaults.custom, name, value);
       }
     } else if (!remove) {
       defaults.custom = setOptionImmutably(defaults.custom, name, value);
->>>>>>> b23bfe13
     }
   } else if (remove) {
     defaults = omit(defaults, name);
   } else {
-<<<<<<< HEAD
-    defaults = setOptionImmutably({ ...defaults }, name, value);
-=======
     defaults = setOptionImmutably(defaults, name, value);
->>>>>>> b23bfe13
   }
 
   return {
@@ -76,25 +65,6 @@
   };
 };
 
-<<<<<<< HEAD
-export function setOptionImmutably<T extends object>(options: T, path: string, value: any): T {
-  const splat = path.split('.');
-  let result = { ...options };
-
-  if (splat.length === 1) {
-    (result as Record<string, any>)[path] = value;
-    return result;
-  }
-
-  let current = (result as Record<string, any>)[splat[0]];
-  if (current === undefined || current === null) {
-    current = {} as object;
-  }
-  return {
-    ...result,
-    [splat[0]]: setOptionImmutably({ ...current }, splat.slice(1).join('.'), value),
-  };
-=======
 export function setOptionImmutably<T extends object>(options: T, path: string | string[], value: any): T {
   const splat = !Array.isArray(path) ? path.split('.') : path;
 
@@ -111,5 +81,4 @@
   }
 
   return { ...options, [key]: setOptionImmutably(current, splat, value) };
->>>>>>> b23bfe13
 }