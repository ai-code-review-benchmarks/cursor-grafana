--- conflicted
+++ resolved
@@ -12,13 +12,8 @@
 import { cleanUpEditPanel, panelModelAndPluginReady } from '../../../state/reducers';
 import store from 'app/core/store';
 import pick from 'lodash/pick';
-<<<<<<< HEAD
-import omit from 'lodash/omit';
-import isEqual from 'lodash/isEqual';
 import { locationService } from '@grafana/runtime';
 import { ShowModalReactEvent } from '../../../../../types/events';
-=======
->>>>>>> 7b7c30d1
 
 export function initPanelEditor(sourcePanel: PanelModel, dashboard: DashboardModel): ThunkResult<void> {
   return (dispatch) => {
@@ -49,26 +44,8 @@
 export function exitPanelEditor(): ThunkResult<void> {
   return async (dispatch, getStore) => {
     const dashboard = getStore().dashboard.getModel();
-<<<<<<< HEAD
-    const { getPanel, getSourcePanel, shouldDiscardChanges } = getStore().panelEditor;
-
+    const { getPanel, shouldDiscardChanges } = getStore().panelEditor;
     const onConfirm = () => locationService.partial({ editPanel: null, tab: null });
-
-    const modifiedPanel = getPanel();
-    const modifiedSaveModel = modifiedPanel.getSaveModel();
-    const initialSaveModel = getSourcePanel().getSaveModel();
-    const panelChanged = !isEqual(omit(initialSaveModel, 'id'), omit(modifiedSaveModel, 'id'));
-
-    if (shouldDiscardChanges || !modifiedPanel.libraryPanel || !panelChanged) {
-=======
-    const { getPanel, shouldDiscardChanges } = getStore().panelEditor;
-    const onConfirm = () =>
-      dispatch(
-        updateLocation({
-          query: { editPanel: null, tab: null },
-          partial: true,
-        })
-      );
 
     const panel = getPanel();
 
@@ -78,34 +55,21 @@
     }
 
     if (!panel.hasChanged) {
->>>>>>> 7b7c30d1
       onConfirm();
       return;
     }
 
-<<<<<<< HEAD
     appEvents.publish(
       new ShowModalReactEvent({
         component: SaveLibraryPanelModal,
         props: {
-          panel: modifiedPanel,
+          panel,
           folderId: dashboard!.meta.folderId,
           isOpen: true,
           onConfirm,
         },
       })
     );
-=======
-    appEvents.emit(CoreEvents.showModalReact, {
-      component: SaveLibraryPanelModal,
-      props: {
-        panel,
-        folderId: dashboard!.meta.folderId,
-        isOpen: true,
-        onConfirm,
-      },
-    });
->>>>>>> 7b7c30d1
   };
 }
 
