--- conflicted
+++ resolved
@@ -65,7 +65,6 @@
       return;
     }
 
-<<<<<<< HEAD
     appEvents.publish(
       new ShowModalReactEvent({
         component: SaveLibraryPanelModal,
@@ -74,21 +73,10 @@
           folderId: dashboard!.meta.folderId,
           isOpen: true,
           onConfirm,
+          onDiscard,
         },
       })
     );
-=======
-    appEvents.emit(CoreEvents.showModalReact, {
-      component: SaveLibraryPanelModal,
-      props: {
-        panel,
-        folderId: dashboard!.meta.folderId,
-        isOpen: true,
-        onConfirm,
-        onDiscard,
-      },
-    });
->>>>>>> 7764739a
   };
 }
 
