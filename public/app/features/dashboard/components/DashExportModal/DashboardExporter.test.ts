--- conflicted
+++ resolved
@@ -597,7 +597,6 @@
       expect(annotationQuery.spec.datasource?.uid).toBe('${DS_GFDB}');
     });
 
-<<<<<<< HEAD
     it('should replace datasource ref in library panel', async () => {
       const { exported } = await setup();
       const libraryPanel = exported.spec.resources[1] as LibraryPanelImport;
@@ -605,14 +604,6 @@
       expect(libraryPanel.kind).toBe('LibraryPanelImport');
       expect(libraryPanel.spec.model.datasource.uid).toBe('${DS_GFDB}');
     });
-=======
-  it('should add table panel to required', () => {
-    const require = find(exported.__requires, { name: 'Table' });
-    expect(require.name).toBe('Table');
-    expect(require.id).toBe('table');
-    expect(require.version).toBe('1.1.1');
-  });
->>>>>>> 27e9422f
 
     it('should add datasource to required', async () => {
       const { exported } = await setup();
