--- conflicted
+++ resolved
@@ -95,13 +95,7 @@
     itemContent: css`
       position: relative;
       width: 100%;
-<<<<<<< HEAD
-      overflow: hidden;
-      display: flex;
-      flex-direction: column;
-=======
       padding: ${theme.spacing(0, 1)};
->>>>>>> e244267b
     `,
     current: css`
       label: currentVisualizationItem;
