--- conflicted
+++ resolved
@@ -3,13 +3,7 @@
 import React, { useCallback, useState } from 'react';
 
 import { GrafanaTheme } from '@grafana/data';
-<<<<<<< HEAD
 import { Button, ClipboardButton, HorizontalGroup, Stack, stylesFactory, TextArea, useTheme } from '@grafana/ui';
-import { useAppNotification } from 'app/core/copy/appNotification';
-=======
-import { Stack } from '@grafana/experimental';
-import { Button, ClipboardButton, HorizontalGroup, stylesFactory, TextArea, useTheme } from '@grafana/ui';
->>>>>>> 320262c3
 
 import { SaveDashboardFormProps } from '../types';
 
