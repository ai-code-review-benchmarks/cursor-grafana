define([
  'angular',
  'jquery',
  'lodash',
  'moment',
],
function (angular, $, _, moment) {
  'use strict';

  var module = angular.module('grafana.services');

<<<<<<< HEAD
  module.factory('dashboardSrv', function(alertSrv)  {
=======
  module.factory('dashboardSrv', function(contextSrv)  {
>>>>>>> 43ebc172

    function DashboardModel (data, meta) {
      if (!data) {
        data = {};
      }

      if (!data.id && data.version) {
        data.schemaVersion = data.version;
      }

      this.id = data.id || null;
      this.title = data.title || 'No Title';
      this.system = data.system || null;
      this.manualAnnotation = data.manualAnnotation || null;
      this.originalTitle = this.title;
      this.tags = data.tags || [];
      this.style = data.style || "dark";
      this.timezone = data.timezone || '';
      this.editable = data.editable !== false;
      this.hideControls = data.hideControls || false;
      this.sharedCrosshair = data.sharedCrosshair || false;
      this.rows = data.rows || [];
      this.time = data.time || { from: 'now-6h', to: 'now' };
      this.timepicker = data.timepicker || {};
      this.templating = this._ensureListExist(data.templating);
      this.annotations = this._ensureListExist(data.annotations);
      this.refresh = data.refresh;
      this.snapshot = data.snapshot;
      this.schemaVersion = data.schemaVersion || 0;
      this.version = data.version || 0;
      this.links = data.links || [];
      this._updateSchema(data);
      this._initMeta(meta);
    }

    var p = DashboardModel.prototype;

    p._initMeta = function(meta) {
      meta = meta || {};

      meta.canShare = meta.canShare !== false;
      meta.canSave = meta.canSave !== false;
      meta.canStar = meta.canStar !== false;
      meta.canEdit = meta.canEdit !== false;

      if (!this.editable) {
        meta.canEdit = false;
        meta.canDelete = false;
        meta.canSave = false;
        this.hideControls = true;
      }

      this.meta = meta;
    };

    // cleans meta data and other non peristent state
    p.getSaveModelClone = function() {
      var copy = angular.copy(this);
      delete copy.meta;
      return copy;
    };

    p._ensureListExist = function (data) {
      if (!data) { data = {}; }
      if (!data.list) { data.list = []; }
      return data;
    };

    p.getNextPanelId = function() {
      var i, j, row, panel, max = 0;
      for (i = 0; i < this.rows.length; i++) {
        row = this.rows[i];
        for (j = 0; j < row.panels.length; j++) {
          panel = row.panels[j];
          if (panel.id > max) { max = panel.id; }
        }
      }
      return max + 1;
    };

    p.forEachPanel = function(callback) {
      var i, j, row;
      for (i = 0; i < this.rows.length; i++) {
        row = this.rows[i];
        for (j = 0; j < row.panels.length; j++) {
          callback(row.panels[j], j, row, i);
        }
      }
    };

    p.getPanelById = function(id) {
      for (var i = 0; i < this.rows.length; i++) {
        var row = this.rows[i];
        for (var j = 0; j < row.panels.length; j++) {
          var panel = row.panels[j];
          if (panel.id === id) {
            return panel;
          }
        }
      }
      return null;
    };

    p.rowSpan = function(row) {
      return _.reduce(row.panels, function(p,v) {
        return p + v.span;
      },0);
    };

    p.addPanel = function(panel, row) {
      var rowSpan = this.rowSpan(row);
      var panelCount = row.panels.length;
      var space = (12 - rowSpan) - panel.span;
      panel.id = this.getNextPanelId();

      // try to make room of there is no space left
      if (space <= 0) {
        if (panelCount === 1) {
          row.panels[0].span = 6;
          panel.span = 6;
        }
        else if (panelCount === 2) {
          row.panels[0].span = 4;
          row.panels[1].span = 4;
          panel.span = 4;
        }
      }

      row.panels.push(panel);
    };

    p.isSubmenuFeaturesEnabled = function() {
      var visableTemplates = _.filter(this.templating.list, function(template) {
        return template.hideVariable === undefined || template.hideVariable === false;
      });

      return visableTemplates.length > 0 || this.annotations.list.length > 0 || this.links.length > 0;
    };

    p.getPanelInfoById = function(panelId) {
      var result = {};
      _.each(this.rows, function(row) {
        _.each(row.panels, function(panel, index) {
          if (panel.id === panelId) {
            result.panel = panel;
            result.row = row;
            result.index = index;
          }
        });
      });

      if (!result.panel) {
        return null;
      }

      return result;
    };

    p.duplicatePanel = function(panel, row) {
      var rowIndex = _.indexOf(this.rows, row);
      var newPanel = angular.copy(panel);
      newPanel.id = this.getNextPanelId();

      delete newPanel.repeat;
      delete newPanel.repeatIteration;
      delete newPanel.repeatPanelId;
      delete newPanel.scopedVars;

      var currentRow = this.rows[rowIndex];
      currentRow.panels.push(newPanel);
      return newPanel;
    };

    p.formatDate = function(date, format) {
      date = moment.isMoment(date) ? date : moment(date);
      format = format || 'YYYY-MM-DD HH:mm:ss';

      return this.timezone === 'browser' ?
        moment(date).format(format) :
        moment.utc(date).format(format);
    };

    p.getRelativeTime = function(date) {
      date = moment.isMoment(date) ? date : moment(date);

      return this.timezone === 'browser' ?
        moment(date).fromNow() :
        moment.utc(date).fromNow();
    };

    p.getNextQueryLetter = function(panel) {
      var letters = 'ABCDEFGHIJKLMNOPQRSTUVWXYZ';

      return _.find(letters, function(refId) {
        return _.every(panel.targets, function(other) {
          return other.refId !== refId;
        });
      });
    };

    p.isTimezoneUtc = function() {
      return this.getTimezone() === 'utc';
    };

    p.getTimezone = function() {
      return this.timezone ? this.timezone : contextSrv.user.timezone;
    };

    p._updateSchema = function(old) {
      var i, j, k;
      var oldVersion = this.schemaVersion;
      var panelUpgrades = [];
      this.schemaVersion = 12;

      if (oldVersion === this.schemaVersion) {
        return;
      }

      // version 2 schema changes
      if (oldVersion < 2) {

        if (old.services) {
          if (old.services.filter) {
            this.time = old.services.filter.time;
            this.templating.list = old.services.filter.list || [];
          }
          delete this.services;
        }

        panelUpgrades.push(function(panel) {
          // rename panel type
          if (panel.type === 'graphite') {
            panel.type = 'graph';
          }

          if (panel.type !== 'graph') {
            return;
          }

          if (_.isBoolean(panel.legend)) { panel.legend = { show: panel.legend }; }

          if (panel.grid) {
            if (panel.grid.min) {
              panel.grid.leftMin = panel.grid.min;
              delete panel.grid.min;
            }

            if (panel.grid.max) {
              panel.grid.leftMax = panel.grid.max;
              delete panel.grid.max;
            }
          }

          if (panel.y_format) {
            panel.y_formats[0] = panel.y_format;
            delete panel.y_format;
          }

          if (panel.y2_format) {
            panel.y_formats[1] = panel.y2_format;
            delete panel.y2_format;
          }
        });
      }

      // schema version 3 changes
      if (oldVersion < 3) {
        // ensure panel ids
        var maxId = this.getNextPanelId();
        panelUpgrades.push(function(panel) {
          if (!panel.id) {
            panel.id = maxId;
            maxId += 1;
          }
        });
      }

      // schema version 4 changes
      if (oldVersion < 4) {
        // move aliasYAxis changes
        panelUpgrades.push(function(panel) {
          if (panel.type !== 'graph') { return; }
          _.each(panel.aliasYAxis, function(value, key) {
            panel.seriesOverrides = [{ alias: key, yaxis: value }];
          });
          delete panel.aliasYAxis;
        });
      }

      if (oldVersion < 6) {
        // move pulldowns to new schema
        var annotations = _.findWhere(old.pulldowns, { type: 'annotations' });

        if (annotations) {
          this.annotations = {
            list: annotations.annotations || [],
          };
        }

        // update template variables
        for (i = 0 ; i < this.templating.list.length; i++) {
          var variable = this.templating.list[i];
          if (variable.datasource === void 0) { variable.datasource = null; }
          if (variable.type === 'filter') { variable.type = 'query'; }
          if (variable.type === void 0) { variable.type = 'query'; }
          if (variable.allFormat === void 0) { variable.allFormat = 'glob'; }
        }
      }

      if (oldVersion < 7) {
        if (old.nav && old.nav.length) {
          this.timepicker = old.nav[0];
          delete this.nav;
        }

        // ensure query refIds
        panelUpgrades.push(function(panel) {
          _.each(panel.targets, function(target) {
            if (!target.refId) {
              target.refId = this.getNextQueryLetter(panel);
            }
          }, this);
        });
      }

      if (oldVersion < 8) {
        panelUpgrades.push(function(panel) {
          _.each(panel.targets, function(target) {
            // update old influxdb query schema
            if (target.fields && target.tags && target.groupBy) {
              if (target.rawQuery) {
                delete target.fields;
                delete target.fill;
              } else {
                target.select = _.map(target.fields, function(field) {
                  var parts = [];
                  parts.push({type: 'field', params: [field.name]});
                  parts.push({type: field.func, params: []});
                  if (field.mathExpr) {
                    parts.push({type: 'math', params: [field.mathExpr]});
                  }
                  if (field.asExpr) {
                    parts.push({type: 'alias', params: [field.asExpr]});
                  }
                  return parts;
                });
                delete target.fields;
                _.each(target.groupBy, function(part) {
                  if (part.type === 'time' && part.interval)  {
                    part.params = [part.interval];
                    delete part.interval;
                  }
                  if (part.type === 'tag' && part.key) {
                    part.params = [part.key];
                    delete part.key;
                  }
                });

                if (target.fill) {
                  target.groupBy.push({type: 'fill', params: [target.fill]});
                  delete target.fill;
                }
              }
            }
          });
        });
      }

      // schema version 9 changes
      if (oldVersion < 9) {
        // move aliasYAxis changes
        panelUpgrades.push(function(panel) {
          if (panel.type !== 'singlestat' && panel.thresholds !== "") { return; }

          if (panel.thresholds) {
            var k = panel.thresholds.split(",");

            if (k.length >= 3) {
              k.shift();
              panel.thresholds = k.join(",");
            }
          }
        });
      }

      // schema version 10 changes
      if (oldVersion < 10) {
        // move aliasYAxis changes
        panelUpgrades.push(function(panel) {
          if (panel.type !== 'table') { return; }

          _.each(panel.styles, function(style) {
            if (style.thresholds && style.thresholds.length >= 3) {
              var k = style.thresholds;
              k.shift();
              style.thresholds = k;
            }
          });
        });
      }

      if (oldVersion < 12) {
        // update template variables
        _.each(this.templating.list, function(templateVariable) {
          if (templateVariable.refresh) { templateVariable.refresh = 1; }
          if (!templateVariable.refresh) { templateVariable.refresh = 0; }
          if (templateVariable.hideVariable) {
            templateVariable.hide = 2;
          } else if (templateVariable.hideLabel) {
            templateVariable.hide = 1;
          } else {
            templateVariable.hide = 0;
          }
        });
      }

      if (oldVersion < 12) {
        // update graph yaxes changes
        panelUpgrades.push(function(panel) {
          if (panel.type !== 'graph') { return; }
          if (!panel.yaxes) {
            panel.yaxes = [
              {
                show: panel['y-axis'],
                min: panel.grid.leftMin,
                max: panel.grid.leftMax,
                logBase: panel.grid.leftLogBase,
                format: panel.y_formats[0],
                label: panel.leftYAxisLabel,
              },
              {
                show: panel['y-axis'],
                min: panel.grid.rightMin,
                max: panel.grid.rightMax,
                logBase: panel.grid.rightLogBase,
                format: panel.y_formats[1],
                label: panel.rightYAxisLabel,
              }
            ];

            panel.xaxis = {
              show: panel['x-axis'],
            };

            delete panel.grid.leftMin;
            delete panel.grid.leftMax;
            delete panel.grid.leftLogBase;
            delete panel.grid.rightMin;
            delete panel.grid.rightMax;
            delete panel.grid.rightLogBase;
            delete panel.y_formats;
            delete panel.leftYAxisLabel;
            delete panel.rightYAxisLabel;
            delete panel['y-axis'];
            delete panel['x-axis'];
          }
        });
      }

      if (panelUpgrades.length === 0) {
        return;
      }

      for (i = 0; i < this.rows.length; i++) {
        var row = this.rows[i];
        for (j = 0; j < row.panels.length; j++) {
          for (k = 0; k < panelUpgrades.length; k++) {
            panelUpgrades[k].call(this, row.panels[j]);
          }
        }
      }
    };

    return {
      create: function(dashboard, meta) {
        return new DashboardModel(dashboard, meta);
      },
      setCurrent: function(dashboard) {
        this.currentDashboard = dashboard;
      },
      getCurrent: function() {
        return this.currentDashboard;
      },
    };
  });
});<|MERGE_RESOLUTION|>--- conflicted
+++ resolved
@@ -9,11 +9,7 @@
 
   var module = angular.module('grafana.services');
 
-<<<<<<< HEAD
-  module.factory('dashboardSrv', function(alertSrv)  {
-=======
-  module.factory('dashboardSrv', function(contextSrv)  {
->>>>>>> 43ebc172
+  module.factory('dashboardSrv', function(contextSrv, alertSrv)  {
 
     function DashboardModel (data, meta) {
       if (!data) {
