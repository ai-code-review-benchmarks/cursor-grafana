--- conflicted
+++ resolved
@@ -110,17 +110,11 @@
           var q = datasourceSrv.getStatus(queries, 'now-5m').then(function (response) {
             var serviceState = 0;
             var serviceHosts = [];
-<<<<<<< HEAD
 
             _.each(response, function(service) {
               if (_.isObject(service)) {
                 var status = service.dps[_.last(Object.keys(service.dps))];
 
-=======
-            _.each(response, function(service) {
-              if (_.isObject(service)) {
-                var status = service.dps[_.last(Object.keys(service.dps))];
->>>>>>> 045de07c
                 if (status > 0) {
                   panel.status.warn[1]++;
                   serviceState++;
@@ -180,10 +174,6 @@
             "downsample": "1s-sum",
             "tags"      : { "host" : "*" }
           }];
-<<<<<<< HEAD
-
-=======
->>>>>>> 045de07c
           var q = datasourceSrv.getHostResource(queries, 'now-1m').then(function (response) {
             _.each(response, function (metric) {
               $scope.hostsResource[metric.host]["status"] = metric.value;
@@ -245,10 +235,6 @@
           });
         });
       };
-<<<<<<< HEAD
-
-=======
->>>>>>> 045de07c
       // 智能分析预测 切换周期
       $scope.changePre = function (selectedOption) {
         var panels   = $scope._dashboard.rows[5].panels;
@@ -272,10 +258,6 @@
             var times = ['1天后', '1周后', '1月后', '1季度后', '半年后'];
             var num   = 0;
             var data  = response.data;
-<<<<<<< HEAD
-
-=======
->>>>>>> 045de07c
             if (_.isEmpty(data)) { throw Error; }
 
             for (var i in data) {
