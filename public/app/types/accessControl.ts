--- conflicted
+++ resolved
@@ -68,11 +68,8 @@
   ActionTeamsRolesAdd = 'teams.roles:add',
   ActionTeamsRolesRemove = 'teams.roles:remove',
   ActionUserRolesList = 'users.roles:read',
-<<<<<<< HEAD
-=======
   ActionUserRolesAdd = 'users.roles:add',
   ActionUserRolesRemove = 'users.roles:remove',
->>>>>>> 82e32447
 
   DashboardsRead = 'dashboards:read',
   DashboardsWrite = 'dashboards:write',
