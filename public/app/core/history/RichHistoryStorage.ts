import { RichHistorySearchFilters, RichHistorySettings } from 'app/core/utils/richHistory';

import { RichHistoryQuery } from '../../types';
<<<<<<< HEAD
import { RichHistorySearchFilters, RichHistorySettings } from '../utils/richHistoryTypes';
=======
>>>>>>> 1bdd75e7

/**
 * Errors are used when the operation on Rich History was not successful.
 */
export enum RichHistoryServiceError {
  StorageFull = 'StorageFull',
  DuplicatedEntry = 'DuplicatedEntry',
}

/**
 * Warnings are used when an entry has been added but there are some side effects that user should be informed about.
 */
export enum RichHistoryStorageWarning {
  /**
   * Returned when an entry was successfully added but maximum items limit has been reached and old entries have been removed.
   */
  LimitExceeded = 'LimitExceeded',
}

/**
 * Detailed information about the warning that can be shown to the user
 */
export type RichHistoryStorageWarningDetails = {
  type: RichHistoryStorageWarning;
  message: string;
};

/**
 * @internal
 * @alpha
 */
export default interface RichHistoryStorage {
  getRichHistory(filters: RichHistorySearchFilters): Promise<RichHistoryQuery[]>;

  /**
   * Creates new RichHistoryQuery, returns object with unique id and created date
   */
  addToRichHistory(
    newRichHistoryQuery: Omit<RichHistoryQuery, 'id' | 'createdAt'>
  ): Promise<{ warning?: RichHistoryStorageWarningDetails; richHistoryQuery: RichHistoryQuery }>;

  deleteAll(): Promise<void>;
  deleteRichHistory(id: string): Promise<void>;
  updateStarred(id: string, starred: boolean): Promise<RichHistoryQuery>;
  updateComment(id: string, comment: string | undefined): Promise<RichHistoryQuery>;

  getSettings(): Promise<RichHistorySettings>;
  updateSettings(settings: RichHistorySettings): Promise<void>;
}<|MERGE_RESOLUTION|>--- conflicted
+++ resolved
@@ -1,10 +1,6 @@
 import { RichHistorySearchFilters, RichHistorySettings } from 'app/core/utils/richHistory';
 
 import { RichHistoryQuery } from '../../types';
-<<<<<<< HEAD
-import { RichHistorySearchFilters, RichHistorySettings } from '../utils/richHistoryTypes';
-=======
->>>>>>> 1bdd75e7
 
 /**
  * Errors are used when the operation on Rich History was not successful.
