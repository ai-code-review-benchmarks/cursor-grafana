--- conflicted
+++ resolved
@@ -8,13 +8,9 @@
 function (angular, _, coreModule, store, config) {
   'use strict';
 
-<<<<<<< HEAD
-  coreModule.service('contextSrv', function($rootScope, $timeout) {
+  coreModule.default.service('contextSrv', function() {
     var self = this;
-    this.hostNum = 0;
-=======
-  coreModule.default.service('contextSrv', function() {
->>>>>>> 2bf305b1
+    
 
     function User() {
       if (config.bootData.user) {
@@ -53,6 +49,6 @@
     this.system = 0;
     this.dashboardLink = "";
     this.systemsMap = window.grafanaBootData.systems;
-
+    this.hostNum = 0;
   });
 });