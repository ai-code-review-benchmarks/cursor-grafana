define([
  './alert_srv',
  './util_srv',
  './datasource_srv',
  './context_srv',
  './timer',
  './keyboard_manager',
  './analytics',
  './popover_srv',
  './segment_srv',
  './backend_srv',
<<<<<<< HEAD
  './alertMgrSrv',
  './healthSrv',
  './integrateSrv',
  './oncallerMgrSrv'
=======
  './dynamic_directive_srv',
>>>>>>> 2bf305b1
],
function () {});<|MERGE_RESOLUTION|>--- conflicted
+++ resolved
@@ -9,13 +9,10 @@
   './popover_srv',
   './segment_srv',
   './backend_srv',
-<<<<<<< HEAD
+  './dynamic_directive_srv',
   './alertMgrSrv',
   './healthSrv',
   './integrateSrv',
   './oncallerMgrSrv'
-=======
-  './dynamic_directive_srv',
->>>>>>> 2bf305b1
 ],
 function () {});