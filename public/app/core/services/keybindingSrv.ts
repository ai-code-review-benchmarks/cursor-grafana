import _ from 'lodash';
import Mousetrap from 'mousetrap';
import 'mousetrap-global-bind';
import { IRootScopeService } from 'angular';
import { LegacyGraphHoverClearEvent, locationUtil } from '@grafana/data';

import coreModule from 'app/core/core_module';
import appEvents from 'app/core/app_events';
import { getExploreUrl } from 'app/core/utils/explore';
import { dispatch, store } from 'app/store/store';
import { exitPanelEditor } from 'app/features/dashboard/components/PanelEditor/state/actions';
import { AppEventEmitter, CoreEvents } from 'app/types';
import { GrafanaRootScope } from 'app/routes/GrafanaCtrl';
import { DashboardModel } from 'app/features/dashboard/state';
import { ShareModal } from 'app/features/dashboard/components/ShareModal';
import { SaveDashboardModalProxy } from 'app/features/dashboard/components/SaveDashboard/SaveDashboardModalProxy';
// import { defaultQueryParams } from 'app/features/search/reducers/searchQueryReducer';
import { ContextSrv } from './context_srv';
import { getLocationService } from '@grafana/runtime';
import { queryStringToJSON } from '../navigation/utils';

export class KeybindingSrv {
  modalOpen = false;

  /** @ngInject */
  constructor(
    private $rootScope: GrafanaRootScope,
    // private $timeout: ITimeoutService,
    private datasourceSrv: any,
    private timeSrv: any,
    private contextSrv: ContextSrv
  ) {
    // clear out all shortcuts on route change
    // $rootScope.$on('$routeChangeSuccess', () => {
    //   Mousetrap.reset();
    //   // rebind global shortcuts
    //   this.setupGlobal();
    // });

    this.setupGlobal();
    appEvents.on(CoreEvents.showModal, () => (this.modalOpen = true));
  }

  setupGlobal() {
    // if (!(this.$location.path() === '/login')) {
    //   this.bind(['?', 'h'], this.showHelpModal);
    //   this.bind('g h', this.goToHome);
    //   this.bind('g a', this.openAlerting);
    //   this.bind('g p', this.goToProfile);
    //   this.bind('s o', this.openSearch);
    //   this.bind('f', this.openSearch);
    this.bind('esc', this.exit);
    //   this.bindGlobal('esc', this.globalEsc);
    // }
  }

  globalEsc() {
    const anyDoc = document as any;
    const activeElement = anyDoc.activeElement;

    // typehead needs to handle it
    const typeaheads = document.querySelectorAll('.slate-typeahead--open');
    if (typeaheads.length > 0) {
      return;
    }

    // second check if we are in an input we can blur
    if (activeElement && activeElement.blur) {
      if (
        activeElement.nodeName === 'INPUT' ||
        activeElement.nodeName === 'TEXTAREA' ||
        activeElement.hasAttribute('data-slate-editor')
      ) {
        anyDoc.activeElement.blur();
        return;
      }
    }

    // ok no focused input or editor that should block this, let exist!
    this.exit();
  }

  openSearch() {
    // const search = _.extend(this.$location.search(), { search: 'open' });
    // this.$location.search(search);
  }

  closeSearch() {
    // const search = _.extend(this.$location.search(), { search: null, ...defaultQueryParams });
    // this.$location.search(search);
  }

  openAlerting() {
    // this.$location.url('/alerting');
  }

  goToHome() {
    // this.$location.url('/');
  }

  goToProfile() {
    // this.$location.url('/profile');
  }

  showHelpModal() {
    appEvents.emit(CoreEvents.showModal, { templateHtml: '<help-modal></help-modal>' });
  }

  exit() {
    appEvents.emit(CoreEvents.hideModal);

    if (this.modalOpen) {
      this.modalOpen = false;
      return;
    }
    const search = queryStringToJSON(getLocationService().getCurrentLocation().search);
    // close settings view
<<<<<<< HEAD
    // const search = this.$location.search();
    // if (search.editview) {
    //   delete search.editview;
    //   this.$location.search(search);
    //   return;
    // }
    //
    // if (search.inspect) {
    //   delete search.inspect;
    //   delete search.inspectTab;
    //   this.$location.search(search);
    //   return;
    // }
    //
    // if (search.editPanel) {
    //   delete search.editPanel;
    //   delete search.tab;
    //   this.$location.search(search);
    //   return;
    // }
    //
    // if (search.viewPanel) {
    //   delete search.viewPanel;
    //   this.$location.search(search);
    //   return;
    // }
=======
    const search = this.$location.search();
    if (search.editview) {
      delete search.editview;
      this.$location.search(search);
      return;
    }

    if (search.inspect) {
      delete search.inspect;
      delete search.inspectTab;
      this.$location.search(search);
      return;
    }

    if (search.editPanel) {
      dispatch(exitPanelEditor());
      return;
    }

    if (search.viewPanel) {
      delete search.viewPanel;
      this.$location.search(search);
      return;
    }
>>>>>>> aeabaee2

    if (search.kiosk) {
      this.$rootScope.appEvent(CoreEvents.toggleKioskMode, { exit: true });
    }
    //
    // if (search.search) {
    //   this.closeSearch();
    // }
  }

  bind(keyArg: string | string[], fn: () => void) {
    Mousetrap.bind(
      keyArg,
      (evt: any) => {
        evt.preventDefault();
        evt.stopPropagation();
        evt.returnValue = false;
        return this.$rootScope.$apply(fn.bind(this));
      },
      'keydown'
    );
  }

  bindGlobal(keyArg: string, fn: () => void) {
    Mousetrap.bindGlobal(
      keyArg,
      (evt: any) => {
        evt.preventDefault();
        evt.stopPropagation();
        evt.returnValue = false;
        return this.$rootScope.$apply(fn.bind(this));
      },
      'keydown'
    );
  }

  unbind(keyArg: string, keyType?: string) {
    Mousetrap.unbind(keyArg, keyType);
  }

  showDashEditView() {
    // const search = _.extend(this.$location.search(), { editview: 'settings' });
    // this.$location.search(search);
  }

  setupDashboardBindings(scope: IRootScopeService & AppEventEmitter, dashboard: DashboardModel) {
    this.bind('mod+o', () => {
      dashboard.graphTooltip = (dashboard.graphTooltip + 1) % 3;
      dashboard.events.publish(new LegacyGraphHoverClearEvent());
      dashboard.startRefresh();
    });

    this.bind('mod+s', () => {
      appEvents.emit(CoreEvents.showModalReact, {
        component: SaveDashboardModalProxy,
        props: {
          dashboard,
        },
      });
    });

    this.bind('t z', () => {
      scope.appEvent(CoreEvents.zoomOut, 2);
    });

    this.bind('ctrl+z', () => {
      scope.appEvent(CoreEvents.zoomOut, 2);
    });

    this.bind('t left', () => {
      scope.appEvent(CoreEvents.shiftTime, -1);
    });

    this.bind('t right', () => {
      scope.appEvent(CoreEvents.shiftTime, 1);
    });

    // edit panel
    this.bind('e', () => {
      if (!dashboard.meta.focusPanelId) {
        return;
      }

      if (dashboard.canEditPanelById(dashboard.meta.focusPanelId)) {
        // const search = _.extend(this.$location.search(), { editPanel: dashboard.meta.focusPanelId });
        // this.$location.search(search);
      }
    });

    // view panel
    this.bind('v', () => {
      if (dashboard.meta.focusPanelId) {
        // const search = _.extend(this.$location.search(), { viewPanel: dashboard.meta.focusPanelId });
        // this.$location.search(search);
      }
    });

    this.bind('i', () => {
      if (dashboard.meta.focusPanelId) {
        // const search = _.extend(this.$location.search(), { inspect: dashboard.meta.focusPanelId });
        // this.$location.search(search);
      }
    });

    // jump to explore if permissions allow
    if (this.contextSrv.hasAccessToExplore()) {
      this.bind('x', async () => {
        if (dashboard.meta.focusPanelId) {
          const panel = dashboard.getPanelById(dashboard.meta.focusPanelId)!;
          const datasource = await this.datasourceSrv.get(panel.datasource);
          const url = await getExploreUrl({
            panel,
            panelTargets: panel.targets,
            panelDatasource: datasource,
            datasourceSrv: this.datasourceSrv,
            timeSrv: this.timeSrv,
          });

          if (url) {
            const urlWithoutBase = locationUtil.stripBaseFromUrl(url);
            if (urlWithoutBase) {
              // this.$timeout(() => this.$location.url(urlWithoutBase));
            }
          }
        }
      });
    }

    // delete panel
    this.bind('p r', () => {
      const panelId = dashboard.meta.focusPanelId;

      if (panelId && dashboard.canEditPanelById(panelId) && !(dashboard.panelInView || dashboard.panelInEdit)) {
        appEvents.emit(CoreEvents.removePanel, panelId);
        dashboard.meta.focusPanelId = 0;
      }
    });

    // duplicate panel
    this.bind('p d', () => {
      const panelId = dashboard.meta.focusPanelId;

      if (panelId && dashboard.canEditPanelById(panelId)) {
        const panelIndex = dashboard.getPanelInfoById(panelId)!.index;
        dashboard.duplicatePanel(dashboard.panels[panelIndex]);
      }
    });

    // share panel
    this.bind('p s', () => {
      if (dashboard.meta.focusPanelId) {
        const panelInfo = dashboard.getPanelInfoById(dashboard.meta.focusPanelId);

        appEvents.emit(CoreEvents.showModalReact, {
          component: ShareModal,
          props: {
            dashboard: dashboard,
            panel: panelInfo?.panel,
          },
        });
      }
    });

    // toggle panel legend
    this.bind('p l', () => {
      if (dashboard.meta.focusPanelId) {
        const panelInfo = dashboard.getPanelInfoById(dashboard.meta.focusPanelId)!;

        if (panelInfo.panel.legend) {
          panelInfo.panel.legend.show = !panelInfo.panel.legend.show;
          panelInfo.panel.render();
        }
      }
    });

    // toggle all panel legends
    this.bind('d l', () => {
      dashboard.toggleLegendsForAll();
    });

    // collapse all rows
    this.bind('d shift+c', () => {
      dashboard.collapseRows();
    });

    // expand all rows
    this.bind('d shift+e', () => {
      dashboard.expandRows();
    });

    this.bind('d n', () => {
      // this.$location.url('/dashboard/new');
    });

    this.bind('d r', () => {
      dashboard.startRefresh();
    });

    this.bind('d s', () => {
      this.showDashEditView();
    });

    this.bind('d k', () => {
      appEvents.emit(CoreEvents.toggleKioskMode);
    });

    this.bind('d v', () => {
      appEvents.emit(CoreEvents.toggleViewMode);
    });

    //Autofit panels
    this.bind('d a', () => {
      // this has to be a full page reload
      const queryParams = store.getState().location.query;
      const newUrlParam = queryParams.autofitpanels ? '' : '&autofitpanels';
      window.location.href = window.location.href + newUrlParam;
    });
  }
}

coreModule.service('keybindingSrv', KeybindingSrv);

/**
 * Code below exports the service to react components
 */

let singletonInstance: KeybindingSrv;

export function setKeybindingSrv(instance: KeybindingSrv) {
  singletonInstance = instance;
}

export function getKeybindingSrv(): KeybindingSrv {
  return singletonInstance;
}<|MERGE_RESOLUTION|>--- conflicted
+++ resolved
@@ -115,59 +115,30 @@
     }
     const search = queryStringToJSON(getLocationService().getCurrentLocation().search);
     // close settings view
-<<<<<<< HEAD
     // const search = this.$location.search();
     // if (search.editview) {
     //   delete search.editview;
     //   this.$location.search(search);
     //   return;
     // }
-    //
+
     // if (search.inspect) {
     //   delete search.inspect;
     //   delete search.inspectTab;
     //   this.$location.search(search);
     //   return;
     // }
-    //
+
     // if (search.editPanel) {
-    //   delete search.editPanel;
-    //   delete search.tab;
-    //   this.$location.search(search);
+    //   dispatch(exitPanelEditor());
     //   return;
     // }
-    //
+
     // if (search.viewPanel) {
     //   delete search.viewPanel;
     //   this.$location.search(search);
     //   return;
     // }
-=======
-    const search = this.$location.search();
-    if (search.editview) {
-      delete search.editview;
-      this.$location.search(search);
-      return;
-    }
-
-    if (search.inspect) {
-      delete search.inspect;
-      delete search.inspectTab;
-      this.$location.search(search);
-      return;
-    }
-
-    if (search.editPanel) {
-      dispatch(exitPanelEditor());
-      return;
-    }
-
-    if (search.viewPanel) {
-      delete search.viewPanel;
-      this.$location.search(search);
-      return;
-    }
->>>>>>> aeabaee2
 
     if (search.kiosk) {
       this.$rootScope.appEvent(CoreEvents.toggleKioskMode, { exit: true });
