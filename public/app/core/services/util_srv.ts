--- conflicted
+++ resolved
@@ -6,11 +6,7 @@
 import appEvents from 'app/core/app_events';
 import { CoreEvents } from 'app/types';
 import { GrafanaRootScope } from 'app/routes/GrafanaCtrl';
-<<<<<<< HEAD
-import { provideTheme } from 'app/core/utils/ConfigProvider';
-=======
 import { AngularModalProxy } from '../components/modals/AngularModalProxy';
->>>>>>> f09ee3d8
 
 export class UtilSrv {
   modalScope: any;
@@ -27,23 +23,6 @@
     appEvents.on(CoreEvents.hideModal, this.hideModal.bind(this), this.$rootScope);
     appEvents.on(CoreEvents.showConfirmModal, this.showConfirmModal.bind(this), this.$rootScope);
     appEvents.on(CoreEvents.showModalReact, this.showModalReact.bind(this), this.$rootScope);
-<<<<<<< HEAD
-  }
-
-  showModalReact(options: any) {
-    const { component, props } = options;
-    const modalProps = {
-      ...props,
-      isOpen: true,
-      onDismiss: this.onReactModalDismiss,
-    };
-
-    const elem = React.createElement(provideTheme(component), modalProps);
-    this.reactModalRoot.appendChild(this.reactModalNode);
-    return ReactDOM.render(elem, this.reactModalNode);
-  }
-
-=======
   }
 
   showModalReact(options: any) {
@@ -62,7 +41,6 @@
     return ReactDOM.render(elem, this.reactModalNode);
   }
 
->>>>>>> f09ee3d8
   onReactModalDismiss = () => {
     ReactDOM.unmountComponentAtNode(this.reactModalNode);
     this.reactModalRoot.removeChild(this.reactModalNode);
