import { from, merge, MonoTypeOperatorFunction, Observable, Subject, throwError } from 'rxjs';
import { catchError, filter, map, mergeMap, retryWhen, share, takeUntil, tap, throwIfEmpty } from 'rxjs/operators';
import { fromFetch } from 'rxjs/fetch';
import { BackendSrv as BackendService, BackendSrvRequest, FetchResponse, FetchError } from '@grafana/runtime';
import { AppEvents } from '@grafana/data';

import appEvents from 'app/core/app_events';
import config from 'app/core/config';
import { DashboardSearchHit } from 'app/features/search/types';
import { FolderDTO } from 'app/types';
import { coreModule } from 'app/core/core_module';
import { ContextSrv, contextSrv } from './context_srv';
import { Emitter } from '../utils/emitter';
import { parseInitFromOptions, parseUrlFromOptions } from '../utils/fetch';

const CANCEL_ALL_REQUESTS_REQUEST_ID = 'cancel_all_requests_request_id';

export interface BackendSrvDependencies {
  fromFetch: (input: string | Request, init?: RequestInit) => Observable<Response>;
  appEvents: Emitter;
  contextSrv: ContextSrv;
  logout: () => void;
}

export class BackendSrv implements BackendService {
  private inFlightRequests: Subject<string> = new Subject<string>();
  private HTTP_REQUEST_CANCELED = -1;
  private noBackendCache: boolean;
  private inspectorStream: Subject<FetchResponse | FetchError> = new Subject<FetchResponse | FetchError>();

  private dependencies: BackendSrvDependencies = {
    fromFetch: fromFetch,
    appEvents: appEvents,
    contextSrv: contextSrv,
    logout: () => {
      window.location.href = config.appSubUrl + '/logout';
    },
  };

  constructor(deps?: BackendSrvDependencies) {
    if (deps) {
      this.dependencies = {
        ...this.dependencies,
        ...deps,
      };
    }
  }

  async request<T = any>(options: BackendSrvRequest): Promise<T> {
    return this.fetch<T>(options)
      .pipe(map((response: FetchResponse<T>) => response.data))
      .toPromise();
  }

  fetch<T>(options: BackendSrvRequest): Observable<FetchResponse<T>> {
    if (options.requestId) {
      this.inFlightRequests.next(options.requestId);
    }

    options = this.parseRequestOptions(options);

    const fromFetchStream = this.getFromFetchStream<T>(options);
    const failureStream = fromFetchStream.pipe(this.toFailureStream<T>(options));
    const successStream = fromFetchStream.pipe(
      filter(response => response.ok === true),
      tap(response => {
        this.showSuccessAlert(response);
        this.inspectorStream.next(response);
      })
    );

    return merge(successStream, failureStream).pipe(
      catchError((err: FetchError) => throwError(this.processRequestError(options, err))),
      this.handleStreamCancellation(options)
    );
  }

  resolveCancelerIfExists(requestId: string) {
    this.inFlightRequests.next(requestId);
  }

  cancelAllInFlightRequests() {
    this.inFlightRequests.next(CANCEL_ALL_REQUESTS_REQUEST_ID);
  }

  async datasourceRequest(options: BackendSrvRequest): Promise<any> {
    return this.fetch(options).toPromise();
  }

  private parseRequestOptions(options: BackendSrvRequest): BackendSrvRequest {
    const orgId = this.dependencies.contextSrv.user?.orgId;
<<<<<<< HEAD
    const requestIsLocal = !options.url.match(/^http/);
=======
>>>>>>> b0fd9f03

    // init retry counter
    options.retry = options.retry ?? 0;

    if (isLocalUrl(options.url)) {
      if (orgId) {
        options.headers = options.headers ?? {};
        options.headers['X-Grafana-Org-Id'] = orgId;
      }

      if (options.url.startsWith('/')) {
        options.url = options.url.substring(1);
      }

      // if (options.url.endsWith('/')) {
      //   options.url = options.url.slice(0, -1);
      // }

      if (options.headers?.Authorization) {
        options.headers['X-DS-Authorization'] = options.headers.Authorization;
        delete options.headers.Authorization;
      }

      if (this.noBackendCache) {
        options.headers['X-Grafana-NoCache'] = 'true';
      }
    }

    return options;
  }

  private getFromFetchStream<T>(options: BackendSrvRequest): Observable<FetchResponse<T>> {
    const url = parseUrlFromOptions(options);
    const init = parseInitFromOptions(options);

    return this.dependencies.fromFetch(url, init).pipe(
      mergeMap(async response => {
        const { status, statusText, ok, headers, url, type, redirected } = response;
        const textData = await response.text(); // this could be just a string, prometheus requests for instance
        let data: T;

        try {
          data = JSON.parse(textData); // majority of the requests this will be something that can be parsed
        } catch {
          data = textData as any;
        }

        const fetchResponse: FetchResponse<T> = {
          status,
          statusText,
          ok,
          data,
          headers,
          url,
          type,
          redirected,
          config: options,
        };
        return fetchResponse;
      }),
      share() // sharing this so we can split into success and failure and then merge back
    );
  }

  private toFailureStream<T>(options: BackendSrvRequest): MonoTypeOperatorFunction<FetchResponse<T>> {
    const { isSignedIn } = this.dependencies.contextSrv.user;

    return inputStream =>
      inputStream.pipe(
        filter(response => response.ok === false),
        mergeMap(response => {
          const { status, statusText, data } = response;
          const fetchErrorResponse: FetchError = { status, statusText, data, config: options };
          return throwError(fetchErrorResponse);
        }),
        retryWhen((attempts: Observable<any>) =>
          attempts.pipe(
            mergeMap((error, i) => {
<<<<<<< HEAD
              const requestIsLocal = !options.url.match(/^http/);
              const firstAttempt = i === 0 && options.retry === 0;

              if (error.status === 401 && requestIsLocal && firstAttempt && isSignedIn) {
=======
              const firstAttempt = i === 0 && options.retry === 0;

              if (error.status === 401 && isLocalUrl(options.url) && firstAttempt && isSignedIn) {
>>>>>>> b0fd9f03
                return from(this.loginPing()).pipe(
                  catchError(err => {
                    if (err.status === 401) {
                      this.dependencies.logout();
                      return throwError(err);
                    }
                    return throwError(err);
                  })
                );
              }

              return throwError(error);
            })
          )
        )
      );
  }

<<<<<<< HEAD
  showApplicationErrorAlert(err: FetchError) {
=======
  showApplicationErrorAlert(err: FetchError) {}

  showSuccessAlert<T>(response: FetchResponse<T>) {
    const { config } = response;

    if (config.showSuccessAlert === false) {
      return;
    }

    // is showSuccessAlert is undefined we only show alerts non GET request, non data query and local api requests
    if (
      config.showSuccessAlert === undefined &&
      (config.method === 'GET' || isDataQuery(config.url) || !isLocalUrl(config.url))
    ) {
      return;
    }

    const data: { message: string } = response.data as any;

    if (data?.message) {
      this.dependencies.appEvents.emit(AppEvents.alertSuccess, [data.message]);
    }
  }

  showErrorAlert<T>(config: BackendSrvRequest, err: FetchError) {
    if (config.showErrorAlert === false) {
      return;
    }

    // is showErrorAlert is undefined we only show alerts non data query and local api requests
    if (config.showErrorAlert === undefined || isDataQuery(config.url) || !isLocalUrl(config.url)) {
      return;
    }

>>>>>>> b0fd9f03
    let description = '';
    let message = err.data.message;

    if (message.length > 80) {
      description = message;
      message = 'Error';
    }

    // Validation
    if (err.status === 422) {
      message = 'Validation failed';
    }

    this.dependencies.appEvents.emit(err.status < 500 ? AppEvents.alertWarning : AppEvents.alertError, [
      message,
      description,
    ]);
  }

<<<<<<< HEAD
  showSuccessAlert<T>(response: FetchResponse<T>) {
    const { config } = response;

    if (config.method === 'GET' || config.showSuccessAlert === false) {
      return;
    }

    // Skip success alerts for data queries
    if (isDataQuery(response.config.url)) {
      return;
    }

    const data: { message: string } = response.data as any;

    if (data?.message) {
      this.dependencies.appEvents.emit(AppEvents.alertSuccess, [data.message]);
    }
  }

=======
>>>>>>> b0fd9f03
  processRequestError(options: BackendSrvRequest, err: FetchError): FetchError {
    err.data = err.data ?? { message: 'Unexpected error' };

    if (typeof err.data === 'string') {
      err.data = {
        error: err.statusText,
        response: err.data,
        message: err.data,
      };
    }

    // If no message but got error string, copy to message prop
    if (err.data && !err.data.message && typeof err.data.error === 'string') {
      err.data.message = err.data.error;
    }
<<<<<<< HEAD

    // check if we should show an error alert
    if (err.data.message && !isDataQuery(options.url) && options.showErrorAlert !== false) {
      setTimeout(() => {
        if (!err.isHandled) {
          this.showApplicationErrorAlert(err);
        }
      }, 50);
    }

    this.inspectorStream.next(err);
    return err;
  }

  private handleStreamCancellation(options: BackendSrvRequest): MonoTypeOperatorFunction<FetchResponse<any>> {
    return inputStream =>
      inputStream.pipe(
        takeUntil(
          this.inFlightRequests.pipe(
            filter(requestId => {
              let cancelRequest = false;

              if (options && options.requestId && options.requestId === requestId) {
                // when a new requestId is started it will be published to inFlightRequests
                // if a previous long running request that hasn't finished yet has the same requestId
                // we need to cancel that request
                cancelRequest = true;
              }

              if (requestId === CANCEL_ALL_REQUESTS_REQUEST_ID) {
                cancelRequest = true;
              }

              return cancelRequest;
            })
          )
        ),
        // when a request is cancelled by takeUntil it will complete without emitting anything so we use throwIfEmpty to identify this case
        // in throwIfEmpty we'll then throw an cancelled error and then we'll return the correct result in the catchError or rethrow
        throwIfEmpty(() => {
          return {
            cancelled: true,
            data: null,
            status: this.HTTP_REQUEST_CANCELED,
            statusText: 'Request was aborted',
            config: options,
          };
        })
      );
  }

=======

    // check if we should show an error alert
    if (err.data.message) {
      setTimeout(() => {
        if (!err.isHandled) {
          this.showErrorAlert(options, err);
        }
      }, 50);
    }

    this.inspectorStream.next(err);
    return err;
  }

  private handleStreamCancellation(options: BackendSrvRequest): MonoTypeOperatorFunction<FetchResponse<any>> {
    return inputStream =>
      inputStream.pipe(
        takeUntil(
          this.inFlightRequests.pipe(
            filter(requestId => {
              let cancelRequest = false;

              if (options && options.requestId && options.requestId === requestId) {
                // when a new requestId is started it will be published to inFlightRequests
                // if a previous long running request that hasn't finished yet has the same requestId
                // we need to cancel that request
                cancelRequest = true;
              }

              if (requestId === CANCEL_ALL_REQUESTS_REQUEST_ID) {
                cancelRequest = true;
              }

              return cancelRequest;
            })
          )
        ),
        // when a request is cancelled by takeUntil it will complete without emitting anything so we use throwIfEmpty to identify this case
        // in throwIfEmpty we'll then throw an cancelled error and then we'll return the correct result in the catchError or rethrow
        throwIfEmpty(() => ({
          cancelled: true,
          data: null,
          status: this.HTTP_REQUEST_CANCELED,
          statusText: 'Request was aborted',
          config: options,
        }))
      );
  }

>>>>>>> b0fd9f03
  getInspectorStream(): Observable<FetchResponse<any> | FetchError> {
    return this.inspectorStream;
  }

  async get<T = any>(url: string, params?: any, requestId?: string): Promise<T> {
    return await this.request({ method: 'GET', url, params, requestId });
  }

  async delete(url: string) {
    return await this.request({ method: 'DELETE', url });
  }

  async post(url: string, data?: any) {
    return await this.request({ method: 'POST', url, data });
  }

  async patch(url: string, data: any) {
    return await this.request({ method: 'PATCH', url, data });
  }

  async put(url: string, data: any) {
    return await this.request({ method: 'PUT', url, data });
  }

  withNoBackendCache(callback: any) {
    this.noBackendCache = true;
    return callback().finally(() => {
      this.noBackendCache = false;
    });
  }

  loginPing() {
    return this.request({ url: '/api/login/ping', method: 'GET', retry: 1 });
  }

  search(query: any): Promise<DashboardSearchHit[]> {
    return this.get('/api/search', query);
  }

  getDashboardBySlug(slug: string) {
    return this.get(`/api/dashboards/db/${slug}`);
  }

  getDashboardByUid(uid: string) {
    return this.get(`/api/dashboards/uid/${uid}`);
  }

  getFolderByUid(uid: string) {
    return this.get<FolderDTO>(`/api/folders/${uid}`);
  }
}

function isDataQuery(url: string): boolean {
  if (
    url.indexOf('api/datasources/proxy') !== -1 ||
    url.indexOf('api/tsdb/query') !== -1 ||
    url.indexOf('api/ds/query') !== -1
  ) {
    return true;
  }

  return false;
<<<<<<< HEAD
=======
}

function isLocalUrl(url: string) {
  return !url.match(/^http/);
>>>>>>> b0fd9f03
}

coreModule.factory('backendSrv', () => backendSrv);
// Used for testing and things that really need BackendSrv
export const backendSrv = new BackendSrv();
export const getBackendSrv = (): BackendSrv => backendSrv;<|MERGE_RESOLUTION|>--- conflicted
+++ resolved
@@ -89,10 +89,6 @@
 
   private parseRequestOptions(options: BackendSrvRequest): BackendSrvRequest {
     const orgId = this.dependencies.contextSrv.user?.orgId;
-<<<<<<< HEAD
-    const requestIsLocal = !options.url.match(/^http/);
-=======
->>>>>>> b0fd9f03
 
     // init retry counter
     options.retry = options.retry ?? 0;
@@ -171,16 +167,9 @@
         retryWhen((attempts: Observable<any>) =>
           attempts.pipe(
             mergeMap((error, i) => {
-<<<<<<< HEAD
-              const requestIsLocal = !options.url.match(/^http/);
               const firstAttempt = i === 0 && options.retry === 0;
 
-              if (error.status === 401 && requestIsLocal && firstAttempt && isSignedIn) {
-=======
-              const firstAttempt = i === 0 && options.retry === 0;
-
               if (error.status === 401 && isLocalUrl(options.url) && firstAttempt && isSignedIn) {
->>>>>>> b0fd9f03
                 return from(this.loginPing()).pipe(
                   catchError(err => {
                     if (err.status === 401) {
@@ -199,9 +188,6 @@
       );
   }
 
-<<<<<<< HEAD
-  showApplicationErrorAlert(err: FetchError) {
-=======
   showApplicationErrorAlert(err: FetchError) {}
 
   showSuccessAlert<T>(response: FetchResponse<T>) {
@@ -236,7 +222,6 @@
       return;
     }
 
->>>>>>> b0fd9f03
     let description = '';
     let message = err.data.message;
 
@@ -256,28 +241,6 @@
     ]);
   }
 
-<<<<<<< HEAD
-  showSuccessAlert<T>(response: FetchResponse<T>) {
-    const { config } = response;
-
-    if (config.method === 'GET' || config.showSuccessAlert === false) {
-      return;
-    }
-
-    // Skip success alerts for data queries
-    if (isDataQuery(response.config.url)) {
-      return;
-    }
-
-    const data: { message: string } = response.data as any;
-
-    if (data?.message) {
-      this.dependencies.appEvents.emit(AppEvents.alertSuccess, [data.message]);
-    }
-  }
-
-=======
->>>>>>> b0fd9f03
   processRequestError(options: BackendSrvRequest, err: FetchError): FetchError {
     err.data = err.data ?? { message: 'Unexpected error' };
 
@@ -293,59 +256,6 @@
     if (err.data && !err.data.message && typeof err.data.error === 'string') {
       err.data.message = err.data.error;
     }
-<<<<<<< HEAD
-
-    // check if we should show an error alert
-    if (err.data.message && !isDataQuery(options.url) && options.showErrorAlert !== false) {
-      setTimeout(() => {
-        if (!err.isHandled) {
-          this.showApplicationErrorAlert(err);
-        }
-      }, 50);
-    }
-
-    this.inspectorStream.next(err);
-    return err;
-  }
-
-  private handleStreamCancellation(options: BackendSrvRequest): MonoTypeOperatorFunction<FetchResponse<any>> {
-    return inputStream =>
-      inputStream.pipe(
-        takeUntil(
-          this.inFlightRequests.pipe(
-            filter(requestId => {
-              let cancelRequest = false;
-
-              if (options && options.requestId && options.requestId === requestId) {
-                // when a new requestId is started it will be published to inFlightRequests
-                // if a previous long running request that hasn't finished yet has the same requestId
-                // we need to cancel that request
-                cancelRequest = true;
-              }
-
-              if (requestId === CANCEL_ALL_REQUESTS_REQUEST_ID) {
-                cancelRequest = true;
-              }
-
-              return cancelRequest;
-            })
-          )
-        ),
-        // when a request is cancelled by takeUntil it will complete without emitting anything so we use throwIfEmpty to identify this case
-        // in throwIfEmpty we'll then throw an cancelled error and then we'll return the correct result in the catchError or rethrow
-        throwIfEmpty(() => {
-          return {
-            cancelled: true,
-            data: null,
-            status: this.HTTP_REQUEST_CANCELED,
-            statusText: 'Request was aborted',
-            config: options,
-          };
-        })
-      );
-  }
-
-=======
 
     // check if we should show an error alert
     if (err.data.message) {
@@ -395,7 +305,6 @@
       );
   }
 
->>>>>>> b0fd9f03
   getInspectorStream(): Observable<FetchResponse<any> | FetchError> {
     return this.inspectorStream;
   }
@@ -458,13 +367,10 @@
   }
 
   return false;
-<<<<<<< HEAD
-=======
 }
 
 function isLocalUrl(url: string) {
   return !url.match(/^http/);
->>>>>>> b0fd9f03
 }
 
 coreModule.factory('backendSrv', () => backendSrv);
