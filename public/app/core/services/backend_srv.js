define([
  'angular',
  'lodash',
  '../core_module',
  'app/core/config',
],
function (angular, _, coreModule, config) {
  'use strict';

  coreModule.default.service('backendSrv', function($http, alertSrv, $timeout, contextSrv, $q) {
    var self = this;
    this.alertDUrl;
    this.tokens = null;

    this.get = function(url, params) {
      return this.request({ method: 'GET', url: url, params: params });
    };

    this.delete = function(url) {
      return this.request({ method: 'DELETE', url: url });
    };

    this.post = function(url, data) {
      return this.request({ method: 'POST', url: url, data: data });
    };

    this.patch = function(url, data) {
      return this.request({ method: 'PATCH', url: url, data: data });
    };

    this.put = function(url, data) {
      return this.request({ method: 'PUT', url: url, data: data });
    };

    this._handleError = function(err) {
      return function() {
        if (err.isHandled) {
          return;
        }

        var data = err.data || { message: 'Unexpected error' };
        if (_.isString(data)) {
          data = { message: data };
        }

        if (err.status === 422) {
          alertSrv.set("Validation failed", data.message, "warning", 4000);
          throw data;
        }

        data.severity = 'error';

        if (err.status < 500) {
          data.severity = "warning";
        }

        if (data.message) {
          alertSrv.set("Problem!", data.message, data.severity, 10000);
        }

        throw data;
      };
    };

    this.request = function(options) {
      options.retry = options.retry || 0;
      var requestIsLocal = options.url.indexOf('/') === 0;
      var firstAttempt = options.retry === 0;

      if (requestIsLocal && !options.hasSubUrl) {
        options.url = config.appSubUrl + options.url;
        options.hasSubUrl = true;
      }

      return $http(options).then(function(results) {
        if (options.method !== 'GET') {
          if (results && results.data.message) {
            alertSrv.set(results.data.message, '', 'success', 3000);
          }
        }
        return results.data;
      }, function(err) {
        // handle unauthorized
        if (err.status === 401 && firstAttempt) {
          return self.loginPing().then(function() {
            options.retry = 1;
            return self.request(options);
          });
        }

        $timeout(self._handleError(err), 50);
        throw err;
      });
    };

    this.datasourceRequest = function(options) {
      options.retry = options.retry || 0;
      var requestIsLocal = options.url.indexOf('/') === 0;
      var firstAttempt = options.retry === 0;

      return $http(options).then(null, function(err) {
        // handle unauthorized for backend requests
        if (requestIsLocal && firstAttempt  && err.status === 401) {
          return self.loginPing().then(function() {
            options.retry = 1;
            return self.datasourceRequest(options);
          });
        }

        //populate error obj on Internal Error
        if (_.isString(err.data) && err.status === 500) {
          err.data = {
            error: err.statusText
          };
        }

        // for Prometheus
        // if (!err.data.message && _.isString(err.data.error)) {
        //   err.data.message = err.data.error;
        // }

        throw err;
      });
    };

    this.loginPing = function() {
      return this.request({url: '/api/login/ping', method: 'GET', retry: 1 });
    };

    this.search = function(query) {
      return this.get('/api/search', query);
    };

    this.getDashboard = function(type, slug) {
      return this.get('/api/dashboards/' + type + '/' + slug);
    };

    this.saveDashboard = function(dash, options) {
      options = (options || {});
      return this.post('/api/dashboards/db/', {dashboard: dash, overwrite: options.overwrite === true});
    };

    this.getSystemById = function (id) {
      var sys = '';
      _.each(contextSrv.systemsMap, function (system) {
        if (system.Id === id) {
          sys = system.SystemsName;
        }
      });
      return sys;
    };

    //update system cache when systems change
    this.updateSystemsMap = function () {
      var getTokens = this.updateTokens();

      var getSystems = this.get("/api/user/system").then(function (systems) {
        contextSrv.systemsMap = systems;
      });
      return $q.all([getTokens, getSystems]);
    };

    this.updateTokens = function () {
      var updateToken = this.get('/api/auth/keys').then(function (tokens) {
        self.tokens = tokens;
      });
      var initCustomizedSource = this.get('/api/customized_sources').then(function (result) {
        self.alertDUrl = result.alert;
        contextSrv.elkUrl = result.elk;
      });
      return $q.all([updateToken, initCustomizedSource]);
    };

    this.updateSystemId = function(id) {
      contextSrv.user.systemId = id;
    };

    this.initCustomizedSources = function () {
      return this.get('/api/customized_sources').then(function (result) {
        self.alertDUrl = result.alert;
        contextSrv.elkUrl = result.elk;
      });
    };

    this.getToken = function () {
      return _.chain(self.tokens).filter({'name': contextSrv.user.systemId.toString()}).first().pick('key').values().first().value();
    };

    this.alertD = function (options) {
      if (_.isEmpty(options.params)) {
        options.params = {};
      }
      if (self.tokens) {
        options.url = self.alertDUrl + options.url;
        options.params.token = this.getToken();
        return this.datasourceRequest(options);
      }
      return self.updateTokens().then(function () {
        options.url = self.alertDUrl + options.url;
        options.params.token = self.getToken();
      }).then(function () {
        if (_.isEmpty(options.params.token)) {
          alertSrv.set("错误,无法获取TOKEN", "请联系service@cloudwiz.cn", "warning", 4000);
          var d = $q.defer();
          d.resolve({});
          return d.promise;
        }
        return self.datasourceRequest(options);
      });
    };

    this.logCluster = function (options) {
      if (_.isEmpty(options.params)) {
        options.params = {};
      }
      options.withCredentials = true;
      options.url = contextSrv.elkUrl + options.url;
      return this.datasourceRequest(options);
    };

    this.knowledge = function (options) {
      if (_.isEmpty(options.params)) {
        options.params = {};
      }
      options.withCredentials = true;
      options.url = contextSrv.elkUrl + "/knowledgebase/article" + options.url;
      return this.datasourceRequest(options);
    };

    this.suggestTagHost = function (query, callback) {
      self.alertD({
        method: "get",
        url: "/summary",
        params: {metrics: "collector.summary"},
        headers: {'Content-Type': 'text/plain'},
      }).then(function (response) {
        var hosts = [];
        _.each(response.data, function (summary) {
          hosts.push(summary.tag.host);
        });
        return hosts;
      }).then(callback);
    };

    this.getPrediction = function(params) {
      return self.alertD({
        method: "get",
        url: "/anomaly/prediction",
        params: params,
        headers: {'Content-Type': 'application/json;'},
      });
    };
<<<<<<< HEAD
=======

    this.getPredictionPercentage = function (params) {
      return self.alertD({
        method: "get",
        url   : "/anomaly/prediction/usages",
        params: params,
        headers: {'Content-Type': 'application/json;'}
      });
    };
>>>>>>> da2b21d3

    this.getHostsNum = function () {
      return this.alertD({
        method: "get",
        url: "/summary",
        params: {metrics:"collector.summary"},
        headers: {'Content-Type': 'text/plain'},
      }).then(function (response) {
        return response.data.length;
      });
    };

    this.uploadHostList = function(params, url) {
      return this.alertD({
        method: "post",
        url: url,
        data: angular.toJson(params),
        headers: {'Content-Type': 'application/json;'},
      });
    };

    this.editServiceHost = function(params) {
      return this.alertD({
        method: "post",
        url: "/cmdb/relationship/overwrite",
        data: angular.toJson(params),
        headers: {'Content-Type': 'application/json;'},
      });
    };

    this.readMetricHelpMessage = function (key) {
      !_.metricMessage[key] && this.get('/api/static/metric/' + key).then(function (result) {
        _.metricMessage[key] = result;
        _.extend(_.metricHelpMessage, result);
      })
      .catch(function (err) {
        // set isHandled true, then alertSrv won't show
        err.isHandled = true;
      });
    };

  });
});<|MERGE_RESOLUTION|>--- conflicted
+++ resolved
@@ -250,8 +250,6 @@
         headers: {'Content-Type': 'application/json;'},
       });
     };
-<<<<<<< HEAD
-=======
 
     this.getPredictionPercentage = function (params) {
       return self.alertD({
@@ -261,7 +259,6 @@
         headers: {'Content-Type': 'application/json;'}
       });
     };
->>>>>>> da2b21d3
 
     this.getHostsNum = function () {
       return this.alertD({
