// Libraries
import React, { Component, HTMLAttributes } from 'react';
import { getTitleFromNavModel } from 'app/core/selectors/navModel';

// Components
import PageHeader from '../PageHeader/PageHeader';
import { Footer } from '../Footer/Footer';
import PageContents from './PageContents';
import { CustomScrollbar } from '@grafana/ui';
import { NavModel } from '@grafana/data';
import { isEqual } from 'lodash';
import { Branding } from '../Branding/Branding';

interface Props extends HTMLAttributes<HTMLDivElement> {
  children: React.ReactNode;
  navModel: NavModel;
}

class Page extends Component<Props> {
  static Header = PageHeader;
  static Contents = PageContents;

  componentDidMount() {
    this.updateTitle();
  }

  componentDidUpdate(prevProps: Props) {
    if (!isEqual(prevProps.navModel, this.props.navModel)) {
      this.updateTitle();
    }
  }

  updateTitle = () => {
    const title = this.getPageTitle;
    document.title = title ? title + ' - ' + Branding.AppTitle : Branding.AppTitle;
  };

  get getPageTitle() {
    const { navModel } = this.props;
    if (navModel) {
      return getTitleFromNavModel(navModel) || undefined;
    }
    return undefined;
  }

  render() {
    const { navModel, children, ...otherProps } = this.props;
    return (
      <div {...otherProps} className="page-scrollbar-wrapper">
<<<<<<< HEAD
        <CustomScrollbar autoHeightMin={'100%'} isPageScrollbar={true}>
=======
        <CustomScrollbar autoHeightMin={'100%'}>
>>>>>>> 2ac8eefe
          <div className="page-scrollbar-content">
            <PageHeader model={navModel} />
            {children}
            <Footer />
          </div>
        </CustomScrollbar>
      </div>
    );
  }
}

export default Page;<|MERGE_RESOLUTION|>--- conflicted
+++ resolved
@@ -47,11 +47,7 @@
     const { navModel, children, ...otherProps } = this.props;
     return (
       <div {...otherProps} className="page-scrollbar-wrapper">
-<<<<<<< HEAD
-        <CustomScrollbar autoHeightMin={'100%'} isPageScrollbar={true}>
-=======
         <CustomScrollbar autoHeightMin={'100%'}>
->>>>>>> 2ac8eefe
           <div className="page-scrollbar-content">
             <PageHeader model={navModel} />
             {children}
