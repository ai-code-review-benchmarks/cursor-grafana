import { css, cx } from '@emotion/css';
import { useDialog } from '@react-aria/dialog';
import { FocusScope } from '@react-aria/focus';
import { OverlayContainer, useOverlay } from '@react-aria/overlays';
import React, { useRef } from 'react';
import CSSTransition from 'react-transition-group/CSSTransition';
import { useLocalStorage } from 'react-use';

import { GrafanaTheme2, NavModelItem } from '@grafana/data';
import { reportInteraction } from '@grafana/runtime';
import { CollapsableSection, CustomScrollbar, Icon, IconButton, IconName, useStyles2, useTheme2 } from '@grafana/ui';

import { Branding } from '../Branding/Branding';

import { NavBarItemWithoutMenu } from './NavBarItemWithoutMenu';
import { NavBarMenuItem } from './NavBarMenuItem';
import { NavBarToggle } from './NavBarToggle';
import { NavFeatureHighlight } from './NavFeatureHighlight';
import { isMatchOrChildMatch } from './utils';

const MENU_WIDTH = '350px';

export interface Props {
  activeItem?: NavModelItem;
  isOpen: boolean;
  navItems: NavModelItem[];
  setMenuAnimationInProgress: (isInProgress: boolean) => void;
  onClose: () => void;
}

export function NavBarMenu({ activeItem, isOpen, navItems, onClose, setMenuAnimationInProgress }: Props) {
  const theme = useTheme2();
  const styles = getStyles(theme);
  const ANIMATION_DURATION = theme.transitions.duration.standard;
  const animStyles = getAnimStyles(theme, ANIMATION_DURATION);
  const ref = useRef(null);
  const { dialogProps } = useDialog({}, ref);
  const { overlayProps, underlayProps } = useOverlay(
    {
      isDismissable: true,
      isOpen,
      onClose,
    },
    ref
  );

  return (
<<<<<<< HEAD
    <FocusScope contain restoreFocus autoFocus>
      <div data-testid="navbarmenu" className={styles.container} ref={ref} {...overlayProps} {...dialogProps}>
        <div className={styles.header}>
          <Icon name="bars" size="xl" />
          <IconButton aria-label="Close navigation menu" name="times" onClick={onClose} size="xl" variant="secondary" />
        </div>
        <nav className={styles.content}>
          <CustomScrollbar>
            <ul>
              {navItems.map((link) => (
                <div className={styles.section} key={link.text}>
                  <NavBarMenuItem
                    isActive={activeItem === link}
                    onClick={() => {
                      link.onClick?.();
                      onClose();
                    }}
                    styleOverrides={styles.sectionHeader}
                    target={link.target}
                    text={link.text}
                    url={link.url}
                    isMobile={true}
                  />
                  {link.children?.map(
                    (childLink) =>
                      !childLink.divider && (
                        <NavBarMenuItem
                          key={childLink.text}
                          icon={childLink.icon as IconName}
                          isActive={activeItem === childLink}
                          isDivider={childLink.divider}
                          onClick={() => {
                            childLink.onClick?.();
                            onClose();
                          }}
                          styleOverrides={styles.item}
                          target={childLink.target}
                          text={childLink.text}
                          url={childLink.url}
                          isMobile={true}
                          childrenItems={childLink.children}
                        />
                      )
                  )}
                </div>
              ))}
            </ul>
          </CustomScrollbar>
        </nav>
      </div>
    </FocusScope>
=======
    <OverlayContainer>
      <FocusScope contain restoreFocus autoFocus>
        <CSSTransition
          onEnter={() => setMenuAnimationInProgress(true)}
          onExited={() => setMenuAnimationInProgress(false)}
          appear={isOpen}
          in={isOpen}
          classNames={animStyles.overlay}
          timeout={ANIMATION_DURATION}
        >
          <div data-testid="navbarmenu" ref={ref} {...overlayProps} {...dialogProps} className={styles.container}>
            <div className={styles.mobileHeader}>
              <Icon name="bars" size="xl" />
              <IconButton
                aria-label="Close navigation menu"
                name="times"
                onClick={onClose}
                size="xl"
                variant="secondary"
              />
            </div>
            <NavBarToggle
              className={styles.menuCollapseIcon}
              isExpanded={isOpen}
              onClick={() => {
                reportInteraction('grafana_navigation_collapsed');
                onClose();
              }}
            />
            <nav className={styles.content}>
              <CustomScrollbar hideHorizontalTrack>
                <ul className={styles.itemList}>
                  {navItems.map((link) => (
                    <NavItem link={link} onClose={onClose} activeItem={activeItem} key={link.text} />
                  ))}
                </ul>
              </CustomScrollbar>
            </nav>
          </div>
        </CSSTransition>
      </FocusScope>
      <CSSTransition appear={isOpen} in={isOpen} classNames={animStyles.backdrop} timeout={ANIMATION_DURATION}>
        <div className={styles.backdrop} {...underlayProps} />
      </CSSTransition>
    </OverlayContainer>
>>>>>>> 14e988bd
  );
}

NavBarMenu.displayName = 'NavBarMenu';

const getStyles = (theme: GrafanaTheme2) => ({
  backdrop: css({
    backdropFilter: 'blur(1px)',
    backgroundColor: theme.components.overlay.background,
    bottom: 0,
    left: 0,
    position: 'fixed',
    right: 0,
    top: 0,
    zIndex: theme.zIndex.modalBackdrop,
  }),
  container: css({
    display: 'flex',
    bottom: 0,
    flexDirection: 'column',
    left: 0,
    paddingTop: theme.spacing(1),
    marginRight: theme.spacing(1.5),
    right: 0,
    zIndex: theme.zIndex.modal,
    position: 'fixed',
    top: 0,
    boxSizing: 'content-box',
    [theme.breakpoints.up('md')]: {
      borderRight: `1px solid ${theme.colors.border.weak}`,
      right: 'unset',
    },
  }),
  content: css({
    display: 'flex',
    flexDirection: 'column',
    overflow: 'auto',
  }),
  mobileHeader: css({
    borderBottom: `1px solid ${theme.colors.border.weak}`,
    display: 'flex',
    justifyContent: 'space-between',
    padding: theme.spacing(1, 2, 2),
    [theme.breakpoints.up('md')]: {
      display: 'none',
    },
  }),
  itemList: css({
    display: 'grid',
    gridAutoRows: `minmax(${theme.spacing(6)}, auto)`,
    minWidth: MENU_WIDTH,
  }),
  menuCollapseIcon: css({
    position: 'absolute',
    top: '43px',
    right: '0px',
    transform: `translateX(50%)`,
  }),
});

const getAnimStyles = (theme: GrafanaTheme2, animationDuration: number) => {
  const commonTransition = {
    transitionDuration: `${animationDuration}ms`,
    transitionTimingFunction: theme.transitions.easing.easeInOut,
    [theme.breakpoints.down('md')]: {
      overflow: 'hidden',
    },
  };

  const overlayTransition = {
    ...commonTransition,
    transitionProperty: 'background-color, box-shadow, width',
    // this is needed to prevent a horizontal scrollbar during the animation on firefox
    '.scrollbar-view': {
      overflow: 'hidden !important',
    },
  };

  const backdropTransition = {
    ...commonTransition,
    transitionProperty: 'opacity',
  };

  const overlayOpen = {
    backgroundColor: theme.colors.background.canvas,
    boxShadow: theme.shadows.z3,
    width: '100%',
    [theme.breakpoints.up('md')]: {
      width: MENU_WIDTH,
    },
  };

  const overlayClosed = {
    boxShadow: 'none',
    width: 0,
    [theme.breakpoints.up('md')]: {
      backgroundColor: theme.colors.background.primary,
      width: theme.spacing(7),
    },
  };

  const backdropOpen = {
    opacity: 1,
  };

  const backdropClosed = {
    opacity: 0,
  };

  return {
    backdrop: {
      appear: css(backdropClosed),
      appearActive: css(backdropTransition, backdropOpen),
      appearDone: css(backdropOpen),
      exit: css(backdropOpen),
      exitActive: css(backdropTransition, backdropClosed),
    },
    overlay: {
      appear: css(overlayClosed),
      appearActive: css(overlayTransition, overlayOpen),
      appearDone: css(overlayOpen),
      exit: css(overlayOpen),
      exitActive: css(overlayTransition, overlayClosed),
    },
  };
};

function NavItem({
  link,
  activeItem,
  onClose,
}: {
  link: NavModelItem;
  activeItem?: NavModelItem;
  onClose: () => void;
}) {
  const styles = useStyles2(getNavItemStyles);

  if (linkHasChildren(link)) {
    return (
      <CollapsibleNavItem onClose={onClose} link={link} isActive={isMatchOrChildMatch(link, activeItem)}>
        <ul className={styles.children}>
          {link.children.map(
            (childLink) =>
              !childLink.divider && (
                <NavBarMenuItem
                  key={`${link.text}-${childLink.text}`}
                  isActive={activeItem === childLink}
                  isDivider={childLink.divider}
                  icon={childLink.showIconInNavbar ? (childLink.icon as IconName) : undefined}
                  onClick={() => {
                    childLink.onClick?.();
                    onClose();
                  }}
                  styleOverrides={styles.item}
                  target={childLink.target}
                  text={childLink.text}
                  url={childLink.url}
                  isMobile={true}
                />
              )
          )}
        </ul>
      </CollapsibleNavItem>
    );
  } else {
    const FeatureHighlightWrapper = link.highlightText ? NavFeatureHighlight : React.Fragment;
    return (
      <li className={styles.flex}>
        <NavBarItemWithoutMenu
          className={styles.itemWithoutMenu}
          elClassName={styles.fullWidth}
          label={link.text}
          url={link.url}
          target={link.target}
          onClick={() => {
            link.onClick?.();
            onClose();
          }}
          isActive={link === activeItem}
        >
          <div className={styles.itemWithoutMenuContent}>
            <div className={styles.iconContainer}>
              <FeatureHighlightWrapper>{getLinkIcon(link)}</FeatureHighlightWrapper>
            </div>
            <span className={styles.linkText}>{link.text}</span>
          </div>
        </NavBarItemWithoutMenu>
      </li>
    );
  }
}

const getNavItemStyles = (theme: GrafanaTheme2) => ({
  children: css({
    display: 'flex',
    flexDirection: 'column',
  }),
  item: css({
    padding: `${theme.spacing(1)} ${theme.spacing(1.5)}`,
    width: `calc(100% - ${theme.spacing(3)})`,
    '&::before': {
      display: 'none',
    },
  }),
  flex: css({
    display: 'flex',
  }),
  itemWithoutMenu: css({
    position: 'relative',
    placeItems: 'inherit',
    justifyContent: 'start',
    display: 'flex',
    flexGrow: 1,
    alignItems: 'center',
  }),
  fullWidth: css({
    height: '100%',
    width: '100%',
  }),
  iconContainer: css({
    display: 'flex',
    placeContent: 'center',
  }),
  itemWithoutMenuContent: css({
    display: 'grid',
    gridAutoFlow: 'column',
    gridTemplateColumns: `${theme.spacing(7)} auto`,
    alignItems: 'center',
    height: '100%',
  }),
  linkText: css({
    fontSize: theme.typography.pxToRem(14),
    justifySelf: 'start',
    padding: theme.spacing(0.5, 4.25, 0.5, 0.5),
  }),
});

function CollapsibleNavItem({
  link,
  isActive,
  children,
  className,
  onClose,
}: {
  link: NavModelItem;
  isActive?: boolean;
  children: React.ReactNode;
  className?: string;
  onClose: () => void;
}) {
  const styles = useStyles2(getCollapsibleStyles);
  const [sectionExpanded, setSectionExpanded] = useLocalStorage(`grafana.navigation.expanded[${link.text}]`, false);
  const FeatureHighlightWrapper = link.highlightText ? NavFeatureHighlight : React.Fragment;

  return (
    <li className={cx(styles.menuItem, className)}>
      <NavBarItemWithoutMenu
        isActive={isActive}
        label={link.text}
        url={link.url}
        target={link.target}
        onClick={() => {
          link.onClick?.();
          onClose();
        }}
        className={styles.collapsibleMenuItem}
        elClassName={styles.collapsibleIcon}
      >
        <FeatureHighlightWrapper>{getLinkIcon(link)}</FeatureHighlightWrapper>
      </NavBarItemWithoutMenu>
      <div className={styles.collapsibleSectionWrapper}>
        <CollapsableSection
          isOpen={Boolean(sectionExpanded)}
          onToggle={(isOpen) => setSectionExpanded(isOpen)}
          className={styles.collapseWrapper}
          contentClassName={styles.collapseContent}
          label={
            <div className={cx(styles.labelWrapper, { [styles.primary]: isActive })}>
              <span className={styles.linkText}>{link.text}</span>
            </div>
          }
        >
          {children}
        </CollapsableSection>
      </div>
    </li>
  );
}

const getCollapsibleStyles = (theme: GrafanaTheme2) => ({
  menuItem: css({
    position: 'relative',
    display: 'grid',
    gridAutoFlow: 'column',
    gridTemplateColumns: `${theme.spacing(7)} minmax(calc(${MENU_WIDTH} - ${theme.spacing(7)}), auto)`,
  }),
  collapsibleMenuItem: css({
    height: theme.spacing(6),
    width: theme.spacing(7),
    display: 'grid',
  }),
  collapsibleIcon: css({
    display: 'grid',
    placeContent: 'center',
  }),
  collapsibleSectionWrapper: css({
    display: 'flex',
    flexGrow: 1,
    alignSelf: 'start',
    flexDirection: 'column',
  }),
  collapseWrapper: css({
    paddingLeft: theme.spacing(0.5),
    paddingRight: theme.spacing(4.25),
    minHeight: theme.spacing(6),
    overflowWrap: 'anywhere',
    alignItems: 'center',
    color: theme.colors.text.secondary,
    '&:hover, &:focus-within': {
      backgroundColor: theme.colors.action.hover,
      color: theme.colors.text.primary,
    },
    '&:focus-within': {
      boxShadow: 'none',
      outline: `2px solid ${theme.colors.primary.main}`,
      outlineOffset: '-2px',
      transition: 'none',
    },
  }),
  collapseContent: css({
    padding: 0,
  }),
  labelWrapper: css({
    fontSize: '15px',
  }),
  primary: css({
    color: theme.colors.text.primary,
  }),
  linkText: css({
    fontSize: theme.typography.pxToRem(14),
    justifySelf: 'start',
  }),
});

function linkHasChildren(link: NavModelItem): link is NavModelItem & { children: NavModelItem[] } {
  return Boolean(link.children && link.children.length > 0);
}

function getLinkIcon(link: NavModelItem) {
  if (link.id === 'home') {
    return <Branding.MenuLogo />;
  } else if (link.icon) {
    return <Icon name={link.icon as IconName} size="xl" />;
  } else {
    return <img src={link.img} alt={`${link.text} logo`} height="24" width="24" style={{ borderRadius: '50%' }} />;
  }
}<|MERGE_RESOLUTION|>--- conflicted
+++ resolved
@@ -45,59 +45,6 @@
   );
 
   return (
-<<<<<<< HEAD
-    <FocusScope contain restoreFocus autoFocus>
-      <div data-testid="navbarmenu" className={styles.container} ref={ref} {...overlayProps} {...dialogProps}>
-        <div className={styles.header}>
-          <Icon name="bars" size="xl" />
-          <IconButton aria-label="Close navigation menu" name="times" onClick={onClose} size="xl" variant="secondary" />
-        </div>
-        <nav className={styles.content}>
-          <CustomScrollbar>
-            <ul>
-              {navItems.map((link) => (
-                <div className={styles.section} key={link.text}>
-                  <NavBarMenuItem
-                    isActive={activeItem === link}
-                    onClick={() => {
-                      link.onClick?.();
-                      onClose();
-                    }}
-                    styleOverrides={styles.sectionHeader}
-                    target={link.target}
-                    text={link.text}
-                    url={link.url}
-                    isMobile={true}
-                  />
-                  {link.children?.map(
-                    (childLink) =>
-                      !childLink.divider && (
-                        <NavBarMenuItem
-                          key={childLink.text}
-                          icon={childLink.icon as IconName}
-                          isActive={activeItem === childLink}
-                          isDivider={childLink.divider}
-                          onClick={() => {
-                            childLink.onClick?.();
-                            onClose();
-                          }}
-                          styleOverrides={styles.item}
-                          target={childLink.target}
-                          text={childLink.text}
-                          url={childLink.url}
-                          isMobile={true}
-                          childrenItems={childLink.children}
-                        />
-                      )
-                  )}
-                </div>
-              ))}
-            </ul>
-          </CustomScrollbar>
-        </nav>
-      </div>
-    </FocusScope>
-=======
     <OverlayContainer>
       <FocusScope contain restoreFocus autoFocus>
         <CSSTransition
@@ -143,7 +90,6 @@
         <div className={styles.backdrop} {...underlayProps} />
       </CSSTransition>
     </OverlayContainer>
->>>>>>> 14e988bd
   );
 }
 
