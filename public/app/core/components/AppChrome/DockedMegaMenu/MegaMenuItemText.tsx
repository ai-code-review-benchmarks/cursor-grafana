import { css, cx } from '@emotion/css';
import React from 'react';

import { GrafanaTheme2 } from '@grafana/data';
import { selectors } from '@grafana/e2e-selectors';
import { Icon, Link, useTheme2 } from '@grafana/ui';

export interface Props {
  children: React.ReactNode;
  isActive?: boolean;
  onClick?: () => void;
  target?: HTMLAnchorElement['target'];
  url?: string;
}

export function MegaMenuItemText({ children, isActive, onClick, target, url }: Props) {
  const theme = useTheme2();
  const styles = getStyles(theme, isActive);

  const linkContent = (
<<<<<<< HEAD
    <div className={cx(styles.linkContent, { [styles.linkContentActive]: isActive })}>
      {icon && <Icon data-testid="dropdown-child-icon" name={icon} />}

=======
    <div className={styles.linkContent}>
>>>>>>> f9484fcf
      {children}

      {
        // As nav links are supposed to link to internal urls this option should be used with caution
        target === '_blank' && (
          <Icon data-testid="external-link-icon" name="external-link-alt" className={styles.externalLinkIcon} />
        )
      }
    </div>
  );

  let element = (
    <button
      data-testid={selectors.components.NavMenu.item}
      className={cx(styles.button, styles.element)}
      onClick={onClick}
    >
      {linkContent}
    </button>
  );

  if (url) {
    element =
      !target && url.startsWith('/') ? (
        <Link
          data-testid={selectors.components.NavMenu.item}
          className={styles.element}
          href={url}
          target={target}
          onClick={onClick}
        >
          {linkContent}
        </Link>
      ) : (
        <a
          data-testid={selectors.components.NavMenu.item}
          href={url}
          target={target}
          className={styles.element}
          onClick={onClick}
        >
          {linkContent}
        </a>
      );
  }

  return <div className={styles.wrapper}>{element}</div>;
}

MegaMenuItemText.displayName = 'MegaMenuItemText';

const getStyles = (theme: GrafanaTheme2, isActive: Props['isActive']) => ({
  button: css({
    backgroundColor: 'unset',
    borderStyle: 'unset',
  }),
  linkContent: css({
    alignItems: 'center',
    display: 'flex',
    gap: '0.5rem',
    height: '100%',
    width: '100%',
  }),
  linkContentActive: css({
    '&::before': {
      display: 'block',
      content: '" "',
      height: theme.spacing(3),
      position: 'absolute',
      top: '50%',
      transform: 'translateY(-50%)',
      width: theme.spacing(0.5),
      borderRadius: theme.shape.radius.default,
      backgroundImage: theme.colors.gradients.brandVertical,
    },
  }),
  externalLinkIcon: css({
    color: theme.colors.text.secondary,
  }),
  element: css({
    alignItems: 'center',
    boxSizing: 'border-box',
    position: 'relative',
    color: isActive ? theme.colors.text.primary : theme.colors.text.secondary,
    padding: theme.spacing(1, 1, 1, 0),
    width: '100%',
    '&:hover, &:focus-visible': {
      textDecoration: 'underline',
      color: theme.colors.text.primary,
    },
    '&:focus-visible': {
      boxShadow: 'none',
      outline: `2px solid ${theme.colors.primary.main}`,
      outlineOffset: '-2px',
      transition: 'none',
    },
  }),
  wrapper: css({
    boxSizing: 'border-box',
    position: 'relative',
    display: 'flex',
    width: '100%',
  }),
});<|MERGE_RESOLUTION|>--- conflicted
+++ resolved
@@ -18,13 +18,7 @@
   const styles = getStyles(theme, isActive);
 
   const linkContent = (
-<<<<<<< HEAD
     <div className={cx(styles.linkContent, { [styles.linkContentActive]: isActive })}>
-      {icon && <Icon data-testid="dropdown-child-icon" name={icon} />}
-
-=======
-    <div className={styles.linkContent}>
->>>>>>> f9484fcf
       {children}
 
       {
