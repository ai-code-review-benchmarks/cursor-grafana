import { QueryStatus, skipToken } from '@reduxjs/toolkit/query';
import { useEffect, useMemo } from 'react';

import { AppEvents } from '@grafana/data';
import { t } from '@grafana/i18n';
import { config, getAppEvents } from '@grafana/runtime';
import { useAppNotification } from 'app/core/copy/appNotification';
import {
  useDeleteFolderMutation as useDeleteFolderMutationLegacy,
  useGetFolderQuery as useGetFolderQueryLegacy,
  useDeleteFoldersMutation as useDeleteFoldersMutationLegacy,
<<<<<<< HEAD
  useMoveFoldersMutation as useMoveFoldersMutationLegacy,
  MoveFoldersArgs,
  DeleteFoldersArgs,
=======
  useNewFolderMutation as useLegacyNewFolderMutation,
>>>>>>> 4de9ec73
} from 'app/features/browse-dashboards/api/browseDashboardsAPI';
import { dispatch } from 'app/store/store';
import { FolderDTO, NewFolder } from 'app/types/folders';

import kbn from '../../../../core/utils/kbn';
import {
  AnnoKeyCreatedBy,
  AnnoKeyFolder,
  AnnoKeyManagerKind,
  AnnoKeyUpdatedBy,
  AnnoKeyUpdatedTimestamp,
  DeprecatedInternalId,
  ManagerKind,
} from '../../../../features/apiserver/types';
import { PAGE_SIZE } from '../../../../features/browse-dashboards/api/services';
import { refetchChildren, refreshParents } from '../../../../features/browse-dashboards/state/actions';
import { GENERAL_FOLDER_UID } from '../../../../features/search/constants';
import { useDispatch } from '../../../../types/store';
import { useLazyGetDisplayMappingQuery } from '../../iam/v0alpha1';

import { isProvisionedFolderCheck } from './utils';
import { rootFolder, sharedWithMeFolder } from './virtualFolders';

<<<<<<< HEAD
import { useGetFolderQuery, useGetFolderParentsQuery, useDeleteFolderMutation, useUpdateFolderMutation } from './index';
=======
import {
  useGetFolderQuery,
  useGetFolderParentsQuery,
  useDeleteFolderMutation,
  useCreateFolderMutation,
  Folder,
  CreateFolderApiArg,
} from './index';

/** Trigger necessary actions to ensure legacy folder stores are updated */
function dispatchRefetchChildren(parentUID?: string) {
  dispatch(
    refetchChildren({
      parentUID: parentUID || GENERAL_FOLDER_UID,
      pageSize: PAGE_SIZE,
    })
  );
}
>>>>>>> 4de9ec73

function getFolderUrl(uid: string, title: string): string {
  // mimics https://github.com/grafana/grafana/blob/79fe8a9902335c7a28af30e467b904a4ccfac503/pkg/services/dashboards/models.go#L188
  // Not the same slugify as on the backend https://github.com/grafana/grafana/blob/aac66e91198004bc044754105e18bfff8fbfd383/pkg/infra/slugify/slugify.go#L86
  // Probably does not matter as it seems to be only for better human readability.
  const slug = kbn.slugifyForUrl(title);
  return `${config.appSubUrl}/dashboards/f/${uid}/${slug}`;
}

/**
 * A proxy function that uses either legacy folder client or the new app platform APIs to get the data in the same
 * format of a FolderDTO object. As the schema isn't the same, using the app platform needs multiple different calls
 * which are then stitched together.
 * @param uid
 */
export function useGetFolderQueryFacade(uid?: string) {
  const shouldUseAppPlatformAPI = Boolean(config.featureToggles.foldersAppPlatformAPI);
  const isVirtualFolder = uid && [GENERAL_FOLDER_UID, config.sharedWithMeFolderUID].includes(uid);
  const params = !uid ? skipToken : { name: uid };

  // This may look weird that we call the legacy folder anyway all the time, but the issue is we don't have good API
  // for the access control metadata yet, and so we still take it from the old api.
  // see https://github.com/grafana/identity-access-team/issues/1103
  const legacyFolderResult = useGetFolderQueryLegacy(uid || skipToken);
  let resultFolder = useGetFolderQuery(shouldUseAppPlatformAPI && !isVirtualFolder ? params : skipToken);
  // We get parents and folders for virtual folders too. Parents should just return empty array but it's easier to
  // stitch the responses this way and access can actually return different response based on the grafana setup.
  const resultParents = useGetFolderParentsQuery(shouldUseAppPlatformAPI ? params : skipToken);
  const [triggerGetUserDisplayMapping, resultUserDisplay] = useLazyGetDisplayMappingQuery();

  const needsUserData = useMemo(() => {
    const userKeys = getUserKeys(resultFolder);
    return !isVirtualFolder && Boolean(userKeys.length);
  }, [isVirtualFolder, resultFolder]);

  useEffect(() => {
    const userKeys = getUserKeys(resultFolder);
    if (needsUserData && userKeys.length) {
      triggerGetUserDisplayMapping({ key: userKeys }, true);
    }
  }, [needsUserData, resultFolder, triggerGetUserDisplayMapping]);

  if (!shouldUseAppPlatformAPI) {
    return legacyFolderResult;
  }

  // For virtual folders we simulate the response with hardcoded data.
  if (isVirtualFolder) {
    resultFolder = {
      ...resultFolder,
      status: QueryStatus.fulfilled,
      fulfilledTimeStamp: Date.now(),
      isUninitialized: false,
      error: undefined,
      isError: false,
      isSuccess: true,
      isLoading: false,
      isFetching: false,
      data: GENERAL_FOLDER_UID === uid ? rootFolder : sharedWithMeFolder,
      currentData: GENERAL_FOLDER_UID === uid ? rootFolder : sharedWithMeFolder,
    };
  }

  // Stitch together the responses to create a single FolderDTO object so on the outside this behaves as the legacy
  // api client.
  let newData: FolderDTO | undefined = undefined;
  if (
    resultFolder.data &&
    resultParents.data &&
    legacyFolderResult.data &&
    (needsUserData ? resultUserDisplay.data : true)
  ) {
    const updatedBy = resultFolder.data.metadata.annotations?.[AnnoKeyUpdatedBy];
    const createdBy = resultFolder.data.metadata.annotations?.[AnnoKeyCreatedBy];

    const parsed = appPlatformFolderToLegacyFolder(resultFolder.data);

    newData = {
      canAdmin: legacyFolderResult.data.canAdmin,
      canDelete: legacyFolderResult.data.canDelete,
      canEdit: legacyFolderResult.data.canEdit,
      canSave: legacyFolderResult.data.canSave,
      accessControl: legacyFolderResult.data.accessControl,

      createdBy:
        (createdBy && resultUserDisplay.data?.display[resultUserDisplay.data?.keys.indexOf(createdBy)]?.displayName) ||
        'Anonymous',

      updatedBy:
        (updatedBy && resultUserDisplay.data?.display[resultUserDisplay.data?.keys.indexOf(updatedBy)]?.displayName) ||
        'Anonymous',
      ...parsed,
    };

    if (resultParents.data.items?.length) {
      newData.parents = resultParents.data.items
        .filter((i) => i.name !== resultFolder.data!.metadata.name)
        .map((i) => ({
          title: i.title,
          uid: i.name,
          // No idea how to make slug, on the server it uses a go lib: https://github.com/grafana/grafana/blob/aac66e91198004bc044754105e18bfff8fbfd383/pkg/infra/slugify/slugify.go#L56
          // Don't think slug is needed for the URL to work though
          url: getFolderUrl(i.name, i.title),
        }));
    }
  }

  // Wrap the stitched data into single RTK query response type object so this looks like a single API call
  return {
    ...resultFolder,
    ...combinedState(resultFolder, resultParents, legacyFolderResult, resultUserDisplay, needsUserData),
    refetch: async () => {
      return Promise.all([resultFolder.refetch(), resultParents.refetch(), legacyFolderResult.refetch()]);
    },
    data: newData,
  };
}

export function useDeleteFolderMutationFacade() {
  const [deleteFolder] = useDeleteFolderMutation();
  const [deleteFolderLegacy] = useDeleteFolderMutationLegacy();
  const notify = useAppNotification();

  return async (folder: FolderDTO) => {
    if (config.featureToggles.foldersAppPlatformAPI) {
      const result = await deleteFolder({ name: folder.uid });
      if (!result.error) {
        // We need to update a legacy version of the folder storage for now until all is in the new API.
        // we could do it in the enhanceEndpoint method but we would also need to change the args as we need parentUID
        // here and so it seemed easier to do it here.
        dispatchRefetchChildren(folder.parentUid);
        // Before this was done in backend srv automatically because the old API sent a message wiht 200 request. see
        // public/app/core/services/backend_srv.ts#L341-L361. New API does not do that so we do it here.
        notify.success(t('folders.api.folder-deleted-success', 'Folder deleted'));
      }
      return result;
    } else {
      return deleteFolderLegacy(folder);
    }
  };
}

export function useDeleteMultipleFoldersMutationFacade() {
  const [deleteFolders] = useDeleteFoldersMutationLegacy();
  const [deleteFolder] = useDeleteFolderMutation();
  const dispatch = useDispatch();

  if (!config.featureToggles.foldersAppPlatformAPI) {
    return deleteFolders;
  }

  return async function deleteFolders({ folderUIDs }: DeleteFoldersArgs) {
    const successMessage = t('folders.api.folder-deleted-success', 'Folder deleted');

    // Delete all the folders sequentially
    // TODO error handling here
    for (const folderUID of folderUIDs) {
      // This also shows warning alert
      const isProvisioned = await isProvisionedFolderCheck(dispatch, folderUID);

      if (!isProvisioned) {
        const result = await deleteFolder({ name: folderUID });
        if (!result.error) {
          // Before this was done in backend srv automatically because the old API sent a message wiht 200 request. see
          // public/app/core/services/backend_srv.ts#L341-L361. New API does not do that so we do it here.
          getAppEvents().publish({
            type: AppEvents.alertSuccess.name,
            payload: [successMessage],
          });
        }
      }
    }

    dispatch(refreshParents(folderUIDs));
    return { data: undefined };
  };
}

export function useMoveMultipleFoldersMutationFacade() {
  const moveFoldersLegacyResult = useMoveFoldersMutationLegacy();
  const [updateFolder, updateFolderData] = useUpdateFolderMutation();
  const dispatch = useDispatch();

  if (!config.featureToggles.foldersAppPlatformAPI) {
    return moveFoldersLegacyResult;
  }

  async function moveFolders({ folderUIDs, destinationUID }: MoveFoldersArgs) {
    const provisionedWarning = t(
      'folders.api.folder-move-error-provisioned',
      'Cannot move provisioned folder. To move it, move it in the repository and synchronise to apply the changes.'
    );
    const successMessage = t('folders.api.folder-moved-success', 'Folder moved');

    // Move all the folders sequentially one by one
    for (const folderUID of folderUIDs) {
      // isProvisionedFolderCheck also shows a warning alert
      const isFolderProvisioned = await isProvisionedFolderCheck(dispatch, folderUID, { warning: provisionedWarning });

      // If provisioned, we just skip this folder
      if (!isFolderProvisioned) {
        const result = await updateFolder({
          name: folderUID,
          patch: { metadata: { annotations: { [AnnoKeyFolder]: destinationUID } } },
        });
        if (!result.error) {
          getAppEvents().publish({
            type: AppEvents.alertSuccess.name,
            payload: [successMessage],
          });
        }
      }
    }

    // Refresh the state of the parent folders to update the UI after folders are moved
    dispatch(
      refetchChildren({
        parentUID: destinationUID,
        pageSize: PAGE_SIZE,
      })
    );
    dispatch(refreshParents(folderUIDs));

    return { data: undefined };
  }

  return [moveFolders, updateFolderData];
}

export function useCreateFolder() {
  const [createFolder, result] = useCreateFolderMutation();
  const legacyHook = useLegacyNewFolderMutation();

  if (!config.featureToggles.foldersAppPlatformAPI) {
    return legacyHook;
  }

  const createFolderAppPlatform = async (folder: NewFolder) => {
    const payload: CreateFolderApiArg = {
      folder: {
        spec: {
          title: folder.title,
        },
        metadata: {
          generateName: 'f',
          annotations: {
            ...(folder.parentUid && { [AnnoKeyFolder]: folder.parentUid }),
          },
        },
        status: {},
      },
    };

    const result = await createFolder(payload);
    dispatchRefetchChildren(folder.parentUid);

    return {
      ...result,
      data: result.data ? appPlatformFolderToLegacyFolder(result.data) : undefined,
    };
  };

  return [createFolderAppPlatform, result] as const;
}

function combinedState(
  result: ReturnType<typeof useGetFolderQuery>,
  resultParents: ReturnType<typeof useGetFolderParentsQuery>,
  resultLegacyFolder: ReturnType<typeof useGetFolderQueryLegacy>,
  resultUserDisplay: ReturnType<typeof useLazyGetDisplayMappingQuery>[1],
  needsUserData: boolean
) {
  const results = needsUserData
    ? [result, resultParents, resultLegacyFolder, resultUserDisplay]
    : [result, resultParents, resultLegacyFolder];
  return {
    isLoading: results.some((r) => r.isLoading),
    isFetching: results.some((r) => r.isFetching),
    isSuccess: results.every((r) => r.isSuccess),
    isError: results.some((r) => r.isError),
    // Only one error will be shown. TODO: somehow create a single error out of them?
    error: results.find((r) => r.error),
  };
}

function getUserKeys(resultFolder: ReturnType<typeof useGetFolderQuery>): string[] {
  return resultFolder.data
    ? [
        resultFolder.data.metadata.annotations?.[AnnoKeyUpdatedBy],
        resultFolder.data.metadata.annotations?.[AnnoKeyCreatedBy],
      ].filter((v) => v !== undefined)
    : [];
}

const appPlatformFolderToLegacyFolder = (
  folder: Folder
): Omit<FolderDTO, 'parents' | 'canSave' | 'canEdit' | 'canAdmin' | 'canDelete' | 'createdBy' | 'updatedBy'> => {
  // Omits properties that we can't easily get solely from the app platform response
  // In some cases, these properties aren't used on the response of the hook,
  // so it's best to discourage from using them anyway

  const { annotations, name = '', creationTimestamp, generation, labels } = folder.metadata;
  const { title = '' } = folder.spec;
  return {
    id: parseInt(labels?.[DeprecatedInternalId] || '0', 10) || 0,
    uid: name,
    title,
    // general folder does not come with url
    // see https://github.com/grafana/grafana/blob/8a05378ef3ae5545c6f7429eae5c174d3c0edbfe/pkg/services/folder/folderimpl/folder_unifiedstorage.go#L88
    url: name === GENERAL_FOLDER_UID ? '' : getFolderUrl(name, title),
    created: creationTimestamp || '0001-01-01T00:00:00Z',
    updated: annotations?.[AnnoKeyUpdatedTimestamp] || '0001-01-01T00:00:00Z',
    // eslint-disable-next-line @typescript-eslint/consistent-type-assertions
    managedBy: annotations?.[AnnoKeyManagerKind] as ManagerKind,
    parentUid: annotations?.[AnnoKeyFolder],
    version: generation || 1,
    hasAcl: false,
  };
};<|MERGE_RESOLUTION|>--- conflicted
+++ resolved
@@ -9,13 +9,10 @@
   useDeleteFolderMutation as useDeleteFolderMutationLegacy,
   useGetFolderQuery as useGetFolderQueryLegacy,
   useDeleteFoldersMutation as useDeleteFoldersMutationLegacy,
-<<<<<<< HEAD
+  useNewFolderMutation as useLegacyNewFolderMutation,
   useMoveFoldersMutation as useMoveFoldersMutationLegacy,
   MoveFoldersArgs,
   DeleteFoldersArgs,
-=======
-  useNewFolderMutation as useLegacyNewFolderMutation,
->>>>>>> 4de9ec73
 } from 'app/features/browse-dashboards/api/browseDashboardsAPI';
 import { dispatch } from 'app/store/store';
 import { FolderDTO, NewFolder } from 'app/types/folders';
@@ -39,14 +36,12 @@
 import { isProvisionedFolderCheck } from './utils';
 import { rootFolder, sharedWithMeFolder } from './virtualFolders';
 
-<<<<<<< HEAD
-import { useGetFolderQuery, useGetFolderParentsQuery, useDeleteFolderMutation, useUpdateFolderMutation } from './index';
-=======
 import {
   useGetFolderQuery,
   useGetFolderParentsQuery,
   useDeleteFolderMutation,
   useCreateFolderMutation,
+  useUpdateFolderMutation,
   Folder,
   CreateFolderApiArg,
 } from './index';
@@ -60,7 +55,6 @@
     })
   );
 }
->>>>>>> 4de9ec73
 
 function getFolderUrl(uid: string, title: string): string {
   // mimics https://github.com/grafana/grafana/blob/79fe8a9902335c7a28af30e467b904a4ccfac503/pkg/services/dashboards/models.go#L188
