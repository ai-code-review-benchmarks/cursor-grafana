import { generatedAPI } from './endpoints.gen';

export const folderAPIv1beta1 = generatedAPI.enhanceEndpoints({
  endpoints: {
    getFolder: {
      providesTags: (result, error, arg) => (result ? [{ type: 'Folder', id: arg.name }] : []),
    },
    listFolder: {
      providesTags: (result) =>
        result
          ? [
              { type: 'Folder', id: 'LIST' },
              ...result.items.map((folder) => ({ type: 'Folder' as const, id: folder.metadata?.name })).filter(Boolean),
            ]
          : [{ type: 'Folder', id: 'LIST' }],
    },
    deleteFolder: {
      // We don't want delete to invalidate getFolder tags, as that would lead to unnecessary 404s
      invalidatesTags: (result, error) => (error ? [] : [{ type: 'Folder', id: 'LIST' }]),
    },
    updateFolder: {
      query: (queryArg) => ({
        url: `/folders/${queryArg.name}`,
        method: 'PATCH',
        // We need to stringify the body and set the correct header for the call to work with k8s api.
        body: JSON.stringify(queryArg.patch),
        headers: {
          'Content-Type': 'application/strategic-merge-patch+json',
        },
        params: {
          pretty: queryArg.pretty,
          dryRun: queryArg.dryRun,
          fieldManager: queryArg.fieldManager,
          fieldValidation: queryArg.fieldValidation,
          force: queryArg.force,
        },
      }),
    },
  },
});

<<<<<<< HEAD
export const { useGetFolderQuery, useGetFolderParentsQuery, useDeleteFolderMutation, useUpdateFolderMutation } =
=======
export const { useGetFolderQuery, useGetFolderParentsQuery, useDeleteFolderMutation, useCreateFolderMutation } =
>>>>>>> 4de9ec73
  folderAPIv1beta1;

// eslint-disable-next-line no-barrel-files/no-barrel-files
export { type Folder, type FolderList, type CreateFolderApiArg } from './endpoints.gen';<|MERGE_RESOLUTION|>--- conflicted
+++ resolved
@@ -39,12 +39,13 @@
   },
 });
 
-<<<<<<< HEAD
-export const { useGetFolderQuery, useGetFolderParentsQuery, useDeleteFolderMutation, useUpdateFolderMutation } =
-=======
-export const { useGetFolderQuery, useGetFolderParentsQuery, useDeleteFolderMutation, useCreateFolderMutation } =
->>>>>>> 4de9ec73
-  folderAPIv1beta1;
+export const {
+  useGetFolderQuery,
+  useGetFolderParentsQuery,
+  useDeleteFolderMutation,
+  useCreateFolderMutation,
+  useUpdateFolderMutation,
+} = folderAPIv1beta1;
 
 // eslint-disable-next-line no-barrel-files/no-barrel-files
 export { type Folder, type FolderList, type CreateFolderApiArg } from './endpoints.gen';