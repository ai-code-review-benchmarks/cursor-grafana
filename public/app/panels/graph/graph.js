--- conflicted
+++ resolved
@@ -170,29 +170,6 @@
           if (scope.panel.rightYAxisLabel) { gridMargin.right = 20; }
         }
 
-<<<<<<< HEAD
-        function bindClickHook(plot, eventHolder) {
-          eventHolder.dblclick(function () {
-            //TODO host would be undefined
-            try {
-              if (_.isNull(scope.panel.targets[0].metric) || _.isNull(scope.panel.targets[0].tags.host)) {
-                throw Error;
-              }
-              integrateSrv.format.targets = scope.panel.targets;
-              integrateSrv.format.from = moment.utc(plot.getAxes().xaxis.min).format("YYYY-MM-DDTHH:mm:ss.SSS\\Z");
-              integrateSrv.format.to = moment.utc(plot.getAxes().xaxis.max).format("YYYY-MM-DDTHH:mm:ss.SSS\\Z");
-              scope.$apply(function () {
-                $location.path("/integrate");
-              });
-            } catch (err){
-              scope.$apply(function () {
-                scope.appEvent('alert-warning', ['日志分析跳转失败', '可能缺少指标名/主机名']);
-              });
-            }
-          });
-        }
-=======
->>>>>>> 262c4f5c
         // Function for rendering panel
         function render_panel() {
           if (shouldAbortRender()) {
