import {
  AnnotationEvent,
  CoreApp,
  DataQueryError,
  DataQueryRequest,
  DataQueryResponse,
  DataSourceApi,
  DataSourceInstanceSettings,
  dateMath,
  DateTime,
  LoadingState,
  rangeUtil,
  ScopedVars,
  TimeRange,
} from '@grafana/data';
import { BackendSrvRequest, FetchError, getBackendSrv } from '@grafana/runtime';
import { safeStringifyValue } from 'app/core/utils/explore';
import { getTimeSrv, TimeSrv } from 'app/features/dashboard/services/TimeSrv';
import { getTemplateSrv, TemplateSrv } from 'app/features/templating/template_srv';
import cloneDeep from 'lodash/cloneDeep';
import defaults from 'lodash/defaults';
import LRU from 'lru-cache';
import { forkJoin, merge, Observable, of, pipe, Subject, throwError } from 'rxjs';
import { catchError, filter, map, tap } from 'rxjs/operators';
import addLabelToQuery from './add_label_to_query';
import PrometheusLanguageProvider from './language_provider';
import { expandRecordingRules } from './language_utils';
import { getQueryHints } from './query_hints';
import { getOriginalMetricName, renderTemplate, transform } from './result_transformer';
import {
  ExemplarTraceIdDestination,
  isFetchErrorResponse,
  PromDataErrorResponse,
  PromDataSuccessResponse,
  PromExemplarData,
  PromMatrixData,
  PromOptions,
  PromQuery,
  PromQueryRequest,
  PromScalarData,
  PromVectorData,
} from './types';
import { PrometheusVariableSupport } from './variables';
import PrometheusMetricFindQuery from './metric_find_query';
import { PrometheusFlavourProvider, PrometheusFlavour } from './flavour_provider';

export const ANNOTATION_QUERY_STEP_DEFAULT = '60s';
const GET_AND_POST_MEDATADATA_ENDPOINTS = ['api/v1/query', 'api/v1/query_range', 'api/v1/series', 'api/v1/labels'];

export class PrometheusDatasource extends DataSourceApi<PromQuery, PromOptions> {
  type: string;
  editorSrc: string;
  ruleMappings: { [index: string]: string };
  url: string;
  directUrl: string;
  basicAuth: any;
  withCredentials: any;
  metricsNameCache = new LRU<string, string[]>(10);
  interval: string;
  queryTimeout: string;
  httpMethod: string;
  languageProvider: PrometheusLanguageProvider;
  exemplarTraceIdDestinations: ExemplarTraceIdDestination[] | undefined;
  lookupsDisabled: boolean;
  customQueryParameters: any;
<<<<<<< HEAD
  flavourProvider: PrometheusFlavourProvider;
=======
  exemplarErrors: Subject<FetchError> = new Subject();
>>>>>>> 610999cf

  constructor(
    instanceSettings: DataSourceInstanceSettings<PromOptions>,
    private readonly templateSrv: TemplateSrv = getTemplateSrv(),
    private readonly timeSrv: TimeSrv = getTimeSrv()
  ) {
    super(instanceSettings);

    this.type = 'prometheus';
    this.editorSrc = 'app/features/prometheus/partials/query.editor.html';
    this.url = instanceSettings.url!;
    this.basicAuth = instanceSettings.basicAuth;
    this.withCredentials = instanceSettings.withCredentials;
    this.interval = instanceSettings.jsonData.timeInterval || '15s';
    this.queryTimeout = instanceSettings.jsonData.queryTimeout;
    this.httpMethod = instanceSettings.jsonData.httpMethod || 'GET';
    this.directUrl = instanceSettings.jsonData.directUrl;
    this.exemplarTraceIdDestinations = instanceSettings.jsonData.exemplarTraceIdDestinations;
    this.ruleMappings = {};
    this.languageProvider = new PrometheusLanguageProvider(this);
    this.lookupsDisabled = instanceSettings.jsonData.disableMetricsLookup ?? false;
    this.customQueryParameters = new URLSearchParams(instanceSettings.jsonData.customQueryParameters);
    this.variables = new PrometheusVariableSupport(this, this.templateSrv, this.timeSrv);
    this.flavourProvider = new PrometheusFlavourProvider(
      instanceSettings.jsonData.flavour as PrometheusFlavour,
      instanceSettings.jsonData.retentionPolicies
    );
  }

  init = () => {
    this.loadRules();
  };

  getQueryDisplayText(query: PromQuery) {
    return query.expr;
  }

  _addTracingHeaders(httpOptions: PromQueryRequest, options: DataQueryRequest<PromQuery>) {
    httpOptions.headers = {};
    const proxyMode = !this.url.match(/^http/);
    if (proxyMode) {
      httpOptions.headers['X-Dashboard-Id'] = options.dashboardId;
      httpOptions.headers['X-Panel-Id'] = options.panelId;
    }
  }

  _request<T = any>(url: string, data: Record<string, string> | null, overrides: Partial<BackendSrvRequest> = {}) {
    const options: BackendSrvRequest = defaults(overrides, {
      url: this.url + url,
      method: this.httpMethod,
      headers: {},
    });

    if (options.method === 'GET') {
      if (data && Object.keys(data).length) {
        options.url =
          options.url +
          (options.url.search(/\?/) >= 0 ? '&' : '?') +
          Object.entries(data)
            .map(([k, v]) => `${encodeURIComponent(k)}=${encodeURIComponent(v)}`)
            .join('&');
      }
    } else {
      options.headers!['Content-Type'] = 'application/x-www-form-urlencoded';
      options.data = data;
    }

    if (this.basicAuth || this.withCredentials) {
      options.withCredentials = true;
    }

    if (this.basicAuth) {
      options.headers!.Authorization = this.basicAuth;
    }

    return getBackendSrv().fetch<T>(options);
  }

  // Use this for tab completion features, wont publish response to other components
  async metadataRequest<T = any>(url: string) {
    const data: any = {};
    for (const [key, value] of this.customQueryParameters) {
      if (data[key] == null) {
        data[key] = value;
      }
    }

    // If URL includes endpoint that supports POST and GET method, try to use configured method. This might fail as POST is supported only in v2.10+.
    if (GET_AND_POST_MEDATADATA_ENDPOINTS.some((endpoint) => url.includes(endpoint))) {
      try {
        return await this._request<T>(url, data, { method: this.httpMethod, hideFromInspector: true }).toPromise();
      } catch (err) {
        // If status code of error is Method Not Allowed (405) and HTTP method is POST, retry with GET
        if (this.httpMethod === 'POST' && err.status === 405) {
          console.warn(`Couldn't use configured POST HTTP method for this request. Trying to use GET method instead.`);
        } else {
          throw err;
        }
      }
    }

    return await this._request<T>(url, data, { method: 'GET', hideFromInspector: true }).toPromise(); // toPromise until we change getTagValues, getTagKeys to Observable
  }

  interpolateQueryExpr(value: string | string[] = [], variable: any) {
    // if no multi or include all do not regexEscape
    if (!variable.multi && !variable.includeAll) {
      return prometheusRegularEscape(value);
    }

    if (typeof value === 'string') {
      return prometheusSpecialRegexEscape(value);
    }

    const escapedValues = value.map((val) => prometheusSpecialRegexEscape(val));

    if (escapedValues.length === 1) {
      return escapedValues[0];
    }

    return '(' + escapedValues.join('|') + ')';
  }

  targetContainsTemplate(target: PromQuery) {
    return this.templateSrv.variableExists(target.expr);
  }

  prepareTargets = (options: DataQueryRequest<PromQuery>, start: number, end: number) => {
    const queries: PromQueryRequest[] = [];
    const activeTargets: PromQuery[] = [];

    for (const target of options.targets) {
      if (!target.expr || target.hide) {
        continue;
      }

      target.requestId = options.panelId + target.refId;

      // In Explore, we run both (instant and range) queries if both are true (selected) or both are undefined (legacy Explore queries)
      if (options.app === CoreApp.Explore && target.range === target.instant) {
        // Create instant target
        const instantTarget: any = cloneDeep(target);
        instantTarget.format = 'table';
        instantTarget.instant = true;
        instantTarget.range = false;
        instantTarget.valueWithRefId = true;
        delete instantTarget.maxDataPoints;
        instantTarget.requestId += '_instant';

        // Create range target
        const rangeTarget: any = cloneDeep(target);
        rangeTarget.format = 'time_series';
        rangeTarget.instant = false;
        instantTarget.range = true;

        // Create exemplar query
        if (target.exemplar) {
          const exemplarTarget = cloneDeep(target);
          exemplarTarget.instant = false;
          exemplarTarget.requestId += '_exemplar';
          instantTarget.exemplar = false;
          rangeTarget.exemplar = false;
          queries.push(this.createQuery(exemplarTarget, options, start, end));
          activeTargets.push(exemplarTarget);
        }

        // Add both targets to activeTargets and queries arrays
        activeTargets.push(instantTarget, rangeTarget);
        queries.push(
          this.createQuery(instantTarget, options, start, end),
          this.createQuery(rangeTarget, options, start, end)
        );
        // If running only instant query in Explore, format as table
      } else if (target.instant && options.app === CoreApp.Explore) {
        const instantTarget: any = cloneDeep(target);
        instantTarget.format = 'table';
        queries.push(this.createQuery(instantTarget, options, start, end));
        activeTargets.push(instantTarget);
      } else {
        if (target.exemplar) {
          const exemplarTarget = cloneDeep(target);
          exemplarTarget.requestId += '_exemplar';
          target.exemplar = false;
          queries.push(this.createQuery(exemplarTarget, options, start, end));
          activeTargets.push(exemplarTarget);
        }
        queries.push(this.createQuery(target, options, start, end));
        activeTargets.push(target);
      }
    }

    return {
      queries,
      activeTargets,
    };
  };

  query(options: DataQueryRequest<PromQuery>): Observable<DataQueryResponse> {
    const start = this.getPrometheusTime(options.range.from, false);
    const end = this.getPrometheusTime(options.range.to, true);
    const { queries, activeTargets } = this.prepareTargets(options, start, end);

    // No valid targets, return the empty result to save a round trip.
    if (!queries || !queries.length) {
      return of({
        data: [],
        state: LoadingState.Done,
      });
    }

    if (options.app === CoreApp.Explore) {
      return this.exploreQuery(queries, activeTargets, end);
    }

    return this.panelsQuery(queries, activeTargets, end, options.requestId, options.scopedVars);
  }

  private exploreQuery(queries: PromQueryRequest[], activeTargets: PromQuery[], end: number) {
    let runningQueriesCount = queries.length;
    const mixedQueries = activeTargets.some((t) => t.range) && activeTargets.some((t) => t.instant);

    const subQueries = queries.map((query, index) => {
      const target = activeTargets[index];

      const filterAndMapResponse = pipe(
        // Decrease the counter here. We assume that each request returns only single value and then completes
        // (should hold until there is some streaming requests involved).
        tap(() => runningQueriesCount--),
        filter((response: any) => (response.cancelled ? false : true)),
        map((response: any) => {
          const data = transform(response, {
            query,
            target,
            responseListLength: queries.length,
            mixedQueries,
            exemplarTraceIdDestinations: this.exemplarTraceIdDestinations,
          });
          return {
            data,
            key: query.requestId,
            state: runningQueriesCount === 0 ? LoadingState.Done : LoadingState.Loading,
          } as DataQueryResponse;
        })
      );

      if (query.instant) {
        return this.performInstantQuery(query, end).pipe(filterAndMapResponse);
      }

      if (query.exemplar) {
        return this.getExemplars(query).pipe(
          catchError((err: FetchError) => {
            this.exemplarErrors.next(err);
            return of({
              data: [],
              state: LoadingState.Done,
            });
          }),
          filterAndMapResponse
        );
      }

      return this.performTimeSeriesQuery(query, query.start, query.end).pipe(filterAndMapResponse);
    });

    return merge(...subQueries);
  }

  private panelsQuery(
    queries: PromQueryRequest[],
    activeTargets: PromQuery[],
    end: number,
    requestId: string,
    scopedVars: ScopedVars
  ) {
    const observables = queries.map((query, index) => {
      const target = activeTargets[index];

      const filterAndMapResponse = pipe(
        filter((response: any) => (response.cancelled ? false : true)),
        map((response: any) => {
          const data = transform(response, {
            query,
            target,
            responseListLength: queries.length,
            scopedVars,
            exemplarTraceIdDestinations: this.exemplarTraceIdDestinations,
          });
          return data;
        })
      );

      if (query.instant) {
        return this.performInstantQuery(query, end).pipe(filterAndMapResponse);
      }

      if (query.exemplar) {
        return this.getExemplars(query).pipe(
          catchError((err: FetchError) => {
            this.exemplarErrors.next(err);
            return of({
              data: [],
              state: LoadingState.Done,
            });
          }),
          filterAndMapResponse
        );
      }

      return this.performTimeSeriesQuery(query, query.start, query.end).pipe(filterAndMapResponse);
    });

    return forkJoin(observables).pipe(
      map((results) => {
        const data = results.reduce((result, current) => {
          return [...result, ...current];
        }, []);
        return {
          data,
          key: requestId,
          state: LoadingState.Done,
        };
      })
    );
  }

  createQuery(target: PromQuery, options: DataQueryRequest<PromQuery>, start: number, end: number) {
    const query: PromQueryRequest = {
      hinting: target.hinting,
      instant: target.instant,
      exemplar: target.exemplar,
      step: 0,
      expr: '',
      requestId: target.requestId,
      refId: target.refId,
      start: 0,
      end: 0,
    };
    const range = Math.ceil(end - start);

    // options.interval is the dynamically calculated interval
    let interval: number = rangeUtil.intervalToSeconds(options.interval);
    // Minimum interval ("Min step"), if specified for the query, or same as interval otherwise.
    const minInterval = rangeUtil.intervalToSeconds(
      this.templateSrv.replace(target.interval || options.interval, options.scopedVars)
    );
    // Scrape interval as specified for the query ("Min step") or otherwise taken from the datasource.
    // Min step field can have template variables in it, make sure to replace it.
    const scrapeInterval = target.interval
      ? rangeUtil.intervalToSeconds(this.templateSrv.replace(target.interval, options.scopedVars))
      : rangeUtil.intervalToSeconds(this.interval);

    const intervalFactor = target.intervalFactor || 1;
    // Adjust the interval to take into account any specified minimum and interval factor plus Prometheus limits
    const adjustedInterval = this.adjustInterval(interval, minInterval, range, intervalFactor);
    let scopedVars = {
      ...options.scopedVars,
      ...this.getRangeScopedVars(options.range),
      ...this.getRateIntervalScopedVariable(adjustedInterval, scrapeInterval, start),
    };
    // If the interval was adjusted, make a shallow copy of scopedVars with updated interval vars
    if (interval !== adjustedInterval) {
      interval = adjustedInterval;
      scopedVars = Object.assign({}, options.scopedVars, {
        __interval: { text: interval + 's', value: interval + 's' },
        __interval_ms: { text: interval * 1000, value: interval * 1000 },
        ...this.getRateIntervalScopedVariable(interval, scrapeInterval, start),
        ...this.getRangeScopedVars(options.range),
      });
    }
    query.step = interval;

    let expr = target.expr;

    // Apply adhoc filters
    const adhocFilters = this.templateSrv.getAdhocFilters(this.name);
    expr = adhocFilters.reduce((acc: string, filter: { key?: any; operator?: any; value?: any }) => {
      const { key, operator } = filter;
      let { value } = filter;
      if (operator === '=~' || operator === '!~') {
        value = prometheusRegularEscape(value);
      }
      return addLabelToQuery(acc, key, value, operator);
    }, expr);

    // Only replace vars in expression after having (possibly) updated interval vars
    query.expr = this.templateSrv.replace(expr, scopedVars, this.interpolateQueryExpr);

    // Align query interval with step to allow query caching and to ensure
    // that about-same-time query results look the same.
    const adjusted = alignRange(start, end, query.step, this.timeSrv.timeRange().to.utcOffset() * 60);
    query.start = adjusted.start;
    query.end = adjusted.end;
    this._addTracingHeaders(query, options);

    return query;
  }

  getRateIntervalScopedVariable(interval: number, scrapeInterval: number, start: number) {
    // Fall back to the default scrape interval of 15s if scrapeInterval is 0 for some reason.
    if (scrapeInterval === 0) {
      scrapeInterval = 15;
    }
    let rateInterval = Math.max(interval + scrapeInterval, 4 * scrapeInterval);
    rateInterval = this.flavourProvider.adjustRateInterval(rateInterval, start);
    return { __rate_interval: { text: rateInterval + 's', value: rateInterval + 's' } };
  }

  adjustInterval(interval: number, minInterval: number, range: number, intervalFactor: number) {
    // Prometheus will drop queries that might return more than 11000 data points.
    // Calculate a safe interval as an additional minimum to take into account.
    // Fractional safeIntervals are allowed, however serve little purpose if the interval is greater than 1
    // If this is the case take the ceil of the value.
    let safeInterval = range / 11000;
    if (safeInterval > 1) {
      safeInterval = Math.ceil(safeInterval);
    }
    return Math.max(interval * intervalFactor, minInterval, safeInterval);
  }

  performTimeSeriesQuery(query: PromQueryRequest, start: number, end: number) {
    if (start > end) {
      throw { message: 'Invalid time range' };
    }

    const url = '/api/v1/query_range';
    const data: any = {
      query: query.expr,
      start,
      end,
      step: query.step,
    };

    if (this.queryTimeout) {
      data['timeout'] = this.queryTimeout;
    }

    for (const [key, value] of this.customQueryParameters) {
      if (data[key] == null) {
        data[key] = value;
      }
    }

    return this._request<PromDataSuccessResponse<PromMatrixData>>(url, data, {
      requestId: query.requestId,
      headers: query.headers,
    }).pipe(
      catchError((err: FetchError<PromDataErrorResponse<PromMatrixData>>) => {
        if (err.cancelled) {
          return of(err);
        }

        return throwError(this.handleErrors(err, query));
      })
    );
  }

  performInstantQuery(query: PromQueryRequest, time: number) {
    const url = '/api/v1/query';
    let data: any = {
      query: query.expr,
      time,
    };

    if (this.queryTimeout) {
      data['timeout'] = this.queryTimeout;
    }

    for (const [key, value] of this.customQueryParameters) {
      if (data[key] == null) {
        data[key] = value;
      }
    }

    data = this.flavourProvider.adjustInstantRequestData(data, time);

    return this._request<PromDataSuccessResponse<PromVectorData | PromScalarData>>(url, data, {
      requestId: query.requestId,
      headers: query.headers,
    }).pipe(
      catchError((err: FetchError<PromDataErrorResponse<PromVectorData | PromScalarData>>) => {
        if (err.cancelled) {
          return of(err);
        }

        return throwError(this.handleErrors(err, query));
      })
    );
  }

  handleErrors = (err: any, target: PromQuery) => {
    const error: DataQueryError = {
      message: (err && err.statusText) || 'Unknown error during query transaction. Please check JS console logs.',
      refId: target.refId,
    };

    if (err.data) {
      if (typeof err.data === 'string') {
        error.message = err.data;
      } else if (err.data.error) {
        error.message = safeStringifyValue(err.data.error);
      }
    } else if (err.message) {
      error.message = err.message;
    } else if (typeof err === 'string') {
      error.message = err;
    }

    error.status = err.status;
    error.statusText = err.statusText;

    return error;
  };

  metricFindQuery(query: string) {
    if (!query) {
      return Promise.resolve([]);
    }

    const scopedVars = {
      __interval: { text: this.interval, value: this.interval },
      __interval_ms: { text: rangeUtil.intervalToMs(this.interval), value: rangeUtil.intervalToMs(this.interval) },
      ...this.getRangeScopedVars(this.timeSrv.timeRange()),
    };
    const interpolated = this.templateSrv.replace(query, scopedVars, this.interpolateQueryExpr);
    const metricFindQuery = new PrometheusMetricFindQuery(this, interpolated);
    return metricFindQuery.process();
  }

  getRangeScopedVars(range: TimeRange = this.timeSrv.timeRange()) {
    const msRange = range.to.diff(range.from);
    const sRange = Math.round(msRange / 1000);
    return {
      __range_ms: { text: msRange, value: msRange },
      __range_s: { text: sRange, value: sRange },
      __range: { text: sRange + 's', value: sRange + 's' },
    };
  }

  createAnnotationQueryOptions = (options: any): DataQueryRequest<PromQuery> => {
    const annotation = options.annotation;
    const interval =
      annotation && annotation.step && typeof annotation.step === 'string'
        ? annotation.step
        : ANNOTATION_QUERY_STEP_DEFAULT;
    return {
      ...options,
      interval,
    };
  };

  async annotationQuery(options: any): Promise<AnnotationEvent[]> {
    const annotation = options.annotation;
    const { expr = '', tagKeys = '', titleFormat = '', textFormat = '' } = annotation;

    if (!expr) {
      return Promise.resolve([]);
    }

    const start = this.getPrometheusTime(options.range.from, false);
    const end = this.getPrometheusTime(options.range.to, true);
    const queryOptions = this.createAnnotationQueryOptions(options);

    // Unsetting min interval for accurate event resolution
    const minStep = '1s';
    const queryModel = {
      expr,
      interval: minStep,
      refId: 'X',
      requestId: `prom-query-${annotation.name}`,
    };

    const query = this.createQuery(queryModel, queryOptions, start, end);
    const response = await this.performTimeSeriesQuery(query, query.start, query.end).toPromise();
    const eventList: AnnotationEvent[] = [];
    const splitKeys = tagKeys.split(',');

    if (isFetchErrorResponse(response) && response.cancelled) {
      return [];
    }

    const step = Math.floor(query.step ?? 15) * 1000;

    response?.data?.data?.result?.forEach((series) => {
      const tags = Object.entries(series.metric)
        .filter(([k]) => splitKeys.includes(k))
        .map(([_k, v]: [string, string]) => v);

      series.values.forEach((value: any[]) => {
        let timestampValue;
        // rewrite timeseries to a common format
        if (annotation.useValueForTime) {
          timestampValue = Math.floor(parseFloat(value[1]));
          value[1] = 1;
        } else {
          timestampValue = Math.floor(parseFloat(value[0])) * 1000;
        }
        value[0] = timestampValue;
      });

      const activeValues = series.values.filter((value) => parseFloat(value[1]) >= 1);
      const activeValuesTimestamps = activeValues.map((value) => value[0]);

      // Instead of creating singular annotation for each active event we group events into region if they are less
      // then `step` apart.
      let latestEvent: AnnotationEvent | null = null;

      for (const timestamp of activeValuesTimestamps) {
        // We already have event `open` and we have new event that is inside the `step` so we just update the end.
        if (latestEvent && (latestEvent.timeEnd ?? 0) + step >= timestamp) {
          latestEvent.timeEnd = timestamp;
          continue;
        }

        // Event exists but new one is outside of the `step` so we "finish" the current region.
        if (latestEvent) {
          eventList.push(latestEvent);
        }

        // We start a new region.
        latestEvent = {
          time: timestamp,
          timeEnd: timestamp,
          annotation,
          title: renderTemplate(titleFormat, series.metric),
          tags,
          text: renderTemplate(textFormat, series.metric),
        };
      }

      if (latestEvent) {
        // finish up last point if we have one
        latestEvent.timeEnd = activeValuesTimestamps[activeValuesTimestamps.length - 1];
        eventList.push(latestEvent);
      }
    });

    return eventList;
  }

  getExemplars(query: PromQueryRequest) {
    const url = '/api/v1/query_exemplars';
    return this._request<PromDataSuccessResponse<PromExemplarData>>(
      url,
      { query: query.expr, start: query.start.toString(), end: query.end.toString() },
      { requestId: query.requestId, headers: query.headers }
    );
  }

  async getTagKeys() {
    const result = await this.metadataRequest('/api/v1/labels');
    return result?.data?.data?.map((value: any) => ({ text: value })) ?? [];
  }

  async getTagValues(options: any = {}) {
    const result = await this.metadataRequest(`/api/v1/label/${options.key}/values`);
    return result?.data?.data?.map((value: any) => ({ text: value })) ?? [];
  }

  async testDatasource() {
    const now = new Date().getTime();
    const query = { expr: '1+1' } as PromQueryRequest;
    const response = await this.performInstantQuery(query, now / 1000).toPromise();
    return response.data.status === 'success'
      ? { status: 'success', message: 'Data source is working' }
      : { status: 'error', message: response.data.error };
  }

  interpolateVariablesInQueries(queries: PromQuery[], scopedVars: ScopedVars): PromQuery[] {
    let expandedQueries = queries;
    if (queries && queries.length) {
      expandedQueries = queries.map((query) => {
        const expandedQuery = {
          ...query,
          datasource: this.name,
          expr: this.templateSrv.replace(query.expr, scopedVars, this.interpolateQueryExpr),
        };
        return expandedQuery;
      });
    }
    return expandedQueries;
  }

  getQueryHints(query: PromQuery, result: any[]) {
    return getQueryHints(query.expr ?? '', result, this);
  }

  async loadRules() {
    try {
      const res = await this.metadataRequest('/api/v1/rules');
      const groups = res.data?.data?.groups;

      if (groups) {
        this.ruleMappings = extractRuleMappingFromGroups(groups);
      }
    } catch (e) {
      console.log('Rules API is experimental. Ignore next error.');
      console.error(e);
    }
  }

  modifyQuery(query: PromQuery, action: any): PromQuery {
    let expression = query.expr ?? '';
    switch (action.type) {
      case 'ADD_FILTER': {
        expression = addLabelToQuery(expression, action.key, action.value);
        break;
      }
      case 'ADD_FILTER_OUT': {
        expression = addLabelToQuery(expression, action.key, action.value, '!=');
        break;
      }
      case 'ADD_HISTOGRAM_QUANTILE': {
        expression = `histogram_quantile(0.95, sum(rate(${expression}[5m])) by (le))`;
        break;
      }
      case 'ADD_RATE': {
        expression = `rate(${expression}[5m])`;
        break;
      }
      case 'ADD_SUM': {
        expression = `sum(${expression.trim()}) by ($1)`;
        break;
      }
      case 'EXPAND_RULES': {
        if (action.mapping) {
          expression = expandRecordingRules(expression, action.mapping);
        }
        break;
      }
      default:
        break;
    }
    return { ...query, expr: expression };
  }

  getPrometheusTime(date: string | DateTime, roundUp: boolean) {
    if (typeof date === 'string') {
      date = dateMath.parse(date, roundUp)!;
    }

    return Math.ceil(date.valueOf() / 1000);
  }

  getTimeRange(): { start: number; end: number } {
    const range = this.timeSrv.timeRange();
    return {
      start: this.getPrometheusTime(range.from, false),
      end: this.getPrometheusTime(range.to, true),
    };
  }

  getOriginalMetricName(labelData: { [key: string]: string }) {
    return getOriginalMetricName(labelData);
  }
}

/**
 * Align query range to step.
 * Rounds start and end down to a multiple of step.
 * @param start Timestamp marking the beginning of the range.
 * @param end Timestamp marking the end of the range.
 * @param step Interval to align start and end with.
 * @param utcOffsetSec Number of seconds current timezone is offset from UTC
 */
export function alignRange(
  start: number,
  end: number,
  step: number,
  utcOffsetSec: number
): { end: number; start: number } {
  const alignedEnd = Math.floor((end + utcOffsetSec) / step) * step - utcOffsetSec;
  const alignedStart = Math.floor((start + utcOffsetSec) / step) * step - utcOffsetSec;
  return {
    end: alignedEnd,
    start: alignedStart,
  };
}

export function extractRuleMappingFromGroups(groups: any[]) {
  return groups.reduce(
    (mapping, group) =>
      group.rules
        .filter((rule: any) => rule.type === 'recording')
        .reduce(
          (acc: { [key: string]: string }, rule: any) => ({
            ...acc,
            [rule.name]: rule.query,
          }),
          mapping
        ),
    {}
  );
}

export function prometheusRegularEscape(value: any) {
  return typeof value === 'string' ? value.replace(/\\/g, '\\\\').replace(/'/g, "\\\\'") : value;
}

export function prometheusSpecialRegexEscape(value: any) {
  return typeof value === 'string' ? value.replace(/\\/g, '\\\\\\\\').replace(/[$^*{}\[\]\'+?.()|]/g, '\\\\$&') : value;
}<|MERGE_RESOLUTION|>--- conflicted
+++ resolved
@@ -63,11 +63,8 @@
   exemplarTraceIdDestinations: ExemplarTraceIdDestination[] | undefined;
   lookupsDisabled: boolean;
   customQueryParameters: any;
-<<<<<<< HEAD
+  exemplarErrors: Subject<FetchError> = new Subject();
   flavourProvider: PrometheusFlavourProvider;
-=======
-  exemplarErrors: Subject<FetchError> = new Subject();
->>>>>>> 610999cf
 
   constructor(
     instanceSettings: DataSourceInstanceSettings<PromOptions>,
