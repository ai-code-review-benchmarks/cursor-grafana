--- conflicted
+++ resolved
@@ -9,13 +9,10 @@
 
 import PromQueryField from './PromQueryField';
 import PromLink from './PromLink';
-<<<<<<< HEAD
 import { PromExemplarField } from './PromExemplarField';
-=======
 
 const { Switch } = LegacyForms;
 
->>>>>>> 1b535581
 export type Props = QueryEditorProps<PrometheusDatasource, PromQuery, PromOptions>;
 
 const FORMAT_OPTIONS: Array<SelectableValue<string>> = [
