import React, { SyntheticEvent, useCallback, useEffect, useState } from 'react';

import { CoreApp, LoadingState } from '@grafana/data';
import { EditorHeader, EditorRows, FlexItem, InlineSelect, Space } from '@grafana/experimental';
import { reportInteraction } from '@grafana/runtime';
import { Button, ConfirmModal } from '@grafana/ui';

import { PromQueryEditorProps } from '../../components/types';
import { PromQuery } from '../../types';
import { promQueryModeller } from '../PromQueryModeller';
import { buildVisualQueryFromString } from '../parsing';
import { FeedbackLink } from '../shared/FeedbackLink';
import { QueryEditorModeToggle } from '../shared/QueryEditorModeToggle';
import { QueryHeaderSwitch } from '../shared/QueryHeaderSwitch';
import { promQueryEditorExplainKey, promQueryEditorRawQueryKey, useFlag } from '../shared/hooks/useFlag';
import { QueryEditorMode } from '../shared/types';
import { changeEditorMode, getQueryWithDefaults, useRawQuery } from '../state';

import { PromQueryBuilderContainer } from './PromQueryBuilderContainer';
import { PromQueryBuilderOptions } from './PromQueryBuilderOptions';
import { PromQueryCodeEditor } from './PromQueryCodeEditor';

type Props = PromQueryEditorProps;

export const PromQueryEditorSelector = React.memo<Props>((props) => {
  const { onChange, onRunQuery, data, app } = props;
  const [parseModalOpen, setParseModalOpen] = useState(false);
  const [dataIsStale, setDataIsStale] = useState(false);
  const { flag: explain, setFlag: setExplain } = useFlag(promQueryEditorExplainKey);
  const { flag: rawQuery, setFlag: setRawQuery } = useFlag(promQueryEditorRawQueryKey, true);

  const query = getQueryWithDefaults(props.query, app);
  const [rawQuery, setRawQuery] = useRawQuery();
  // This should be filled in from the defaults by now.
  const editorMode = query.editorMode!;

  const onEditorModeChange = useCallback(
    (newMetricEditorMode: QueryEditorMode) => {
      reportInteraction('user_grafana_prometheus_editor_mode_clicked', {
        newEditor: newMetricEditorMode,
        previousEditor: query.editorMode ?? '',
        newQuery: !query.expr,
        app: app ?? '',
      });

      if (newMetricEditorMode === QueryEditorMode.Builder) {
        const result = buildVisualQueryFromString(query.expr || '');
        // If there are errors, give user a chance to decide if they want to go to builder as that can loose some data.
        if (result.errors.length) {
          setParseModalOpen(true);
          return;
        }
      }
      changeEditorMode(query, newMetricEditorMode, onChange);
    },
    [onChange, query, app]
  );

  useEffect(() => {
    setDataIsStale(false);
  }, [data]);

  const onQueryPreviewChange = (event: SyntheticEvent<HTMLInputElement>) => {
    const isEnabled = event.currentTarget.checked;
    setRawQuery(isEnabled);
  };

  const onChangeInternal = (query: PromQuery) => {
    setDataIsStale(true);
    onChange(query);
  };

  const onShowExplainChange = (e: SyntheticEvent<HTMLInputElement>) => {
    setExplain(e.currentTarget.checked);
  };

  return (
    <>
      <ConfirmModal
        isOpen={parseModalOpen}
        title="Query parsing"
        body="There were errors while trying to parse the query. Continuing to visual builder may loose some parts of the query."
        confirmText="Continue"
        onConfirm={() => {
          changeEditorMode(query, QueryEditorMode.Builder, onChange);
          setParseModalOpen(false);
        }}
        onDismiss={() => setParseModalOpen(false)}
      />
      <EditorHeader>
        <InlineSelect
          value={null}
          placeholder="Query patterns"
          allowCustomValue
          onChange={({ value }) => {
            // TODO: Bit convoluted as we don't have access to visualQuery model here. Maybe would make sense to
            //  move it inside the editor?
            const result = buildVisualQueryFromString(query.expr || '');
            result.query.operations = value?.operations!;
            onChange({
              ...query,
              expr: promQueryModeller.renderQuery(result.query),
            });
          }}
          options={promQueryModeller.getQueryPatterns().map((x) => ({ label: x.name, value: x }))}
        />

<<<<<<< HEAD
=======
        <QueryHeaderSwitch label="Explain" value={explain} onChange={onShowExplainChange} />
>>>>>>> 82e32447
        {editorMode === QueryEditorMode.Builder && (
          <>
            <QueryHeaderSwitch label="Raw query" value={rawQuery} onChange={onQueryPreviewChange} />
            <FeedbackLink feedbackUrl="https://github.com/grafana/grafana/discussions/47693" />
          </>
        )}
        <FlexItem grow={1} />
        {app !== CoreApp.Explore && (
          <Button
            variant={dataIsStale ? 'primary' : 'secondary'}
            size="sm"
            onClick={onRunQuery}
            icon={data?.state === LoadingState.Loading ? 'fa fa-spinner' : undefined}
            disabled={data?.state === LoadingState.Loading}
          >
            Run queries
          </Button>
        )}
        <QueryEditorModeToggle mode={editorMode} onChange={onEditorModeChange} />
      </EditorHeader>
      <Space v={0.5} />
      <EditorRows>
        {editorMode === QueryEditorMode.Code && <PromQueryCodeEditor {...props} query={query} showExplain={explain} />}
        {editorMode === QueryEditorMode.Builder && (
          <PromQueryBuilderContainer
            query={query}
            datasource={props.datasource}
            onChange={onChangeInternal}
            onRunQuery={props.onRunQuery}
            data={data}
            showRawQuery={rawQuery}
<<<<<<< HEAD
=======
            showExplain={explain}
>>>>>>> 82e32447
          />
        )}
        <PromQueryBuilderOptions query={query} app={props.app} onChange={onChange} onRunQuery={onRunQuery} />
      </EditorRows>
    </>
  );
});

PromQueryEditorSelector.displayName = 'PromQueryEditorSelector';<|MERGE_RESOLUTION|>--- conflicted
+++ resolved
@@ -14,7 +14,7 @@
 import { QueryHeaderSwitch } from '../shared/QueryHeaderSwitch';
 import { promQueryEditorExplainKey, promQueryEditorRawQueryKey, useFlag } from '../shared/hooks/useFlag';
 import { QueryEditorMode } from '../shared/types';
-import { changeEditorMode, getQueryWithDefaults, useRawQuery } from '../state';
+import { changeEditorMode, getQueryWithDefaults } from '../state';
 
 import { PromQueryBuilderContainer } from './PromQueryBuilderContainer';
 import { PromQueryBuilderOptions } from './PromQueryBuilderOptions';
@@ -30,7 +30,6 @@
   const { flag: rawQuery, setFlag: setRawQuery } = useFlag(promQueryEditorRawQueryKey, true);
 
   const query = getQueryWithDefaults(props.query, app);
-  const [rawQuery, setRawQuery] = useRawQuery();
   // This should be filled in from the defaults by now.
   const editorMode = query.editorMode!;
 
@@ -105,10 +104,7 @@
           options={promQueryModeller.getQueryPatterns().map((x) => ({ label: x.name, value: x }))}
         />
 
-<<<<<<< HEAD
-=======
         <QueryHeaderSwitch label="Explain" value={explain} onChange={onShowExplainChange} />
->>>>>>> 82e32447
         {editorMode === QueryEditorMode.Builder && (
           <>
             <QueryHeaderSwitch label="Raw query" value={rawQuery} onChange={onQueryPreviewChange} />
@@ -140,10 +136,7 @@
             onRunQuery={props.onRunQuery}
             data={data}
             showRawQuery={rawQuery}
-<<<<<<< HEAD
-=======
             showExplain={explain}
->>>>>>> 82e32447
           />
         )}
         <PromQueryBuilderOptions query={query} app={props.app} onChange={onChange} onRunQuery={onRunQuery} />
