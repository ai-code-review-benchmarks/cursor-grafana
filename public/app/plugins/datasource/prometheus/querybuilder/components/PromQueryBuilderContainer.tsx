import { CoreApp, PanelData } from '@grafana/data';
import React from 'react';

import { PrometheusDatasource } from '../../datasource';
import { PromQuery } from '../../types';
import { buildVisualQueryFromString } from '../parsing';
import { promQueryModeller } from '../PromQueryModeller';
import { PromVisualQuery } from '../types';
import { PromQueryBuilder } from './PromQueryBuilder';
import { QueryPreview } from './QueryPreview';

export interface Props {
  query: PromQuery;
  datasource: PrometheusDatasource;
  onChange: (update: PromQuery) => void;
  onRunQuery: () => void;
  app?: CoreApp;
  data?: PanelData;
}

/**
 * This component is here just to contain the translation logic between string query and the visual query builder model.
 * @param props
 * @constructor
 */
export function PromQueryBuilderContainer(props: Props) {
<<<<<<< HEAD
  const { query, onChange, onRunQuery, datasource, app, data } = props;
=======
  const { query, onChange, onRunQuery, datasource } = props;
>>>>>>> 10cc2fd6

  const visQuery = buildVisualQueryFromString(query.expr || '').query;

  const onVisQueryChange = (newVisQuery: PromVisualQuery) => {
    const rendered = promQueryModeller.renderQuery(newVisQuery);
    onChange({ ...query, expr: rendered });
  };

  return (
    <>
      <PromQueryBuilder
        query={visQuery}
        datasource={datasource}
        onChange={onVisQueryChange}
        onRunQuery={onRunQuery}
        data={data}
      />
      {query.editorPreview && <QueryPreview query={query.expr} />}
    </>
  );
}<|MERGE_RESOLUTION|>--- conflicted
+++ resolved
@@ -24,11 +24,7 @@
  * @constructor
  */
 export function PromQueryBuilderContainer(props: Props) {
-<<<<<<< HEAD
-  const { query, onChange, onRunQuery, datasource, app, data } = props;
-=======
-  const { query, onChange, onRunQuery, datasource } = props;
->>>>>>> 10cc2fd6
+  const { query, onChange, onRunQuery, datasource, data } = props;
 
   const visQuery = buildVisualQueryFromString(query.expr || '').query;
 
