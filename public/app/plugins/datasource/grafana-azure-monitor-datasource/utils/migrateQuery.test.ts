--- conflicted
+++ resolved
@@ -1,38 +1,8 @@
-import React from 'react';
-
-import { getTemplateSrv } from '@grafana/runtime';
-
-import { AzureMetricDimension, AzureMonitorErrorish, AzureMonitorQuery, AzureQueryType } from '../types';
+import { AzureMetricDimension, AzureMonitorQuery, AzureQueryType } from '../types';
 
 import migrateQuery from './migrateQuery';
 
-<<<<<<< HEAD
-let replaceMock = jest.fn().mockImplementation((s: string) => s);
-jest.mock('@grafana/runtime', () => {
-  const original = jest.requireActual('@grafana/runtime');
-  return {
-    ...original,
-    getTemplateSrv: () => ({
-      replace: replaceMock,
-    }),
-  };
-});
-
-let templateSrv = getTemplateSrv();
-
-let setErrorMock = jest.fn();
-
-const azureMonitorQueryV7 = {
-  appInsights: { dimension: [], metricName: 'select', timeGrain: 'auto' },
-  azureLogAnalytics: {
-    query:
-      '//change this example to create your own time series query\n<table name>                                                              //the table to query (e.g. Usage, Heartbeat, Perf)\n| where $__timeFilter(TimeGenerated)                                      //this is a macro used to show the full chart’s time range, choose the datetime column here\n| summarize count() by <group by column>, bin(TimeGenerated, $__interval) //change “group by column” to a column in your table, such as “Computer”. The $__interval macro is used to auto-select the time grain. Can also use 1h, 5m etc.\n| order by TimeGenerated asc',
-    resultFormat: 'time_series',
-    workspace: 'mock-workspace-id',
-  },
-=======
 const azureMonitorQueryV8 = {
->>>>>>> 82e32447
   azureMonitor: {
     aggregation: 'Average',
     dimensionFilters: [],
@@ -97,116 +67,18 @@
 
 describe('AzureMonitor: migrateQuery', () => {
   it('modern queries should not change', () => {
-    const result = migrateQuery(modernMetricsQuery, templateSrv, setErrorMock);
+    const result = migrateQuery(modernMetricsQuery);
 
     // MUST use .toBe because we want to assert that the identity of unmigrated queries remains the same
     expect(modernMetricsQuery).toBe(result);
   });
 
-<<<<<<< HEAD
-  describe('migrating from a v7 query to the latest query version', () => {
-    it('should build a resource uri', () => {
-      const result = migrateQuery(azureMonitorQueryV7, templateSrv, setErrorMock);
-      expect(result).toMatchObject(
-        expect.objectContaining({
-          azureMonitor: expect.objectContaining({
-            resourceUri:
-              '/subscriptions/44693801-6ee6-49de-9b2d-9106972f9572/resourceGroups/cloud-datasources/providers/microsoft.insights/components/AppInsightsTestData',
-          }),
-        })
-      );
-    });
-  });
-
   describe('migrating from a v8 query to the latest query version', () => {
-    it('should build a resource uri', () => {
-      const result = migrateQuery(azureMonitorQueryV8, templateSrv, setErrorMock);
-      expect(result).toMatchObject(
-        expect.objectContaining({
-          azureMonitor: expect.objectContaining({
-            resourceUri:
-              '/subscriptions/44693801-6ee6-49de-9b2d-9106972f9572/resourceGroups/cloud-datasources/providers/microsoft.insights/components/AppInsightsTestData',
-          }),
-        })
-      );
-    });
-
-    it('should not build a resource uri with an unsupported namespace template variable', () => {
-      replaceMock = jest
-        .fn()
-        .mockImplementation((s: string) => s.replace('$ns', 'Microsoft.Storage/storageAccounts/tableServices'));
-      setErrorMock = jest
-        .fn()
-        .mockImplementation((errorSource: string, error: AzureMonitorErrorish) => 'Template Var error');
-      const errorElement = React.createElement(
-        'div',
-        null,
-        `Failed to create resource URI. Validate the metric definition template variable against supported cases `,
-        React.createElement(
-          'a',
-          {
-            href: 'https://grafana.com/docs/grafana/latest/datasources/azuremonitor/template-variables/',
-          },
-          'here.'
-        )
-      );
-      templateSrv = getTemplateSrv();
-      const query = {
-        ...azureMonitorQueryV8,
-        azureMonitor: {
-          ...azureMonitorQueryV8.azureMonitor,
-          metricDefinition: '$ns',
-        },
-      };
-      const result = migrateQuery(query, templateSrv, setErrorMock);
-      expect(result.azureMonitor?.resourceUri).toBeUndefined();
-      expect(setErrorMock).toHaveBeenCalledWith('Resource URI migration', errorElement);
-    });
-
-    it('should not build a resource uri with unsupported resource name template variable', () => {
-      replaceMock = jest.fn().mockImplementation((s: string) => s.replace('$resource', 'resource/default'));
-      setErrorMock = jest
-        .fn()
-        .mockImplementation((errorSource: string, error: AzureMonitorErrorish) => 'Template Var error');
-      const errorElement = React.createElement(
-        'div',
-        null,
-        `Failed to create resource URI. Validate the resource name template variable against supported cases `,
-        React.createElement(
-          'a',
-          {
-            href: 'https://grafana.com/docs/grafana/latest/datasources/azuremonitor/template-variables/',
-          },
-          'here.'
-        )
-      );
-      templateSrv = getTemplateSrv();
-      const query = {
-        ...azureMonitorQueryV8,
-        azureMonitor: {
-          ...azureMonitorQueryV8.azureMonitor,
-          resourceName: '$resource',
-        },
-      };
-      const result = migrateQuery(query, templateSrv, setErrorMock);
-      expect(result.azureMonitor?.resourceUri).toBeUndefined();
-      expect(setErrorMock).toHaveBeenCalledWith('Resource URI migration', errorElement);
-    });
-  });
-
-  describe('migrating from a v9 query to the latest query version', () => {
-=======
-  describe('migrating from a v8 query to the latest query version', () => {
->>>>>>> 82e32447
     it('will not change valid dimension filters', () => {
       const dimensionFilters: AzureMetricDimension[] = [
         { dimension: 'TestDimension', operator: 'eq', filters: ['testFilter'] },
       ];
-      const result = migrateQuery(
-        { ...azureMonitorQueryV8, azureMonitor: { dimensionFilters } },
-        templateSrv,
-        setErrorMock
-      );
+      const result = migrateQuery({ ...azureMonitorQueryV8, azureMonitor: { dimensionFilters } });
       expect(result).toMatchObject(
         expect.objectContaining({
           azureMonitor: expect.objectContaining({
@@ -217,11 +89,7 @@
     });
     it('correctly updates old filter containing wildcard', () => {
       const dimensionFilters: AzureMetricDimension[] = [{ dimension: 'TestDimension', operator: 'eq', filter: '*' }];
-      const result = migrateQuery(
-        { ...azureMonitorQueryV8, azureMonitor: { dimensionFilters } },
-        templateSrv,
-        setErrorMock
-      );
+      const result = migrateQuery({ ...azureMonitorQueryV8, azureMonitor: { dimensionFilters } });
       expect(result).toMatchObject(
         expect.objectContaining({
           azureMonitor: expect.objectContaining({
@@ -234,11 +102,7 @@
     });
     it('correctly updates old filter containing value', () => {
       const dimensionFilters: AzureMetricDimension[] = [{ dimension: 'TestDimension', operator: 'eq', filter: 'test' }];
-      const result = migrateQuery(
-        { ...azureMonitorQueryV8, azureMonitor: { dimensionFilters } },
-        templateSrv,
-        setErrorMock
-      );
+      const result = migrateQuery({ ...azureMonitorQueryV8, azureMonitor: { dimensionFilters } });
       expect(result).toMatchObject(
         expect.objectContaining({
           azureMonitor: expect.objectContaining({
@@ -253,11 +117,7 @@
       const dimensionFilters: AzureMetricDimension[] = [
         { dimension: 'TestDimension', operator: 'eq', filter: '*', filters: ['testFilter'] },
       ];
-      const result = migrateQuery(
-        { ...azureMonitorQueryV8, azureMonitor: { dimensionFilters } },
-        templateSrv,
-        setErrorMock
-      );
+      const result = migrateQuery({ ...azureMonitorQueryV8, azureMonitor: { dimensionFilters } });
       expect(result).toMatchObject(
         expect.objectContaining({
           azureMonitor: expect.objectContaining({
@@ -276,11 +136,7 @@
       const dimensionFilters: AzureMetricDimension[] = [
         { dimension: 'TestDimension', operator: 'eq', filter: 'testFilter', filters: ['testFilter'] },
       ];
-      const result = migrateQuery(
-        { ...azureMonitorQueryV8, azureMonitor: { dimensionFilters } },
-        templateSrv,
-        setErrorMock
-      );
+      const result = migrateQuery({ ...azureMonitorQueryV8, azureMonitor: { dimensionFilters } });
       expect(result).toMatchObject(
         expect.objectContaining({
           azureMonitor: expect.objectContaining({
