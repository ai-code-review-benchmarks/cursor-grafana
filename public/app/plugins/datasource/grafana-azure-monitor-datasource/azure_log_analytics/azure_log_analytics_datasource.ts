--- conflicted
+++ resolved
@@ -12,12 +12,9 @@
 import { getBackendSrv, getTemplateSrv, DataSourceWithBackend, FetchResponse } from '@grafana/runtime';
 import { Observable, from } from 'rxjs';
 import { mergeMap } from 'rxjs/operators';
-<<<<<<< HEAD
 import { getAzureCloud } from '../credentials';
 import { getLogAnalyticsApiRoute, getLogAnalyticsManagementApiRoute } from '../api/routes';
-=======
 import { AzureLogAnalyticsMetadata } from '../types/logAnalyticsMetadata';
->>>>>>> 7cd4066e
 
 export default class AzureLogAnalyticsDatasource extends DataSourceWithBackend<
   AzureMonitorQuery,
