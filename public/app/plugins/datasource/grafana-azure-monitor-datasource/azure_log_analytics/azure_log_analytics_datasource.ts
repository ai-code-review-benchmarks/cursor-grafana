import { map } from 'lodash';
import LogAnalyticsQuerystringBuilder from '../log_analytics/querystring_builder';
import ResponseParser, { transformMetadataToKustoSchema } from './response_parser';
import {
  AzureMonitorQuery,
  AzureDataSourceJsonData,
  AzureLogsVariable,
  AzureQueryType,
  DatasourceValidationResult,
} from '../types';
import {
  DataQueryRequest,
  DataQueryResponse,
  ScopedVars,
  DataSourceInstanceSettings,
  MetricFindValue,
} from '@grafana/data';
import { getTemplateSrv, DataSourceWithBackend } from '@grafana/runtime';
import { Observable, from } from 'rxjs';
import { mergeMap } from 'rxjs/operators';
<<<<<<< HEAD
import { getAuthType } from '../credentials';
=======
import { getAuthType, getAzureCloud, getAzurePortalUrl } from '../credentials';
import { getLogAnalyticsApiRoute, getManagementApiRoute } from '../api/routes';
import { AzureLogAnalyticsMetadata } from '../types/logAnalyticsMetadata';
>>>>>>> 0a2a6690
import { isGUIDish } from '../components/ResourcePicker/utils';
import { routeNames } from '../utils/common';

interface AdhocQuery {
  datasourceId: number;
  path: string;
  resultFormat: string;
}

export default class AzureLogAnalyticsDatasource extends DataSourceWithBackend<
  AzureMonitorQuery,
  AzureDataSourceJsonData
> {
<<<<<<< HEAD
  resourcePath: string;
=======
  url: string;
  baseUrl: string;
  azurePortalUrl: string;
>>>>>>> 0a2a6690
  applicationId: string;

  defaultSubscriptionId?: string;

  azureMonitorPath: string;
  defaultOrFirstWorkspace: string;
  cache: Map<string, any>;

  constructor(private instanceSettings: DataSourceInstanceSettings<AzureDataSourceJsonData>) {
    super(instanceSettings);
    this.cache = new Map();

<<<<<<< HEAD
    this.resourcePath = `${routeNames.logAnalytics}`;
    this.azureMonitorPath = `${routeNames.azureMonitor}/subscriptions`;
=======
    const cloud = getAzureCloud(instanceSettings);
    const logAnalyticsRoute = getLogAnalyticsApiRoute(cloud);
    this.baseUrl = `/${logAnalyticsRoute}`;
    this.azurePortalUrl = getAzurePortalUrl(cloud);
>>>>>>> 0a2a6690

    this.defaultSubscriptionId = this.instanceSettings.jsonData.subscriptionId || '';
    this.defaultOrFirstWorkspace = this.instanceSettings.jsonData.logAnalyticsDefaultWorkspace || '';
  }

  isConfigured(): boolean {
    // If validation didn't return any error then the data source is properly configured
    return !this.validateDatasource();
  }

  async getSubscriptions(): Promise<Array<{ text: string; value: string }>> {
    if (!this.isConfigured()) {
      return [];
    }

    const path = `${this.azureMonitorPath}?api-version=2019-03-01`;
    return await this.getResource(path).then((result: any) => {
      return ResponseParser.parseSubscriptions(result);
    });
  }

  async getWorkspaces(subscription: string): Promise<AzureLogsVariable[]> {
    const response = await this.getWorkspaceList(subscription);

    return (
      map(response.value, (val: any) => {
        return { text: val.name, value: val.id };
      }) || []
    );
  }

  private getWorkspaceList(subscription: string): Promise<any> {
    const subscriptionId = getTemplateSrv().replace(subscription || this.defaultSubscriptionId);

    const workspaceListUrl =
      this.azureMonitorPath +
      `/${subscriptionId}/providers/Microsoft.OperationalInsights/workspaces?api-version=2017-04-26-preview`;
    return this.getResource(workspaceListUrl);
  }

  async getMetadata(resourceUri: string) {
    const path = `${this.resourcePath}/v1${resourceUri}/metadata`;

    const resp = await this.getResource(path);
    return resp;
  }

  async getKustoSchema(resourceUri: string) {
    const metadata = await this.getMetadata(resourceUri);
    return transformMetadataToKustoSchema(metadata, resourceUri);
  }

  applyTemplateVariables(target: AzureMonitorQuery, scopedVars: ScopedVars): Record<string, any> {
    const item = target.azureLogAnalytics;

    const templateSrv = getTemplateSrv();
    const resource = templateSrv.replace(item.resource, scopedVars);
    let workspace = templateSrv.replace(item.workspace, scopedVars);

    if (!workspace && !resource && this.defaultOrFirstWorkspace) {
      workspace = this.defaultOrFirstWorkspace;
    }

    const subscriptionId = templateSrv.replace(target.subscription || this.defaultSubscriptionId, scopedVars);
    const query = templateSrv.replace(item.query, scopedVars, this.interpolateVariable);

    return {
      refId: target.refId,
      format: target.format,
      queryType: AzureQueryType.LogAnalytics,
      subscriptionId: subscriptionId,
      azureLogAnalytics: {
        resultFormat: item.resultFormat,
        query: query,
        resource,

        // TODO: Workspace is deprecated and should be migrated to Resources
        workspace: workspace,
      },
    };
  }

  /**
   * Augment the results with links back to the azure console
   */
  query(request: DataQueryRequest<AzureMonitorQuery>): Observable<DataQueryResponse> {
    return super.query(request).pipe(
      mergeMap((res: DataQueryResponse) => {
        return from(this.processResponse(res));
      })
    );
  }

  async processResponse(res: DataQueryResponse): Promise<DataQueryResponse> {
    if (res.data) {
      for (const df of res.data) {
        const encodedQuery = df.meta?.custom?.encodedQuery;
        if (encodedQuery && encodedQuery.length > 0) {
          const url = await this.buildDeepLink(df.meta.custom);
          if (url?.length) {
            for (const field of df.fields) {
              field.config.links = [
                {
                  url: url,
                  title: 'View in Azure Portal',
                  targetBlank: true,
                },
              ];
            }
          }
        }
      }
    }
    return res;
  }

  private async buildDeepLink(customMeta: Record<string, any>) {
    const base64Enc = encodeURIComponent(customMeta.encodedQuery);
    const workspaceId = customMeta.workspace;
    const subscription = customMeta.subscription;

    const details = await this.getWorkspaceDetails(workspaceId);
    if (!details.workspace || !details.resourceGroup) {
      return '';
    }

    const url =
      `${this.azurePortalUrl}/#blade/Microsoft_OperationsManagementSuite_Workspace/` +
      `AnalyticsBlade/initiator/AnalyticsShareLinkToQuery/isQueryEditorVisible/true/scope/` +
      `%7B%22resources%22%3A%5B%7B%22resourceId%22%3A%22%2Fsubscriptions%2F${subscription}` +
      `%2Fresourcegroups%2F${details.resourceGroup}%2Fproviders%2Fmicrosoft.operationalinsights%2Fworkspaces%2F${details.workspace}` +
      `%22%7D%5D%7D/query/${base64Enc}/isQueryBase64Compressed/true/timespanInIsoFormat/P1D`;
    return url;
  }

  async getWorkspaceDetails(workspaceId: string) {
    if (!this.defaultSubscriptionId) {
      return {};
    }
    const response = await this.getWorkspaceList(this.defaultSubscriptionId);

    const details = response.value.find((o: any) => {
      return o.properties.customerId === workspaceId;
    });

    if (!details) {
      return {};
    }

    const regex = /.*resourcegroups\/(.*)\/providers.*/;
    const results = regex.exec(details.id);
    if (!results || results.length < 2) {
      return {};
    }

    return {
      workspace: details.name,
      resourceGroup: results[1],
    };
  }

  /**
   * This is named differently than DataSourceApi.metricFindQuery
   * because it's not exposed to Grafana like the main AzureMonitorDataSource.
   * And some of the azure internal data sources return null in this function, which the
   * external interface does not support
   */
  metricFindQueryInternal(query: string): Promise<MetricFindValue[]> {
    // workspaces() - Get workspaces in the default subscription
    const workspacesQuery = query.match(/^workspaces\(\)/i);
    if (workspacesQuery) {
      if (this.defaultSubscriptionId) {
        return this.getWorkspaces(this.defaultSubscriptionId);
      } else {
        throw new Error(
          'No subscription ID. Specify a default subscription ID in the data source config to use workspaces() without a subscription ID'
        );
      }
    }

    // workspaces("abc-def-etc") - Get workspaces a specified subscription
    const workspacesQueryWithSub = query.match(/^workspaces\(["']?([^\)]+?)["']?\)/i);
    if (workspacesQueryWithSub) {
      return this.getWorkspaces((workspacesQueryWithSub[1] || '').trim());
    }

    // Execute the query as KQL to the default or first workspace
    return this.getDefaultOrFirstWorkspace().then((resourceURI) => {
      if (!resourceURI) {
        return [];
      }

      const queries = this.buildQuery(query, null, resourceURI);
      const promises = this.doQueries(queries);

      return Promise.all(promises)
        .then((results) => {
          return new ResponseParser(results).parseToVariables();
        })
        .catch((err) => {
          if (
            err.error &&
            err.error.data &&
            err.error.data.error &&
            err.error.data.error.innererror &&
            err.error.data.error.innererror.innererror
          ) {
            throw { message: err.error.data.error.innererror.innererror.message };
          } else if (err.error && err.error.data && err.error.data.error) {
            throw { message: err.error.data.error.message };
          }

          throw err;
        });
    }) as Promise<MetricFindValue[]>;
  }

  private buildQuery(query: string, options: any, workspace: string): AdhocQuery[] {
    const querystringBuilder = new LogAnalyticsQuerystringBuilder(
      getTemplateSrv().replace(query, {}, this.interpolateVariable),
      options,
      'TimeGenerated'
    );

    const querystring = querystringBuilder.generate().uriString;
    const path = isGUIDish(workspace)
      ? `${this.resourcePath}/v1/workspaces/${workspace}/query?${querystring}`
      : `${this.resourcePath}/v1${workspace}/query?${querystring}`;

    const queries = [
      {
        datasourceId: this.id,
        path: path,
        resultFormat: 'table',
      },
    ];

    return queries;
  }

  interpolateVariable(value: string, variable: { multi: any; includeAll: any }) {
    if (typeof value === 'string') {
      if (variable.multi || variable.includeAll) {
        return "'" + value + "'";
      } else {
        return value;
      }
    }

    if (typeof value === 'number') {
      return value;
    }

    const quotedValues = map(value, (val) => {
      if (typeof value === 'number') {
        return value;
      }

      return "'" + val + "'";
    });
    return quotedValues.join(',');
  }

  async getDefaultOrFirstSubscription(): Promise<string | undefined> {
    if (this.defaultSubscriptionId) {
      return this.defaultSubscriptionId;
    }
    const subscriptions = await this.getSubscriptions();
    return subscriptions[0]?.value;
  }

  async getDefaultOrFirstWorkspace(): Promise<string | undefined> {
    if (this.defaultOrFirstWorkspace) {
      return this.defaultOrFirstWorkspace;
    }

    const subscriptionId = await this.getDefaultOrFirstSubscription();
    if (!subscriptionId) {
      return undefined;
    }

    const workspaces = await this.getWorkspaces(subscriptionId);
    const workspace = workspaces[0]?.value;

    if (workspace) {
      this.defaultOrFirstWorkspace = workspace;
    }

    return workspace;
  }

  annotationQuery(options: any) {
    if (!options.annotation.rawQuery) {
      return Promise.reject({
        message: 'Query missing in annotation definition',
      });
    }

    const queries = this.buildQuery(options.annotation.rawQuery, options, options.annotation.workspace);
    const promises = this.doQueries(queries);

    return Promise.all(promises).then((results) => {
      const annotations = new ResponseParser(results).transformToAnnotations(options);
      return annotations;
    });
  }

  doQueries(queries: AdhocQuery[]) {
    return map(queries, (query) => {
      return this.getResource(query.path)
        .then((result: any) => {
          return {
            result: result,
            query: query,
          };
        })
        .catch((err: any) => {
          throw {
            error: err,
            query: query,
          };
        });
    });
  }

  async testDatasource(): Promise<DatasourceValidationResult> {
    const validationError = this.validateDatasource();
    if (validationError) {
      return validationError;
    }

    let resourceOrWorkspace: string;
    try {
      const result = await this.getDefaultOrFirstWorkspace();
      if (!result) {
        return {
          status: 'error',
          message: 'Workspace not found.',
        };
      }
      resourceOrWorkspace = result;
    } catch (e) {
      let message = 'Azure Log Analytics requires access to Azure Monitor but had the following error: ';
      return {
        status: 'error',
        message: this.getErrorMessage(message, e),
      };
    }

    try {
      const path = isGUIDish(resourceOrWorkspace)
        ? `${this.resourcePath}/v1/workspaces/${resourceOrWorkspace}/metadata`
        : `${this.resourcePath}/v1/${resourceOrWorkspace}/metadata`;

      return await this.getResource(path).then<DatasourceValidationResult>((response: any) => {
        return {
          status: 'success',
          message: 'Successfully queried the Azure Log Analytics service.',
          title: 'Success',
        };
      });
    } catch (e) {
      let message = 'Azure Log Analytics: ';
      return {
        status: 'error',
        message: this.getErrorMessage(message, e),
      };
    }
  }

  private getErrorMessage(message: string, error: any) {
    message += error.statusText ? error.statusText + ': ' : '';
    if (error.data && error.data.error && error.data.error.code) {
      message += error.data.error.code + '. ' + error.data.error.message;
    } else if (error.data && error.data.error) {
      message += error.data.error;
    } else if (error.data) {
      message += error.data;
    } else {
      message += 'Cannot connect to Azure Log Analytics REST API.';
    }
    return message;
  }

  private validateDatasource(): DatasourceValidationResult | undefined {
    const authType = getAuthType(this.instanceSettings);

    if (authType === 'clientsecret') {
      if (!this.isValidConfigField(this.instanceSettings.jsonData.tenantId)) {
        return {
          status: 'error',
          message: 'The Tenant Id field is required.',
        };
      }

      if (!this.isValidConfigField(this.instanceSettings.jsonData.clientId)) {
        return {
          status: 'error',
          message: 'The Client Id field is required.',
        };
      }
    }

    return undefined;
  }

  private isValidConfigField(field: string | undefined): boolean {
    return typeof field === 'string' && field.length > 0;
  }
}<|MERGE_RESOLUTION|>--- conflicted
+++ resolved
@@ -18,13 +18,7 @@
 import { getTemplateSrv, DataSourceWithBackend } from '@grafana/runtime';
 import { Observable, from } from 'rxjs';
 import { mergeMap } from 'rxjs/operators';
-<<<<<<< HEAD
-import { getAuthType } from '../credentials';
-=======
 import { getAuthType, getAzureCloud, getAzurePortalUrl } from '../credentials';
-import { getLogAnalyticsApiRoute, getManagementApiRoute } from '../api/routes';
-import { AzureLogAnalyticsMetadata } from '../types/logAnalyticsMetadata';
->>>>>>> 0a2a6690
 import { isGUIDish } from '../components/ResourcePicker/utils';
 import { routeNames } from '../utils/common';
 
@@ -38,13 +32,8 @@
   AzureMonitorQuery,
   AzureDataSourceJsonData
 > {
-<<<<<<< HEAD
   resourcePath: string;
-=======
-  url: string;
-  baseUrl: string;
   azurePortalUrl: string;
->>>>>>> 0a2a6690
   applicationId: string;
 
   defaultSubscriptionId?: string;
@@ -57,15 +46,10 @@
     super(instanceSettings);
     this.cache = new Map();
 
-<<<<<<< HEAD
     this.resourcePath = `${routeNames.logAnalytics}`;
     this.azureMonitorPath = `${routeNames.azureMonitor}/subscriptions`;
-=======
     const cloud = getAzureCloud(instanceSettings);
-    const logAnalyticsRoute = getLogAnalyticsApiRoute(cloud);
-    this.baseUrl = `/${logAnalyticsRoute}`;
     this.azurePortalUrl = getAzurePortalUrl(cloud);
->>>>>>> 0a2a6690
 
     this.defaultSubscriptionId = this.instanceSettings.jsonData.subscriptionId || '';
     this.defaultOrFirstWorkspace = this.instanceSettings.jsonData.logAnalyticsDefaultWorkspace || '';
