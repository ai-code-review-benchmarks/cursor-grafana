--- conflicted
+++ resolved
@@ -376,68 +376,6 @@
       });
     });
 
-<<<<<<< HEAD
-    describe('When performing getMetricDefinitions', () => {
-      const response = {
-        value: [
-          {
-            name: 'test',
-            type: 'Microsoft.Network/networkInterfaces',
-          },
-          {
-            location: 'northeurope',
-            name: 'northeur',
-            type: 'Microsoft.Compute/virtualMachines',
-          },
-          {
-            location: 'westcentralus',
-            name: 'us',
-            type: 'Microsoft.Compute/virtualMachines',
-          },
-          {
-            name: 'IHaveNoMetrics',
-            type: 'IShouldBeFilteredOut',
-          },
-          {
-            name: 'storageTest',
-            type: 'Microsoft.Storage/storageAccounts',
-          },
-        ],
-      };
-
-      beforeEach(() => {
-        ctx.ds.azureMonitorDatasource.getResource = jest.fn().mockImplementation((path: string) => {
-          const basePath = 'azuremonitor/subscriptions/mock-subscription-id/resourceGroups';
-          expect(path).toBe(basePath + '/nodesapp/resources?api-version=2021-04-01');
-          return Promise.resolve(response);
-        });
-      });
-
-      it('should return list of Metric Definitions with no duplicates and no unsupported namespaces', () => {
-        return ctx.ds
-          .getMetricDefinitions('mock-subscription-id', 'nodesapp')
-          .then((results: Array<{ text: string; value: string }>) => {
-            expect(results.length).toEqual(7);
-            expect(results[0].text).toEqual('Network interfaces');
-            expect(results[0].value).toEqual('Microsoft.Network/networkInterfaces');
-            expect(results[1].text).toEqual('Virtual machines');
-            expect(results[1].value).toEqual('Microsoft.Compute/virtualMachines');
-            expect(results[2].text).toEqual('Storage accounts');
-            expect(results[2].value).toEqual('Microsoft.Storage/storageAccounts');
-            expect(results[3].text).toEqual('Microsoft.Storage/storageAccounts/blobServices');
-            expect(results[3].value).toEqual('Microsoft.Storage/storageAccounts/blobServices');
-            expect(results[4].text).toEqual('Microsoft.Storage/storageAccounts/fileServices');
-            expect(results[4].value).toEqual('Microsoft.Storage/storageAccounts/fileServices');
-            expect(results[5].text).toEqual('Microsoft.Storage/storageAccounts/tableServices');
-            expect(results[5].value).toEqual('Microsoft.Storage/storageAccounts/tableServices');
-            expect(results[6].text).toEqual('Microsoft.Storage/storageAccounts/queueServices');
-            expect(results[6].value).toEqual('Microsoft.Storage/storageAccounts/queueServices');
-          });
-      });
-    });
-
-=======
->>>>>>> 82e32447
     describe('When performing getResourceNames', () => {
       let subscription = 'mock-subscription-id';
       let resourceGroup = 'nodeapp';
