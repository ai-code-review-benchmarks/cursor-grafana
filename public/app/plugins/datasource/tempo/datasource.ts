--- conflicted
+++ resolved
@@ -258,33 +258,22 @@
 
     if (targets.traceqlSearch?.length) {
       try {
-<<<<<<< HEAD
         if (config.featureToggles.metricsSummary) {
           const groupBy = targets.traceqlSearch.find((t) => this.hasGroupBy(t));
           if (groupBy) {
             subQueries.push(this.handleMetricsSummary(groupBy, generateQueryFromFilters(groupBy.filters), options));
           }
         }
-=======
-        const queryValueFromFilters = generateQueryFromFilters(targets.traceqlSearch[0].filters);
-
-        // We want to support template variables also in Search for consistency with other data sources
-        const queryValue = this.templateSrv.replace(queryValueFromFilters, options.scopedVars);
-
-        reportInteraction('grafana_traces_traceql_search_queried', {
-          datasourceType: 'tempo',
-          app: options.app ?? '',
-          grafana_version: config.buildInfo.version,
-          query: queryValue ?? '',
-          streaming: config.featureToggles.traceQLStreaming,
-        });
->>>>>>> b654e564
 
         const traceqlSearchTargets = config.featureToggles.metricsSummary
           ? targets.traceqlSearch.filter((t) => !this.hasGroupBy(t))
           : targets.traceqlSearch;
         if (traceqlSearchTargets.length > 0) {
-          const queryValue = generateQueryFromFilters(traceqlSearchTargets[0].filters);
+          const queryValueFromFilters = generateQueryFromFilters(traceqlSearchTargets[0].filters);
+
+          // We want to support template variables also in Search for consistency with other data sources
+          const queryValue = this.templateSrv.replace(queryValueFromFilters, options.scopedVars);
+
           reportInteraction('grafana_traces_traceql_search_queried', {
             datasourceType: 'tempo',
             app: options.app ?? '',
