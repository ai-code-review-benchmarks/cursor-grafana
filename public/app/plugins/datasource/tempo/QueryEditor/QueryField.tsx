import { css } from '@emotion/css';
import React from 'react';
import useAsync from 'react-use/lib/useAsync';

import { QueryEditorProps, SelectableValue } from '@grafana/data';
<<<<<<< HEAD
import { config, reportInteraction } from '@grafana/runtime';
=======
import { reportInteraction } from '@grafana/runtime';
>>>>>>> 82e32447
import {
  FileDropzone,
  InlineField,
  InlineFieldRow,
  InlineLabel,
  QueryField,
  RadioButtonGroup,
  Themeable2,
  withTheme2,
} from '@grafana/ui';

import { LokiQueryField } from '../../loki/components/LokiQueryField';
import { LokiDatasource } from '../../loki/datasource';
import { LokiQuery } from '../../loki/types';
import { TempoDatasource, TempoQuery, TempoQueryType } from '../datasource';

import NativeSearch from './NativeSearch';
import { ServiceGraphSection } from './ServiceGraphSection';
import { getDS } from './utils';

interface Props extends QueryEditorProps<TempoDatasource, TempoQuery>, Themeable2 {}

const DEFAULT_QUERY_TYPE: TempoQueryType = 'traceId';

class TempoQueryFieldComponent extends React.PureComponent<Props> {
  constructor(props: Props) {
    super(props);
  }

  async componentDidMount() {
    // Set initial query type to ensure traceID field appears
    if (!this.props.query.queryType) {
      this.props.onChange({
        ...this.props.query,
        queryType: DEFAULT_QUERY_TYPE,
      });
    }
  }

  onChangeLinkedQuery = (value: LokiQuery) => {
    const { query, onChange } = this.props;
    onChange({
      ...query,
      linkedQuery: { ...value, refId: 'linked' },
    });
  };

  onRunLinkedQuery = () => {
    this.props.onRunQuery();
  };

  onClearResults = () => {
    // Run clear query to clear results
    const { onChange, query, onRunQuery } = this.props;
    onChange({
      ...query,
      queryType: 'clear',
    });
    onRunQuery();
  };

  render() {
    const { query, onChange, datasource, app } = this.props;

    const logsDatasourceUid = datasource.getLokiSearchDS();

    const graphDatasourceUid = datasource.serviceMap?.datasourceUid;

    const queryTypeOptions: Array<SelectableValue<TempoQueryType>> = [
      { value: 'traceId', label: 'TraceID' },
      { value: 'upload', label: 'JSON file' },
      { value: 'serviceMap', label: 'Service Graph' },
    ];

<<<<<<< HEAD
    if (config.featureToggles.tempoSearch && !datasource?.search?.hide) {
      queryTypeOptions.unshift({ value: 'nativeSearch', label: 'Search - Beta' });
=======
    if (!datasource?.search?.hide) {
      queryTypeOptions.unshift({ value: 'nativeSearch', label: 'Search' });
>>>>>>> 82e32447
    }

    if (logsDatasourceUid) {
      if (datasource?.search?.hide) {
        // Place at beginning as Search if no native search
        queryTypeOptions.unshift({ value: 'search', label: 'Search' });
      } else {
        // Place at end as Loki Search if native search is enabled
        queryTypeOptions.push({ value: 'search', label: 'Loki Search' });
      }
    }

    return (
      <>
        <InlineFieldRow>
          <InlineField label="Query type">
            <RadioButtonGroup<TempoQueryType>
              options={queryTypeOptions}
              value={query.queryType}
              onChange={(v) => {
                reportInteraction('grafana_traces_query_type_changed', {
                  datasourceType: 'tempo',
                  app: app ?? '',
                  newQueryType: v,
                  previousQueryType: query.queryType ?? '',
                });

                this.onClearResults();

                onChange({
                  ...query,
                  queryType: v,
                });
              }}
              size="md"
            />
          </InlineField>
        </InlineFieldRow>
        {query.queryType === 'search' && (
          <SearchSection
            logsDatasourceUid={logsDatasourceUid}
            query={query}
            onRunQuery={this.onRunLinkedQuery}
            onChange={this.onChangeLinkedQuery}
          />
        )}
        {query.queryType === 'nativeSearch' && (
          <NativeSearch
            datasource={this.props.datasource}
            query={query}
            onChange={onChange}
            onBlur={this.props.onBlur}
            onRunQuery={this.props.onRunQuery}
          />
        )}
        {query.queryType === 'upload' && (
          <div className={css({ padding: this.props.theme.spacing(2) })}>
            <FileDropzone
              options={{ multiple: false }}
              onLoad={(result) => {
                this.props.datasource.uploadedJson = result;
                this.props.onRunQuery();
              }}
            />
          </div>
        )}
        {query.queryType === 'traceId' && (
          <InlineFieldRow>
            <InlineField label="Trace ID" labelWidth={14} grow>
              <QueryField
                query={query.query}
                onChange={(val) => {
                  onChange({
                    ...query,
                    query: val,
                    queryType: 'traceId',
                    linkedQuery: undefined,
                  });
                }}
                onBlur={this.props.onBlur}
                onRunQuery={this.props.onRunQuery}
                placeholder={'Enter a Trace ID (run with Shift+Enter)'}
                portalOrigin="tempo"
              />
            </InlineField>
          </InlineFieldRow>
        )}
        {query.queryType === 'serviceMap' && (
          <ServiceGraphSection graphDatasourceUid={graphDatasourceUid} query={query} onChange={onChange} />
        )}
      </>
    );
  }
}

interface SearchSectionProps {
  logsDatasourceUid?: string;
  onChange: (value: LokiQuery) => void;
  onRunQuery: () => void;
  query: TempoQuery;
}
function SearchSection({ logsDatasourceUid, onChange, onRunQuery, query }: SearchSectionProps) {
  const dsState = useAsync(() => getDS(logsDatasourceUid), [logsDatasourceUid]);
  if (dsState.loading) {
    return null;
  }

  const ds = dsState.value as LokiDatasource;

  if (ds) {
    return (
      <>
        <InlineLabel>Tempo uses {ds.name} to find traces.</InlineLabel>
        <LokiQueryField
          datasource={ds}
          onChange={onChange}
          onRunQuery={onRunQuery}
          query={query.linkedQuery ?? ({ refId: 'linked' } as any)}
          history={[]}
        />
      </>
    );
  }

  if (!logsDatasourceUid) {
    return <div className="text-warning">Please set up a Loki search datasource in the datasource settings.</div>;
  }

  if (logsDatasourceUid && !ds) {
    return (
      <div className="text-warning">
        Loki search datasource is configured but the data source no longer exists. Please configure existing data source
        to use the search.
      </div>
    );
  }

  return null;
}

export const TempoQueryField = withTheme2(TempoQueryFieldComponent);<|MERGE_RESOLUTION|>--- conflicted
+++ resolved
@@ -3,11 +3,7 @@
 import useAsync from 'react-use/lib/useAsync';
 
 import { QueryEditorProps, SelectableValue } from '@grafana/data';
-<<<<<<< HEAD
-import { config, reportInteraction } from '@grafana/runtime';
-=======
 import { reportInteraction } from '@grafana/runtime';
->>>>>>> 82e32447
 import {
   FileDropzone,
   InlineField,
@@ -82,13 +78,8 @@
       { value: 'serviceMap', label: 'Service Graph' },
     ];
 
-<<<<<<< HEAD
-    if (config.featureToggles.tempoSearch && !datasource?.search?.hide) {
-      queryTypeOptions.unshift({ value: 'nativeSearch', label: 'Search - Beta' });
-=======
     if (!datasource?.search?.hide) {
       queryTypeOptions.unshift({ value: 'nativeSearch', label: 'Search' });
->>>>>>> 82e32447
     }
 
     if (logsDatasourceUid) {
