import { DataFrameView, FieldCache, KeyValue, MutableDataFrame } from '@grafana/data';
import { ElasticResponse } from '../elastic_response';
import flatten from 'app/core/utils/flatten';
import { ElasticsearchQueryType } from '../types';

describe('ElasticResponse', () => {
  let targets: any;
  let response: any;
  let result: any;

  describe('refId matching', () => {
    // We default to the old table structure to ensure backward compatibility,
    // therefore we only process responses as DataFrames when there's at least one
    // raw_data (new) query type.
    // We should test if refId gets populated wether there's such type of query or not
    const countQuery = {
      target: {
        refId: 'COUNT_GROUPBY_DATE_HISTOGRAM',
        metrics: [{ type: 'count', id: 'c_1' }],
        bucketAggs: [{ type: 'date_histogram', field: '@timestamp', id: 'c_2' }],
      },
      response: {
        aggregations: {
          c_2: {
            buckets: [
              {
                doc_count: 10,
                key: 1000,
              },
            ],
          },
        },
      },
    };

    const countGroupByHistogramQuery = {
      target: {
        refId: 'COUNT_GROUPBY_HISTOGRAM',
        metrics: [{ type: 'count', id: 'h_3' }],
        bucketAggs: [{ type: 'histogram', field: 'bytes', id: 'h_4' }],
      },
      response: {
        aggregations: {
          h_4: {
            buckets: [{ doc_count: 1, key: 1000 }],
          },
        },
      },
    };

    const rawDocumentQuery = {
      target: {
        refId: 'RAW_DOC',
        metrics: [{ type: 'raw_document', id: 'r_5' }],
        bucketAggs: [],
      },
      response: {
        hits: {
          total: 2,
          hits: [
            {
              _id: '5',
              _type: 'type',
              _index: 'index',
              _source: { sourceProp: 'asd' },
              fields: { fieldProp: 'field' },
            },
            {
              _source: { sourceProp: 'asd2' },
              fields: { fieldProp: 'field2' },
            },
          ],
        },
      },
    };

    const percentilesQuery = {
      target: {
        refId: 'PERCENTILE',
        metrics: [{ type: 'percentiles', settings: { percents: [75, 90] }, id: 'p_1' }],
        bucketAggs: [{ type: 'date_histogram', field: '@timestamp', id: 'p_3' }],
      },
      response: {
        aggregations: {
          p_3: {
            buckets: [
              {
                p_1: { values: { '75': 3.3, '90': 5.5 } },
                doc_count: 10,
                key: 1000,
              },
              {
                p_1: { values: { '75': 2.3, '90': 4.5 } },
                doc_count: 15,
                key: 2000,
              },
            ],
          },
        },
      },
    };

    const extendedStatsQuery = {
      target: {
        refId: 'EXTENDEDSTATS',
        metrics: [
          {
            type: 'extended_stats',
            meta: { max: true, std_deviation_bounds_upper: true },
            id: 'e_1',
          },
        ],
        bucketAggs: [
          { type: 'terms', field: 'host', id: 'e_3' },
          { type: 'date_histogram', id: 'e_4' },
        ],
      },
      response: {
        aggregations: {
          e_3: {
            buckets: [
              {
                key: 'server1',
                e_4: {
                  buckets: [
                    {
                      e_1: {
                        max: 10.2,
                        min: 5.5,
                        std_deviation_bounds: { upper: 3, lower: -2 },
                      },
                      doc_count: 10,
                      key: 1000,
                    },
                  ],
                },
              },
              {
                key: 'server2',
                e_4: {
                  buckets: [
                    {
                      e_1: {
                        max: 10.2,
                        min: 5.5,
                        std_deviation_bounds: { upper: 3, lower: -2 },
                      },
                      doc_count: 10,
                      key: 1000,
                    },
                  ],
                },
              },
            ],
          },
        },
      },
    };

    const commonTargets = [
      { ...countQuery.target },
      { ...countGroupByHistogramQuery.target },
      { ...rawDocumentQuery.target },
      { ...percentilesQuery.target },
      { ...extendedStatsQuery.target },
    ];

    const commonResponses = [
      { ...countQuery.response },
      { ...countGroupByHistogramQuery.response },
      { ...rawDocumentQuery.response },
      { ...percentilesQuery.response },
      { ...extendedStatsQuery.response },
    ];

    describe('When processing responses as DataFrames (raw_data query present)', () => {
      beforeEach(() => {
        targets = [
          ...commonTargets,
          // Raw Data Query
          {
            refId: 'D',
            metrics: [{ type: 'raw_data', id: '6' }],
            bucketAggs: [],
          },
        ];

        response = {
          responses: [
            ...commonResponses,
            // Raw Data Query
            {
              hits: {
                total: {
                  relation: 'eq',
                  value: 1,
                },
                hits: [
                  {
                    _id: '6',
                    _type: '_doc',
                    _index: 'index',
                    _source: { sourceProp: 'asd' },
                  },
                ],
              },
            },
          ],
        };

        result = new ElasticResponse(targets, response).getTimeSeries();
      });

      it('should add the correct refId to each returned series', () => {
        expect(result.data[0].refId).toBe(countQuery.target.refId);

        expect(result.data[1].refId).toBe(countGroupByHistogramQuery.target.refId);

        expect(result.data[2].refId).toBe(rawDocumentQuery.target.refId);

        expect(result.data[3].refId).toBe(percentilesQuery.target.refId);
        expect(result.data[4].refId).toBe(percentilesQuery.target.refId);

        expect(result.data[5].refId).toBe(extendedStatsQuery.target.refId);

        // Raw Data query
        expect(result.data[result.data.length - 1].refId).toBe('D');
      });
    });

    describe('When NOT processing responses as DataFrames (raw_data query NOT present)', () => {
      beforeEach(() => {
        targets = [...commonTargets];

        response = {
          responses: [...commonResponses],
        };

        result = new ElasticResponse(targets, response).getTimeSeries();
      });

      it('should add the correct refId to each returned series', () => {
        expect(result.data[0].refId).toBe(countQuery.target.refId);

        expect(result.data[1].refId).toBe(countGroupByHistogramQuery.target.refId);

        expect(result.data[2].refId).toBe(rawDocumentQuery.target.refId);

        expect(result.data[3].refId).toBe(percentilesQuery.target.refId);
        expect(result.data[4].refId).toBe(percentilesQuery.target.refId);

        expect(result.data[5].refId).toBe(extendedStatsQuery.target.refId);
      });
    });
  });

  describe('simple query and count', () => {
    beforeEach(() => {
      targets = [
        {
          refId: 'A',
          metrics: [{ type: 'count', id: '1' }],
          bucketAggs: [{ type: 'date_histogram', field: '@timestamp', id: '2' }],
        },
      ];
      response = {
        responses: [
          {
            aggregations: {
              '2': {
                buckets: [
                  {
                    doc_count: 10,
                    key: 1000,
                  },
                  {
                    doc_count: 15,
                    key: 2000,
                  },
                ],
              },
            },
          },
        ],
      };

      result = new ElasticResponse(targets, response).getTimeSeries();
    });

    it('should return 1 series', () => {
      expect(result.data.length).toBe(1);
      expect(result.data[0].target).toBe('Count');
      expect(result.data[0].datapoints.length).toBe(2);
      expect(result.data[0].datapoints[0][0]).toBe(10);
      expect(result.data[0].datapoints[0][1]).toBe(1000);
    });
  });

  describe('simple query count & avg aggregation', () => {
    let result: any;

    beforeEach(() => {
      targets = [
        {
          refId: 'A',
          metrics: [
            { type: 'count', id: '1' },
            { type: 'avg', field: 'value', id: '2' },
          ],
          bucketAggs: [{ type: 'date_histogram', field: '@timestamp', id: '3' }],
        },
      ];
      response = {
        responses: [
          {
            aggregations: {
              '3': {
                buckets: [
                  {
                    '2': { value: 88 },
                    doc_count: 10,
                    key: 1000,
                  },
                  {
                    '2': { value: 99 },
                    doc_count: 15,
                    key: 2000,
                  },
                ],
              },
            },
          },
        ],
      };

      result = new ElasticResponse(targets, response).getTimeSeries();
    });

    it('should return 2 series', () => {
      expect(result.data.length).toBe(2);
      expect(result.data[0].datapoints.length).toBe(2);
      expect(result.data[0].datapoints[0][0]).toBe(10);
      expect(result.data[0].datapoints[0][1]).toBe(1000);

      expect(result.data[1].target).toBe('Average value');
      expect(result.data[1].datapoints[0][0]).toBe(88);
      expect(result.data[1].datapoints[1][0]).toBe(99);
    });
  });

  describe('single group by query one metric', () => {
    let result: any;

    beforeEach(() => {
      targets = [
        {
          refId: 'A',
          metrics: [{ type: 'count', id: '1' }],
          bucketAggs: [
            { type: 'terms', field: 'host', id: '2' },
            { type: 'date_histogram', field: '@timestamp', id: '3' },
          ],
        },
      ];
      response = {
        responses: [
          {
            aggregations: {
              '2': {
                buckets: [
                  {
                    '3': {
                      buckets: [
                        { doc_count: 1, key: 1000 },
                        { doc_count: 3, key: 2000 },
                      ],
                    },
                    doc_count: 4,
                    key: 'server1',
                  },
                  {
                    '3': {
                      buckets: [
                        { doc_count: 2, key: 1000 },
                        { doc_count: 8, key: 2000 },
                      ],
                    },
                    doc_count: 10,
                    key: 'server2',
                  },
                ],
              },
            },
          },
        ],
      };

      result = new ElasticResponse(targets, response).getTimeSeries();
    });

    it('should return 2 series', () => {
      expect(result.data.length).toBe(2);
      expect(result.data[0].datapoints.length).toBe(2);
      expect(result.data[0].target).toBe('server1');
      expect(result.data[1].target).toBe('server2');
    });
  });

  describe('single group by query two metrics', () => {
    let result: any;

    beforeEach(() => {
      targets = [
        {
          refId: 'A',
          metrics: [
            { type: 'count', id: '1' },
            { type: 'avg', field: '@value', id: '4' },
          ],
          bucketAggs: [
            { type: 'terms', field: 'host', id: '2' },
            { type: 'date_histogram', field: '@timestamp', id: '3' },
          ],
        },
      ];
      response = {
        responses: [
          {
            aggregations: {
              '2': {
                buckets: [
                  {
                    '3': {
                      buckets: [
                        { '4': { value: 10 }, doc_count: 1, key: 1000 },
                        { '4': { value: 12 }, doc_count: 3, key: 2000 },
                      ],
                    },
                    doc_count: 4,
                    key: 'server1',
                  },
                  {
                    '3': {
                      buckets: [
                        { '4': { value: 20 }, doc_count: 1, key: 1000 },
                        { '4': { value: 32 }, doc_count: 3, key: 2000 },
                      ],
                    },
                    doc_count: 10,
                    key: 'server2',
                  },
                ],
              },
            },
          },
        ],
      };

      result = new ElasticResponse(targets, response).getTimeSeries();
    });

    it('should return 2 series', () => {
      expect(result.data.length).toBe(4);
      expect(result.data[0].datapoints.length).toBe(2);
      expect(result.data[0].target).toBe('server1 Count');
      expect(result.data[1].target).toBe('server1 Average @value');
      expect(result.data[2].target).toBe('server2 Count');
      expect(result.data[3].target).toBe('server2 Average @value');
    });
  });

  describe('with percentiles ', () => {
    let result: any;

    beforeEach(() => {
      targets = [
        {
          refId: 'A',
          metrics: [{ type: 'percentiles', settings: { percents: [75, 90] }, id: '1' }],
          bucketAggs: [{ type: 'date_histogram', field: '@timestamp', id: '3' }],
        },
      ];
      response = {
        responses: [
          {
            aggregations: {
              '3': {
                buckets: [
                  {
                    '1': { values: { '75': 3.3, '90': 5.5 } },
                    doc_count: 10,
                    key: 1000,
                  },
                  {
                    '1': { values: { '75': 2.3, '90': 4.5 } },
                    doc_count: 15,
                    key: 2000,
                  },
                ],
              },
            },
          },
        ],
      };

      result = new ElasticResponse(targets, response).getTimeSeries();
    });

    it('should return 2 series', () => {
      expect(result.data.length).toBe(2);
      expect(result.data[0].datapoints.length).toBe(2);
      expect(result.data[0].target).toBe('p75');
      expect(result.data[1].target).toBe('p90');
      expect(result.data[0].datapoints[0][0]).toBe(3.3);
      expect(result.data[0].datapoints[0][1]).toBe(1000);
      expect(result.data[1].datapoints[1][0]).toBe(4.5);
    });
  });

  describe('with extended_stats', () => {
    let result: any;

    beforeEach(() => {
      targets = [
        {
          refId: 'A',
          metrics: [
            {
              type: 'extended_stats',
              meta: { max: true, std_deviation_bounds_upper: true },
              id: '1',
            },
          ],
          bucketAggs: [
            { type: 'terms', field: 'host', id: '3' },
            { type: 'date_histogram', id: '4' },
          ],
        },
      ];
      response = {
        responses: [
          {
            aggregations: {
              '3': {
                buckets: [
                  {
                    key: 'server1',
                    '4': {
                      buckets: [
                        {
                          '1': {
                            max: 10.2,
                            min: 5.5,
                            std_deviation_bounds: { upper: 3, lower: -2 },
                          },
                          doc_count: 10,
                          key: 1000,
                        },
                      ],
                    },
                  },
                  {
                    key: 'server2',
                    '4': {
                      buckets: [
                        {
                          '1': {
                            max: 10.2,
                            min: 5.5,
                            std_deviation_bounds: { upper: 3, lower: -2 },
                          },
                          doc_count: 10,
                          key: 1000,
                        },
                      ],
                    },
                  },
                ],
              },
            },
          },
        ],
      };

      result = new ElasticResponse(targets, response).getTimeSeries();
    });

    it('should return 4 series', () => {
      expect(result.data.length).toBe(4);
      expect(result.data[0].datapoints.length).toBe(1);
      expect(result.data[0].target).toBe('server1 Max');
      expect(result.data[1].target).toBe('server1 Std Dev Upper');

      expect(result.data[0].datapoints[0][0]).toBe(10.2);
      expect(result.data[1].datapoints[0][0]).toBe(3);
    });
  });

  describe('single group by with alias pattern', () => {
    let result: any;

    beforeEach(() => {
      targets = [
        {
          refId: 'A',
          metrics: [{ type: 'count', id: '1' }],
          alias: '{{term @host}} {{metric}} and {{not_exist}} {{@host}}',
          bucketAggs: [
            { type: 'terms', field: '@host', id: '2' },
            { type: 'date_histogram', field: '@timestamp', id: '3' },
          ],
        },
      ];
      response = {
        responses: [
          {
            aggregations: {
              '2': {
                buckets: [
                  {
                    '3': {
                      buckets: [
                        { doc_count: 1, key: 1000 },
                        { doc_count: 3, key: 2000 },
                      ],
                    },
                    doc_count: 4,
                    key: 'server1',
                  },
                  {
                    '3': {
                      buckets: [
                        { doc_count: 2, key: 1000 },
                        { doc_count: 8, key: 2000 },
                      ],
                    },
                    doc_count: 10,
                    key: 'server2',
                  },
                  {
                    '3': {
                      buckets: [
                        { doc_count: 2, key: 1000 },
                        { doc_count: 8, key: 2000 },
                      ],
                    },
                    doc_count: 10,
                    key: 0,
                  },
                ],
              },
            },
          },
        ],
      };

      result = new ElasticResponse(targets, response).getTimeSeries();
    });

    it('should return 2 series', () => {
      expect(result.data.length).toBe(3);
      expect(result.data[0].datapoints.length).toBe(2);
      expect(result.data[0].target).toBe('server1 Count and {{not_exist}} server1');
      expect(result.data[1].target).toBe('server2 Count and {{not_exist}} server2');
      expect(result.data[2].target).toBe('0 Count and {{not_exist}} 0');
    });
  });

  describe('histogram response', () => {
    let result: any;

    beforeEach(() => {
      targets = [
        {
          refId: 'A',
          metrics: [{ type: 'count', id: '1' }],
          bucketAggs: [{ type: 'histogram', field: 'bytes', id: '3' }],
        },
      ];
      response = {
        responses: [
          {
            aggregations: {
              '3': {
                buckets: [
                  { doc_count: 1, key: 1000 },
                  { doc_count: 3, key: 2000 },
                  { doc_count: 2, key: 1000 },
                ],
              },
            },
          },
        ],
      };

      result = new ElasticResponse(targets, response).getTimeSeries();
    });

    it('should return table with byte and count', () => {
      expect(result.data[0].rows.length).toBe(3);
      expect(result.data[0].columns).toEqual([{ text: 'bytes', filterable: true }, { text: 'Count' }]);
    });
  });

  describe('with two filters agg', () => {
    let result: any;

    beforeEach(() => {
      targets = [
        {
          refId: 'A',
          metrics: [{ type: 'count', id: '1' }],
          bucketAggs: [
            {
              id: '2',
              type: 'filters',
              settings: {
                filters: [{ query: '@metric:cpu' }, { query: '@metric:logins.count' }],
              },
            },
            { type: 'date_histogram', field: '@timestamp', id: '3' },
          ],
        },
      ];
      response = {
        responses: [
          {
            aggregations: {
              '2': {
                buckets: {
                  '@metric:cpu': {
                    '3': {
                      buckets: [
                        { doc_count: 1, key: 1000 },
                        { doc_count: 3, key: 2000 },
                      ],
                    },
                  },
                  '@metric:logins.count': {
                    '3': {
                      buckets: [
                        { doc_count: 2, key: 1000 },
                        { doc_count: 8, key: 2000 },
                      ],
                    },
                  },
                },
              },
            },
          },
        ],
      };

      result = new ElasticResponse(targets, response).getTimeSeries();
    });

    it('should return 2 series', () => {
      expect(result.data.length).toBe(2);
      expect(result.data[0].datapoints.length).toBe(2);
      expect(result.data[0].target).toBe('@metric:cpu');
      expect(result.data[1].target).toBe('@metric:logins.count');
    });
  });

  describe('with dropfirst and last aggregation', () => {
    beforeEach(() => {
      targets = [
        {
          refId: 'A',
          metrics: [{ type: 'avg', id: '1' }, { type: 'count' }],
          bucketAggs: [
            {
              id: '2',
              type: 'date_histogram',
              field: 'host',
              settings: { trimEdges: 1 },
            },
          ],
        },
      ];

      response = {
        responses: [
          {
            aggregations: {
              '2': {
                buckets: [
                  {
                    '1': { value: 1000 },
                    key: 1,
                    doc_count: 369,
                  },
                  {
                    '1': { value: 2000 },
                    key: 2,
                    doc_count: 200,
                  },
                  {
                    '1': { value: 2000 },
                    key: 3,
                    doc_count: 200,
                  },
                ],
              },
            },
          },
        ],
      };

      result = new ElasticResponse(targets, response).getTimeSeries();
    });

    it('should remove first and last value', () => {
      expect(result.data.length).toBe(2);
      expect(result.data[0].datapoints.length).toBe(1);
    });
  });

  describe('No group by time', () => {
    beforeEach(() => {
      targets = [
        {
          refId: 'A',
          metrics: [{ type: 'avg', id: '1' }, { type: 'count' }],
          bucketAggs: [{ id: '2', type: 'terms', field: 'host' }],
        },
      ];

      response = {
        responses: [
          {
            aggregations: {
              '2': {
                buckets: [
                  {
                    '1': { value: 1000 },
                    key: 'server-1',
                    doc_count: 369,
                  },
                  {
                    '1': { value: 2000 },
                    key: 'server-2',
                    doc_count: 200,
                  },
                ],
              },
            },
          },
        ],
      };

      result = new ElasticResponse(targets, response).getTimeSeries();
    });

    it('should return table', () => {
      expect(result.data.length).toBe(1);
      expect(result.data[0].type).toBe('table');
      expect(result.data[0].rows.length).toBe(2);
      expect(result.data[0].rows[0][0]).toBe('server-1');
      expect(result.data[0].rows[0][1]).toBe(1000);
      expect(result.data[0].rows[0][2]).toBe(369);

      expect(result.data[0].rows[1][0]).toBe('server-2');
      expect(result.data[0].rows[1][1]).toBe(2000);
    });
  });

  describe('No group by time with percentiles ', () => {
    let result: any;

    beforeEach(() => {
      targets = [
        {
          refId: 'A',
          metrics: [{ type: 'percentiles', field: 'value', settings: { percents: [75, 90] }, id: '1' }],
          bucketAggs: [{ type: 'term', field: 'id', id: '3' }],
        },
      ];
      response = {
        responses: [
          {
            aggregations: {
              '3': {
                buckets: [
                  {
                    '1': { values: { '75': 3.3, '90': 5.5 } },
                    doc_count: 10,
                    key: 'id1',
                  },
                  {
                    '1': { values: { '75': 2.3, '90': 4.5 } },
                    doc_count: 15,
                    key: 'id2',
                  },
                ],
              },
            },
          },
        ],
      };

      result = new ElasticResponse(targets, response).getTimeSeries();
    });

    it('should return table', () => {
      expect(result.data.length).toBe(1);
      expect(result.data[0].type).toBe('table');
      expect(result.data[0].columns[0].text).toBe('id');
      expect(result.data[0].columns[1].text).toBe('p75 value');
      expect(result.data[0].columns[2].text).toBe('p90 value');
      expect(result.data[0].rows.length).toBe(2);
      expect(result.data[0].rows[0][0]).toBe('id1');
      expect(result.data[0].rows[0][1]).toBe(3.3);
      expect(result.data[0].rows[0][2]).toBe(5.5);
      expect(result.data[0].rows[1][0]).toBe('id2');
      expect(result.data[0].rows[1][1]).toBe(2.3);
      expect(result.data[0].rows[1][2]).toBe(4.5);
    });
  });

  describe('Multiple metrics of same type', () => {
    beforeEach(() => {
      targets = [
        {
          refId: 'A',
          metrics: [
            { type: 'avg', id: '1', field: 'test' },
            { type: 'avg', id: '2', field: 'test2' },
          ],
          bucketAggs: [{ id: '2', type: 'terms', field: 'host' }],
        },
      ];

      response = {
        responses: [
          {
            aggregations: {
              '2': {
                buckets: [
                  {
                    '1': { value: 1000 },
                    '2': { value: 3000 },
                    key: 'server-1',
                    doc_count: 369,
                  },
                ],
              },
            },
          },
        ],
      };

      result = new ElasticResponse(targets, response).getTimeSeries();
    });

    it('should include field in metric name', () => {
      expect(result.data[0].type).toBe('table');
      expect(result.data[0].rows[0][1]).toBe(1000);
      expect(result.data[0].rows[0][2]).toBe(3000);
    });
  });

  describe('Raw documents query', () => {
    beforeEach(() => {
      targets = [
        {
          refId: 'A',
          metrics: [{ type: 'raw_document', id: '1' }],
          bucketAggs: [],
        },
      ];
      response = {
        responses: [
          {
            hits: {
              total: 100,
              hits: [
                {
                  _id: '1',
                  _type: 'type',
                  _index: 'index',
                  _source: { sourceProp: 'asd' },
                  fields: { fieldProp: 'field' },
                },
                {
                  _source: { sourceProp: 'asd2' },
                  fields: { fieldProp: 'field2' },
                },
              ],
            },
          },
        ],
      };

      result = new ElasticResponse(targets, response).getTimeSeries();
    });

    it('should return docs', () => {
      expect(result.data.length).toBe(1);
      expect(result.data[0].type).toBe('docs');
      expect(result.data[0].total).toBe(100);
      expect(result.data[0].datapoints.length).toBe(2);
      expect(result.data[0].datapoints[0].sourceProp).toBe('asd');
      expect(result.data[0].datapoints[0].fieldProp).toBe('field');
    });
  });

  describe('with bucket_script ', () => {
    let result: any;

    beforeEach(() => {
      targets = [
        {
          refId: 'A',
          metrics: [
            { id: '1', type: 'sum', field: '@value' },
            { id: '3', type: 'max', field: '@value' },
            {
              id: '4',
              field: 'select field',
              pipelineVariables: [
                { name: 'var1', pipelineAgg: '1' },
                { name: 'var2', pipelineAgg: '3' },
              ],
              settings: { script: 'params.var1 * params.var2' },
              type: 'bucket_script',
            },
          ],
          bucketAggs: [{ type: 'date_histogram', field: '@timestamp', id: '2' }],
        },
      ];
      response = {
        responses: [
          {
            aggregations: {
              '2': {
                buckets: [
                  {
                    1: { value: 2 },
                    3: { value: 3 },
                    4: { value: 6 },
                    doc_count: 60,
                    key: 1000,
                  },
                  {
                    1: { value: 3 },
                    3: { value: 4 },
                    4: { value: 12 },
                    doc_count: 60,
                    key: 2000,
                  },
                ],
              },
            },
          },
        ],
      };

      result = new ElasticResponse(targets, response).getTimeSeries();
    });
    it('should return 3 series', () => {
      expect(result.data.length).toBe(3);
      expect(result.data[0].datapoints.length).toBe(2);
      expect(result.data[0].target).toBe('Sum @value');
      expect(result.data[1].target).toBe('Max @value');
      expect(result.data[2].target).toBe('Sum @value * Max @value');
      expect(result.data[0].datapoints[0][0]).toBe(2);
      expect(result.data[1].datapoints[0][0]).toBe(3);
      expect(result.data[2].datapoints[0][0]).toBe(6);
      expect(result.data[0].datapoints[1][0]).toBe(3);
      expect(result.data[1].datapoints[1][0]).toBe(4);
      expect(result.data[2].datapoints[1][0]).toBe(12);
    });
  });

  describe('terms with bucket_script and two scripts', () => {
    let result: any;

    beforeEach(() => {
      targets = [
        {
          refId: 'A',
          metrics: [
            { id: '1', type: 'sum', field: '@value' },
            { id: '3', type: 'max', field: '@value' },
            {
              id: '4',
              field: 'select field',
              pipelineVariables: [
                { name: 'var1', pipelineAgg: '1' },
                { name: 'var2', pipelineAgg: '3' },
              ],
              settings: { script: 'params.var1 * params.var2' },
              type: 'bucket_script',
            },
            {
              id: '5',
              field: 'select field',
              pipelineVariables: [
                { name: 'var1', pipelineAgg: '1' },
                { name: 'var2', pipelineAgg: '3' },
              ],
              settings: { script: 'params.var1 * params.var2 * 4' },
              type: 'bucket_script',
            },
          ],
          bucketAggs: [{ type: 'terms', field: '@timestamp', id: '2' }],
        },
      ];
      response = {
        responses: [
          {
            aggregations: {
              '2': {
                buckets: [
                  {
                    1: { value: 2 },
                    3: { value: 3 },
                    4: { value: 6 },
                    5: { value: 24 },
                    doc_count: 60,
                    key: 1000,
                  },
                  {
                    1: { value: 3 },
                    3: { value: 4 },
                    4: { value: 12 },
                    5: { value: 48 },
                    doc_count: 60,
                    key: 2000,
                  },
                ],
              },
            },
          },
        ],
      };

      result = new ElasticResponse(targets, response).getTimeSeries();
    });

    it('should return 2 rows with 5 columns', () => {
      expect(result.data[0].columns.length).toBe(5);
      expect(result.data[0].rows.length).toBe(2);
      expect(result.data[0].rows[0][1]).toBe(2);
      expect(result.data[0].rows[0][2]).toBe(3);
      expect(result.data[0].rows[0][3]).toBe(6);
      expect(result.data[0].rows[0][4]).toBe(24);
      expect(result.data[0].rows[1][1]).toBe(3);
      expect(result.data[0].rows[1][2]).toBe(4);
      expect(result.data[0].rows[1][3]).toBe(12);
      expect(result.data[0].rows[1][4]).toBe(48);
    });
  });

  describe('Raw Data Query', () => {
    beforeEach(() => {
      targets = [
        {
          refId: 'A',
          metrics: [{ type: 'raw_data', id: '1' }],
          bucketAggs: [],
        },
      ];

      response = {
        responses: [
          {
            hits: {
              total: {
                relation: 'eq',
                value: 1,
              },
              hits: [
                {
                  _id: '1',
                  _type: '_doc',
                  _index: 'index',
                  _source: { sourceProp: 'asd' },
                },
              ],
            },
          },
        ],
      };

      result = new ElasticResponse(targets, response).getTimeSeries();
    });

    it('should create dataframes with filterable fields', () => {
      for (const field of result.data[0].fields) {
        expect(field.config.filterable).toBe(true);
      }
    });
  });

  describe('simple logs query and count', () => {
    const targets: any = [
      {
        refId: 'A',
        metrics: [{ type: 'count', id: '1' }],
        bucketAggs: [{ type: 'date_histogram', settings: { interval: 'auto' }, id: '2' }],
        context: 'explore',
        interval: '10s',
        isLogsQuery: true,
        key: 'Q-1561369883389-0.7611823271062786-0',
        liveStreaming: false,
        maxDataPoints: 1620,
        query: '',
        timeField: '@timestamp',
      },
    ];
    const response = {
      responses: [
        {
          aggregations: {
            '2': {
              buckets: [
                {
                  doc_count: 10,
                  key: 1000,
                },
                {
                  doc_count: 15,
                  key: 2000,
                },
              ],
            },
          },
          hits: {
            hits: [
              {
                _id: 'fdsfs',
                _type: '_doc',
                _index: 'mock-index',
                _source: {
                  '@timestamp': '2019-06-24T09:51:19.765Z',
                  host: 'djisaodjsoad',
                  message: 'hello, i am a message',
                  level: 'debug',
                  fields: {
                    lvl: 'debug',
                  },
                },
              },
              {
                _id: 'kdospaidopa',
                _type: '_doc',
                _index: 'mock-index',
                _source: {
                  '@timestamp': '2019-06-24T09:52:19.765Z',
                  host: 'dsalkdakdop',
                  message: 'hello, i am also message',
                  level: 'error',
                  fields: {
                    lvl: 'info',
                  },
                },
              },
            ],
          },
        },
      ],
    };

    it('should return histogram aggregation and documents', () => {
      const result = new ElasticResponse(targets, response).getLogs();
      expect(result.data.length).toBe(2);
      const logResults = result.data[0] as MutableDataFrame;
      const fields = logResults.fields.map(f => {
        return {
          name: f.name,
          type: f.type,
        };
      });

      expect(fields).toContainEqual({ name: '@timestamp', type: 'time' });
      expect(fields).toContainEqual({ name: 'host', type: 'string' });
      expect(fields).toContainEqual({ name: 'message', type: 'string' });

      let rows = new DataFrameView(logResults);
      for (let i = 0; i < rows.length; i++) {
        const r = rows.get(i);
        expect(r._id).toEqual(response.responses[0].hits.hits[i]._id);
        expect(r._type).toEqual(response.responses[0].hits.hits[i]._type);
        expect(r._index).toEqual(response.responses[0].hits.hits[i]._index);
        expect(r._source).toEqual(
          flatten(
            response.responses[0].hits.hits[i]._source,
            (null as unknown) as { delimiter?: any; maxDepth?: any; safe?: any }
          )
        );
      }

      // Make a map from the histogram results
      const hist: KeyValue<number> = {};
      const histogramResults = new MutableDataFrame(result.data[1]);
      rows = new DataFrameView(histogramResults);

      for (let i = 0; i < rows.length; i++) {
        const row = rows.get(i);
        hist[row.Time] = row.Value;
      }

      response.responses[0].aggregations['2'].buckets.forEach((bucket: any) => {
        expect(hist[bucket.key]).toEqual(bucket.doc_count);
      });
    });

    it('should map levels field', () => {
      const result = new ElasticResponse(targets, response).getLogs(undefined, 'level');
      const fieldCache = new FieldCache(result.data[0]);
      const field = fieldCache.getFieldByName('level');
      expect(field?.values.toArray()).toEqual(['debug', 'error']);
    });

    it('should re map levels field to new field', () => {
      const result = new ElasticResponse(targets, response).getLogs(undefined, 'fields.lvl');
      const fieldCache = new FieldCache(result.data[0]);
      const field = fieldCache.getFieldByName('level');
      expect(field?.values.toArray()).toEqual(['debug', 'info']);
    });
  });

<<<<<<< HEAD
  describe('PPL log query response', () => {
    const targets: any = [
      {
        refId: 'A',
        isLogsQuery: true,
        queryType: ElasticsearchQueryType.PPL,
        timeField: 'timestamp',
        format: 'table',
        query: 'source=sample_data_logs',
      },
    ];
    const response = {
      datarows: [
        ['test-data1', 'message1', { coordinates: { lat: 5, lon: 10 } }],
        ['test-data2', 'message2', { coordinates: { lat: 6, lon: 11 } }],
        ['test-data3', 'message3', { coordinates: { lat: 7, lon: 12 } }],
      ],
      schema: [
        { name: 'data', type: 'string' },
        { name: 'message', type: 'string' },
        { name: 'geo', type: 'struct' },
      ],
    };
    const targetType = ElasticsearchQueryType.PPL;
    it('should return all data', () => {
      const result = new ElasticResponse(targets, response, targetType).getLogs();
      expect(result.data.length).toBe(1);
      const logResults = result.data[0] as MutableDataFrame;
      const fields = logResults.fields.map(f => {
        return {
          name: f.name,
          type: f.type,
        };
      });
      expect(fields).toContainEqual({ name: 'data', type: 'string' });
      expect(fields).toContainEqual({ name: 'message', type: 'string' });
      expect(fields).toContainEqual({ name: 'geo.coordinates.lat', type: 'string' });
      expect(fields).toContainEqual({ name: 'geo.coordinates.lon', type: 'string' });

      let rows = new DataFrameView(logResults);
      expect(rows.length).toBe(3);
      for (let i = 0; i < rows.length; i++) {
        const r = rows.get(i);
        expect(r.data).toEqual(response.datarows[i][0]);
        expect(r.message).toEqual(response.datarows[i][1]);
      }
    });
  });

  describe('PPL table query response', () => {
    const targets: any = [
      {
        refId: 'A',
        context: 'explore',
        interval: '10s',
        isLogsQuery: false,
        query: 'source=sample_data | stats count(test) by timestamp',
        queryType: ElasticsearchQueryType.PPL,
        timeField: 'timestamp',
        format: 'table',
      },
    ];
    const response = {
      datarows: [
        [5, '2020-11-01 00:39:02.912Z'],
        [1, '2020-11-01 03:26:21.326Z'],
        [4, '2020-11-01 03:34:43.399Z'],
      ],
      schema: [
        { name: 'test', type: 'string' },
        { name: 'timestamp', type: 'timestamp' },
      ],
    };
    const targetType = ElasticsearchQueryType.PPL;

    it('should create dataframes with filterable fields', () => {
      const result = new ElasticResponse(targets, response, targetType).getTable();
      for (const field of result.data[0].fields) {
        expect(field.config.filterable).toBe(true);
      }
    });
    it('should return all data', () => {
      const result = new ElasticResponse(targets, response, targetType).getTable();
      expect(result.data.length).toBe(1);
      const logResults = result.data[0] as MutableDataFrame;
      const fields = logResults.fields.map(f => {
        return {
          name: f.name,
          type: f.type,
        };
      });
      expect(fields).toEqual([
        { name: 'test', type: 'string' },
        { name: 'timestamp', type: 'string' },
      ]);

      let rows = new DataFrameView(logResults);
      expect(rows.length).toBe(3);
      for (let i = 0; i < rows.length; i++) {
        const r = rows.get(i);
        expect(r.test).toEqual(response.datarows[i][0]);
        expect(r.timestamp).toEqual(response.datarows[i][1]);
      }
=======
  describe('PPL time series query response', () => {
    const targets: any = [
      {
        refId: 'A',
        context: 'explore',
        interval: '10s',
        isLogsQuery: true,
        query: 'source=sample_data | stats count(test) by timestamp',
        queryType: ElasticsearchQueryType.PPL,
        timeField: 'timestamp',
        format: 'time_series',
      },
    ];
    const targetType = ElasticsearchQueryType.PPL;

    const response = {
      datarows: [
        [5, '2020-11-01 00:39:02.912Z'],
        [1, '2020-11-01 03:26:21.326Z'],
        [4, '2020-11-01 03:34:43.399Z'],
      ],
      schema: [
        { name: 'test', type: 'int' },
        { name: 'timeName', type: 'timestamp' },
      ],
    };
    it('should return series', () => {
      const result = new ElasticResponse(targets, response, targetType).getTimeSeries();
      expect(result.data.length).toBe(1);
      expect(result.data[0].datapoints.length).toBe(3);
      expect(result.data[0].datapoints[0][0]).toBe(5);
      expect(result.data[0].datapoints[0][1]).toBe(1604191142000);
    });

    const response2 = {
      datarows: [
        ['2020-11-01', 5],
        ['2020-11-02', 1],
        ['2020-11-03', 4],
      ],
      schema: [
        { name: 'timeName', type: 'date' },
        { name: 'test', type: 'int' },
      ],
    };
    it('should return series', () => {
      const result = new ElasticResponse(targets, response2, targetType).getTimeSeries();
      expect(result.data.length).toBe(1);
      expect(result.data[0].datapoints.length).toBe(3);
      expect(result.data[0].datapoints[0][0]).toBe(5);
      expect(result.data[0].datapoints[0][1]).toBe(1604206800000);
    });
  });

  describe('Invalid PPL time series query response', () => {
    const targets: any = [
      {
        refId: 'A',
        isLogsQuery: true,
        query: 'source=sample_data | stats count(test) by data',
        queryType: ElasticsearchQueryType.PPL,
        timeField: 'timestamp',
        format: 'time_series',
      },
    ];
    const targetType = ElasticsearchQueryType.PPL;

    const response1 = {
      datarows: [
        [5, '5000'],
        [1, '1000'],
        [4, '4000'],
      ],
      schema: [
        { name: 'test', type: 'int' },
        { name: 'data', type: 'string' },
      ],
    };
    it('should return invalid query error due to no timestamp', () => {
      expect(() => new ElasticResponse(targets, response1, targetType).getTimeSeries()).toThrowError(
        'Invalid time series query'
      );
    });

    const response2 = {
      datarows: [
        ['1', '2020-11-01 00:39:02.912Z'],
        ['2', '2020-11-01 03:26:21.326Z'],
        ['3', '2020-11-01 03:34:43.399Z'],
      ],
      schema: [
        { name: 'data', type: 'string' },
        { name: 'time', type: 'timestamp' },
      ],
    };
    it('should return invalid query error due to no numerical column', () => {
      expect(() => new ElasticResponse(targets, response2, targetType).getTimeSeries()).toThrowError(
        'Invalid time series query'
      );
>>>>>>> d4015540
    });
  });
});<|MERGE_RESOLUTION|>--- conflicted
+++ resolved
@@ -1322,7 +1322,6 @@
     });
   });
 
-<<<<<<< HEAD
   describe('PPL log query response', () => {
     const targets: any = [
       {
@@ -1426,7 +1425,9 @@
         expect(r.test).toEqual(response.datarows[i][0]);
         expect(r.timestamp).toEqual(response.datarows[i][1]);
       }
-=======
+    });
+  });
+
   describe('PPL time series query response', () => {
     const targets: any = [
       {
@@ -1526,7 +1527,6 @@
       expect(() => new ElasticResponse(targets, response2, targetType).getTimeSeries()).toThrowError(
         'Invalid time series query'
       );
->>>>>>> d4015540
     });
   });
 });