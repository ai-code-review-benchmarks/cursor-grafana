import { ElasticQueryBuilder } from '../query_builder';
<<<<<<< HEAD
import { ElasticsearchQueryType } from '../types';
=======
import { ElasticsearchQuery } from '../types';
>>>>>>> cf13c99e

describe('ElasticQueryBuilder', () => {
  const builder = new ElasticQueryBuilder({ timeField: '@timestamp', esVersion: 2 });
  const builder5x = new ElasticQueryBuilder({ timeField: '@timestamp', esVersion: 5 });
  const builder56 = new ElasticQueryBuilder({ timeField: '@timestamp', esVersion: 56 });
  const builder6x = new ElasticQueryBuilder({ timeField: '@timestamp', esVersion: 60 });
  const builder7x = new ElasticQueryBuilder({ timeField: '@timestamp', esVersion: 70 });

  const allBuilders = [builder, builder5x, builder56, builder6x, builder7x];

  allBuilders.forEach(builder => {
    describe(`version ${builder.esVersion}`, () => {
      it('should return query with defaults', () => {
        const query = builder.build({
          refId: 'A',
          metrics: [{ type: 'count', id: '0' }],
          timeField: '@timestamp',
          bucketAggs: [{ type: 'date_histogram', field: '@timestamp', id: '1' }],
        });

        expect(query.query.bool.filter[0].range['@timestamp'].gte).toBe('$timeFrom');
        expect(query.aggs['1'].date_histogram.extended_bounds.min).toBe('$timeFrom');
      });

      it('with multiple bucket aggs', () => {
        const query = builder.build({
          refId: 'A',
          metrics: [{ type: 'count', id: '1' }],
          timeField: '@timestamp',
          bucketAggs: [
            { type: 'terms', field: '@host', id: '2' },
            { type: 'date_histogram', field: '@timestamp', id: '3' },
          ],
        });

        expect(query.aggs['2'].terms.field).toBe('@host');
        expect(query.aggs['2'].aggs['3'].date_histogram.field).toBe('@timestamp');
      });

      it('with select field', () => {
        const query = builder.build(
          {
            refId: 'A',
            metrics: [{ type: 'avg', field: '@value', id: '1' }],
            bucketAggs: [{ type: 'date_histogram', field: '@timestamp', id: '2' }],
          },
          100,
          '1000'
        );

        const aggs = query.aggs['2'].aggs;
        expect(aggs['1'].avg.field).toBe('@value');
      });

      it('term agg and order by term', () => {
        const target: ElasticsearchQuery = {
          refId: 'A',
          metrics: [
            { type: 'count', id: '1' },
            { type: 'avg', field: '@value', id: '5' },
          ],
          bucketAggs: [
            {
              type: 'terms',
              field: '@host',
              settings: { size: '5', order: 'asc', orderBy: '_term' },
              id: '2',
            },
            { type: 'date_histogram', field: '@timestamp', id: '3' },
          ],
        };

        const query = builder.build(target, 100, '1000');
        const firstLevel = query.aggs['2'];

        if (builder.esVersion >= 60) {
          expect(firstLevel.terms.order._key).toBe('asc');
        } else {
          expect(firstLevel.terms.order._term).toBe('asc');
        }
      });

      it('with term agg and order by metric agg', () => {
        const query = builder.build(
          {
            refId: 'A',
            metrics: [
              { type: 'count', id: '1' },
              { type: 'avg', field: '@value', id: '5' },
            ],
            bucketAggs: [
              {
                type: 'terms',
                field: '@host',
                settings: { size: '5', order: 'asc', orderBy: '5' },
                id: '2',
              },
              { type: 'date_histogram', field: '@timestamp', id: '3' },
            ],
          },
          100,
          '1000'
        );

        const firstLevel = query.aggs['2'];
        const secondLevel = firstLevel.aggs['3'];

        expect(firstLevel.aggs['5'].avg.field).toBe('@value');
        expect(secondLevel.aggs['5'].avg.field).toBe('@value');
      });

      it('with term agg and valid min_doc_count', () => {
        const query = builder.build(
          {
            refId: 'A',
            metrics: [{ type: 'count', id: '1' }],
            bucketAggs: [
              {
                type: 'terms',
                field: '@host',
                settings: { min_doc_count: '1' },
                id: '2',
              },
              { type: 'date_histogram', field: '@timestamp', id: '3' },
            ],
          },
          100,
          '1000'
        );

        const firstLevel = query.aggs['2'];
        expect(firstLevel.terms.min_doc_count).toBe(1);
      });

      it('with term agg and variable as min_doc_count', () => {
        const query = builder.build(
          {
            refId: 'A',
            metrics: [{ type: 'count', id: '1' }],
            bucketAggs: [
              {
                type: 'terms',
                field: '@host',
                settings: { min_doc_count: '$min_doc_count' },
                id: '2',
              },
              { type: 'date_histogram', field: '@timestamp', id: '3' },
            ],
          },
          100,
          '1000'
        );

        const firstLevel = query.aggs['2'];
        expect(firstLevel.terms.min_doc_count).toBe('$min_doc_count');
      });

      it('with metric percentiles', () => {
        const percents = ['1', '2', '3', '4'];
        const field = '@load_time';

        const query = builder.build(
          {
            refId: 'A',
            metrics: [
              {
                id: '1',
                type: 'percentiles',
                field,
                settings: {
                  percents,
                },
              },
            ],
            bucketAggs: [{ type: 'date_histogram', field: '@timestamp', id: '3' }],
          },
          100,
          '1000'
        );

        const firstLevel = query.aggs['3'];

        expect(firstLevel.aggs['1'].percentiles.field).toBe(field);
        expect(firstLevel.aggs['1'].percentiles.percents).toEqual(percents);
      });

      it('with filters aggs', () => {
        const query = builder.build({
          refId: 'A',
          metrics: [{ type: 'count', id: '1' }],
          timeField: '@timestamp',
          bucketAggs: [
            {
              id: '2',
              type: 'filters',
              settings: {
                filters: [
                  { query: '@metric:cpu', label: '' },
                  { query: '@metric:logins.count', label: '' },
                ],
              },
            },
            { type: 'date_histogram', field: '@timestamp', id: '4' },
          ],
        });

        expect(query.aggs['2'].filters.filters['@metric:cpu'].query_string.query).toBe('@metric:cpu');
        expect(query.aggs['2'].filters.filters['@metric:logins.count'].query_string.query).toBe('@metric:logins.count');
        expect(query.aggs['2'].aggs['4'].date_histogram.field).toBe('@timestamp');
      });

      it('should return correct query for raw_document metric', () => {
        const target: ElasticsearchQuery = {
          refId: 'A',
          metrics: [{ type: 'raw_document', id: '1', settings: {} }],
          timeField: '@timestamp',
          bucketAggs: [] as any[],
        };

        const query = builder.build(target);
        expect(query).toMatchObject({
          size: 500,
          query: {
            bool: {
              filter: [
                {
                  range: {
                    '@timestamp': {
                      format: 'epoch_millis',
                      gte: '$timeFrom',
                      lte: '$timeTo',
                    },
                  },
                },
                {
                  query_string: {
                    analyze_wildcard: true,
                    query: undefined,
                  },
                },
              ],
            },
          },
          sort: {
            '@timestamp': {
              order: 'desc',
              unmapped_type: 'boolean',
            },
          },
          script_fields: {},
        });
      });

      it('should set query size from settings when raw_documents', () => {
        const query = builder.build({
          refId: 'A',
          metrics: [{ type: 'raw_document', id: '1', settings: { size: '1337' } }],
          timeField: '@timestamp',
          bucketAggs: [],
        });

        expect(query.size).toBe(1337);
      });

      it('with moving average', () => {
        const query = builder.build({
          refId: 'A',
          metrics: [
            {
              id: '3',
              type: 'sum',
              field: '@value',
            },
            {
              id: '2',
              type: 'moving_avg',
              field: '3',
            },
          ],
          bucketAggs: [{ type: 'date_histogram', field: '@timestamp', id: '3' }],
        });

        const firstLevel = query.aggs['3'];

        expect(firstLevel.aggs['2']).not.toBe(undefined);
        expect(firstLevel.aggs['2'].moving_avg).not.toBe(undefined);
        expect(firstLevel.aggs['2'].moving_avg.buckets_path).toBe('3');
      });

      it('with moving average doc count', () => {
        const query = builder.build({
          refId: 'A',
          metrics: [
            {
              id: '3',
              type: 'count',
            },
            {
              id: '2',
              type: 'moving_avg',
              field: '3',
            },
          ],
          bucketAggs: [{ type: 'date_histogram', field: '@timestamp', id: '4' }],
        });

        const firstLevel = query.aggs['4'];

        expect(firstLevel.aggs['2']).not.toBe(undefined);
        expect(firstLevel.aggs['2'].moving_avg).not.toBe(undefined);
        expect(firstLevel.aggs['2'].moving_avg.buckets_path).toBe('_count');
      });

      it('with broken moving average', () => {
        const query = builder.build({
          refId: 'A',
          metrics: [
            {
              id: '3',
              type: 'sum',
              field: '@value',
            },
            {
              id: '2',
              type: 'moving_avg',
              field: '3',
            },
            {
              id: '4',
              type: 'moving_avg',
            },
          ],
          bucketAggs: [{ type: 'date_histogram', field: '@timestamp', id: '3' }],
        });

        const firstLevel = query.aggs['3'];

        expect(firstLevel.aggs['2']).not.toBe(undefined);
        expect(firstLevel.aggs['2'].moving_avg).not.toBe(undefined);
        expect(firstLevel.aggs['2'].moving_avg.buckets_path).toBe('3');
        expect(firstLevel.aggs['4']).toBe(undefined);
      });

      it('with derivative', () => {
        const query = builder.build({
          refId: 'A',
          metrics: [
            {
              id: '3',
              type: 'sum',
              field: '@value',
            },
            {
              id: '2',
              type: 'derivative',
              field: '3',
            },
          ],
          bucketAggs: [{ type: 'date_histogram', field: '@timestamp', id: '3' }],
        });

        const firstLevel = query.aggs['3'];

        expect(firstLevel.aggs['2']).not.toBe(undefined);
        expect(firstLevel.aggs['2'].derivative).not.toBe(undefined);
        expect(firstLevel.aggs['2'].derivative.buckets_path).toBe('3');
      });

      it('with derivative doc count', () => {
        const query = builder.build({
          refId: 'A',
          metrics: [
            {
              id: '3',
              type: 'count',
            },
            {
              id: '2',
              type: 'derivative',
              field: '3',
            },
          ],
          bucketAggs: [{ type: 'date_histogram', field: '@timestamp', id: '4' }],
        });

        const firstLevel = query.aggs['4'];

        expect(firstLevel.aggs['2']).not.toBe(undefined);
        expect(firstLevel.aggs['2'].derivative).not.toBe(undefined);
        expect(firstLevel.aggs['2'].derivative.buckets_path).toBe('_count');
      });

      it('with bucket_script', () => {
        const query = builder.build({
          refId: 'A',
          metrics: [
            {
              id: '1',
              type: 'sum',
              field: '@value',
            },
            {
              id: '3',
              type: 'max',
              field: '@value',
            },
            {
              id: '4',
              pipelineVariables: [
                {
                  name: 'var1',
                  pipelineAgg: '1',
                },
                {
                  name: 'var2',
                  pipelineAgg: '3',
                },
              ],
              settings: {
                script: 'params.var1 * params.var2',
              },
              type: 'bucket_script',
            },
          ],
          bucketAggs: [{ type: 'date_histogram', field: '@timestamp', id: '2' }],
        });

        const firstLevel = query.aggs['2'];

        expect(firstLevel.aggs['4']).not.toBe(undefined);
        expect(firstLevel.aggs['4'].bucket_script).not.toBe(undefined);
        expect(firstLevel.aggs['4'].bucket_script.buckets_path).toMatchObject({ var1: '1', var2: '3' });
      });

      it('with bucket_script doc count', () => {
        const query = builder.build({
          refId: 'A',
          metrics: [
            {
              id: '3',
              type: 'count',
            },
            {
              id: '4',
              pipelineVariables: [
                {
                  name: 'var1',
                  pipelineAgg: '3',
                },
              ],
              settings: {
                script: 'params.var1 * 1000',
              },
              type: 'bucket_script',
            },
          ],
          bucketAggs: [{ type: 'date_histogram', field: '@timestamp', id: '2' }],
        });

        const firstLevel = query.aggs['2'];

        expect(firstLevel.aggs['4']).not.toBe(undefined);
        expect(firstLevel.aggs['4'].bucket_script).not.toBe(undefined);
        expect(firstLevel.aggs['4'].bucket_script.buckets_path).toMatchObject({ var1: '_count' });
      });

      it('with histogram', () => {
        const query = builder.build({
          refId: 'A',
          metrics: [{ id: '1', type: 'count' }],
          bucketAggs: [
            {
              type: 'histogram',
              field: 'bytes',
              id: '3',
              settings: {
                interval: '10',
                min_doc_count: '2',
              },
            },
          ],
        });

        const firstLevel = query.aggs['3'];
        expect(firstLevel.histogram.field).toBe('bytes');
        expect(firstLevel.histogram.interval).toBe('10');
        expect(firstLevel.histogram.min_doc_count).toBe('2');
      });

      it('with adhoc filters', () => {
        const query = builder.build(
          {
            refId: 'A',
            metrics: [{ type: 'count', id: '0' }],
            timeField: '@timestamp',
            bucketAggs: [{ type: 'date_histogram', field: '@timestamp', id: '3' }],
          },
          [
            { key: 'key1', operator: '=', value: 'value1' },
            { key: 'key2', operator: '=', value: 'value2' },
            { key: 'key2', operator: '!=', value: 'value2' },
            { key: 'key3', operator: '<', value: 'value3' },
            { key: 'key4', operator: '>', value: 'value4' },
            { key: 'key5', operator: '=~', value: 'value5' },
            { key: 'key6', operator: '!~', value: 'value6' },
          ]
        );

        expect(query.query.bool.must[0].match_phrase['key1'].query).toBe('value1');
        expect(query.query.bool.must[1].match_phrase['key2'].query).toBe('value2');
        expect(query.query.bool.must_not[0].match_phrase['key2'].query).toBe('value2');
        expect(query.query.bool.filter[2].range['key3'].lt).toBe('value3');
        expect(query.query.bool.filter[3].range['key4'].gt).toBe('value4');
        expect(query.query.bool.filter[4].regexp['key5']).toBe('value5');
        expect(query.query.bool.filter[5].bool.must_not.regexp['key6']).toBe('value6');
      });

      describe('getTermsQuery', () => {
        function testGetTermsQuery(queryDef: any) {
          const query = builder.getTermsQuery(queryDef);
          return query.aggs['1'].terms.order;
        }

        function checkSort(order: any, expected: string) {
          if (builder.esVersion < 60) {
            expect(order._term).toBe(expected);
            expect(order._key).toBeUndefined();
          } else {
            expect(order._term).toBeUndefined();
            expect(order._key).toBe(expected);
          }
        }

        it('should set correct default sorting', () => {
          const order = testGetTermsQuery({});
          checkSort(order, 'asc');
          expect(order._count).toBeUndefined();
        });

        it('should set correct explicit sorting', () => {
          const order = testGetTermsQuery({ order: 'desc' });
          checkSort(order, 'desc');
          expect(order._count).toBeUndefined();
        });

        it('getTermsQuery(orderBy:doc_count) should set desc sorting on _count', () => {
          const query = builder.getTermsQuery({ orderBy: 'doc_count' });
          expect(query.aggs['1'].terms.order._term).toBeUndefined();
          expect(query.aggs['1'].terms.order._key).toBeUndefined();
          expect(query.aggs['1'].terms.order._count).toBe('desc');
        });

        it('getTermsQuery(orderBy:doc_count, order:asc) should set asc sorting on _count', () => {
          const query = builder.getTermsQuery({ orderBy: 'doc_count', order: 'asc' });
          expect(query.aggs['1'].terms.order._term).toBeUndefined();
          expect(query.aggs['1'].terms.order._key).toBeUndefined();
          expect(query.aggs['1'].terms.order._count).toBe('asc');
        });
      });

      describe('getLogsQuery', () => {
        it('should return query with defaults', () => {
          const query = builder.getLogsQuery({ refId: 'A' }, null, '*');

          expect(query.size).toEqual(500);

          const expectedQuery = {
            bool: {
              filter: [{ range: { '@timestamp': { gte: '$timeFrom', lte: '$timeTo', format: 'epoch_millis' } } }],
            },
          };
          expect(query.query).toEqual(expectedQuery);

          expect(query.sort).toEqual({ '@timestamp': { order: 'desc', unmapped_type: 'boolean' } });

          const expectedAggs = {
            // FIXME: It's pretty weak to include this '1' in the test as it's not part of what we are testing here and
            // might change as a cause of unrelated changes
            1: {
              aggs: {},
              date_histogram: {
                extended_bounds: { max: '$timeTo', min: '$timeFrom' },
                field: '@timestamp',
                format: 'epoch_millis',
                interval: '$__interval',
                min_doc_count: 0,
              },
            },
          };
          expect(query.aggs).toMatchObject(expectedAggs);
        });

        it('with querystring', () => {
          const query = builder.getLogsQuery({ refId: 'A', query: 'foo' }, null, 'foo');

          const expectedQuery = {
            bool: {
              filter: [
                { range: { '@timestamp': { gte: '$timeFrom', lte: '$timeTo', format: 'epoch_millis' } } },
                { query_string: { analyze_wildcard: true, query: 'foo' } },
              ],
            },
          };
          expect(query.query).toEqual(expectedQuery);
        });

        it('with adhoc filters', () => {
          // TODO: Types for AdHocFilters
          const adhocFilters = [
            { key: 'key1', operator: '=', value: 'value1' },
            { key: 'key2', operator: '!=', value: 'value2' },
            { key: 'key3', operator: '<', value: 'value3' },
            { key: 'key4', operator: '>', value: 'value4' },
            { key: 'key5', operator: '=~', value: 'value5' },
            { key: 'key6', operator: '!~', value: 'value6' },
          ];
          const query = builder.getLogsQuery({ refId: 'A' }, adhocFilters, '*');

          expect(query.query.bool.must[0].match_phrase['key1'].query).toBe('value1');
          expect(query.query.bool.must_not[0].match_phrase['key2'].query).toBe('value2');
          expect(query.query.bool.filter[1].range['key3'].lt).toBe('value3');
          expect(query.query.bool.filter[2].range['key4'].gt).toBe('value4');
          expect(query.query.bool.filter[3].regexp['key5']).toBe('value5');
          expect(query.query.bool.filter[4].bool.must_not.regexp['key6']).toBe('value6');
        });
      });

      describe('build Logs PPL query', () => {
        const target = {
          queryType: ElasticsearchQueryType.PPL,
          format: 'logs',
          isLogsQuery: false,
        };

        it('should return default query and set isLogsQuery to true', () => {
          const query = builder.buildPPLQuery(target, null, 'source=test');

          const expectedQuery = {
            query: "source=test | where $timestamp >= timestamp('$timeFrom') and $timestamp <= timestamp('$timeTo')",
          };
          expect(query).toEqual(expectedQuery);
          expect(target.isLogsQuery).toEqual(true);
        });

        it('should return the query string', () => {
          const query = builder.buildPPLQuery(target, null, 'source=test | where age > 18 | fields firstname');

          const expectedQuery = {
            query:
              "source=test | where $timestamp >= timestamp('$timeFrom') and $timestamp <= timestamp('$timeTo') | where age > 18 | fields firstname",
          };
          expect(query).toEqual(expectedQuery);
        });
      });

      describe('build PPL time series query', () => {
        const target = {
          queryType: ElasticsearchQueryType.PPL,
          format: 'time_series',
          isLogsQuery: false,
        };

        it('should return default query', () => {
          const query = builder.buildPPLQuery(target, null, 'source=test');

          const expectedQuery = {
            query: "source=test | where $timestamp >= timestamp('$timeFrom') and $timestamp <= timestamp('$timeTo')",
          };
          expect(query).toEqual(expectedQuery);
          expect(target.isLogsQuery).toEqual(false);
        });
      });

      describe('build PPL query with ad hoc filters', () => {
        it('should return the query with adhoc filters and time range filter', () => {
          const adhocFilters = [
            { key: 'key1', operator: '=', value: 'value1' },
            { key: 'key2', operator: '<', value: 50 },
          ];
          const query = builder.buildPPLQuery({}, adhocFilters, 'source=test');

          const expectedQuery = {
            query:
              "source=test | where $timestamp >= timestamp('$timeFrom') and $timestamp <= timestamp('$timeTo') | where `key1` = 'value1' and `key2` < 50",
          };
          expect(query).toEqual(expectedQuery);
        });

        it('should return the query with datetime adhoc filter and time range filter', () => {
          const adhocFilters = [
            { key: 'key1', operator: '=', value: 'value1' },
            { key: 'timestamp', operator: '=', value: '2020-11-22 16:40:43' },
          ];
          const query = builder.buildPPLQuery({}, adhocFilters, 'source=test | fields data1');

          const expectedQuery = {
            query:
              "source=test | where $timestamp >= timestamp('$timeFrom') and $timestamp <= timestamp('$timeTo') | fields data1 | where `key1` = 'value1' and `timestamp` = timestamp('2020-11-22 16:40:43.000000')",
          };
          expect(query).toEqual(expectedQuery);
        });
      });
    });
  });
});<|MERGE_RESOLUTION|>--- conflicted
+++ resolved
@@ -1,9 +1,5 @@
 import { ElasticQueryBuilder } from '../query_builder';
-<<<<<<< HEAD
-import { ElasticsearchQueryType } from '../types';
-=======
-import { ElasticsearchQuery } from '../types';
->>>>>>> cf13c99e
+import { ElasticsearchQuery, ElasticsearchQueryType } from '../types';
 
 describe('ElasticQueryBuilder', () => {
   const builder = new ElasticQueryBuilder({ timeField: '@timestamp', esVersion: 2 });
