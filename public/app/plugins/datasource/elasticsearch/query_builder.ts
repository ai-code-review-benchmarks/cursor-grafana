--- conflicted
+++ resolved
@@ -421,9 +421,6 @@
     };
   }
 
-<<<<<<< HEAD
-  buildPPLQuery(target: any, adhocFilters?: any, queryString?: string) {
-=======
   addPPLAdhocFilters(queryString: any, adhocFilters: any) {
     return queryString;
   }
@@ -455,7 +452,6 @@
       }
     }
 
->>>>>>> e74c1fbc
     return { query: queryString };
   }
 }