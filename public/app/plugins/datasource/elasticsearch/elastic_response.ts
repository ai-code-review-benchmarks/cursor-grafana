import _ from 'lodash';
import flatten from 'app/core/utils/flatten';
import * as queryDef from './query_def';
import TableModel from 'app/core/table_model';
import {
  dateTime,
  DataQueryResponse,
  DataFrame,
  toDataFrame,
  FieldType,
  MutableDataFrame,
  PreferredVisualisationType,
} from '@grafana/data';
import { ElasticsearchAggregation, ElasticsearchQueryType } from './types';

export class ElasticResponse {
  constructor(
    private targets: any,
    private response: any,
    private targetType: ElasticsearchQueryType = ElasticsearchQueryType.Lucene
  ) {
    this.targets = targets;
    this.response = response;
    this.targetType = targetType;
  }

  processMetrics(esAgg: any, target: any, seriesList: any, props: any) {
    let metric, y, i, bucket, value;
    let newSeries: any;

    for (y = 0; y < target.metrics.length; y++) {
      metric = target.metrics[y];
      if (metric.hide) {
        continue;
      }

      switch (metric.type) {
        case 'count': {
          newSeries = { datapoints: [], metric: 'count', props: props, refId: target.refId };
          for (i = 0; i < esAgg.buckets.length; i++) {
            bucket = esAgg.buckets[i];
            value = bucket.doc_count;
            newSeries.datapoints.push([value, bucket.key]);
          }
          seriesList.push(newSeries);
          break;
        }
        case 'percentiles': {
          if (esAgg.buckets.length === 0) {
            break;
          }

          const firstBucket = esAgg.buckets[0];
          const percentiles = firstBucket[metric.id].values;

          for (const percentileName in percentiles) {
            newSeries = {
              datapoints: [],
              metric: 'p' + percentileName,
              props: props,
              field: metric.field,
              refId: target.refId,
            };

            for (i = 0; i < esAgg.buckets.length; i++) {
              bucket = esAgg.buckets[i];
              const values = bucket[metric.id].values;
              newSeries.datapoints.push([values[percentileName], bucket.key]);
            }
            seriesList.push(newSeries);
          }

          break;
        }
        case 'extended_stats': {
          for (const statName in metric.meta) {
            if (!metric.meta[statName]) {
              continue;
            }

            newSeries = {
              datapoints: [],
              metric: statName,
              props: props,
              field: metric.field,
              refId: target.refId,
            };

            for (i = 0; i < esAgg.buckets.length; i++) {
              bucket = esAgg.buckets[i];
              const stats = bucket[metric.id];

              // add stats that are in nested obj to top level obj
              stats.std_deviation_bounds_upper = stats.std_deviation_bounds.upper;
              stats.std_deviation_bounds_lower = stats.std_deviation_bounds.lower;

              newSeries.datapoints.push([stats[statName], bucket.key]);
            }

            seriesList.push(newSeries);
          }

          break;
        }
        default: {
          newSeries = {
            datapoints: [],
            metric: metric.type,
            field: metric.field,
            metricId: metric.id,
            props: props,
            refId: target.refId,
          };
          for (i = 0; i < esAgg.buckets.length; i++) {
            bucket = esAgg.buckets[i];

            value = bucket[metric.id];
            if (value !== undefined) {
              if (value.normalized_value) {
                newSeries.datapoints.push([value.normalized_value, bucket.key]);
              } else {
                newSeries.datapoints.push([value.value, bucket.key]);
              }
            }
          }
          seriesList.push(newSeries);
          break;
        }
      }
    }
  }

  processAggregationDocs(esAgg: any, aggDef: ElasticsearchAggregation, target: any, table: any, props: any) {
    // add columns
    if (table.columns.length === 0) {
      for (const propKey of _.keys(props)) {
        table.addColumn({ text: propKey, filterable: true });
      }
      table.addColumn({ text: aggDef.field, filterable: true });
    }

    // helper func to add values to value array
    const addMetricValue = (values: any[], metricName: string, value: any) => {
      table.addColumn({ text: metricName });
      values.push(value);
    };
    const buckets = _.isArray(esAgg.buckets) ? esAgg.buckets : [esAgg.buckets];
    for (const bucket of buckets) {
      const values = [];

      for (const propValues of _.values(props)) {
        values.push(propValues);
      }

      // add bucket key (value)
      values.push(bucket.key);

      for (const metric of target.metrics) {
        switch (metric.type) {
          case 'count': {
            addMetricValue(values, this.getMetricName(metric.type), bucket.doc_count);
            break;
          }
          case 'extended_stats': {
            for (const statName in metric.meta) {
              if (!metric.meta[statName]) {
                continue;
              }

              const stats = bucket[metric.id];
              // add stats that are in nested obj to top level obj
              stats.std_deviation_bounds_upper = stats.std_deviation_bounds.upper;
              stats.std_deviation_bounds_lower = stats.std_deviation_bounds.lower;

              addMetricValue(values, this.getMetricName(statName), stats[statName]);
            }
            break;
          }
          case 'percentiles': {
            const percentiles = bucket[metric.id].values;

            for (const percentileName in percentiles) {
              addMetricValue(values, `p${percentileName} ${metric.field}`, percentiles[percentileName]);
            }
            break;
          }
          default: {
            let metricName = this.getMetricName(metric.type);
            const otherMetrics = _.filter(target.metrics, { type: metric.type });

            // if more of the same metric type include field field name in property
            if (otherMetrics.length > 1) {
              metricName += ' ' + metric.field;
              if (metric.type === 'bucket_script') {
                //Use the formula in the column name
                metricName = metric.settings.script;
              }
            }

            addMetricValue(values, metricName, bucket[metric.id].value);
            break;
          }
        }
      }

      table.rows.push(values);
    }
  }

  // This is quite complex
  // need to recurse down the nested buckets to build series
  processBuckets(aggs: any, target: any, seriesList: any, table: TableModel, props: any, depth: any) {
    let bucket, aggDef: any, esAgg, aggId;
    const maxDepth = target.bucketAggs.length - 1;

    for (aggId in aggs) {
      aggDef = _.find(target.bucketAggs, { id: aggId });
      esAgg = aggs[aggId];

      if (!aggDef) {
        continue;
      }

      if (depth === maxDepth) {
        if (aggDef.type === 'date_histogram') {
          this.processMetrics(esAgg, target, seriesList, props);
        } else {
          this.processAggregationDocs(esAgg, aggDef, target, table, props);
        }
      } else {
        for (const nameIndex in esAgg.buckets) {
          bucket = esAgg.buckets[nameIndex];
          props = _.clone(props);
          if (bucket.key !== void 0) {
            props[aggDef.field] = bucket.key;
          } else {
            props['filter'] = nameIndex;
          }
          if (bucket.key_as_string) {
            props[aggDef.field] = bucket.key_as_string;
          }
          this.processBuckets(bucket, target, seriesList, table, props, depth + 1);
        }
      }
    }
  }

  private getMetricName(metric: any) {
    let metricDef: any = _.find(queryDef.metricAggTypes, { value: metric });
    if (!metricDef) {
      metricDef = _.find(queryDef.extendedStats, { value: metric });
    }

    return metricDef ? metricDef.text : metric;
  }

  private getSeriesName(series: any, target: any, metricTypeCount: any) {
    let metricName = this.getMetricName(series.metric);

    if (target.alias) {
      const regex = /\{\{([\s\S]+?)\}\}/g;

      return target.alias.replace(regex, (match: any, g1: any, g2: any) => {
        const group = g1 || g2;

        if (group.indexOf('term ') === 0) {
          return series.props[group.substring(5)];
        }
        if (series.props[group] !== void 0) {
          return series.props[group];
        }
        if (group === 'metric') {
          return metricName;
        }
        if (group === 'field') {
          return series.field || '';
        }

        return match;
      });
    }

    if (series.field && queryDef.isPipelineAgg(series.metric)) {
      if (series.metric && queryDef.isPipelineAggWithMultipleBucketPaths(series.metric)) {
        const agg: any = _.find(target.metrics, { id: series.metricId });
        if (agg && agg.settings.script) {
          metricName = agg.settings.script;

          for (const pv of agg.pipelineVariables) {
            const appliedAgg: any = _.find(target.metrics, { id: pv.pipelineAgg });
            if (appliedAgg) {
              metricName = metricName.replace('params.' + pv.name, queryDef.describeMetric(appliedAgg));
            }
          }
        } else {
          metricName = 'Unset';
        }
      } else {
        const appliedAgg: any = _.find(target.metrics, { id: series.field });
        if (appliedAgg) {
          metricName += ' ' + queryDef.describeMetric(appliedAgg);
        } else {
          metricName = 'Unset';
        }
      }
    } else if (series.field) {
      metricName += ' ' + series.field;
    }

    const propKeys = _.keys(series.props);
    if (propKeys.length === 0) {
      return metricName;
    }

    let name = '';
    for (const propName in series.props) {
      name += series.props[propName] + ' ';
    }

    if (metricTypeCount === 1) {
      return name.trim();
    }

    return name.trim() + ' ' + metricName;
  }

  nameSeries(seriesList: any, target: any) {
    const metricTypeCount = _.uniq(_.map(seriesList, 'metric')).length;

    for (let i = 0; i < seriesList.length; i++) {
      const series = seriesList[i];
      series.target = this.getSeriesName(series, target, metricTypeCount);
    }
  }

  processHits(hits: { total: { value: any }; hits: any[] }, seriesList: any[], target: any) {
    const hitsTotal = typeof hits.total === 'number' ? hits.total : hits.total.value; // <- Works with Elasticsearch 7.0+

    const series: any = {
      target: target.refId,
      type: 'docs',
      refId: target.refId,
      datapoints: [],
      total: hitsTotal,
      filterable: true,
    };
    let propName, hit, doc: any, i;

    for (i = 0; i < hits.hits.length; i++) {
      hit = hits.hits[i];
      doc = {
        _id: hit._id,
        _type: hit._type,
        _index: hit._index,
      };

      if (hit._source) {
        for (propName in hit._source) {
          doc[propName] = hit._source[propName];
        }
      }

      for (propName in hit.fields) {
        doc[propName] = hit.fields[propName];
      }
      series.datapoints.push(doc);
    }

    seriesList.push(series);
  }

  trimDatapoints(aggregations: any, target: any) {
    const histogram: any = _.find(target.bucketAggs, { type: 'date_histogram' });

    const shouldDropFirstAndLast = histogram && histogram.settings && histogram.settings.trimEdges;
    if (shouldDropFirstAndLast) {
      const trim = histogram.settings.trimEdges;
      for (const prop in aggregations) {
        const points = aggregations[prop];
        if (points.datapoints.length > trim * 2) {
          points.datapoints = points.datapoints.slice(trim, points.datapoints.length - trim);
        }
      }
    }
  }

  getErrorFromElasticResponse(response: any, err: any) {
    const result: any = {};
    result.data = JSON.stringify(err, null, 4);
    if (err.root_cause && err.root_cause.length > 0 && err.root_cause[0].reason) {
      result.message = err.root_cause[0].reason;
    } else {
      result.message = err.reason || 'Unknown elastic error response';
    }

    if (response.$$config) {
      result.config = response.$$config;
    }

    return result;
  }

  getInvalidPPLQuery(response: any) {
    const result: any = {};
    result.message = 'Invalid time series query';

    if (response.$$config) {
      result.config = response.$$config;
    }

    return result;
  }

  getTimeSeries() {
    if (this.targetType === ElasticsearchQueryType.PPL) {
<<<<<<< HEAD
      return { data: [] };
=======
      return this.processPPLResponseToSeries();
>>>>>>> d4015540
    } else if (this.targets.some((target: any) => target.metrics.some((metric: any) => metric.type === 'raw_data'))) {
      return this.processResponseToDataFrames(false);
    }
    return this.processResponseToSeries();
  }

  getLogs(logMessageField?: string, logLevelField?: string): DataQueryResponse {
    if (this.targetType === ElasticsearchQueryType.PPL) {
      return this.processPPLResponseToDataFrames(true, logMessageField, logLevelField);
    }
    return this.processResponseToDataFrames(true, logMessageField, logLevelField);
  }

  getTable() {
    return this.processPPLResponseToDataFrames(false);
  }

  processResponseToDataFrames(
    isLogsRequest: boolean,
    logMessageField?: string,
    logLevelField?: string
  ): DataQueryResponse {
    const dataFrame: DataFrame[] = [];

    for (let n = 0; n < this.response.responses.length; n++) {
      const response = this.response.responses[n];
      if (response.error) {
        throw this.getErrorFromElasticResponse(this.response, response.error);
      }

      if (response.hits && response.hits.hits.length > 0) {
        const { propNames, docs } = flattenHits(response.hits.hits);
        if (docs.length > 0) {
          let series = createEmptyDataFrame(
            propNames,
            this.targets[0].timeField,
            isLogsRequest,
            this.targetType,
            logMessageField,
            logLevelField
          );

          // Add a row for each document
          for (const doc of docs) {
            if (logLevelField) {
              // Remap level field based on the datasource config. This field is then used in explore to figure out the
              // log level. We may rewrite some actual data in the level field if they are different.
              doc['level'] = doc[logLevelField];
            }

            series.add(doc);
          }
          if (isLogsRequest) {
            series = addPreferredVisualisationType(series, 'logs');
          }
          const target = this.targets[n];
          series.refId = target.refId;
          dataFrame.push(series);
        }
      }

      if (response.aggregations) {
        const aggregations = response.aggregations;
        const target = this.targets[n];
        const tmpSeriesList: any[] = [];
        const table = new TableModel();

        this.processBuckets(aggregations, target, tmpSeriesList, table, {}, 0);
        this.trimDatapoints(tmpSeriesList, target);
        this.nameSeries(tmpSeriesList, target);

        if (table.rows.length > 0) {
          const series = toDataFrame(table);
          series.refId = target.refId;
          dataFrame.push(series);
        }

        for (let y = 0; y < tmpSeriesList.length; y++) {
          let series = toDataFrame(tmpSeriesList[y]);

          // When log results, show aggregations only in graph. Log fields are then going to be shown in table.
          if (isLogsRequest) {
            series = addPreferredVisualisationType(series, 'graph');
          }

          series.refId = target.refId;
          dataFrame.push(series);
        }
      }
    }

    return { data: dataFrame, key: this.targets[0]?.refId };
  }

  processResponseToSeries = () => {
    const seriesList = [];

    for (let i = 0; i < this.response.responses.length; i++) {
      const response = this.response.responses[i];
      const target = this.targets[i];

      if (response.error) {
        throw this.getErrorFromElasticResponse(this.response, response.error);
      }

      if (response.hits && response.hits.hits.length > 0) {
        this.processHits(response.hits, seriesList, target);
      }

      if (response.aggregations) {
        const aggregations = response.aggregations;
        const tmpSeriesList: any[] = [];
        const table = new TableModel();
        table.refId = target.refId;

        this.processBuckets(aggregations, target, tmpSeriesList, table, {}, 0);
        this.trimDatapoints(tmpSeriesList, target);
        this.nameSeries(tmpSeriesList, target);

        for (let y = 0; y < tmpSeriesList.length; y++) {
          seriesList.push(tmpSeriesList[y]);
        }

        if (table.rows.length > 0) {
          seriesList.push(table);
        }
      }
    }

    return { data: seriesList, key: this.targets[0]?.refId };
<<<<<<< HEAD
=======
  };

  processPPLResponseToSeries = () => {
    const target = this.targets[0];
    const response = this.response;
    // Get the data points and target that will be inputted to newSeries
    const { datapoints, targetVal, invalidTS } = getPPLDatapoints(response);

    // We throw an error if the inputted query is not valid
    if (invalidTS) {
      throw this.getInvalidPPLQuery(this.response);
    }

    const newSeries = {
      datapoints,
      props: response.schema,
      refId: target.refId,
      target: targetVal,
    };

    return { data: [newSeries], key: this.targets[0]?.refId };
>>>>>>> d4015540
  };

  processPPLResponseToDataFrames(
    isLogsRequest: boolean,
    logMessageField?: string,
    logLevelField?: string
  ): DataQueryResponse {
    const dataFrame: DataFrame[] = [];

    //map the schema into an array of string containing its name
    const schema = this.response.schema.map((a: { name: any }) => a.name);
    //combine the schema key and response value
    const response = _.map(this.response.datarows, arr => _.zipObject(schema, arr));
    //flatten the response
    const { flattenSchema, docs } = flattenResponses(response);

    if (this.response.datarows.error) {
      throw this.getErrorFromElasticResponse(this.response, this.response.datarows.error);
    }

    if (response.length > 0) {
      let series = createEmptyDataFrame(
        flattenSchema,
        this.targets[0].timeField,
        isLogsRequest,
        this.targetType,
        logMessageField,
        logLevelField
      );
      // Add a row for each document
      for (const doc of docs) {
        if (logLevelField) {
          // Remap level field based on the datasource config. This field is then used in explore to figure out the
          // log level. We may rewrite some actual data in the level field if they are different.
          doc['level'] = doc[logLevelField];
        }
        series.add(doc);
      }
      if (isLogsRequest) {
        series = addPreferredVisualisationType(series, 'logs');
      }
      const target = this.targets[0];
      series.refId = target.refId;
      dataFrame.push(series);
    }
    return { data: dataFrame, key: this.targets[0]?.refId };
  }
}

type Doc = {
  _id: string;
  _type: string;
  _index: string;
  _source?: any;
};

/**
 * Flatten the docs from response mainly the _source part which can be nested. This flattens it so that it is one level
 * deep and the keys are: `level1Name.level2Name...`. Also returns list of all properties from all the docs (not all
 * docs have to have the same keys).
 * @param hits
 */
const flattenHits = (hits: Doc[]): { docs: Array<Record<string, any>>; propNames: string[] } => {
  const docs: any[] = [];
  // We keep a list of all props so that we can create all the fields in the dataFrame, this can lead
  // to wide sparse dataframes in case the scheme is different per document.
  let propNames: string[] = [];

  for (const hit of hits) {
    const flattened = hit._source ? flatten(hit._source) : {};
    const doc = {
      _id: hit._id,
      _type: hit._type,
      _index: hit._index,
      _source: { ...flattened },
      ...flattened,
    };

    for (const propName of Object.keys(doc)) {
      if (propNames.indexOf(propName) === -1) {
        propNames.push(propName);
      }
    }

    docs.push(doc);
  }

  propNames.sort();
  return { docs, propNames };
};

/**
<<<<<<< HEAD
 * Flatten the response which can be nested. This flattens it so that it is one level deep and the keys are:
 * `level1Name.level2Name...`. Also returns list of all schemas from all the response
 * @param responses
 */
const flattenResponses = (responses: any): { docs: Array<Record<string, any>>; flattenSchema: string[] } => {
  const docs: any[] = [];
  // We keep a list of all schemas so that we can create all the fields in the dataFrame, this can lead
  // to wide sparse dataframes in case the scheme is different per document.
  let flattenSchema: string[] = [];

  for (const response of responses) {
    const doc = flatten(response);

    for (const schema of Object.keys(doc)) {
      if (flattenSchema.indexOf(schema) === -1) {
        flattenSchema.push(schema);
      }
    }
    docs.push(doc);
  }
  return { docs, flattenSchema };
=======
 * Returns the datapoints and target needed for parsing PPL time series response.
 * Also checks to ensure the query is a valid time series query
 * @param responses
 */
const getPPLDatapoints = (response: any): { datapoints: any; targetVal: any; invalidTS: boolean } => {
  let invalidTS = false;

  // We check if a valid date type is contained in the response
  const timeFieldIndex = _.findIndex(
    response.schema,
    (field: { type: string }) => field.type === 'timestamp' || field.type === 'datetime' || field.type === 'date'
  );

  const valueIndex = timeFieldIndex === 0 ? 1 : 0;

  //time series response should include a value field and timestamp
  if (
    timeFieldIndex === -1 ||
    response.datarows[0].length !== 2 ||
    typeof response.datarows[0][valueIndex] !== 'number'
  ) {
    invalidTS = true;
  }

  const datapoints = _.map(response.datarows, datarow => {
    const newDatarow = _.clone(datarow);
    const [timestamp] = newDatarow.splice(timeFieldIndex, 1);
    newDatarow.push(dateTime(timestamp).unix() * 1000);
    return newDatarow;
  });

  const targetVal = response.schema[valueIndex].name;

  return { datapoints, targetVal, invalidTS };
>>>>>>> d4015540
};

/**
 * Create empty dataframe but with created fields. Fields are based from propNames (should be from the response) and
 * also from configuration specified fields for message, time, and level.
 * @param propNames
 * @param timeField
 * @param logMessageField
 * @param logLevelField
 */
const createEmptyDataFrame = (
  propNames: string[],
  timeField: string,
  isLogsRequest: boolean,
  targetType: ElasticsearchQueryType,
  logMessageField?: string,
  logLevelField?: string
): MutableDataFrame => {
  const series = new MutableDataFrame({ fields: [] });

  //PPL table response should add time field only when it is part of the query response
  if (targetType === ElasticsearchQueryType.Lucene || isLogsRequest) {
    series.addField({
      config: {
        filterable: true,
      },
      name: timeField,
      type: FieldType.time,
    });
  }

  if (logMessageField) {
    series.addField({
      name: logMessageField,
      type: FieldType.string,
    }).parse = (v: any) => {
      return v || '';
    };
  }

  if (logLevelField) {
    series.addField({
      name: 'level',
      type: FieldType.string,
    }).parse = (v: any) => {
      return v || '';
    };
  }

  const fieldNames = series.fields.map(field => field.name);

  for (const propName of propNames) {
    // Do not duplicate fields. This can mean that we will shadow some fields.
    if (fieldNames.includes(propName)) {
      continue;
    }
    // Do not add _source field (besides logs) as we are showing each _source field in table instead.
    if (!isLogsRequest && propName === '_source') {
      continue;
    }

    series.addField({
      config: {
        filterable: true,
      },
      name: propName,
      type: FieldType.string,
    }).parse = (v: any) => {
      return v || '';
    };
  }

  return series;
};

const addPreferredVisualisationType = (series: any, type: PreferredVisualisationType) => {
  let s = series;
  s.meta
    ? (s.meta.preferredVisualisationType = type)
    : (s.meta = {
        preferredVisualisationType: type,
      });

  return s;
};<|MERGE_RESOLUTION|>--- conflicted
+++ resolved
@@ -413,11 +413,7 @@
 
   getTimeSeries() {
     if (this.targetType === ElasticsearchQueryType.PPL) {
-<<<<<<< HEAD
-      return { data: [] };
-=======
       return this.processPPLResponseToSeries();
->>>>>>> d4015540
     } else if (this.targets.some((target: any) => target.metrics.some((metric: any) => metric.type === 'raw_data'))) {
       return this.processResponseToDataFrames(false);
     }
@@ -548,8 +544,6 @@
     }
 
     return { data: seriesList, key: this.targets[0]?.refId };
-<<<<<<< HEAD
-=======
   };
 
   processPPLResponseToSeries = () => {
@@ -571,7 +565,6 @@
     };
 
     return { data: [newSeries], key: this.targets[0]?.refId };
->>>>>>> d4015540
   };
 
   processPPLResponseToDataFrames(
@@ -664,7 +657,6 @@
 };
 
 /**
-<<<<<<< HEAD
  * Flatten the response which can be nested. This flattens it so that it is one level deep and the keys are:
  * `level1Name.level2Name...`. Also returns list of all schemas from all the response
  * @param responses
@@ -686,7 +678,9 @@
     docs.push(doc);
   }
   return { docs, flattenSchema };
-=======
+};
+
+/**
  * Returns the datapoints and target needed for parsing PPL time series response.
  * Also checks to ensure the query is a valid time series query
  * @param responses
@@ -721,7 +715,6 @@
   const targetVal = response.schema[valueIndex].name;
 
   return { datapoints, targetVal, invalidTS };
->>>>>>> d4015540
 };
 
 /**
