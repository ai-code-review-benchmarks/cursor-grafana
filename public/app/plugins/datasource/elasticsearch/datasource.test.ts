--- conflicted
+++ resolved
@@ -1,8 +1,4 @@
-<<<<<<< HEAD
-import angular from 'angular';
 import { first } from 'rxjs/operators';
-=======
->>>>>>> cf13c99e
 import {
   ArrayVector,
   CoreApp,
@@ -14,15 +10,11 @@
   DateTime,
   dateTime,
   Field,
-<<<<<<< HEAD
   FieldCache,
-  MutableDataFrame,
-  TimeSeries,
-=======
   MetricFindValue,
   MutableDataFrame,
   TimeRange,
->>>>>>> cf13c99e
+  TimeSeries,
   toUtc,
 } from '@grafana/data';
 import _ from 'lodash';
@@ -30,12 +22,8 @@
 import { backendSrv } from 'app/core/services/backend_srv'; // will use the version in __mocks__
 import { TimeSrv } from 'app/features/dashboard/services/TimeSrv';
 import { TemplateSrv } from 'app/features/templating/template_srv';
-<<<<<<< HEAD
 import { ElasticsearchOptions, ElasticsearchQuery, ElasticsearchQueryType } from './types';
-=======
-import { ElasticsearchOptions, ElasticsearchQuery } from './types';
 import { Filters } from './components/QueryEditor/BucketAggregationsEditor/aggregations';
->>>>>>> cf13c99e
 
 const ELASTICSEARCH_MOCK_URL = 'http://elasticsearch.local';
 
@@ -862,11 +850,15 @@
         jsonData: { esVersion: 70, timeField: '@time' } as ElasticsearchOptions,
       } as DataSourceInstanceSettings<ElasticsearchOptions>);
 
-      const options = {
-        range: {
-          from: dateTime([2015, 4, 30, 10]),
-          to: dateTime([2015, 5, 1, 10]),
-        },
+      const options: DataQueryRequest<ElasticsearchQuery> = {
+        requestId: '',
+        interval: '',
+        intervalMs: 1,
+        scopedVars: {},
+        timezone: '',
+        app: CoreApp.Dashboard,
+        startTime: 0,
+        range: createTimeRange(dateTime([2015, 4, 30, 10]), dateTime([2015, 5, 1, 10])),
         targets,
       };
 
@@ -1306,37 +1298,24 @@
       const query = ((dataSource as any).post as jest.Mock).mock.calls[0][1];
       expect(typeof JSON.parse(query.split('\n')[1]).query.bool.filter[0].range['@time'].gte).toBe('number');
     });
-  });
-
-<<<<<<< HEAD
-  describe('interpolateVariablesInQueries', () => {
+
     it('should correctly interpolate variables in query', () => {
-      const query = {
-        alias: '',
+      const query: ElasticsearchQuery = {
+        refId: 'A',
         bucketAggs: [{ type: 'filters', settings: { filters: [{ query: '$var', label: '' }] }, id: '1' }],
         metrics: [{ type: 'count', id: '1' }],
         query: '$var',
       };
-=======
-  it('should correctly interpolate variables in query', () => {
-    const query: ElasticsearchQuery = {
-      refId: 'A',
-      bucketAggs: [{ type: 'filters', settings: { filters: [{ query: '$var', label: '' }] }, id: '1' }],
-      metrics: [{ type: 'count', id: '1' }],
-      query: '$var',
-    };
->>>>>>> cf13c99e
 
       const interpolatedQuery = ctx.ds.interpolateVariablesInQueries([query], {})[0];
 
-<<<<<<< HEAD
       expect(interpolatedQuery.query).toBe('resolvedVariable');
-      expect(interpolatedQuery.bucketAggs[0].settings.filters[0].query).toBe('resolvedVariable');
+      expect((interpolatedQuery.bucketAggs![0] as Filters).settings!.filters![0].query).toBe('resolvedVariable');
     });
 
     it('should correctly handle empty Lucene query strings', () => {
-      const query = {
-        alias: '',
+      const query: ElasticsearchQuery = {
+        refId: 'A',
         bucketAggs: [{ type: 'filters', settings: { filters: [{ query: '', label: '' }] }, id: '1' }],
         metrics: [{ type: 'count', id: '1' }],
         query: '',
@@ -1345,37 +1324,20 @@
       const interpolatedQuery = ctx.ds.interpolateVariablesInQueries([query], {})[0];
 
       expect(interpolatedQuery.query).toBe('*');
-      expect(interpolatedQuery.bucketAggs[0].settings.filters[0].query).toBe('*');
-    });
-=======
-    expect(interpolatedQuery.query).toBe('resolvedVariable');
-    expect((interpolatedQuery.bucketAggs![0] as Filters).settings!.filters![0].query).toBe('resolvedVariable');
-  });
-
-  it('should correctly handle empty query strings', () => {
-    const query: ElasticsearchQuery = {
-      refId: 'A',
-      bucketAggs: [{ type: 'filters', settings: { filters: [{ query: '', label: '' }] }, id: '1' }],
-      metrics: [{ type: 'count', id: '1' }],
-      query: '',
-    };
->>>>>>> cf13c99e
+      expect((interpolatedQuery.bucketAggs![0] as Filters).settings!.filters![0].query).toBe('*');
+    });
 
     it('should correctly handle empty PPL query strings', () => {
-      const query = {
+      const query: ElasticsearchQuery = {
+        refId: 'A',
         queryType: ElasticsearchQueryType.PPL,
         query: '',
       };
 
-<<<<<<< HEAD
       const interpolatedQuery = ctx.ds.interpolateVariablesInQueries([query], {})[0];
 
       expect(interpolatedQuery.query).toBe('');
     });
-=======
-    expect(interpolatedQuery.query).toBe('*');
-    expect((interpolatedQuery.bucketAggs![0] as Filters).settings!.filters![0].query).toBe('*');
->>>>>>> cf13c99e
   });
 });
 
