--- conflicted
+++ resolved
@@ -12,10 +12,7 @@
   ScopedVars,
 } from '@grafana/data';
 import { BackendSrvRequest, FetchResponse, getBackendSrv, getTemplateSrv, TemplateSrv } from '@grafana/runtime';
-<<<<<<< HEAD
-=======
 import { SpanBarOptions } from '@jaegertracing/jaeger-ui-components';
->>>>>>> 82e32447
 import { NodeGraphOptions } from 'app/core/components/NodeGraphSettings';
 
 import { serializeParams } from '../../../core/utils/fetch';
@@ -32,10 +29,7 @@
 export class ZipkinDatasource extends DataSourceApi<ZipkinQuery, ZipkinJsonData> {
   uploadedJson: string | ArrayBuffer | null = null;
   nodeGraph?: NodeGraphOptions;
-<<<<<<< HEAD
-=======
   spanBar?: SpanBarOptions;
->>>>>>> 82e32447
   constructor(
     private instanceSettings: DataSourceInstanceSettings<ZipkinJsonData>,
     private readonly templateSrv: TemplateSrv = getTemplateSrv()
