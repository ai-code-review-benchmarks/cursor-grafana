{
  "name": "@grafana-plugins/grafana-testdata-datasource",
  "description": "Generates test data in different forms",
  "private": true,
  "version": "11.1.0-pre",
  "dependencies": {
    "@emotion/css": "11.11.2",
    "@grafana/data": "11.1.0-pre",
    "@grafana/experimental": "1.7.10",
    "@grafana/runtime": "11.1.0-pre",
    "@grafana/schema": "11.1.0-pre",
    "@grafana/ui": "11.1.0-pre",
    "d3-random": "^3.0.1",
    "lodash": "4.17.21",
    "micro-memoize": "^4.1.2",
    "react": "18.2.0",
    "react-dom": "18.2.0",
    "react-select": "5.8.0",
    "react-use": "17.5.0",
    "rxjs": "7.8.1",
    "tslib": "2.6.2",
    "uuid": "9.0.1"
  },
  "devDependencies": {
    "@grafana/e2e-selectors": "11.1.0-pre",
    "@grafana/plugin-configs": "11.1.0-pre",
    "@testing-library/dom": "10.0.0",
    "@testing-library/react": "15.0.2",
    "@testing-library/user-event": "14.5.2",
    "@types/d3-random": "^3.0.2",
    "@types/jest": "29.5.12",
<<<<<<< HEAD
    "@types/lodash": "4.17.1",
    "@types/node": "20.12.8",
=======
    "@types/lodash": "4.17.0",
    "@types/node": "20.12.11",
>>>>>>> 62db9b01
    "@types/react": "18.2.79",
    "@types/react-dom": "18.2.25",
    "@types/testing-library__jest-dom": "5.14.9",
    "@types/uuid": "9.0.8",
    "ts-node": "10.9.2",
    "typescript": "5.4.5",
    "webpack": "5.91.0"
  },
  "peerDependencies": {
    "@grafana/runtime": "*"
  },
  "scripts": {
    "build": "webpack -c ./webpack.config.ts --env production",
    "build:commit": "webpack -c ./webpack.config.ts --env production --env commit=$(git rev-parse --short HEAD)",
    "dev": "webpack -w -c ./webpack.config.ts --env development"
  },
  "packageManager": "yarn@4.2.2"
}<|MERGE_RESOLUTION|>--- conflicted
+++ resolved
@@ -29,13 +29,8 @@
     "@testing-library/user-event": "14.5.2",
     "@types/d3-random": "^3.0.2",
     "@types/jest": "29.5.12",
-<<<<<<< HEAD
     "@types/lodash": "4.17.1",
-    "@types/node": "20.12.8",
-=======
-    "@types/lodash": "4.17.0",
     "@types/node": "20.12.11",
->>>>>>> 62db9b01
     "@types/react": "18.2.79",
     "@types/react-dom": "18.2.25",
     "@types/testing-library__jest-dom": "5.14.9",
