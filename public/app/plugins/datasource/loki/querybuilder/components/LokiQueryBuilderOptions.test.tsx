import { fireEvent, render, screen } from '@testing-library/react';
import userEvent from '@testing-library/user-event';
import React from 'react';

import { createLokiDatasource } from '../../mocks';
import { LokiQuery, LokiQueryType } from '../../types';

import { LokiQueryBuilderOptions } from './LokiQueryBuilderOptions';

describe('LokiQueryBuilderOptions', () => {
  it('Can change query type', async () => {
    const { props } = setup();

    screen.getByTitle('Click to edit options').click();
    expect(screen.getByLabelText('Range')).toBeChecked();

    screen.getByLabelText('Instant').click();

    expect(props.onChange).toHaveBeenCalledWith({
      ...props.query,
      queryType: LokiQueryType.Instant,
    });
  });

  it('Can change legend format', async () => {
    const { props } = setup();

    screen.getByTitle('Click to edit options').click();

    const element = screen.getByLabelText('Legend');
    await userEvent.type(element, 'asd');
    fireEvent.keyDown(element, { key: 'Enter', code: 'Enter', charCode: 13 });

    expect(props.onChange).toHaveBeenCalledWith({
      ...props.query,
      legendFormat: 'asd',
    });
  });
});

function setup(queryOverrides: Partial<LokiQuery> = {}) {
  const props = {
    query: {
      refId: 'A',
      expr: '',
      ...queryOverrides,
    },
    onRunQuery: jest.fn(),
    onChange: jest.fn(),
<<<<<<< HEAD
    datasource: createLokiDatasource(),
=======
    maxLines: 20,
>>>>>>> 3b718a3e
  };

  const { container } = render(<LokiQueryBuilderOptions {...props} />);
  return { container, props };
}<|MERGE_RESOLUTION|>--- conflicted
+++ resolved
@@ -47,11 +47,8 @@
     },
     onRunQuery: jest.fn(),
     onChange: jest.fn(),
-<<<<<<< HEAD
     datasource: createLokiDatasource(),
-=======
     maxLines: 20,
->>>>>>> 3b718a3e
   };
 
   const { container } = render(<LokiQueryBuilderOptions {...props} />);
