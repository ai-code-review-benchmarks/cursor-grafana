--- conflicted
+++ resolved
@@ -62,18 +62,13 @@
       }
     }
 
-<<<<<<< HEAD
-    const queryType = getLokiQueryType(query);
-    let showMaxLines = isLogsQuery(query.expr);
-=======
     function onStepChange(e: React.SyntheticEvent<HTMLInputElement>) {
       onChange({ ...query, step: trim(e.currentTarget.value) });
       onRunQuery();
     }
 
-    const queryType = query.queryType ?? (query.instant ? LokiQueryType.Instant : LokiQueryType.Range);
+    const queryType = getLokiQueryType(query);
     const isLogQuery = isLogsQuery(query.expr);
->>>>>>> cb7e1893
 
     return (
       <EditorRow>
