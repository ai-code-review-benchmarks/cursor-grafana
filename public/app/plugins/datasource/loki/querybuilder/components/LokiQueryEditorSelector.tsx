import React, { SyntheticEvent, useCallback, useEffect, useState } from 'react';

<<<<<<< HEAD
import { CoreApp, LoadingState } from '@grafana/data';
=======
import { CoreApp, LoadingState, SelectableValue } from '@grafana/data';
import { selectors } from '@grafana/e2e-selectors';
>>>>>>> 82e32447
import { EditorHeader, EditorRows, FlexItem, InlineSelect, Space } from '@grafana/experimental';
import { reportInteraction } from '@grafana/runtime';
import { Button, ConfirmModal } from '@grafana/ui';
import { FeedbackLink } from 'app/plugins/datasource/prometheus/querybuilder/shared/FeedbackLink';
import { QueryEditorModeToggle } from 'app/plugins/datasource/prometheus/querybuilder/shared/QueryEditorModeToggle';
import { QueryHeaderSwitch } from 'app/plugins/datasource/prometheus/querybuilder/shared/QueryHeaderSwitch';
import { QueryEditorMode } from 'app/plugins/datasource/prometheus/querybuilder/shared/types';

import {
  lokiQueryEditorExplainKey,
  lokiQueryEditorRawQueryKey,
  useFlag,
} from '../../../prometheus/querybuilder/shared/hooks/useFlag';
import { LokiQueryEditorProps } from '../../components/types';
import { LokiQuery } from '../../types';
import { lokiQueryModeller } from '../LokiQueryModeller';
import { buildVisualQueryFromString } from '../parsing';
<<<<<<< HEAD
import { changeEditorMode, getQueryWithDefaults, useRawQuery } from '../state';
=======
import { changeEditorMode, getQueryWithDefaults } from '../state';
import { LokiQueryPattern } from '../types';
>>>>>>> 82e32447

import { LokiQueryBuilderContainer } from './LokiQueryBuilderContainer';
import { LokiQueryBuilderOptions } from './LokiQueryBuilderOptions';
import { LokiQueryCodeEditor } from './LokiQueryCodeEditor';

export const LokiQueryEditorSelector = React.memo<LokiQueryEditorProps>((props) => {
  const { onChange, onRunQuery, data, app } = props;
  const [parseModalOpen, setParseModalOpen] = useState(false);
  const [dataIsStale, setDataIsStale] = useState(false);
  const { flag: explain, setFlag: setExplain } = useFlag(lokiQueryEditorExplainKey);
  const { flag: rawQuery, setFlag: setRawQuery } = useFlag(lokiQueryEditorRawQueryKey, true);

  const query = getQueryWithDefaults(props.query);
  const [rawQuery, setRawQuery] = useRawQuery();
  // This should be filled in from the defaults by now.
  const editorMode = query.editorMode!;

  const onExplainChange = (event: SyntheticEvent<HTMLInputElement>) => {
    setExplain(event.currentTarget.checked);
  };

  const onEditorModeChange = useCallback(
    (newEditorMode: QueryEditorMode) => {
      reportInteraction('grafana_loki_editor_mode_clicked', {
        newEditor: newEditorMode,
        previousEditor: query.editorMode ?? '',
        newQuery: !query.expr,
        app: app ?? '',
      });

      if (newEditorMode === QueryEditorMode.Builder) {
        const result = buildVisualQueryFromString(query.expr || '');
        // If there are errors, give user a chance to decide if they want to go to builder as that can loose some data.
        if (result.errors.length) {
          setParseModalOpen(true);
          return;
        }
      }
      changeEditorMode(query, newEditorMode, onChange);
    },
    [onChange, query, app]
  );

  useEffect(() => {
    setDataIsStale(false);
  }, [data]);

  const onChangeInternal = (query: LokiQuery) => {
    setDataIsStale(true);
    onChange(query);
  };

  const onQueryPreviewChange = (event: SyntheticEvent<HTMLInputElement>) => {
    const isEnabled = event.currentTarget.checked;
    setRawQuery(isEnabled);
  };

  return (
    <>
      <ConfirmModal
        isOpen={parseModalOpen}
        title="Query parsing"
        body="There were errors while trying to parse the query. Continuing to visual builder may loose some parts of the query."
        confirmText="Continue"
        onConfirm={() => {
          onChange({ ...query, editorMode: QueryEditorMode.Builder });
          setParseModalOpen(false);
        }}
        onDismiss={() => setParseModalOpen(false)}
      />
      <EditorHeader>
        <InlineSelect
          value={null}
          placeholder="Query patterns"
<<<<<<< HEAD
          allowCustomValue
          onChange={({ value }) => {
=======
          aria-label={selectors.components.QueryBuilder.queryPatterns}
          allowCustomValue
          onChange={({ value }: SelectableValue<LokiQueryPattern>) => {
>>>>>>> 82e32447
            const result = buildVisualQueryFromString(query.expr || '');
            result.query.operations = value?.operations!;
            onChange({
              ...query,
              expr: lokiQueryModeller.renderQuery(result.query),
            });
          }}
          options={lokiQueryModeller.getQueryPatterns().map((x) => ({ label: x.name, value: x }))}
        />
<<<<<<< HEAD
=======
        <QueryHeaderSwitch label="Explain" value={explain} onChange={onExplainChange} />
>>>>>>> 82e32447
        {editorMode === QueryEditorMode.Builder && (
          <>
            <QueryHeaderSwitch label="Raw query" value={rawQuery} onChange={onQueryPreviewChange} />
            <FeedbackLink feedbackUrl="https://github.com/grafana/grafana/discussions/50785" />
          </>
        )}
        <FlexItem grow={1} />
        {app !== CoreApp.Explore && (
          <Button
            variant={dataIsStale ? 'primary' : 'secondary'}
            size="sm"
            onClick={onRunQuery}
            icon={data?.state === LoadingState.Loading ? 'fa fa-spinner' : undefined}
            disabled={data?.state === LoadingState.Loading}
          >
            Run queries
          </Button>
        )}
        <QueryEditorModeToggle mode={editorMode!} onChange={onEditorModeChange} />
      </EditorHeader>
      <Space v={0.5} />
      <EditorRows>
<<<<<<< HEAD
        {editorMode === QueryEditorMode.Code && <LokiQueryCodeEditor {...props} onChange={onChangeInternal} />}
=======
        {editorMode === QueryEditorMode.Code && (
          <LokiQueryCodeEditor {...props} query={query} onChange={onChangeInternal} showExplain={explain} />
        )}
>>>>>>> 82e32447
        {editorMode === QueryEditorMode.Builder && (
          <LokiQueryBuilderContainer
            datasource={props.datasource}
            query={query}
            onChange={onChangeInternal}
            onRunQuery={props.onRunQuery}
            showRawQuery={rawQuery}
<<<<<<< HEAD
          />
        )}
        {editorMode === QueryEditorMode.Explain && <LokiQueryBuilderExplained query={query.expr} />}
        {editorMode !== QueryEditorMode.Explain && (
          <LokiQueryBuilderOptions query={query} onChange={onChange} onRunQuery={onRunQuery} app={app} />
        )}
=======
            showExplain={explain}
          />
        )}
        <LokiQueryBuilderOptions query={query} onChange={onChange} onRunQuery={onRunQuery} app={app} />
>>>>>>> 82e32447
      </EditorRows>
    </>
  );
});

LokiQueryEditorSelector.displayName = 'LokiQueryEditorSelector';<|MERGE_RESOLUTION|>--- conflicted
+++ resolved
@@ -1,11 +1,7 @@
 import React, { SyntheticEvent, useCallback, useEffect, useState } from 'react';
 
-<<<<<<< HEAD
-import { CoreApp, LoadingState } from '@grafana/data';
-=======
 import { CoreApp, LoadingState, SelectableValue } from '@grafana/data';
 import { selectors } from '@grafana/e2e-selectors';
->>>>>>> 82e32447
 import { EditorHeader, EditorRows, FlexItem, InlineSelect, Space } from '@grafana/experimental';
 import { reportInteraction } from '@grafana/runtime';
 import { Button, ConfirmModal } from '@grafana/ui';
@@ -23,12 +19,8 @@
 import { LokiQuery } from '../../types';
 import { lokiQueryModeller } from '../LokiQueryModeller';
 import { buildVisualQueryFromString } from '../parsing';
-<<<<<<< HEAD
-import { changeEditorMode, getQueryWithDefaults, useRawQuery } from '../state';
-=======
 import { changeEditorMode, getQueryWithDefaults } from '../state';
 import { LokiQueryPattern } from '../types';
->>>>>>> 82e32447
 
 import { LokiQueryBuilderContainer } from './LokiQueryBuilderContainer';
 import { LokiQueryBuilderOptions } from './LokiQueryBuilderOptions';
@@ -42,7 +34,6 @@
   const { flag: rawQuery, setFlag: setRawQuery } = useFlag(lokiQueryEditorRawQueryKey, true);
 
   const query = getQueryWithDefaults(props.query);
-  const [rawQuery, setRawQuery] = useRawQuery();
   // This should be filled in from the defaults by now.
   const editorMode = query.editorMode!;
 
@@ -103,14 +94,9 @@
         <InlineSelect
           value={null}
           placeholder="Query patterns"
-<<<<<<< HEAD
-          allowCustomValue
-          onChange={({ value }) => {
-=======
           aria-label={selectors.components.QueryBuilder.queryPatterns}
           allowCustomValue
           onChange={({ value }: SelectableValue<LokiQueryPattern>) => {
->>>>>>> 82e32447
             const result = buildVisualQueryFromString(query.expr || '');
             result.query.operations = value?.operations!;
             onChange({
@@ -120,10 +106,7 @@
           }}
           options={lokiQueryModeller.getQueryPatterns().map((x) => ({ label: x.name, value: x }))}
         />
-<<<<<<< HEAD
-=======
         <QueryHeaderSwitch label="Explain" value={explain} onChange={onExplainChange} />
->>>>>>> 82e32447
         {editorMode === QueryEditorMode.Builder && (
           <>
             <QueryHeaderSwitch label="Raw query" value={rawQuery} onChange={onQueryPreviewChange} />
@@ -146,13 +129,9 @@
       </EditorHeader>
       <Space v={0.5} />
       <EditorRows>
-<<<<<<< HEAD
-        {editorMode === QueryEditorMode.Code && <LokiQueryCodeEditor {...props} onChange={onChangeInternal} />}
-=======
         {editorMode === QueryEditorMode.Code && (
           <LokiQueryCodeEditor {...props} query={query} onChange={onChangeInternal} showExplain={explain} />
         )}
->>>>>>> 82e32447
         {editorMode === QueryEditorMode.Builder && (
           <LokiQueryBuilderContainer
             datasource={props.datasource}
@@ -160,19 +139,10 @@
             onChange={onChangeInternal}
             onRunQuery={props.onRunQuery}
             showRawQuery={rawQuery}
-<<<<<<< HEAD
-          />
-        )}
-        {editorMode === QueryEditorMode.Explain && <LokiQueryBuilderExplained query={query.expr} />}
-        {editorMode !== QueryEditorMode.Explain && (
-          <LokiQueryBuilderOptions query={query} onChange={onChange} onRunQuery={onRunQuery} app={app} />
-        )}
-=======
             showExplain={explain}
           />
         )}
         <LokiQueryBuilderOptions query={query} onChange={onChange} onRunQuery={onRunQuery} app={app} />
->>>>>>> 82e32447
       </EditorRows>
     </>
   );
