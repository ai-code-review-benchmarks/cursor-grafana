import { LokiQueryModeller } from './LokiQueryModeller';
import { LokiOperationId } from './types';

describe('LokiQueryModeller', () => {
  const modeller = new LokiQueryModeller();

  it('Can query with labels only', () => {
    expect(
      modeller.renderQuery({
        labels: [{ label: 'app', op: '=', value: 'grafana' }],
        operations: [],
      })
    ).toBe('{app="grafana"}');
  });

  it('Can query with pipeline operation json', () => {
    expect(
      modeller.renderQuery({
        labels: [{ label: 'app', op: '=', value: 'grafana' }],
        operations: [{ id: LokiOperationId.Json, params: [] }],
      })
    ).toBe('{app="grafana"} | json');
  });

  it('Can query with pipeline operation logfmt', () => {
    expect(
      modeller.renderQuery({
        labels: [{ label: 'app', op: '=', value: 'grafana' }],
        operations: [{ id: LokiOperationId.Logfmt, params: [] }],
      })
    ).toBe('{app="grafana"} | logfmt');
  });

  it('Can query with line filter contains operation', () => {
    expect(
      modeller.renderQuery({
        labels: [{ label: 'app', op: '=', value: 'grafana' }],
        operations: [{ id: LokiOperationId.LineContains, params: ['error'] }],
      })
    ).toBe('{app="grafana"} |= `error`');
  });

  it('Can query with line filter contains operation with empty params', () => {
    expect(
      modeller.renderQuery({
        labels: [{ label: 'app', op: '=', value: 'grafana' }],
        operations: [{ id: LokiOperationId.LineContains, params: [''] }],
      })
    ).toBe('{app="grafana"}');
  });

  it('Can query with line filter contains not operation', () => {
    expect(
      modeller.renderQuery({
        labels: [{ label: 'app', op: '=', value: 'grafana' }],
        operations: [{ id: LokiOperationId.LineContainsNot, params: ['error'] }],
      })
    ).toBe('{app="grafana"} != `error`');
  });

  it('Can query with line regex filter', () => {
    expect(
      modeller.renderQuery({
        labels: [{ label: 'app', op: '=', value: 'grafana' }],
        operations: [{ id: LokiOperationId.LineMatchesRegex, params: ['error'] }],
      })
    ).toBe('{app="grafana"} |~ `error`');
  });

  it('Can query with line not matching regex', () => {
    expect(
      modeller.renderQuery({
        labels: [{ label: 'app', op: '=', value: 'grafana' }],
        operations: [{ id: LokiOperationId.LineMatchesRegexNot, params: ['error'] }],
      })
    ).toBe('{app="grafana"} !~ `error`');
  });

  it('Can query with label filter expression', () => {
    expect(
      modeller.renderQuery({
        labels: [{ label: 'app', op: '=', value: 'grafana' }],
        operations: [{ id: LokiOperationId.LabelFilter, params: ['__error__', '=', 'value'] }],
      })
    ).toBe('{app="grafana"} | __error__="value"');
  });

  it('Can query with label filter expression using greater than operator', () => {
    expect(
      modeller.renderQuery({
        labels: [{ label: 'app', op: '=', value: 'grafana' }],
        operations: [{ id: LokiOperationId.LabelFilter, params: ['count', '>', 'value'] }],
      })
    ).toBe('{app="grafana"} | count > value');
  });

  it('Can query no formatting errors operation', () => {
    expect(
      modeller.renderQuery({
        labels: [{ label: 'app', op: '=', value: 'grafana' }],
        operations: [{ id: LokiOperationId.LabelFilterNoErrors, params: [] }],
      })
    ).toBe('{app="grafana"} | __error__=""');
  });

  it('Can query with unwrap operation', () => {
    expect(
      modeller.renderQuery({
        labels: [{ label: 'app', op: '=', value: 'grafana' }],
        operations: [{ id: LokiOperationId.Unwrap, params: ['count'] }],
      })
    ).toBe('{app="grafana"} | unwrap count');
  });

<<<<<<< HEAD
  it('Can render with line_format operation', () => {
    expect(
      modeller.renderQuery({
        labels: [{ label: 'app', op: '=', value: 'grafana' }],
        operations: [{ id: LokiOperationId.LineFormat, params: ['{{.status_code}}'] }],
      })
    ).toBe('{app="grafana"} | line_format "{{.status_code}}"');
=======
  it('Can render simply binary operation with scalar', () => {
    expect(
      modeller.renderQuery({
        labels: [{ label: 'app', op: '=', value: 'grafana' }],
        operations: [{ id: LokiOperationId.MultiplyBy, params: [1000] }],
      })
    ).toBe('{app="grafana"} * 1000');
  });

  it('Can render query with simple binary query', () => {
    expect(
      modeller.renderQuery({
        labels: [{ label: 'app', op: '=', value: 'grafana' }],
        operations: [{ id: LokiOperationId.Rate, params: ['5m'] }],
        binaryQueries: [
          {
            operator: '/',
            query: {
              labels: [{ label: 'job', op: '=', value: 'backup' }],
              operations: [{ id: LokiOperationId.CountOverTime, params: ['5m'] }],
            },
          },
        ],
      })
    ).toBe('rate({app="grafana"} [5m]) / count_over_time({job="backup"} [5m])');
>>>>>>> feaa4a5c
  });

  describe('On add operation handlers', () => {
    it('When adding function without range vector param should automatically add rate', () => {
      const query = {
        labels: [],
        operations: [],
      };

      const def = modeller.getOperationDef('sum')!;
      const result = def.addOperationHandler(def, query, modeller);
      expect(result.operations[0].id).toBe('rate');
      expect(result.operations[1].id).toBe('sum');
    });

    it('When adding function without range vector param should automatically add rate after existing pipe operation', () => {
      const query = {
        labels: [],
        operations: [{ id: LokiOperationId.Json, params: [] }],
      };

      const def = modeller.getOperationDef('sum')!;
      const result = def.addOperationHandler(def, query, modeller);
      expect(result.operations[0].id).toBe(LokiOperationId.Json);
      expect(result.operations[1].id).toBe('rate');
      expect(result.operations[2].id).toBe('sum');
    });

    it('When adding a pipe operation after a function operation should add pipe operation first', () => {
      const query = {
        labels: [],
        operations: [{ id: 'rate', params: [] }],
      };

      const def = modeller.getOperationDef(LokiOperationId.Json)!;
      const result = def.addOperationHandler(def, query, modeller);
      expect(result.operations[0].id).toBe(LokiOperationId.Json);
      expect(result.operations[1].id).toBe('rate');
    });

    it('When adding a pipe operation after a line filter operation', () => {
      const query = {
        labels: [],
        operations: [{ id: LokiOperationId.LineContains, params: ['error'] }],
      };

      const def = modeller.getOperationDef(LokiOperationId.Json)!;
      const result = def.addOperationHandler(def, query, modeller);
      expect(result.operations[0].id).toBe(LokiOperationId.LineContains);
      expect(result.operations[1].id).toBe(LokiOperationId.Json);
    });

    it('When adding a line filter operation after format operation', () => {
      const query = {
        labels: [],
        operations: [{ id: LokiOperationId.Json, params: [] }],
      };

      const def = modeller.getOperationDef(LokiOperationId.LineContains)!;
      const result = def.addOperationHandler(def, query, modeller);
      expect(result.operations[0].id).toBe(LokiOperationId.LineContains);
      expect(result.operations[1].id).toBe(LokiOperationId.Json);
    });

    it('When adding a rate it should not add another rate', () => {
      const query = {
        labels: [],
        operations: [{ id: LokiOperationId.Rate, params: [] }],
      };

      const def = modeller.getOperationDef(LokiOperationId.Rate)!;
      const result = def.addOperationHandler(def, query, modeller);
      expect(result.operations.length).toBe(1);
    });

    it('When adding unwrap it should be added after format and error filter', () => {
      const query = {
        labels: [],
        operations: [
          { id: LokiOperationId.Json, params: [] },
          { id: LokiOperationId.LabelFilterNoErrors, params: [] },
        ],
      };

      const def = modeller.getOperationDef(LokiOperationId.Unwrap)!;
      const result = def.addOperationHandler(def, query, modeller);
      expect(result.operations[1].id).toBe(LokiOperationId.Unwrap);
    });
  });
});<|MERGE_RESOLUTION|>--- conflicted
+++ resolved
@@ -112,7 +112,6 @@
     ).toBe('{app="grafana"} | unwrap count');
   });
 
-<<<<<<< HEAD
   it('Can render with line_format operation', () => {
     expect(
       modeller.renderQuery({
@@ -120,7 +119,8 @@
         operations: [{ id: LokiOperationId.LineFormat, params: ['{{.status_code}}'] }],
       })
     ).toBe('{app="grafana"} | line_format "{{.status_code}}"');
-=======
+  });
+
   it('Can render simply binary operation with scalar', () => {
     expect(
       modeller.renderQuery({
@@ -146,7 +146,6 @@
         ],
       })
     ).toBe('rate({app="grafana"} [5m]) / count_over_time({job="backup"} [5m])');
->>>>>>> feaa4a5c
   });
 
   describe('On add operation handlers', () => {
