--- conflicted
+++ resolved
@@ -1,10 +1,6 @@
-<<<<<<< HEAD
 import { css } from '@emotion/css';
-import React, { useMemo, useState } from 'react';
+import { useMemo, useState } from 'react';
 import { useMeasure } from 'react-use';
-=======
-import { useMemo, useState } from 'react';
->>>>>>> d5b21f77
 
 import { DashboardCursorSync, DataFrame, PanelProps } from '@grafana/data';
 import {
