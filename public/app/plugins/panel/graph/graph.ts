import {
  ContextMenuGroup,
  ContextMenuItem,
  DataLink,
  getValueFormat,
  GraphLegend,
  GraphLegendProps,
  LegendDisplayMode,
} from '@grafana/ui';
import { toUtc } from '@grafana/ui/src/utils/moment_wrapper';
import config from 'app/core/config';
import { appEvents, coreModule, updateLegendValues } from 'app/core/core';
import { ContextSrv } from 'app/core/services/context_srv';
import { provideTheme } from 'app/core/utils/ConfigProvider';
import { tickStep } from 'app/core/utils/ticks';
import { EventManager } from 'app/features/annotations/all';
import { TimeSrv } from 'app/features/dashboard/services/TimeSrv';
import { LinkService, LinkSrv } from 'app/features/panel/panellinks/link_srv';
import $ from 'jquery';
import _ from 'lodash';
import React from 'react';
import ReactDOM from 'react-dom';
import 'vendor/flot/jquery.flot';
import 'vendor/flot/jquery.flot.crosshair';
import 'vendor/flot/jquery.flot.dashes';
import 'vendor/flot/jquery.flot.fillbelow';
import 'vendor/flot/jquery.flot.selection';
import 'vendor/flot/jquery.flot.stack';
import 'vendor/flot/jquery.flot.stackpercent';
import 'vendor/flot/jquery.flot.time';
import { alignYLevel } from './align_yaxes';
import { FlotDataPoint, GraphContextMenuCtrl } from './GraphContextMenuCtrl';
import GraphTooltip from './graph_tooltip';
<<<<<<< HEAD
=======
import { ThresholdManager } from './threshold_manager';
import { TimeRegionManager } from './time_region_manager';
import { EventManager } from 'app/features/annotations/all';
>>>>>>> 015ab370
import { convertToHistogramData } from './histogram';
import './jquery.flot.events';
import { GraphCtrl } from './module';
<<<<<<< HEAD
import { ThresholdManager } from './threshold_manager';
import { TimeRegionManager } from './time_region_manager';
=======
import {
  getValueFormat,
  ContextMenuGroup,
  FieldDisplay,
  ContextMenuItem,
  getDisplayProcessor,
  getFlotPairsConstant,
} from '@grafana/ui';
import { provideTheme, getCurrentTheme } from 'app/core/utils/ConfigProvider';
import { toUtc, LinkModelSupplier, DataFrameView } from '@grafana/data';
import { GraphContextMenuCtrl } from './GraphContextMenuCtrl';
import { TimeSrv } from 'app/features/dashboard/services/TimeSrv';
import { ContextSrv } from 'app/core/services/context_srv';
import { getFieldLinksSupplier } from 'app/features/panel/panellinks/linkSuppliers';
>>>>>>> 015ab370

const LegendWithThemeProvider = provideTheme(GraphLegend);

class GraphElement {
  ctrl: GraphCtrl;
  contextMenu: GraphContextMenuCtrl;
  tooltip: any;
  dashboard: any;
  annotations: object[];
  panel: any;
  plot: any;
  sortedSeries: any[];
  data: any[];
  panelWidth: number;
  eventManager: EventManager;
  thresholdManager: ThresholdManager;
  timeRegionManager: TimeRegionManager;
  legendElem: HTMLElement;

  constructor(private scope: any, private elem: JQuery, private timeSrv: TimeSrv) {
    this.ctrl = scope.ctrl;
    this.contextMenu = scope.ctrl.contextMenuCtrl;
    this.dashboard = this.ctrl.dashboard;
    this.panel = this.ctrl.panel;
    this.annotations = [];

    this.panelWidth = 0;
    this.eventManager = new EventManager(this.ctrl);
    this.thresholdManager = new ThresholdManager(this.ctrl);
    this.timeRegionManager = new TimeRegionManager(this.ctrl, config.theme.type);
    // @ts-ignore
    this.tooltip = new GraphTooltip(this.elem, this.ctrl.dashboard, this.scope, () => {
      return this.sortedSeries;
    });

    // panel events
    this.ctrl.events.on('panel-teardown', this.onPanelTeardown.bind(this));
    this.ctrl.events.on('render', this.onRender.bind(this));

    // global events
    appEvents.on('graph-hover', this.onGraphHover.bind(this), scope);
    appEvents.on('graph-hover-clear', this.onGraphHoverClear.bind(this), scope);
    this.elem.bind('plotselected', this.onPlotSelected.bind(this));
    this.elem.bind('plotclick', this.onPlotClick.bind(this));

    // get graph legend element
    if (this.elem && this.elem.parent) {
      this.legendElem = this.elem.parent().find('.graph-legend')[0];
    }
  }

  onRender(renderData: any[]) {
    this.data = renderData || this.data;
    if (!this.data) {
      return;
    }

    this.annotations = this.ctrl.annotations || [];
    this.buildFlotPairs(this.data);
    const graphHeight = this.elem.height();
    updateLegendValues(this.data, this.panel, graphHeight);

    if (!this.panel.legend.show) {
      if (this.legendElem.hasChildNodes()) {
        ReactDOM.unmountComponentAtNode(this.legendElem);
      }
      this.renderPanel();
      return;
    }

    // const { values, min, max, avg, current, total } = this.panel.legend;
    // const { alignAsTable, rightSide, sideWidth, sort, sortDesc, hideEmpty, hideZero } = this.panel.legend;

    // const legendOptions = { alignAsTable, rightSide, sideWidth, sort, sortDesc, hideEmpty, hideZero };
    // const valueOptions = { values, min, max, avg, current, total };

    const items = this.data.map(series => {
      return {
        label: series.label,
        color: series.color,
        isVisible: true,
        yAxis: 1,
        displayValues: [
          {
            text: '10',
            numeric: 10,
            title: 'Max',
          },
        ],
      };
    });

    const legendProps: GraphLegendProps = {
      items,
      displayMode: LegendDisplayMode.List,
      placement: 'under',
      onLabelClick: this.ctrl.onToggleSeries,
      onToggleSort: this.ctrl.onToggleSort,
      onSeriesColorChange: this.ctrl.onColorChange,
      onSeriesAxisToggle: this.ctrl.onToggleAxis,
    };

    const legendReactElem = React.createElement(LegendWithThemeProvider, legendProps);
    ReactDOM.render(legendReactElem, this.legendElem, () => this.renderPanel());
  }

  onGraphHover(evt: any) {
    // ignore other graph hover events if shared tooltip is disabled
    if (!this.dashboard.sharedTooltipModeEnabled()) {
      return;
    }

    // ignore if we are the emitter
    if (!this.plot || evt.panel.id === this.panel.id || this.ctrl.otherPanelInFullscreenMode()) {
      return;
    }

    this.tooltip.show(evt.pos);
  }

  onPanelTeardown() {
    if (this.plot) {
      this.plot.destroy();
      this.plot = null;
    }

    this.tooltip.destroy();
    this.elem.off();
    this.elem.remove();

    ReactDOM.unmountComponentAtNode(this.legendElem);
  }

  onGraphHoverClear(event: any, info: any) {
    if (this.plot) {
      this.tooltip.clear(this.plot);
    }
  }

  onPlotSelected(event: JQueryEventObject, ranges: any) {
    if (this.panel.xaxis.mode !== 'time') {
      // Skip if panel in histogram or series mode
      this.plot.clearSelection();
      return;
    }

    if ((ranges.ctrlKey || ranges.metaKey) && (this.dashboard.meta.canEdit || this.dashboard.meta.canMakeEditable)) {
      // Add annotation
      setTimeout(() => {
        this.eventManager.updateTime(ranges.xaxis);
      }, 100);
    } else {
      this.scope.$apply(() => {
        this.timeSrv.setTime({
          from: toUtc(ranges.xaxis.from),
          to: toUtc(ranges.xaxis.to),
        });
      });
    }
  }

  getContextMenuItemsSupplier = (
    flotPosition: { x: number; y: number },
    linksSupplier?: LinkModelSupplier<FieldDisplay>
  ): (() => ContextMenuGroup[]) => {
    return () => {
      // Fixed context menu items
      const items: ContextMenuGroup[] = [
        {
          items: [
            {
              label: 'Add annotation',
              icon: 'gicon gicon-annotation',
              onClick: () => this.eventManager.updateTime({ from: flotPosition.x, to: null }),
            },
          ],
        },
      ];

      if (!linksSupplier) {
        return items;
      }

      const dataLinks = [
        {
          items: linksSupplier.getLinks(this.panel.scopedVars).map<ContextMenuItem>(link => {
            return {
              label: link.title,
              url: link.href,
              target: link.target,
              icon: `fa ${link.target === '_self' ? 'fa-link' : 'fa-external-link'}`,
            };
          }),
        },
      ];

      return [...items, ...dataLinks];
    };
  };

  onPlotClick(event: JQueryEventObject, pos: any, item: any) {
    const scrollContextElement = this.elem.closest('.view') ? this.elem.closest('.view').get()[0] : null;
    const contextMenuSourceItem = item;

    if (this.panel.xaxis.mode !== 'time') {
      // Skip if panel in histogram or series mode
      return;
    }

    if ((pos.ctrlKey || pos.metaKey) && (this.dashboard.meta.canEdit || this.dashboard.meta.canMakeEditable)) {
      // Skip if range selected (added in "plotselected" event handler)
      if (pos.x !== pos.x1) {
        return;
      }
      setTimeout(() => {
        this.eventManager.updateTime({ from: pos.x, to: null });
      }, 100);
      return;
    } else {
      this.tooltip.clear(this.plot);
      let linksSupplier: LinkModelSupplier<FieldDisplay>;

      if (item) {
        // pickup y-axis index to know which field's config to apply
        const yAxisConfig = this.panel.yaxes[item.series.yaxis.n === 2 ? 1 : 0];
        const fieldConfig = {
          decimals: yAxisConfig.decimals,
          links: this.panel.options.dataLinks || [],
        };
        const dataFrame = this.ctrl.dataList[item.series.dataFrameIndex];
        const field = dataFrame.fields[item.series.fieldIndex];

        const fieldDisplay = getDisplayProcessor({
          config: fieldConfig,
          theme: getCurrentTheme(),
        })(field.values.get(item.dataIndex));

        linksSupplier = this.panel.options.dataLinks
          ? getFieldLinksSupplier({
              display: fieldDisplay,
              name: field.name,
              view: new DataFrameView(dataFrame),
              rowIndex: item.dataIndex,
              colIndex: item.series.fieldIndex,
              field: fieldConfig,
            })
          : undefined;
      }

      this.scope.$apply(() => {
        // Setting nearest CustomScrollbar element as a scroll context for graph context menu
        this.contextMenu.setScrollContextElement(scrollContextElement);
        this.contextMenu.setSource(contextMenuSourceItem);
        this.contextMenu.setMenuItemsSupplier(this.getContextMenuItemsSupplier(pos, linksSupplier) as any);
        this.contextMenu.toggleMenu(pos);
      });
    }
  }

  shouldAbortRender() {
    if (!this.data) {
      return true;
    }

    if (this.panelWidth === 0) {
      return true;
    }

    return false;
  }

  drawHook(plot: any) {
    // add left axis labels
    if (this.panel.yaxes[0].label && this.panel.yaxes[0].show) {
      $("<div class='axisLabel left-yaxis-label flot-temp-elem'></div>")
        .text(this.panel.yaxes[0].label)
        .appendTo(this.elem);
    }

    // add right axis labels
    if (this.panel.yaxes[1].label && this.panel.yaxes[1].show) {
      $("<div class='axisLabel right-yaxis-label flot-temp-elem'></div>")
        .text(this.panel.yaxes[1].label)
        .appendTo(this.elem);
    }

    if (this.ctrl.dataWarning) {
      $(`<div class="datapoints-warning flot-temp-elem">${this.ctrl.dataWarning.title}</div>`).appendTo(this.elem);
    }

    this.thresholdManager.draw(plot);
    this.timeRegionManager.draw(plot);
  }

  processOffsetHook(plot: any, gridMargin: { left: number; right: number }) {
    const left = this.panel.yaxes[0];
    const right = this.panel.yaxes[1];
    if (left.show && left.label) {
      gridMargin.left = 20;
    }
    if (right.show && right.label) {
      gridMargin.right = 20;
    }

    // apply y-axis min/max options
    const yaxis = plot.getYAxes();
    for (let i = 0; i < yaxis.length; i++) {
      const axis: any = yaxis[i];
      const panelOptions = this.panel.yaxes[i];
      axis.options.max = axis.options.max !== null ? axis.options.max : panelOptions.max;
      axis.options.min = axis.options.min !== null ? axis.options.min : panelOptions.min;
    }
  }

  processRangeHook(plot: any) {
    const yAxes = plot.getYAxes();
    const align = this.panel.yaxis.align || false;

    if (yAxes.length > 1 && align === true) {
      const level = this.panel.yaxis.alignLevel || 0;
      alignYLevel(yAxes, parseFloat(level));
    }
  }

  // Series could have different timeSteps,
  // let's find the smallest one so that bars are correctly rendered.
  // In addition, only take series which are rendered as bars for this.
  getMinTimeStepOfSeries(data: any[]) {
    let min = Number.MAX_VALUE;

    for (let i = 0; i < data.length; i++) {
      if (!data[i].stats.timeStep) {
        continue;
      }
      if (this.panel.bars) {
        if (data[i].bars && data[i].bars.show === false) {
          continue;
        }
      } else {
        if (typeof data[i].bars === 'undefined' || typeof data[i].bars.show === 'undefined' || !data[i].bars.show) {
          continue;
        }
      }

      if (data[i].stats.timeStep < min) {
        min = data[i].stats.timeStep;
      }
    }

    return min;
  }

  // Function for rendering panel
  renderPanel() {
    this.panelWidth = this.elem.width();
    if (this.shouldAbortRender()) {
      return;
    }

    // give space to alert editing
    this.thresholdManager.prepare(this.elem, this.data);

    // un-check dashes if lines are unchecked
    this.panel.dashes = this.panel.lines ? this.panel.dashes : false;

    // Populate element
    const options: any = this.buildFlotOptions(this.panel);
    this.prepareXAxis(options, this.panel);
    this.configureYAxisOptions(this.data, options);
    this.thresholdManager.addFlotOptions(options, this.panel);
    this.timeRegionManager.addFlotOptions(options, this.panel);
    this.eventManager.addFlotEvents(this.annotations, options);
    this.sortedSeries = this.sortSeries(this.data, this.panel);
    this.callPlot(options, true);
  }

  buildFlotPairs(data: any) {
    for (let i = 0; i < data.length; i++) {
      const series = data[i];
      series.data = series.getFlotPairs(series.nullPointMode || this.panel.nullPointMode);

      if (series.transform === 'constant') {
        series.data = getFlotPairsConstant(series.data, this.ctrl.range);
      }

      // if hidden remove points and disable stack
      if (this.ctrl.hiddenSeries[series.alias]) {
        series.data = [];
        series.stack = false;
      }
    }
  }

  prepareXAxis(options: any, panel: any) {
    switch (panel.xaxis.mode) {
      case 'series': {
        options.series.bars.barWidth = 0.7;
        options.series.bars.align = 'center';

        for (let i = 0; i < this.data.length; i++) {
          const series = this.data[i];
          series.data = [[i + 1, series.stats[panel.xaxis.values[0]]]];
        }

        this.addXSeriesAxis(options);
        break;
      }
      case 'histogram': {
        let bucketSize: number;

        if (this.data.length) {
          let histMin = _.min(_.map(this.data, s => s.stats.min));
          let histMax = _.max(_.map(this.data, s => s.stats.max));
          const ticks = panel.xaxis.buckets || this.panelWidth / 50;
          if (panel.xaxis.min != null) {
            const isInvalidXaxisMin = tickStep(panel.xaxis.min, histMax, ticks) <= 0;
            histMin = isInvalidXaxisMin ? histMin : panel.xaxis.min;
          }
          if (panel.xaxis.max != null) {
            const isInvalidXaxisMax = tickStep(histMin, panel.xaxis.max, ticks) <= 0;
            histMax = isInvalidXaxisMax ? histMax : panel.xaxis.max;
          }
          bucketSize = tickStep(histMin, histMax, ticks);
          options.series.bars.barWidth = bucketSize * 0.8;
          this.data = convertToHistogramData(this.data, bucketSize, this.ctrl.hiddenSeries, histMin, histMax);
        } else {
          bucketSize = 0;
        }

        this.addXHistogramAxis(options, bucketSize);
        break;
      }
      case 'table': {
        options.series.bars.barWidth = 0.7;
        options.series.bars.align = 'center';
        this.addXTableAxis(options);
        break;
      }
      default: {
        options.series.bars.barWidth = this.getMinTimeStepOfSeries(this.data) / 1.5;
        this.addTimeAxis(options);
        break;
      }
    }
  }

  callPlot(options: any, incrementRenderCounter: boolean) {
    try {
      this.plot = $.plot(this.elem, this.sortedSeries, options);
      if (this.ctrl.renderError) {
        delete this.ctrl.error;
        delete this.ctrl.inspector;
      }
    } catch (e) {
      console.log('flotcharts error', e);
      this.ctrl.error = e.message || 'Render Error';
      this.ctrl.renderError = true;
      this.ctrl.inspector = { error: e };
    }

    if (incrementRenderCounter) {
      this.ctrl.renderingCompleted();
    }
  }

  buildFlotOptions(panel: any) {
    let gridColor = '#c8c8c8';
    if (config.bootData.user.lightTheme === true) {
      gridColor = '#a1a1a1';
    }
    const stack = panel.stack ? true : null;
    const options: any = {
      hooks: {
        draw: [this.drawHook.bind(this)],
        processOffset: [this.processOffsetHook.bind(this)],
        processRange: [this.processRangeHook.bind(this)],
      },
      legend: { show: false },
      series: {
        stackpercent: panel.stack ? panel.percentage : false,
        stack: panel.percentage ? null : stack,
        lines: {
          show: panel.lines,
          zero: false,
          fill: this.translateFillOption(panel.fill),
          fillColor: this.getFillGradient(panel.fillGradient),
          lineWidth: panel.dashes ? 0 : panel.linewidth,
          steps: panel.steppedLine,
        },
        dashes: {
          show: panel.dashes,
          lineWidth: panel.linewidth,
          dashLength: [panel.dashLength, panel.spaceLength],
        },
        bars: {
          show: panel.bars,
          fill: 1,
          barWidth: 1,
          zero: false,
          lineWidth: 0,
        },
        points: {
          show: panel.points,
          fill: 1,
          fillColor: false,
          radius: panel.points ? panel.pointradius : 2,
        },
        shadowSize: 0,
      },
      yaxes: [],
      xaxis: {},
      grid: {
        minBorderMargin: 0,
        markings: [],
        backgroundColor: null,
        borderWidth: 0,
        hoverable: true,
        clickable: true,
        color: gridColor,
        margin: { left: 0, right: 0 },
        labelMarginX: 0,
        mouseActiveRadius: 30,
      },
      selection: {
        mode: 'x',
        color: '#666',
      },
      crosshair: {
        mode: 'x',
      },
    };
    return options;
  }

  sortSeries(series: any, panel: any) {
    const sortBy = panel.legend.sort;
    const sortOrder = panel.legend.sortDesc;
    const haveSortBy = sortBy !== null && sortBy !== undefined && panel.legend[sortBy];
    const haveSortOrder = sortOrder !== null && sortOrder !== undefined;
    const shouldSortBy = panel.stack && haveSortBy && haveSortOrder && panel.legend.alignAsTable;
    const sortDesc = panel.legend.sortDesc === true ? -1 : 1;

    if (shouldSortBy) {
      return _.sortBy(series, s => s.stats[sortBy] * sortDesc);
    } else {
      return _.sortBy(series, s => s.zindex);
    }
  }

  getFillGradient(amount: number) {
    if (!amount) {
      return null;
    }

    return {
      colors: [{ opacity: 0.0 }, { opacity: amount / 10 }],
    };
  }

  translateFillOption(fill: number) {
    if (this.panel.percentage && this.panel.stack) {
      return fill === 0 ? 0.001 : fill / 10;
    } else {
      return fill / 10;
    }
  }

  addTimeAxis(options: any) {
    const ticks = this.panelWidth / 100;
    const min = _.isUndefined(this.ctrl.range.from) ? null : this.ctrl.range.from.valueOf();
    const max = _.isUndefined(this.ctrl.range.to) ? null : this.ctrl.range.to.valueOf();

    options.xaxis = {
      timezone: this.dashboard.getTimezone(),
      show: this.panel.xaxis.show,
      mode: 'time',
      min: min,
      max: max,
      label: 'Datetime',
      ticks: ticks,
      timeformat: this.time_format(ticks, min, max),
    };
  }

  addXSeriesAxis(options: any) {
    const ticks = _.map(this.data, (series, index) => {
      return [index + 1, series.alias];
    });

    options.xaxis = {
      timezone: this.dashboard.getTimezone(),
      show: this.panel.xaxis.show,
      mode: null,
      min: 0,
      max: ticks.length + 1,
      label: 'Datetime',
      ticks: ticks,
    };
  }

  addXHistogramAxis(options: any, bucketSize: number) {
    let ticks: number | number[];
    let min: number | undefined;
    let max: number | undefined;

    const defaultTicks = this.panelWidth / 50;

    if (this.data.length && bucketSize) {
      const tickValues = [];

      for (const d of this.data) {
        for (const point of d.data) {
          tickValues[point[0]] = true;
        }
      }

      ticks = Object.keys(tickValues).map(v => Number(v));
      min = _.min(ticks)!;
      max = _.max(ticks)!;

      // Adjust tick step
      let tickStep = bucketSize;
      let ticksNum = Math.floor((max - min) / tickStep);
      while (ticksNum > defaultTicks) {
        tickStep = tickStep * 2;
        ticksNum = Math.ceil((max - min) / tickStep);
      }

      // Expand ticks for pretty view
      min = Math.floor(min / tickStep) * tickStep;
      // 1.01 is 101% - ensure we have enough space for last bar
      max = Math.ceil((max * 1.01) / tickStep) * tickStep;

      ticks = [];
      for (let i = min; i <= max; i += tickStep) {
        ticks.push(i);
      }
    } else {
      // Set defaults if no data
      ticks = defaultTicks / 2;
      min = 0;
      max = 1;
    }

    options.xaxis = {
      timezone: this.dashboard.getTimezone(),
      show: this.panel.xaxis.show,
      mode: null,
      min: min,
      max: max,
      label: 'Histogram',
      ticks: ticks,
    };

    // Use 'short' format for histogram values
    this.configureAxisMode(options.xaxis, 'short');
  }

  addXTableAxis(options: any) {
    let ticks = _.map(this.data, (series, seriesIndex) => {
      return _.map(series.datapoints, (point, pointIndex) => {
        const tickIndex = seriesIndex * series.datapoints.length + pointIndex;
        return [tickIndex + 1, point[1]];
      });
    });
    // @ts-ignore, potential bug? is this _.flattenDeep?
    ticks = _.flatten(ticks, true);

    options.xaxis = {
      timezone: this.dashboard.getTimezone(),
      show: this.panel.xaxis.show,
      mode: null,
      min: 0,
      max: ticks.length + 1,
      label: 'Datetime',
      ticks: ticks,
    };
  }

  configureYAxisOptions(data: any, options: any) {
    const defaults = {
      position: 'left',
      show: this.panel.yaxes[0].show,
      index: 1,
      logBase: this.panel.yaxes[0].logBase || 1,
      min: this.parseNumber(this.panel.yaxes[0].min),
      max: this.parseNumber(this.panel.yaxes[0].max),
      tickDecimals: this.panel.yaxes[0].decimals,
    };

    options.yaxes.push(defaults);

    if (_.find(data, { yaxis: 2 })) {
      const secondY = _.clone(defaults);
      secondY.index = 2;
      secondY.show = this.panel.yaxes[1].show;
      secondY.logBase = this.panel.yaxes[1].logBase || 1;
      secondY.position = 'right';
      secondY.min = this.parseNumber(this.panel.yaxes[1].min);
      secondY.max = this.parseNumber(this.panel.yaxes[1].max);
      secondY.tickDecimals = this.panel.yaxes[1].decimals;
      options.yaxes.push(secondY);

      this.applyLogScale(options.yaxes[1], data);
      this.configureAxisMode(
        options.yaxes[1],
        this.panel.percentage && this.panel.stack ? 'percent' : this.panel.yaxes[1].format
      );
    }
    this.applyLogScale(options.yaxes[0], data);
    this.configureAxisMode(
      options.yaxes[0],
      this.panel.percentage && this.panel.stack ? 'percent' : this.panel.yaxes[0].format
    );
  }

  parseNumber(value: any) {
    if (value === null || typeof value === 'undefined') {
      return null;
    }

    return _.toNumber(value);
  }

  applyLogScale(axis: any, data: any) {
    if (axis.logBase === 1) {
      return;
    }

    const minSetToZero = axis.min === 0;

    if (axis.min < Number.MIN_VALUE) {
      axis.min = null;
    }
    if (axis.max < Number.MIN_VALUE) {
      axis.max = null;
    }

    let series, i;
    let max = axis.max,
      min = axis.min;

    for (i = 0; i < data.length; i++) {
      series = data[i];
      if (series.yaxis === axis.index) {
        if (!max || max < series.stats.max) {
          max = series.stats.max;
        }
        if (!min || min > series.stats.logmin) {
          min = series.stats.logmin;
        }
      }
    }

    axis.transform = (v: number) => {
      return v < Number.MIN_VALUE ? null : Math.log(v) / Math.log(axis.logBase);
    };
    axis.inverseTransform = (v: any) => {
      return Math.pow(axis.logBase, v);
    };

    if (!max && !min) {
      max = axis.inverseTransform(+2);
      min = axis.inverseTransform(-2);
    } else if (!max) {
      max = min * axis.inverseTransform(+4);
    } else if (!min) {
      min = max * axis.inverseTransform(-4);
    }

    if (axis.min) {
      min = axis.inverseTransform(Math.ceil(axis.transform(axis.min)));
    } else {
      min = axis.min = axis.inverseTransform(Math.floor(axis.transform(min)));
    }
    if (axis.max) {
      max = axis.inverseTransform(Math.floor(axis.transform(axis.max)));
    } else {
      max = axis.max = axis.inverseTransform(Math.ceil(axis.transform(max)));
    }

    if (!min || min < Number.MIN_VALUE || !max || max < Number.MIN_VALUE) {
      return;
    }

    if (Number.isFinite(min) && Number.isFinite(max)) {
      if (minSetToZero) {
        axis.min = 0.1;
        min = 1;
      }

      axis.ticks = this.generateTicksForLogScaleYAxis(min, max, axis.logBase);
      if (minSetToZero) {
        axis.ticks.unshift(0.1);
      }
      if (axis.ticks[axis.ticks.length - 1] > axis.max) {
        axis.max = axis.ticks[axis.ticks.length - 1];
      }
    } else {
      axis.ticks = [1, 2];
      delete axis.min;
      delete axis.max;
    }
  }

  generateTicksForLogScaleYAxis(min: any, max: number, logBase: number) {
    let ticks = [];

    let nextTick;
    for (nextTick = min; nextTick <= max; nextTick *= logBase) {
      ticks.push(nextTick);
    }

    const maxNumTicks = Math.ceil(this.ctrl.height / 25);
    const numTicks = ticks.length;
    if (numTicks > maxNumTicks) {
      const factor = Math.ceil(numTicks / maxNumTicks) * logBase;
      ticks = [];

      for (nextTick = min; nextTick <= max * factor; nextTick *= factor) {
        ticks.push(nextTick);
      }
    }

    return ticks;
  }

  configureAxisMode(axis: { tickFormatter: (val: any, axis: any) => string }, format: string) {
    axis.tickFormatter = (val, axis) => {
      const formatter = getValueFormat(format);

      if (!formatter) {
        throw new Error(`Unit '${format}' is not supported`);
      }
      return formatter(val, axis.tickDecimals, axis.scaledDecimals);
    };
  }

  time_format(ticks: number, min: number | null, max: number | null) {
    if (min && max && ticks) {
      const range = max - min;
      const secPerTick = range / ticks / 1000;
      // Need have 10 millisecond margin on the day range
      // As sometimes last 24 hour dashboard evaluates to more than 86400000
      const oneDay = 86400010;
      const oneYear = 31536000000;

      if (secPerTick <= 45) {
        return '%H:%M:%S';
      }
      if (secPerTick <= 7200 || range <= oneDay) {
        return '%H:%M';
      }
      if (secPerTick <= 80000) {
        return '%m/%d %H:%M';
      }
      if (secPerTick <= 2419200 || range <= oneYear) {
        return '%m/%d';
      }
      return '%Y-%m';
    }

    return '%H:%M';
  }
}

/** @ngInject */
function graphDirective(timeSrv: TimeSrv, popoverSrv: any, contextSrv: ContextSrv) {
  return {
    restrict: 'A',
    template: '',
    link: (scope: any, elem: JQuery) => {
      return new GraphElement(scope, elem, timeSrv);
    },
  };
}

coreModule.directive('grafanaGraph', graphDirective);
export { GraphElement, graphDirective };<|MERGE_RESOLUTION|>--- conflicted
+++ resolved
@@ -1,21 +1,21 @@
 import {
   ContextMenuGroup,
   ContextMenuItem,
-  DataLink,
   getValueFormat,
   GraphLegend,
   GraphLegendProps,
   LegendDisplayMode,
+  FieldDisplay,
+  getDisplayProcessor,
+  getFlotPairsConstant,
 } from '@grafana/ui';
-import { toUtc } from '@grafana/ui/src/utils/moment_wrapper';
+
+import { toUtc, LinkModelSupplier, DataFrameView } from '@grafana/data';
+
 import config from 'app/core/config';
 import { appEvents, coreModule, updateLegendValues } from 'app/core/core';
-import { ContextSrv } from 'app/core/services/context_srv';
-import { provideTheme } from 'app/core/utils/ConfigProvider';
 import { tickStep } from 'app/core/utils/ticks';
 import { EventManager } from 'app/features/annotations/all';
-import { TimeSrv } from 'app/features/dashboard/services/TimeSrv';
-import { LinkService, LinkSrv } from 'app/features/panel/panellinks/link_srv';
 import $ from 'jquery';
 import _ from 'lodash';
 import React from 'react';
@@ -29,36 +29,18 @@
 import 'vendor/flot/jquery.flot.stackpercent';
 import 'vendor/flot/jquery.flot.time';
 import { alignYLevel } from './align_yaxes';
-import { FlotDataPoint, GraphContextMenuCtrl } from './GraphContextMenuCtrl';
+import { GraphContextMenuCtrl } from './GraphContextMenuCtrl';
 import GraphTooltip from './graph_tooltip';
-<<<<<<< HEAD
-=======
 import { ThresholdManager } from './threshold_manager';
 import { TimeRegionManager } from './time_region_manager';
-import { EventManager } from 'app/features/annotations/all';
->>>>>>> 015ab370
 import { convertToHistogramData } from './histogram';
 import './jquery.flot.events';
 import { GraphCtrl } from './module';
-<<<<<<< HEAD
-import { ThresholdManager } from './threshold_manager';
-import { TimeRegionManager } from './time_region_manager';
-=======
-import {
-  getValueFormat,
-  ContextMenuGroup,
-  FieldDisplay,
-  ContextMenuItem,
-  getDisplayProcessor,
-  getFlotPairsConstant,
-} from '@grafana/ui';
 import { provideTheme, getCurrentTheme } from 'app/core/utils/ConfigProvider';
-import { toUtc, LinkModelSupplier, DataFrameView } from '@grafana/data';
-import { GraphContextMenuCtrl } from './GraphContextMenuCtrl';
 import { TimeSrv } from 'app/features/dashboard/services/TimeSrv';
 import { ContextSrv } from 'app/core/services/context_srv';
 import { getFieldLinksSupplier } from 'app/features/panel/panellinks/linkSuppliers';
->>>>>>> 015ab370
+import { GraphLegendProps } from './Legend/Legend';
 
 const LegendWithThemeProvider = provideTheme(GraphLegend);
 
