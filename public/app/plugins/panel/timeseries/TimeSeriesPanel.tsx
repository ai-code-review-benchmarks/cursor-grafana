import React, { useMemo, useState } from 'react';

import { PanelProps, DataFrameType } from '@grafana/data';
import { PanelDataErrorView } from '@grafana/runtime';
import { TooltipDisplayMode } from '@grafana/schema';
import { KeyboardPlugin, TooltipPlugin, TooltipPlugin2, usePanelContext, ZoomPlugin } from '@grafana/ui';
import { TooltipHoverMode } from '@grafana/ui/src/components/uPlot/plugins/TooltipPlugin2';
import { TimeSeries } from 'app/core/components/TimeSeries/TimeSeries';
import { config } from 'app/core/config';

import { TimeSeriesTooltip } from './TimeSeriesTooltip';
import { Options } from './panelcfg.gen';
import { AnnotationEditorPlugin } from './plugins/AnnotationEditorPlugin';
import { AnnotationsPlugin } from './plugins/AnnotationsPlugin';
import { AnnotationsPlugin2 } from './plugins/AnnotationsPlugin2';
import { ContextMenuPlugin } from './plugins/ContextMenuPlugin';
import { ExemplarsPlugin, getVisibleLabels } from './plugins/ExemplarsPlugin';
import { OutsideRangePlugin } from './plugins/OutsideRangePlugin';
import { ThresholdControlsPlugin } from './plugins/ThresholdControlsPlugin';
import { getPrepareTimeseriesSuggestion } from './suggestions';
import { getTimezones, prepareGraphableFields, regenerateLinksSupplier } from './utils';

// (copied from TooltipPlugin2)
interface TimeRange2 {
  from: number;
  to: number;
}

interface TimeSeriesPanelProps extends PanelProps<Options> {}

export const TimeSeriesPanel = ({
  data,
  timeRange,
  timeZone,
  width,
  height,
  options,
  fieldConfig,
  onChangeTimeRange,
  replaceVariables,
  id,
}: TimeSeriesPanelProps) => {
  const { sync, canAddAnnotations, onThresholdsChange, canEditThresholds, showThresholds, dataLinkPostProcessor } =
    usePanelContext();

  const frames = useMemo(() => prepareGraphableFields(data.series, config.theme2, timeRange), [data.series, timeRange]);
  const timezones = useMemo(() => getTimezones(options.timezone, timeZone), [options.timezone, timeZone]);
  const suggestions = useMemo(() => {
    if (frames?.length && frames.every((df) => df.meta?.type === DataFrameType.TimeSeriesLong)) {
      const s = getPrepareTimeseriesSuggestion(id);
      return {
        message: 'Long data must be converted to wide',
        suggestions: s ? [s] : undefined,
      };
    }
    return undefined;
  }, [frames, id]);

  const enableAnnotationCreation = Boolean(canAddAnnotations && canAddAnnotations());
  // temp range set for adding new annotation set by TooltipPlugin2, consumed by AnnotationPlugin2
  const [newAnnotationRange, setNewAnnotationRange] = useState<TimeRange2 | null>(null);

  if (!frames || suggestions) {
    return (
      <PanelDataErrorView
        panelId={id}
        message={suggestions?.message}
        fieldConfig={fieldConfig}
        data={data}
        needsTimeField={true}
        needsNumberField={true}
        suggestions={suggestions?.suggestions}
      />
    );
  }

  // which annotation are we editing?
  // are we adding a new annotation? is annotating?
  // console.log(data.annotations);

  // annotations plugin includes the editor and the renderer
  // its annotation state is managed here for now
  // tooltipplugin2 receives render with annotate range, callback should setstate here that gets passed to annotationsplugin as newAnnotaton or editAnnotation

  return (
    <TimeSeries
      frames={frames}
      structureRev={data.structureRev}
      timeRange={timeRange}
      timeZone={timezones}
      width={width}
      height={height}
      legend={options.legend}
      options={options}
    >
      {(uplotConfig, alignedDataFrame) => {
        if (alignedDataFrame.fields.some((f) => Boolean(f.config.links?.length))) {
          alignedDataFrame = regenerateLinksSupplier(
            alignedDataFrame,
            frames,
            replaceVariables,
            timeZone,
            dataLinkPostProcessor
          );
        }

        return (
          <>
            <KeyboardPlugin config={uplotConfig} />
            {options.tooltip.mode === TooltipDisplayMode.None || (
              <>
                {config.featureToggles.newVizTooltips ? (
                  <TooltipPlugin2
                    config={uplotConfig}
                    hoverMode={
                      options.tooltip.mode === TooltipDisplayMode.Single ? TooltipHoverMode.xOne : TooltipHoverMode.xAll
                    }
                    queryZoom={onChangeTimeRange}
                    clientZoom={true}
                    render={(u, dataIdxs, seriesIdx, isPinned = false, dismiss, timeRange) => {
                      if (timeRange != null) {
                        setNewAnnotationRange(timeRange);
                        dismiss();
                        return;
                      }

                      return (
                        // not sure it header time here works for annotations, since it's taken from nearest datapoint index
                        <TimeSeriesTooltip
                          frames={frames}
                          seriesFrame={alignedDataFrame}
                          dataIdxs={dataIdxs}
                          seriesIdx={seriesIdx}
                          mode={options.tooltip.mode}
                          sortOrder={options.tooltip.sort}
                          isPinned={isPinned}
                          annotate={() => {
                            // this is the actual cursor timestamp
                            let xVal = u.posToVal(u.cursor.left!, 'x');

<<<<<<< HEAD
                            setNewAnnotationRange({
                              from: xVal,
                              to: xVal,
                            });
=======
                            setNewAnnotationRange({ from: xVal, to: xVal });
>>>>>>> fb6a28d2
                            dismiss();
                          }}
                        />
                      );
                    }}
                  />
                ) : (
                  <>
                    <ZoomPlugin config={uplotConfig} onZoom={onChangeTimeRange} withZoomY={true} />
                    <TooltipPlugin
                      frames={frames}
                      data={alignedDataFrame}
                      config={uplotConfig}
                      mode={options.tooltip.mode}
                      sortOrder={options.tooltip.sort}
                      sync={sync}
                      timeZone={timeZone}
                    />
                  </>
                )}
              </>
            )}
            {/* Renders annotation markers*/}
            {data.annotations && (
              // <AnnotationsPlugin annotations={data.annotations} config={uplotConfig} timeZone={timeZone} />
              <AnnotationsPlugin2
                annotations={data.annotations}
                config={uplotConfig}
                timeZone={timeZone}
                newRange={newAnnotationRange}
              />
            )}
            {/*Enables annotations creation*/}
            {!config.featureToggles.newVizTooltips ? (
              enableAnnotationCreation ? (
                <AnnotationEditorPlugin data={alignedDataFrame} timeZone={timeZone} config={uplotConfig}>
                  {({ startAnnotating }) => {
                    return (
                      <ContextMenuPlugin
                        data={alignedDataFrame}
                        config={uplotConfig}
                        timeZone={timeZone}
                        replaceVariables={replaceVariables}
                        defaultItems={[
                          {
                            items: [
                              {
                                label: 'Add annotation',
                                ariaLabel: 'Add annotation',
                                icon: 'comment-alt',
                                onClick: (e, p) => {
                                  if (!p) {
                                    return;
                                  }
                                  startAnnotating({ coords: p.coords });
                                },
                              },
                            ],
                          },
                        ]}
                      />
                    );
                  }}
                </AnnotationEditorPlugin>
              ) : (
                <ContextMenuPlugin
                  data={alignedDataFrame}
                  frames={frames}
                  config={uplotConfig}
                  timeZone={timeZone}
                  replaceVariables={replaceVariables}
                  defaultItems={[]}
                />
              )
            ) : undefined}
            {data.annotations && (
              <ExemplarsPlugin
                visibleSeries={getVisibleLabels(uplotConfig, frames)}
                config={uplotConfig}
                exemplars={data.annotations}
                timeZone={timeZone}
              />
            )}

            {((canEditThresholds && onThresholdsChange) || showThresholds) && (
              <ThresholdControlsPlugin
                config={uplotConfig}
                fieldConfig={fieldConfig}
                onThresholdsChange={canEditThresholds ? onThresholdsChange : undefined}
              />
            )}

            <OutsideRangePlugin config={uplotConfig} onChangeTimeRange={onChangeTimeRange} />
          </>
        );
      }}
    </TimeSeries>
  );
};<|MERGE_RESOLUTION|>--- conflicted
+++ resolved
@@ -138,14 +138,7 @@
                             // this is the actual cursor timestamp
                             let xVal = u.posToVal(u.cursor.left!, 'x');
 
-<<<<<<< HEAD
-                            setNewAnnotationRange({
-                              from: xVal,
-                              to: xVal,
-                            });
-=======
                             setNewAnnotationRange({ from: xVal, to: xVal });
->>>>>>> fb6a28d2
                             dismiss();
                           }}
                         />
