import { Threshold, ValueMapping } from '@grafana/ui';

export interface GaugeOptions {
  valueMappings: ValueMapping[];
  maxValue: number;
  minValue: number;
  showThresholdLabels: boolean;
  showThresholdMarkers: boolean;
  thresholds: Threshold[];
  valueOptions: SingleStatValueOptions;
}

export interface SingleStatValueOptions {
  unit: string;
<<<<<<< HEAD
}

export const PanelDefaults: GaugeOptions = {
  minValue: 0,
  maxValue: 100,
  prefix: '',
  showThresholdMarkers: true,
  showThresholdLabels: false,
  suffix: '',
  decimals: 0,
  stat: 'avg',
  unit: 'none',
  valueMappings: [],
  thresholds: [{ index: 1, value: 80, color: 'red' }, { index: 0, value: -Infinity, color: 'green' }],
=======
  suffix: string;
  stat: string;
  prefix: string;
  decimals: number;
}

export const defaults: GaugeOptions = {
  minValue: 0,
  maxValue: 100,
  showThresholdMarkers: true,
  showThresholdLabels: false,
  valueOptions: {
    prefix: '',
    suffix: '',
    decimals: 0,
    stat: 'avg',
    unit: 'none',
  },
  valueMappings: [],
  thresholds: [],
>>>>>>> 4c59a916
};<|MERGE_RESOLUTION|>--- conflicted
+++ resolved
@@ -12,22 +12,6 @@
 
 export interface SingleStatValueOptions {
   unit: string;
-<<<<<<< HEAD
-}
-
-export const PanelDefaults: GaugeOptions = {
-  minValue: 0,
-  maxValue: 100,
-  prefix: '',
-  showThresholdMarkers: true,
-  showThresholdLabels: false,
-  suffix: '',
-  decimals: 0,
-  stat: 'avg',
-  unit: 'none',
-  valueMappings: [],
-  thresholds: [{ index: 1, value: 80, color: 'red' }, { index: 0, value: -Infinity, color: 'green' }],
-=======
   suffix: string;
   stat: string;
   prefix: string;
@@ -48,5 +32,4 @@
   },
   valueMappings: [],
   thresholds: [],
->>>>>>> 4c59a916
 };