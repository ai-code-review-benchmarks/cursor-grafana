// Copyright 2021 Grafana Labs
//
// Licensed under the Apache License, Version 2.0 (the "License");
// you may not use this file except in compliance with the License.
// You may obtain a copy of the License at
//
//     http://www.apache.org/licenses/LICENSE-2.0
//
// Unless required by applicable law or agreed to in writing, software
// distributed under the License is distributed on an "AS IS" BASIS,
// WITHOUT WARRANTIES OR CONDITIONS OF ANY KIND, either express or implied.
// See the License for the specific language governing permissions and
// limitations under the License.

package grafanaplugin

import (
	"github.com/grafana/grafana/packages/grafana-schema/src/common"
)

composableKinds: PanelCfg: {
	maturity: "experimental"

	lineage: {
		schemas: [{
			version: [0, 0]
			schema: {
				Options: {
					common.SingleStatBaseOptions
<<<<<<< HEAD
					displayMode:  common.BarGaugeDisplayMode & (*"gradient" | _)
					valueMode:    common.BarGaugeValueMode & (*"color" | _)
					showUnfilled: bool | *true
					minVizWidth:  uint32 | *0
					minVizHeight: uint32 | *10
					maxVizHeight: uint32 | *1000
=======
					displayMode:   common.BarGaugeDisplayMode & (*"gradient" | _)
					valueMode:     common.BarGaugeValueMode & (*"color" | _)
					namePlacement: common.BarGaugeNamePlacement & (*"auto" | _)
					showUnfilled:  bool | *true
					minVizWidth:   uint32 | *0
					minVizHeight:  uint32 | *10
>>>>>>> df9e7671
				} @cuetsy(kind="interface")
			}
		}]
		lenses: []
	}
}<|MERGE_RESOLUTION|>--- conflicted
+++ resolved
@@ -27,21 +27,13 @@
 			schema: {
 				Options: {
 					common.SingleStatBaseOptions
-<<<<<<< HEAD
-					displayMode:  common.BarGaugeDisplayMode & (*"gradient" | _)
-					valueMode:    common.BarGaugeValueMode & (*"color" | _)
-					showUnfilled: bool | *true
-					minVizWidth:  uint32 | *0
-					minVizHeight: uint32 | *10
-					maxVizHeight: uint32 | *1000
-=======
 					displayMode:   common.BarGaugeDisplayMode & (*"gradient" | _)
 					valueMode:     common.BarGaugeValueMode & (*"color" | _)
 					namePlacement: common.BarGaugeNamePlacement & (*"auto" | _)
 					showUnfilled:  bool | *true
 					minVizWidth:   uint32 | *0
 					minVizHeight:  uint32 | *10
->>>>>>> df9e7671
+					maxVizHeight:  uint32 | *1000
 				} @cuetsy(kind="interface")
 			}
 		}]
