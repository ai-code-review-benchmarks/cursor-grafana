--- conflicted
+++ resolved
@@ -290,28 +290,6 @@
       },
       category: ['Filter'],
     })
-<<<<<<< HEAD
-    .addCustomEditor({
-      path: 'datasource',
-      name: 'Datasource',
-      description: 'Filter alerts from selected datasource',
-      id: 'datasource',
-      defaultValue: null,
-      editor: function RenderDatasourcePicker(props) {
-        return (
-          <DataSourcePicker
-            {...props}
-            type={['prometheus', 'loki', 'grafana']}
-            noDefault
-            current={props.value}
-            onChange={(ds: DataSourceInstanceSettings) => props.onChange(ds.name)}
-          />
-        );
-      },
-      category: ['Filter'],
-    })
-=======
->>>>>>> 5099e882
     .addBooleanSwitch({
       path: 'stateFilter.firing',
       name: 'Alerting / Firing',
