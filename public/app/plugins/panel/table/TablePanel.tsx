import { css } from '@emotion/css';

import {
  ActionModel,
  DashboardCursorSync,
  DataFrame,
  FieldMatcherID,
  getFrameDisplayName,
  InterpolateFunction,
  PanelProps,
  SelectableValue,
  Field,
} from '@grafana/data';
import { config, PanelDataErrorView } from '@grafana/runtime';
import { Select, Table, usePanelContext, useTheme2 } from '@grafana/ui';
import { TableSortByFieldState } from '@grafana/ui/src/components/Table/types';

import { getActions } from '../../../features/actions/utils';

import { hasDeprecatedParentRowIndex, migrateFromParentRowIndexToNestedFrames } from './migrations';
import { Options } from './panelcfg.gen';

interface Props extends PanelProps<Options> { }

export function TablePanel(props: Props) {
  const { data, height, width, options, fieldConfig, id, timeRange } = props;

  const theme = useTheme2();
  const panelContext = usePanelContext();
  const frames = hasDeprecatedParentRowIndex(data.series)
    ? migrateFromParentRowIndexToNestedFrames(data.series)
    : data.series;
  const count = frames?.length;
  const hasFields = frames.some((frame) => frame.fields.length > 0);
  const currentIndex = getCurrentFrameIndex(frames, options);
  const main = frames[currentIndex];
  const useTableNg = config.featureToggles.tableNG;

  let tableHeight = height;

  if (!count || !hasFields) {
    return <PanelDataErrorView panelId={id} fieldConfig={fieldConfig} data={data} />;
  }

  if (count > 1) {
    const inputHeight = theme.spacing.gridSize * theme.components.height.md;
    const padding = theme.spacing.gridSize;

    tableHeight = height - inputHeight - padding;
  }

  const enableSharedCrosshair = panelContext.sync && panelContext.sync() !== DashboardCursorSync.Off;

  const tableElement = (
    <Table
      height={tableHeight}
      width={width}
      data={main}
      noHeader={!options.showHeader}
      showTypeIcons={options.showTypeIcons}
      resizable={true}
      initialSortBy={options.sortBy}
      onSortByChange={(sortBy) => onSortByChange(sortBy, props)}
      onColumnResize={(displayName, resizedWidth) => onColumnResize(displayName, resizedWidth, props)}
      onCellFilterAdded={panelContext.onAddAdHocFilter}
      footerOptions={options.footer}
      enablePagination={options.footer?.enablePagination}
      cellHeight={options.cellHeight}
      timeRange={timeRange}
      enableSharedCrosshair={config.featureToggles.tableSharedCrosshair && enableSharedCrosshair}
      fieldConfig={fieldConfig}
<<<<<<< HEAD
      useTableNg={useTableNg}
=======
      getActions={getCellActions}
>>>>>>> f5078547
    />
  );

  if (count === 1) {
    return tableElement;
  }

  const names = frames.map((frame, index) => {
    return {
      label: getFrameDisplayName(frame),
      value: index,
    };
  });

  return (
    <div className={tableStyles.wrapper}>
      {tableElement}
      <div className={tableStyles.selectWrapper}>
        <Select options={names} value={names[currentIndex]} onChange={(val) => onChangeTableSelection(val, props)} />
      </div>
    </div>
  );
}

function getCurrentFrameIndex(frames: DataFrame[], options: Options) {
  return options.frameIndex > 0 && options.frameIndex < frames.length ? options.frameIndex : 0;
}

function onColumnResize(fieldDisplayName: string, width: number, props: Props) {
  const { fieldConfig } = props;
  const { overrides } = fieldConfig;

  const matcherId = FieldMatcherID.byName;
  const propId = 'custom.width';

  // look for existing override
  const override = overrides.find((o) => o.matcher.id === matcherId && o.matcher.options === fieldDisplayName);

  if (override) {
    // look for existing property
    const property = override.properties.find((prop) => prop.id === propId);
    if (property) {
      property.value = width;
    } else {
      override.properties.push({ id: propId, value: width });
    }
  } else {
    overrides.push({
      matcher: { id: matcherId, options: fieldDisplayName },
      properties: [{ id: propId, value: width }],
    });
  }

  props.onFieldConfigChange({
    ...fieldConfig,
    overrides,
  });
}

function onSortByChange(sortBy: TableSortByFieldState[], props: Props) {
  props.onOptionsChange({
    ...props.options,
    sortBy,
  });
}

function onChangeTableSelection(val: SelectableValue<number>, props: Props) {
  props.onOptionsChange({
    ...props.options,
    frameIndex: val.value || 0,
  });
}

// placeholder function; assuming the values are already interpolated
const replaceVars: InterpolateFunction = (value: string) => value;

const getCellActions = (dataFrame: DataFrame, field: Field) => {
  if (!config.featureToggles?.vizActions) {
    return [];
  }

  const actions: Array<ActionModel<Field>> = [];
  const actionLookup = new Set<string>();

  const actionsModel = getActions(
    dataFrame,
    field,
    field.state!.scopedVars!,
    replaceVars,
    field.config.actions ?? [],
    {}
  );

  actionsModel.forEach((action) => {
    const key = `${action.title}`;
    if (!actionLookup.has(key)) {
      actions.push(action);
      actionLookup.add(key);
    }
  });

  return actions;
};

const tableStyles = {
  wrapper: css`
    display: flex;
    flex-direction: column;
    justify-content: space-between;
    height: 100%;
  `,
  selectWrapper: css`
    padding: 8px 8px 0px 8px;
  `,
};<|MERGE_RESOLUTION|>--- conflicted
+++ resolved
@@ -20,7 +20,7 @@
 import { hasDeprecatedParentRowIndex, migrateFromParentRowIndexToNestedFrames } from './migrations';
 import { Options } from './panelcfg.gen';
 
-interface Props extends PanelProps<Options> { }
+interface Props extends PanelProps<Options> {}
 
 export function TablePanel(props: Props) {
   const { data, height, width, options, fieldConfig, id, timeRange } = props;
@@ -69,11 +69,8 @@
       timeRange={timeRange}
       enableSharedCrosshair={config.featureToggles.tableSharedCrosshair && enableSharedCrosshair}
       fieldConfig={fieldConfig}
-<<<<<<< HEAD
       useTableNg={useTableNg}
-=======
       getActions={getCellActions}
->>>>>>> f5078547
     />
   );
 
