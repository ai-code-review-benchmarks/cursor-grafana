///<reference path="../../../headers/common.d.ts" />

import angular from 'angular';
import _ from 'lodash';
import $ from 'jquery';
import moment from 'moment';
import 'highlight';
import * as FileExport from 'app/core/utils/file_export';
import {MetricsPanelCtrl} from 'app/plugins/sdk';
import {transformDataToTable} from './transformers';
import {tablePanelEditor} from './editor';
import {TableRenderer} from './renderer';

<<<<<<< HEAD
var panelDefaults = {
  targets: [{}],
  transform: 'timeseries_to_columns',
  pageSize: null,
  showHeader: true,
  styles: [
    {
      type: 'date',
      pattern: 'Time',
      dateFormat: 'YYYY-MM-DD HH:mm:ss',
      valueMaps: [
        { value: '', op: '=', text: '' }
      ]
    },
    {
      unit: 'short',
      type: 'number',
      decimals: 2,
      colors: ["rgba(245, 54, 54, 0.9)", "rgba(237, 129, 40, 0.89)", "rgba(50, 172, 45, 0.97)"],
      colorMode: null,
      pattern: '/.*/',
      thresholds: [],
      valueMaps: [
        { value: '', op: '=', text: '' }
      ]
    }
  ],
  columns: [],
  scroll: true,
  fontSize: '100%',
  rowHeight: false,
  sort: {col: 0, desc: true},
};

=======
>>>>>>> 6b467d5b
class TablePanelCtrl extends MetricsPanelCtrl {
  static templateUrl = 'module.html';

  pageIndex: number;
  dataRaw: any;
  table: any;

  panelDefaults = {
    targets: [{}],
    transform: 'timeseries_to_columns',
    pageSize: null,
    showHeader: true,
    styles: [
      {
        type: 'date',
        pattern: 'Time',
        dateFormat: 'YYYY-MM-DD HH:mm:ss',
      },
      {
        unit: 'short',
        type: 'number',
        decimals: 2,
        colors: ["rgba(245, 54, 54, 0.9)", "rgba(237, 129, 40, 0.89)", "rgba(50, 172, 45, 0.97)"],
        colorMode: null,
        pattern: '/.*/',
        thresholds: [],
      }
    ],
    columns: [],
    scroll: true,
    fontSize: '100%',
    sort: {col: 0, desc: true},
  };

  /** @ngInject */
  constructor($scope, $injector, private annotationsSrv) {
    super($scope, $injector);
    this.pageIndex = 0;

    if (this.panel.styles === void 0) {
      this.panel.styles = this.panel.columns;
      this.panel.columns = this.panel.fields;
      delete this.panel.columns;
      delete this.panel.fields;
    }

<<<<<<< HEAD
    !this.panel.styles && (this.panel.styles = []);
    // 修正接口“数值转换”的数据
    for (var i = 0; i < this.panel.styles.length; i++) {
      this.panel.styles[i].valueMaps === void 0 && (this.panel.styles[i].valueMaps = [{ value: '', op: '=', text: '' }]);
    }

    _.defaults(this.panel, panelDefaults);
=======
    _.defaults(this.panel, this.panelDefaults);
>>>>>>> 6b467d5b

    this.events.on('data-received', this.onDataReceived.bind(this));
    this.events.on('data-error', this.onDataError.bind(this));
    this.events.on('data-snapshot-load', this.onDataReceived.bind(this));
    this.events.on('init-edit-mode', this.onInitEditMode.bind(this));
    this.events.on('init-panel-actions', this.onInitPanelActions.bind(this));
  }

  onInitEditMode() {
    this.addEditorTab('显示效果', tablePanelEditor, 2);
  }

  onInitPanelActions(actions) {
    actions.push({text: '导出 CSV', click: 'ctrl.exportCsv()'});
  }

  issueQueries(datasource) {
    this.pageIndex = 0;

    if (this.panel.transform === 'annotations') {
      this.setTimeQueryStart();
      return this.annotationsSrv.getAnnotations(this.dashboard).then(annotations => {
        return {data: annotations};
      });
    }

    return super.issueQueries(datasource);
  }

  onDataError(err) {
    this.dataRaw = [];
    this.render();
  }

  onDataReceived(dataList) {
    this.dataRaw = dataList;
    this.pageIndex = 0;

    // automatically correct transform mode based on data
    if (this.dataRaw && this.dataRaw.length) {
      if (this.dataRaw[0].type === 'table') {
        this.panel.transform = 'table';
      } else {
        if (this.dataRaw[0].type === 'docs') {
          this.panel.transform = 'json';
        } else {
          if (this.panel.transform === 'table' || this.panel.transform === 'json') {
            this.panel.transform = 'timeseries_to_rows';
          }
        }
      }
    }

    this.render();
  }

  render() {
    this.table = transformDataToTable(this.dataRaw, this.panel);
    this.table.sort(this.panel.sort);
    return super.render(this.table);
  }

  toggleColumnSort(col, colIndex) {
    // remove sort flag from current column
    if (this.table.columns[this.panel.sort.col]) {
      this.table.columns[this.panel.sort.col].sort = false;
    }

    if (this.panel.sort.col === colIndex) {
      if (this.panel.sort.desc) {
        this.panel.sort.desc = false;
      } else {
        this.panel.sort.col = null;
      }
    } else {
      this.panel.sort.col = colIndex;
      this.panel.sort.desc = true;
    }
    this.render();
  }

  exportCsv() {
    FileExport.exportTableDataToCsv(this.table);
  }

  link(scope, elem, attrs, ctrl) {
    var data;
    var panel = ctrl.panel;
    var pageCount = 0;
    var formaters = [];

    function getTableHeight() {
      var panelHeight = ctrl.height;

      if (pageCount > 1) {
        panelHeight -= 26;
      }

      return (panelHeight - 31) + 'px';
    }

    function appendTableRows(tbodyElem) {
      var renderer = new TableRenderer(panel, data, ctrl.dashboard.isTimezoneUtc());
      tbodyElem.empty();
      tbodyElem.html(renderer.render(ctrl.pageIndex));
    }

    function switchPage(e) {
      var el = $(e.currentTarget);
      ctrl.pageIndex = (parseInt(el.text(), 10)-1);
      renderPanel();
    }

    function appendPaginationControls(footerElem) {
      footerElem.empty();

      var pageSize = panel.pageSize || 100;
      pageCount = Math.ceil(data.rows.length / pageSize);
      if (pageCount === 1) {
        return;
      }

      var startPage = Math.max(ctrl.pageIndex - 3, 0);
      var endPage = Math.min(pageCount, startPage + 9);

      var paginationList = $('<ul></ul>');

      for (var i = startPage; i < endPage; i++) {
        var activeClass = i === ctrl.pageIndex ? 'active' : '';
        var pageLinkElem = $('<li><a class="table-panel-page-link pointer ' + activeClass + '">' + (i+1) + '</a></li>');
        paginationList.append(pageLinkElem);
      }

      footerElem.append(paginationList);
    }

    function renderPanel() {
      var panelElem = elem.parents('.panel');
      var rootElem = elem.find('.table-panel-scroll');
      var tbodyElem = elem.find('tbody');
      var footerElem = elem.find('.table-panel-footer');

      elem.css({'font-size': panel.fontSize});
      panelElem.addClass('table-panel-wrapper');

      panel.rowHeight && tbodyElem.addClass('fix-table-row-height');
      appendTableRows(tbodyElem);
      appendPaginationControls(footerElem);

      rootElem.css({'max-height': panel.scroll ? getTableHeight() : '' });
      if (panel.targets.length) {
        panelElem._highlight(panel.targets[0].query);
      }
    }

    elem.on('click', '.table-panel-page-link', switchPage);

    scope.$on('$destroy', function() {
      elem.off('click', '.table-panel-page-link');
    });

    ctrl.events.on('render', function(renderData) {
      data = renderData || data;
      if (data) {
        renderPanel();
      }
      ctrl.renderingCompleted();
    });
  }
}

export {
  TablePanelCtrl,
  TablePanelCtrl as PanelCtrl
};<|MERGE_RESOLUTION|>--- conflicted
+++ resolved
@@ -11,43 +11,41 @@
 import {tablePanelEditor} from './editor';
 import {TableRenderer} from './renderer';
 
-<<<<<<< HEAD
-var panelDefaults = {
-  targets: [{}],
-  transform: 'timeseries_to_columns',
-  pageSize: null,
-  showHeader: true,
-  styles: [
-    {
-      type: 'date',
-      pattern: 'Time',
-      dateFormat: 'YYYY-MM-DD HH:mm:ss',
-      valueMaps: [
-        { value: '', op: '=', text: '' }
-      ]
-    },
-    {
-      unit: 'short',
-      type: 'number',
-      decimals: 2,
-      colors: ["rgba(245, 54, 54, 0.9)", "rgba(237, 129, 40, 0.89)", "rgba(50, 172, 45, 0.97)"],
-      colorMode: null,
-      pattern: '/.*/',
-      thresholds: [],
-      valueMaps: [
-        { value: '', op: '=', text: '' }
-      ]
-    }
-  ],
-  columns: [],
-  scroll: true,
-  fontSize: '100%',
-  rowHeight: false,
-  sort: {col: 0, desc: true},
-};
-
-=======
->>>>>>> 6b467d5b
+// TODO UPDATE
+// var panelDefaults = {
+//   targets: [{}],
+//   transform: 'timeseries_to_columns',
+//   pageSize: null,
+//   showHeader: true,
+//   styles: [
+//     {
+//       type: 'date',
+//       pattern: 'Time',
+//       dateFormat: 'YYYY-MM-DD HH:mm:ss',
+//       valueMaps: [
+//         { value: '', op: '=', text: '' }
+//       ]
+//     },
+//     {
+//       unit: 'short',
+//       type: 'number',
+//       decimals: 2,
+//       colors: ["rgba(245, 54, 54, 0.9)", "rgba(237, 129, 40, 0.89)", "rgba(50, 172, 45, 0.97)"],
+//       colorMode: null,
+//       pattern: '/.*/',
+//       thresholds: [],
+//       valueMaps: [
+//         { value: '', op: '=', text: '' }
+//       ]
+//     }
+//   ],
+//   columns: [],
+//   scroll: true,
+//   fontSize: '100%',
+//   rowHeight: false,
+//   sort: {col: 0, desc: true},
+// };
+
 class TablePanelCtrl extends MetricsPanelCtrl {
   static templateUrl = 'module.html';
 
@@ -94,17 +92,16 @@
       delete this.panel.fields;
     }
 
-<<<<<<< HEAD
-    !this.panel.styles && (this.panel.styles = []);
-    // 修正接口“数值转换”的数据
-    for (var i = 0; i < this.panel.styles.length; i++) {
-      this.panel.styles[i].valueMaps === void 0 && (this.panel.styles[i].valueMaps = [{ value: '', op: '=', text: '' }]);
-    }
-
-    _.defaults(this.panel, panelDefaults);
-=======
+    // TODO UPDATE 
+    // !this.panel.styles && (this.panel.styles = []);
+    // // 修正接口“数值转换”的数据
+    // for (var i = 0; i < this.panel.styles.length; i++) {
+    //   this.panel.styles[i].valueMaps === void 0 && (this.panel.styles[i].valueMaps = [{ value: '', op: '=', text: '' }]);
+    // }
+
+    // _.defaults(this.panel, panelDefaults);
+
     _.defaults(this.panel, this.panelDefaults);
->>>>>>> 6b467d5b
 
     this.events.on('data-received', this.onDataReceived.bind(this));
     this.events.on('data-error', this.onDataError.bind(this));
