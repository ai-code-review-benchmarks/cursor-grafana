///<reference path="../../../headers/common.d.ts" />

import angular from 'angular';
import _ from 'lodash';
import $ from 'jquery';
import moment from 'moment';
import 'highlight';
import * as FileExport from 'app/core/utils/file_export';
import {MetricsPanelCtrl} from 'app/plugins/sdk';
import {transformDataToTable} from './transformers';
import {tablePanelEditor} from './editor';
import {TableRenderer} from './renderer';

var panelDefaults = {
  targets: [{}],
  transform: 'timeseries_to_columns',
  pageSize: null,
  showHeader: true,
  styles: [
    {
      type: 'date',
      pattern: 'Time',
      dateFormat: 'YYYY-MM-DD HH:mm:ss',
      valueMaps: [
        { value: '', op: '=', text: '' }
      ]
    },
    {
      unit: 'short',
      type: 'number',
      decimals: 2,
      colors: ["rgba(245, 54, 54, 0.9)", "rgba(237, 129, 40, 0.89)", "rgba(50, 172, 45, 0.97)"],
      colorMode: null,
      pattern: '/.*/',
      thresholds: [],
      valueMaps: [
        { value: '', op: '=', text: '' }
      ]
    }
  ],
  columns: [],
  scroll: true,
  fontSize: '100%',
  rowHeight: false,
  sort: {col: 0, desc: true},
};

class TablePanelCtrl extends MetricsPanelCtrl {
  static templateUrl = 'module.html';

  pageIndex: number;
  dataRaw: any;
  table: any;

  /** @ngInject */
  constructor($scope, $injector, private annotationsSrv) {
    super($scope, $injector);
    this.pageIndex = 0;

    if (this.panel.styles === void 0) {
      this.panel.styles = this.panel.columns;
      this.panel.columns = this.panel.fields;
      delete this.panel.columns;
      delete this.panel.fields;
    }

    !this.panel.styles && (this.panel.styles = []);
    // 修正接口“数值转换”的数据
    for (var i = 0; i < this.panel.styles.length; i++) {
      this.panel.styles[i].valueMaps === void 0 && (this.panel.styles[i].valueMaps = [{ value: '', op: '=', text: '' }]);
    }

    _.defaults(this.panel, panelDefaults);

    this.events.on('data-received', this.onDataReceived.bind(this));
    this.events.on('data-error', this.onDataError.bind(this));
    this.events.on('data-snapshot-load', this.onDataReceived.bind(this));
    this.events.on('init-edit-mode', this.onInitEditMode.bind(this));
    this.events.on('init-panel-actions', this.onInitPanelActions.bind(this));
  }

  onInitEditMode() {
    this.addEditorTab('显示效果', tablePanelEditor, 2);
  }

  onInitPanelActions(actions) {
    actions.push({text: '导出 CSV', click: 'ctrl.exportCsv()'});
  }

  issueQueries(datasource) {
    this.pageIndex = 0;

    if (this.panel.transform === 'annotations') {
      this.setTimeQueryStart();
      return this.annotationsSrv.getAnnotations(this.dashboard).then(annotations => {
        return {data: annotations};
      });
    }

    return super.issueQueries(datasource);
  }

<<<<<<< HEAD
  onDataSnapshotLoad(data) {
    this.onDataReceived(data);
  }

=======
>>>>>>> 4832ecf3
  onDataError(err) {
    this.dataRaw = [];
    this.render();
  }

  onDataReceived(dataList) {
    this.dataRaw = dataList;
    this.pageIndex = 0;

    // automatically correct transform mode based on data
    if (this.dataRaw && this.dataRaw.length) {
      if (this.dataRaw[0].type === 'table') {
        this.panel.transform = 'table';
      } else {
        if (this.dataRaw[0].type === 'docs') {
          this.panel.transform = 'json';
        } else {
          if (this.panel.transform === 'table' || this.panel.transform === 'json') {
            this.panel.transform = 'timeseries_to_rows';
          }
        }
      }
    }

    this.render();
  }

  render() {
    this.table = transformDataToTable(this.dataRaw, this.panel);
    this.table.sort(this.panel.sort);
    return super.render(this.table);
  }

  toggleColumnSort(col, colIndex) {
    if (this.panel.sort.col === colIndex) {
      if (this.panel.sort.desc) {
        this.panel.sort.desc = false;
      } else {
        this.panel.sort.col = null;
      }
    } else {
      this.panel.sort.col = colIndex;
      this.panel.sort.desc = true;
    }
    this.render();
  }

  exportCsv() {
    FileExport.exportTableDataToCsv(this.table);
  }

  link(scope, elem, attrs, ctrl) {
    var data;
    var panel = ctrl.panel;
    var pageCount = 0;
    var formaters = [];

    function getTableHeight() {
      var panelHeight = ctrl.height;

      if (pageCount > 1) {
        panelHeight -= 26;
      }

      return (panelHeight - 31) + 'px';
    }

    function appendTableRows(tbodyElem) {
      var renderer = new TableRenderer(panel, data, ctrl.dashboard.isTimezoneUtc());
      tbodyElem.empty();
      tbodyElem.html(renderer.render(ctrl.pageIndex));
    }

    function switchPage(e) {
      var el = $(e.currentTarget);
      ctrl.pageIndex = (parseInt(el.text(), 10)-1);
      renderPanel();
    }

    function appendPaginationControls(footerElem) {
      footerElem.empty();

      var pageSize = panel.pageSize || 100;
      pageCount = Math.ceil(data.rows.length / pageSize);
      if (pageCount === 1) {
        return;
      }

      var startPage = Math.max(ctrl.pageIndex - 3, 0);
      var endPage = Math.min(pageCount, startPage + 9);

      var paginationList = $('<ul></ul>');

      for (var i = startPage; i < endPage; i++) {
        var activeClass = i === ctrl.pageIndex ? 'active' : '';
        var pageLinkElem = $('<li><a class="table-panel-page-link pointer ' + activeClass + '">' + (i+1) + '</a></li>');
        paginationList.append(pageLinkElem);
      }

      footerElem.append(paginationList);
    }

    function renderPanel() {
      var panelElem = elem.parents('.panel');
      var rootElem = elem.find('.table-panel-scroll');
      var tbodyElem = elem.find('tbody');
      var footerElem = elem.find('.table-panel-footer');

      elem.css({'font-size': panel.fontSize});
      panelElem.addClass('table-panel-wrapper');

      panel.rowHeight && tbodyElem.addClass('fix-table-row-height');
      appendTableRows(tbodyElem);
      appendPaginationControls(footerElem);

      rootElem.css({'max-height': panel.scroll ? getTableHeight() : '' });
      if (panel.targets.length) {
        panelElem._highlight(panel.targets[0].query);
      }
    }

    elem.on('click', '.table-panel-page-link', switchPage);

    scope.$on('$destroy', function() {
      elem.off('click', '.table-panel-page-link');
    });

    ctrl.events.on('render', function(renderData) {
      data = renderData || data;
      if (data) {
        renderPanel();
      }
      ctrl.renderingCompleted();
    });
  }
}

export {
  TablePanelCtrl,
  TablePanelCtrl as PanelCtrl
};<|MERGE_RESOLUTION|>--- conflicted
+++ resolved
@@ -100,13 +100,6 @@
     return super.issueQueries(datasource);
   }
 
-<<<<<<< HEAD
-  onDataSnapshotLoad(data) {
-    this.onDataReceived(data);
-  }
-
-=======
->>>>>>> 4832ecf3
   onDataError(err) {
     this.dataRaw = [];
     this.render();
