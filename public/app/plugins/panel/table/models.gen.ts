--- conflicted
+++ resolved
@@ -44,12 +44,8 @@
 export const defaultPanelOptions: PanelOptions = {
   frameIndex: 0,
   showHeader: true,
-<<<<<<< HEAD
   footerSummary: { reduceOptions: { calcs: [] }, fields: '' },
-=======
-  reduceOptions: { calcs: [] },
   showTypeIcons: false,
->>>>>>> d0034413
 };
 
 export interface PanelFieldConfig {
