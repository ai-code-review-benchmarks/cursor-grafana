import { MutableRefObject, RefObject } from 'react';
import uPlot from 'uplot';

import { DataFrameType, GrafanaTheme2, TimeRange } from '@grafana/data';
import { AxisPlacement, ScaleDirection, ScaleDistribution, ScaleOrientation } from '@grafana/schema';
import { UPlotConfigBuilder } from '@grafana/ui';
import { HeatmapBucketLayout } from 'app/features/transformers/calculateHeatmap/models.gen';

import { pointWithin, Quadtree, Rect } from '../barchart/quadtree';

import { HeatmapData } from './fields';
import { YAxisConfig } from './models.gen';

interface PathbuilderOpts {
  each: (u: uPlot, seriesIdx: number, dataIdx: number, lft: number, top: number, wid: number, hgt: number) => void;
  gap?: number | null;
  hideThreshold?: number;
  xAlign?: -1 | 0 | 1;
  yAlign?: -1 | 0 | 1;
  disp: {
    fill: {
      values: (u: uPlot, seriesIndex: number) => number[];
      index: Array<CanvasRenderingContext2D['fillStyle']>;
    };
  };
}

interface PointsBuilderOpts {
  each: (u: uPlot, seriesIdx: number, dataIdx: number, lft: number, top: number, wid: number, hgt: number) => void;
}

export interface HeatmapHoverEvent {
  seriesIdx: number;
  dataIdx: number;
  pageX: number;
  pageY: number;
}

export interface HeatmapZoomEvent {
  xMin: number;
  xMax: number;
}

interface PrepConfigOpts {
  dataRef: RefObject<HeatmapData>;
  theme: GrafanaTheme2;
  onhover?: null | ((evt?: HeatmapHoverEvent | null) => void);
  onclick?: null | ((evt?: any) => void);
  onzoom?: null | ((evt: HeatmapZoomEvent) => void);
  isToolTipOpen: MutableRefObject<boolean>;
  timeZone: string;
  getTimeRange: () => TimeRange;
  palette: string[];
  exemplarColor: string;
  cellGap?: number | null; // in css pixels
  hideThreshold?: number;
  yAxisConfig: YAxisConfig;
  yAxisLog?: number;
}

export function prepConfig(opts: PrepConfigOpts) {
  const {
    dataRef,
    theme,
    onhover,
    onclick,
    onzoom,
    isToolTipOpen,
    timeZone,
    getTimeRange,
    palette,
    cellGap,
    hideThreshold,
    yAxisConfig,
  } = opts;

  const pxRatio = devicePixelRatio;

  let heatmapType = dataRef.current?.heatmap?.meta?.type;
  const exemplarFillColor = theme.visualization.getColorByName(opts.exemplarColor);

  let qt: Quadtree;
  let hRect: Rect | null;

  let builder = new UPlotConfigBuilder(timeZone);

  let rect: DOMRect;

  builder.addHook('init', (u) => {
    u.root.querySelectorAll('.u-cursor-pt').forEach((el) => {
      Object.assign((el as HTMLElement).style, {
        borderRadius: '0',
        border: '1px solid white',
        background: 'transparent',
      });
    });

    onclick &&
      u.over.addEventListener(
        'mouseup',
        (e) => {
          // @ts-ignore
          let isDragging: boolean = u.cursor.drag._x || u.cursor.drag._y;

          if (!isDragging) {
            onclick(e);
          }
        },
        true
      );
  });

  onzoom &&
    builder.addHook('setSelect', (u) => {
      onzoom({
        xMin: u.posToVal(u.select.left, 'x'),
        xMax: u.posToVal(u.select.left + u.select.width, 'x'),
      });
      u.setSelect({ left: 0, top: 0, width: 0, height: 0 }, false);
    });

  // this is a tmp hack because in mode: 2, uplot does not currently call scales.x.range() for setData() calls
  // scales.x.range() typically reads back from drilled-down panelProps.timeRange via getTimeRange()
  builder.addHook('setData', (u) => {
    //let [min, max] = (u.scales!.x!.range! as uPlot.Range.Function)(u, 0, 100, 'x');

    let { min: xMin, max: xMax } = u.scales!.x;

    let min = getTimeRange().from.valueOf();
    let max = getTimeRange().to.valueOf();

    if (xMin !== min || xMax !== max) {
      queueMicrotask(() => {
        u.setScale('x', { min, max });
      });
    }
  });

  // rect of .u-over (grid area)
  builder.addHook('syncRect', (u, r) => {
    rect = r;
  });

  let pendingOnleave = 0;

  onhover &&
    builder.addHook('setLegend', (u) => {
      if (u.cursor.idxs != null) {
        for (let i = 0; i < u.cursor.idxs.length; i++) {
          const sel = u.cursor.idxs[i];
          if (sel != null && !isToolTipOpen.current) {
            if (pendingOnleave) {
              clearTimeout(pendingOnleave);
              pendingOnleave = 0;
            }

            onhover({
              seriesIdx: i,
              dataIdx: sel,
              pageX: rect.left + u.cursor.left!,
              pageY: rect.top + u.cursor.top!,
            });

            return; // only show the first one
          }
        }
      }

      if (!isToolTipOpen.current) {
        // if tiles have gaps, reduce flashing / re-render (debounce onleave by 100ms)
        if (!pendingOnleave) {
          pendingOnleave = setTimeout(() => onhover(null), 100) as any;
        }
      }
    });

  builder.addHook('drawClear', (u) => {
    qt = qt || new Quadtree(0, 0, u.bbox.width, u.bbox.height);

    qt.clear();

    // force-clear the path cache to cause drawBars() to rebuild new quadtree
    u.series.forEach((s, i) => {
      if (i > 0) {
        // @ts-ignore
        s._paths = null;
      }
    });
  });

  builder.setMode(2);

  builder.addScale({
    scaleKey: 'x',
    isTime: true,
    orientation: ScaleOrientation.Horizontal,
    direction: ScaleDirection.Right,
    // TODO: expand by x bucket size and layout
    range: () => {
      return [getTimeRange().from.valueOf(), getTimeRange().to.valueOf()];
    },
  });

  builder.addAxis({
    scaleKey: 'x',
    placement: AxisPlacement.Bottom,
    isTime: true,
    theme: theme,
  });

  const yAxisReverse = Boolean(yAxisConfig.reverse);
  const shouldUseLogScale = opts.yAxisLog || heatmapType === DataFrameType.HeatmapSparse;

  builder.addScale({
    scaleKey: 'y',
    isTime: false,
    // distribution: ScaleDistribution.Ordinal, // does not work with facets/scatter yet
    orientation: ScaleOrientation.Vertical,
    direction: yAxisReverse ? ScaleDirection.Down : ScaleDirection.Up,
    // should be tweakable manually
    distribution: shouldUseLogScale ? ScaleDistribution.Log : ScaleDistribution.Linear,
    log: opts.yAxisLog ?? 2,
<<<<<<< HEAD
    range: shouldUseLogScale
      ? (u, dataMin, dataMax) => {
          let yExp = u.scales['y'].log!;

          if (dataRef.current?.yLayout === HeatmapBucketLayout.le) {
            dataMin /= yExp;
          } else if (dataRef.current?.yLayout === HeatmapBucketLayout.ge) {
            dataMax *= yExp;
          } else {
            dataMin /= yExp / 2;
            dataMax *= yExp / 2;
          }

          return [dataMin, dataMax];
        }
      : (u, dataMin, dataMax) => {
          let bucketSize = dataRef.current?.yBucketSize;

          if (bucketSize === 0) {
            bucketSize = 1;
          }

          if (bucketSize) {
            if (dataRef.current?.yLayout === HeatmapBucketLayout.le) {
              dataMin -= bucketSize!;
            } else if (dataRef.current?.yLayout === HeatmapBucketLayout.ge) {
              dataMax += bucketSize!;
            } else {
              dataMin -= bucketSize! / 2;
              dataMax += bucketSize! / 2;
=======
    range:
      // sparse already accounts for le/ge by explicit yMin & yMax cell bounds, so use default log ranging
      heatmapType === DataFrameType.HeatmapSparse
        ? undefined
        : // dense and ordinal only have one of yMin|yMax|y, so expand range by one cell in the direction of le/ge/unknown
          (u, dataMin, dataMax) => {
            // logarithmic expansion
            if (opts.yAxisLog) {
              let yExp = u.scales['y'].log!;

              if (dataRef.current?.yLayout === BucketLayout.le) {
                dataMin /= yExp;
              } else if (dataRef.current?.yLayout === BucketLayout.ge) {
                dataMax *= yExp;
              } else {
                dataMin /= yExp / 2;
                dataMax *= yExp / 2;
              }
            }
            // linear expansion
            else {
              let bucketSize = dataRef.current?.yBucketSize;

              if (bucketSize === 0) {
                bucketSize = 1;
              }

              if (bucketSize) {
                if (dataRef.current?.yLayout === BucketLayout.le) {
                  dataMin -= bucketSize!;
                } else if (dataRef.current?.yLayout === BucketLayout.ge) {
                  dataMax += bucketSize!;
                } else {
                  dataMin -= bucketSize! / 2;
                  dataMax += bucketSize! / 2;
                }
              } else {
                // how to expand scale range if inferred non-regular or log buckets?
              }
>>>>>>> 5a327520
            }

            return [dataMin, dataMax];
          },
  });

  const hasLabeledY = dataRef.current?.yAxisValues != null;

  builder.addAxis({
    scaleKey: 'y',
    show: yAxisConfig.axisPlacement !== AxisPlacement.Hidden,
    placement: yAxisConfig.axisPlacement || AxisPlacement.Left,
    size: yAxisConfig.axisWidth || null,
    label: yAxisConfig.axisLabel,
    theme: theme,
    splits: hasLabeledY
      ? () => {
          const ys = dataRef.current?.heatmap?.fields[1].values.toArray()!;
          const splits = ys.slice(0, ys.length - ys.lastIndexOf(ys[0]));

          const bucketSize = dataRef.current?.yBucketSize!;

          if (dataRef.current?.yLayout === HeatmapBucketLayout.le) {
            splits.unshift(ys[0] - bucketSize);
          } else {
            splits.push(ys[ys.length - 1] + bucketSize);
          }

          return splits;
        }
      : undefined,
    values: hasLabeledY
      ? () => {
          const yAxisValues = dataRef.current?.yAxisValues?.slice()!;

          if (dataRef.current?.yLayout === HeatmapBucketLayout.le) {
            yAxisValues.unshift('0.0'); // assumes dense layout where lowest bucket's low bound is 0-ish
          } else if (dataRef.current?.yLayout === HeatmapBucketLayout.ge) {
            yAxisValues.push('+Inf');
          }

          return yAxisValues;
        }
      : undefined,
  });

  const pathBuilder = heatmapType === DataFrameType.HeatmapScanlines ? heatmapPathsDense : heatmapPathsSparse;

  // heatmap layer
  builder.addSeries({
    facets: [
      {
        scale: 'x',
        auto: true,
        sorted: 1,
      },
      {
        scale: 'y',
        auto: true,
      },
    ],
    pathBuilder: pathBuilder({
      each: (u, seriesIdx, dataIdx, x, y, xSize, ySize) => {
        qt.add({
          x: x - u.bbox.left,
          y: y - u.bbox.top,
          w: xSize,
          h: ySize,
          sidx: seriesIdx,
          didx: dataIdx,
        });
      },
      gap: cellGap,
      hideThreshold,
      xAlign:
        dataRef.current?.xLayout === HeatmapBucketLayout.le
          ? -1
          : dataRef.current?.xLayout === HeatmapBucketLayout.ge
          ? 1
          : 0,
      yAlign: ((dataRef.current?.yLayout === HeatmapBucketLayout.le
        ? -1
        : dataRef.current?.yLayout === HeatmapBucketLayout.ge
        ? 1
        : 0) * (yAxisReverse ? -1 : 1)) as -1 | 0 | 1,
      disp: {
        fill: {
          values: (u, seriesIdx) => {
            let countFacetIdx = heatmapType === DataFrameType.HeatmapScanlines ? 2 : 3;
            return countsToFills(u.data[seriesIdx][countFacetIdx] as unknown as number[], palette);
          },
          index: palette,
        },
      },
    }) as any,
    theme,
    scaleKey: '', // facets' scales used (above)
  });

  // exemplars layer
  builder.addSeries({
    facets: [
      {
        scale: 'x',
        auto: true,
        sorted: 1,
      },
      {
        scale: 'y',
        auto: true,
      },
    ],
    pathBuilder: heatmapPathsPoints(
      {
        each: (u, seriesIdx, dataIdx, x, y, xSize, ySize) => {
          qt.add({
            x: x - u.bbox.left,
            y: y - u.bbox.top,
            w: xSize,
            h: ySize,
            sidx: seriesIdx,
            didx: dataIdx,
          });
        },
      },
      exemplarFillColor
    ) as any,
    theme,
    scaleKey: '', // facets' scales used (above)
  });

  builder.setCursor({
    drag: {
      x: true,
      y: false,
      setScale: false,
    },
    dataIdx: (u, seriesIdx) => {
      if (seriesIdx === 1) {
        hRect = null;

        let cx = u.cursor.left! * pxRatio;
        let cy = u.cursor.top! * pxRatio;

        qt.get(cx, cy, 1, 1, (o) => {
          if (pointWithin(cx, cy, o.x, o.y, o.x + o.w, o.y + o.h)) {
            hRect = o;
          }
        });
      }

      return hRect && seriesIdx === hRect.sidx ? hRect.didx : null;
    },
    points: {
      fill: 'rgba(255,255,255, 0.3)',
      bbox: (u, seriesIdx) => {
        let isHovered = hRect && seriesIdx === hRect.sidx;

        return {
          left: isHovered ? hRect!.x / pxRatio : -10,
          top: isHovered ? hRect!.y / pxRatio : -10,
          width: isHovered ? hRect!.w / pxRatio : 0,
          height: isHovered ? hRect!.h / pxRatio : 0,
        };
      },
    },
  });

  return builder;
}

const CRISP_EDGES_GAP_MIN = 4;

export function heatmapPathsDense(opts: PathbuilderOpts) {
  const { disp, each, gap = 1, hideThreshold = 0, xAlign = 1, yAlign = 1 } = opts;

  const pxRatio = devicePixelRatio;

  const round = gap! >= CRISP_EDGES_GAP_MIN ? Math.round : (v: number) => v;

  const cellGap = Math.round(gap! * pxRatio);

  return (u: uPlot, seriesIdx: number) => {
    uPlot.orient(
      u,
      seriesIdx,
      (
        series,
        dataX,
        dataY,
        scaleX,
        scaleY,
        valToPosX,
        valToPosY,
        xOff,
        yOff,
        xDim,
        yDim,
        moveTo,
        lineTo,
        rect,
        arc
      ) => {
        let d = u.data[seriesIdx];
        const xs = d[0] as unknown as number[];
        const ys = d[1] as unknown as number[];
        const counts = d[2] as unknown as number[];
        const dlen = xs.length;

        // fill colors are mapped from interpolating densities / counts along some gradient
        // (should be quantized to 64 colors/levels max. e.g. 16)
        let fills = disp.fill.values(u, seriesIdx);
        let fillPalette = disp.fill.index ?? [...new Set(fills)];

        let fillPaths = fillPalette.map((color) => new Path2D());

        // detect x and y bin qtys by detecting layout repetition in x & y data
        let yBinQty = dlen - ys.lastIndexOf(ys[0]);
        let xBinQty = dlen / yBinQty;
        let yBinIncr = ys[1] - ys[0] || scaleY.max! - scaleY.min!;
        let xBinIncr = xs[yBinQty] - xs[0];

        // uniform tile sizes based on zoom level
        let xSize: number;
        let ySize: number;

        if (scaleX.distr === 3) {
          xSize = Math.abs(valToPosX(xs[1], scaleX, xDim, xOff) - valToPosX(xs[0], scaleX, xDim, xOff));
        } else {
          xSize = Math.abs(valToPosX(xBinIncr, scaleX, xDim, xOff) - valToPosX(0, scaleX, xDim, xOff));
        }

        if (scaleY.distr === 3) {
          ySize = Math.abs(valToPosY(ys[1], scaleY, yDim, yOff) - valToPosY(ys[0], scaleY, yDim, yOff));
        } else {
          ySize = Math.abs(valToPosY(yBinIncr, scaleY, yDim, yOff) - valToPosY(0, scaleY, yDim, yOff));
        }

        // clamp min tile size to 1px
        xSize = Math.max(1, round(xSize - cellGap));
        ySize = Math.max(1, round(ySize - cellGap));

        // bucket agg direction
        // let xCeil = false;
        // let yCeil = false;

        let xOffset = xAlign === -1 ? -xSize : xAlign === 0 ? -xSize / 2 : 0;
        let yOffset = yAlign === 1 ? -ySize : yAlign === 0 ? -ySize / 2 : 0;

        // pre-compute x and y offsets
        let cys = ys.slice(0, yBinQty).map((y) => round(valToPosY(y, scaleY, yDim, yOff) + yOffset));
        let cxs = Array.from({ length: xBinQty }, (v, i) =>
          round(valToPosX(xs[i * yBinQty], scaleX, xDim, xOff) + xOffset)
        );

        for (let i = 0; i < dlen; i++) {
          // filter out 0 counts and out of view
          if (
            counts[i] > hideThreshold &&
            xs[i] + xBinIncr >= scaleX.min! &&
            xs[i] - xBinIncr <= scaleX.max! &&
            ys[i] + yBinIncr >= scaleY.min! &&
            ys[i] - yBinIncr <= scaleY.max!
          ) {
            let cx = cxs[~~(i / yBinQty)];
            let cy = cys[i % yBinQty];

            let fillPath = fillPaths[fills[i]];

            rect(fillPath, cx, cy, xSize, ySize);

            each(u, 1, i, cx, cy, xSize, ySize);
          }
        }

        u.ctx.save();
        //	u.ctx.globalAlpha = 0.8;
        u.ctx.rect(u.bbox.left, u.bbox.top, u.bbox.width, u.bbox.height);
        u.ctx.clip();
        fillPaths.forEach((p, i) => {
          u.ctx.fillStyle = fillPalette[i];
          u.ctx.fill(p);
        });
        u.ctx.restore();

        return null;
      }
    );
  };
}

export function heatmapPathsPoints(opts: PointsBuilderOpts, exemplarColor: string) {
  return (u: uPlot, seriesIdx: number) => {
    uPlot.orient(
      u,
      seriesIdx,
      (
        series,
        dataX,
        dataY,
        scaleX,
        scaleY,
        valToPosX,
        valToPosY,
        xOff,
        yOff,
        xDim,
        yDim,
        moveTo,
        lineTo,
        rect,
        arc
      ) => {
        //console.time('heatmapPathsSparse');

        [dataX, dataY] = dataY as unknown as number[][];

        let points = new Path2D();
        let fillPaths = [points];
        let fillPalette = [exemplarColor ?? 'rgba(255,0,255,0.7)'];

        for (let i = 0; i < dataX.length; i++) {
          let yVal = dataY[i]!;
          yVal -= 0.5; // center vertically in bucket (when tiles are le)
          // y-randomize vertically to distribute exemplars in same bucket at same time
          let randSign = Math.round(Math.random()) * 2 - 1;
          yVal += randSign * 0.5 * Math.random();

          let x = valToPosX(dataX[i], scaleX, xDim, xOff);
          let y = valToPosY(yVal, scaleY, yDim, yOff);
          let w = 8;
          let h = 8;

          rect(points, x - w / 2, y - h / 2, w, h);

          opts.each(u, seriesIdx, i, x - w / 2, y - h / 2, w, h);
        }

        u.ctx.save();
        u.ctx.rect(u.bbox.left, u.bbox.top, u.bbox.width, u.bbox.height);
        u.ctx.clip();
        fillPaths.forEach((p, i) => {
          u.ctx.fillStyle = fillPalette[i];
          u.ctx.fill(p);
        });
        u.ctx.restore();
      }
    );
  };
}
// accepts xMax, yMin, yMax, count
// xbinsize? x tile sizes are uniform?
export function heatmapPathsSparse(opts: PathbuilderOpts) {
  const { disp, each, gap = 1, hideThreshold = 0 } = opts;

  const pxRatio = devicePixelRatio;

  const round = gap! >= CRISP_EDGES_GAP_MIN ? Math.round : (v: number) => v;

  const cellGap = Math.round(gap! * pxRatio);

  return (u: uPlot, seriesIdx: number) => {
    uPlot.orient(
      u,
      seriesIdx,
      (
        series,
        dataX,
        dataY,
        scaleX,
        scaleY,
        valToPosX,
        valToPosY,
        xOff,
        yOff,
        xDim,
        yDim,
        moveTo,
        lineTo,
        rect,
        arc
      ) => {
        //console.time('heatmapPathsSparse');

        let d = u.data[seriesIdx];
        const xMaxs = d[0] as unknown as number[]; // xMax, do we get interval?
        const yMins = d[1] as unknown as number[];
        const yMaxs = d[2] as unknown as number[];
        const counts = d[3] as unknown as number[];
        const dlen = xMaxs.length;

        // fill colors are mapped from interpolating densities / counts along some gradient
        // (should be quantized to 64 colors/levels max. e.g. 16)
        let fills = disp.fill.values(u, seriesIdx);
        let fillPalette = disp.fill.index ?? [...new Set(fills)];

        let fillPaths = fillPalette.map((color) => new Path2D());

        // cache all tile bounds
        let xOffs = new Map();
        let yOffs = new Map();

        for (let i = 0; i < xMaxs.length; i++) {
          let xMax = xMaxs[i];
          let yMin = yMins[i];
          let yMax = yMaxs[i];

          if (!xOffs.has(xMax)) {
            xOffs.set(xMax, round(valToPosX(xMax, scaleX, xDim, xOff)));
          }

          if (!yOffs.has(yMin)) {
            yOffs.set(yMin, round(valToPosY(yMin, scaleY, yDim, yOff)));
          }

          if (!yOffs.has(yMax)) {
            yOffs.set(yMax, round(valToPosY(yMax, scaleY, yDim, yOff)));
          }
        }

        // uniform x size (interval, step)
        let xSizeUniform = xOffs.get(xMaxs.find((v) => v !== xMaxs[0])) - xOffs.get(xMaxs[0]);

        for (let i = 0; i < dlen; i++) {
          if (counts[i] <= hideThreshold) {
            continue;
          }

          let xMax = xMaxs[i];
          let yMin = yMins[i];
          let yMax = yMaxs[i];

          let xMaxPx = xOffs.get(xMax); // xSize is from interval, or inferred delta?
          let yMinPx = yOffs.get(yMin);
          let yMaxPx = yOffs.get(yMax);

          let xSize = xSizeUniform;
          let ySize = yMinPx - yMaxPx;

          // clamp min tile size to 1px
          xSize = Math.max(1, xSize - cellGap);
          ySize = Math.max(1, ySize - cellGap);

          let x = xMaxPx;
          let y = yMinPx;

          // filter out 0 counts and out of view
          // if (
          //   xs[i] + xBinIncr >= scaleX.min! &&
          //   xs[i] - xBinIncr <= scaleX.max! &&
          //   ys[i] + yBinIncr >= scaleY.min! &&
          //   ys[i] - yBinIncr <= scaleY.max!
          // ) {
          let fillPath = fillPaths[fills[i]];

          rect(fillPath, x, y, xSize, ySize);

          each(u, 1, i, x, y, xSize, ySize);
          //  }
        }

        u.ctx.save();
        //	u.ctx.globalAlpha = 0.8;
        u.ctx.rect(u.bbox.left, u.bbox.top, u.bbox.width, u.bbox.height);
        u.ctx.clip();
        fillPaths.forEach((p, i) => {
          u.ctx.fillStyle = fillPalette[i];
          u.ctx.fill(p);
        });
        u.ctx.restore();

        //console.timeEnd('heatmapPathsSparse');

        return null;
      }
    );
  };
}

export const countsToFills = (counts: number[], palette: string[]) => {
  // TODO: integrate 1e-9 hideThreshold?
  const hideThreshold = 0;

  let minCount = Infinity;
  let maxCount = -Infinity;

  for (let i = 0; i < counts.length; i++) {
    if (counts[i] > hideThreshold) {
      minCount = Math.min(minCount, counts[i]);
      maxCount = Math.max(maxCount, counts[i]);
    }
  }

  let range = maxCount - minCount;

  let paletteSize = palette.length;

  let indexedFills = Array(counts.length);

  for (let i = 0; i < counts.length; i++) {
    indexedFills[i] =
      counts[i] === 0 ? -1 : Math.min(paletteSize - 1, Math.floor((paletteSize * (counts[i] - minCount)) / range));
  }

  return indexedFills;
};<|MERGE_RESOLUTION|>--- conflicted
+++ resolved
@@ -220,38 +220,6 @@
     // should be tweakable manually
     distribution: shouldUseLogScale ? ScaleDistribution.Log : ScaleDistribution.Linear,
     log: opts.yAxisLog ?? 2,
-<<<<<<< HEAD
-    range: shouldUseLogScale
-      ? (u, dataMin, dataMax) => {
-          let yExp = u.scales['y'].log!;
-
-          if (dataRef.current?.yLayout === HeatmapBucketLayout.le) {
-            dataMin /= yExp;
-          } else if (dataRef.current?.yLayout === HeatmapBucketLayout.ge) {
-            dataMax *= yExp;
-          } else {
-            dataMin /= yExp / 2;
-            dataMax *= yExp / 2;
-          }
-
-          return [dataMin, dataMax];
-        }
-      : (u, dataMin, dataMax) => {
-          let bucketSize = dataRef.current?.yBucketSize;
-
-          if (bucketSize === 0) {
-            bucketSize = 1;
-          }
-
-          if (bucketSize) {
-            if (dataRef.current?.yLayout === HeatmapBucketLayout.le) {
-              dataMin -= bucketSize!;
-            } else if (dataRef.current?.yLayout === HeatmapBucketLayout.ge) {
-              dataMax += bucketSize!;
-            } else {
-              dataMin -= bucketSize! / 2;
-              dataMax += bucketSize! / 2;
-=======
     range:
       // sparse already accounts for le/ge by explicit yMin & yMax cell bounds, so use default log ranging
       heatmapType === DataFrameType.HeatmapSparse
@@ -262,9 +230,9 @@
             if (opts.yAxisLog) {
               let yExp = u.scales['y'].log!;
 
-              if (dataRef.current?.yLayout === BucketLayout.le) {
+              if (dataRef.current?.yLayout === HeatmapBucketLayout.le) {
                 dataMin /= yExp;
-              } else if (dataRef.current?.yLayout === BucketLayout.ge) {
+              } else if (dataRef.current?.yLayout === HeatmapBucketLayout.ge) {
                 dataMax *= yExp;
               } else {
                 dataMin /= yExp / 2;
@@ -280,9 +248,9 @@
               }
 
               if (bucketSize) {
-                if (dataRef.current?.yLayout === BucketLayout.le) {
+                if (dataRef.current?.yLayout === HeatmapBucketLayout.le) {
                   dataMin -= bucketSize!;
-                } else if (dataRef.current?.yLayout === BucketLayout.ge) {
+                } else if (dataRef.current?.yLayout === HeatmapBucketLayout.ge) {
                   dataMax += bucketSize!;
                 } else {
                   dataMin -= bucketSize! / 2;
@@ -291,7 +259,6 @@
               } else {
                 // how to expand scale range if inferred non-regular or log buckets?
               }
->>>>>>> 5a327520
             }
 
             return [dataMin, dataMax];
