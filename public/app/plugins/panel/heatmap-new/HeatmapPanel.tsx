--- conflicted
+++ resolved
@@ -113,13 +113,9 @@
 
     return (
       <VizLayout.Legend placement="bottom" maxHeight="20%">
-<<<<<<< HEAD
         <div className={styles.colorScaleWrapper}>
-          <ColorScale hoverValue={hoverValue} colorPalette={palette} min={min} max={max} display={display} />
+          <ColorScale hoverValue={hoverValue} colorPalette={palette} min={min} max={max} display={info.display} />
         </div>
-=======
-        <ColorScale hoverValue={hoverValue} colorPalette={palette} min={min} max={max} display={info.display} />
->>>>>>> 2a178bd7
       </VizLayout.Legend>
     );
   };
