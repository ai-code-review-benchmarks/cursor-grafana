import React from 'react';
<<<<<<< HEAD
import { Label, stylesFactory, VizLegendItem } from '@grafana/ui';
import { formattedValueToString, getFieldColorModeForField, GrafanaTheme } from '@grafana/data';
=======
import { Label, stylesFactory, useTheme2 } from '@grafana/ui';
import { formattedValueToString, getFieldColorModeForField, GrafanaTheme2 } from '@grafana/data';
>>>>>>> eaca54a9
import { css } from '@emotion/css';
import { config } from 'app/core/config';
import { DimensionSupplier } from 'app/features/dimensions';
import { getMinMaxAndDelta } from '../../../../../../../packages/grafana-data/src/field/scale';
import { getThresholdItems } from 'app/plugins/panel/state-timeline/utils';

export interface MarkersLegendProps {
  color?: DimensionSupplier<string>;
  size?: DimensionSupplier<number>;
}

export function MarkersLegend(props: MarkersLegendProps) {
  const { color } = props;
  const theme = useTheme2();

  if (!color || (!color.field && color.fixed)) {
    return <></>;
  }
<<<<<<< HEAD
  const style = getStyles(config.theme);

=======

  const style = getStyles(theme);
>>>>>>> eaca54a9
  const fmt = (v: any) => `${formattedValueToString(color.field!.display!(v))}`;
  const colorMode = getFieldColorModeForField(color!.field!);

  if (colorMode.isContinuous && colorMode.getColors) {
    const colors = colorMode.getColors(config.theme2);
    const colorRange = getMinMaxAndDelta(color.field!);
    // TODO: explore showing mean on the gradiant scale
    // const stats = reduceField({
    //   field: color.field!,
    //   reducers: [
    //     ReducerID.min,
    //     ReducerID.max,
    //     ReducerID.mean,
    //     // std dev?
    //   ]
    // })

    return (
      <>
        <Label>{color?.field?.name}</Label>
        <div
          className={style.gradientContainer}
          style={{ backgroundImage: `linear-gradient(to right, ${colors.map((c) => c).join(', ')}` }}
        >
          <div style={{ color: theme.colors.getContrastText(colors[0]) }}>{fmt(colorRange.min)}</div>
          <div style={{ color: theme.colors.getContrastText(colors[colors.length - 1]) }}>{fmt(colorRange.max)}</div>
        </div>
      </>
    );
  }

  const thresholds = color.field?.config?.thresholds;
  if (!thresholds) {
    return <div className={style.infoWrap}>no thresholds????</div>;
  }

  const items = getThresholdItems(color.field!.config, config.theme2);
  return (
    <div className={style.infoWrap}>
        <div className={style.legend}>
<<<<<<< HEAD
          {items.map((item: VizLegendItem, idx:number) => (
              <div key={`${idx}/${item.label}`} className={style.legendItem}>
                <i style={{ background: item.color }}></i>
                {item.label}
=======
          {thresholds.steps.map((step: any, idx: number) => {
            const next = thresholds!.steps[idx + 1];
            let info = <span>?</span>;
            if (idx === 0) {
              info = <span>&lt; {fmt(next.value)}</span>;
            } else if (next) {
              info = (
                <span>
                  {fmt(step.value)} - {fmt(next.value)}
                </span>
              );
            } else {
              info = <span>{fmt(step.value)} +</span>;
            }
            return (
              <div key={`${idx}/${step.value}`} className={style.legendItem}>
                <i style={{ background: config.theme2.visualization.getColorByName(step.color) }}></i>
                {info}
>>>>>>> eaca54a9
              </div>
            ))}
        </div>
    </div>
  );
}

const getStyles = stylesFactory((theme: GrafanaTheme2) => ({
  infoWrap: css`
    background: ${theme.colors.background.secondary};
    border-radius: 2px;
    padding: ${theme.spacing(1)};
  `,
  legend: css`
    line-height: 18px;
    display: flex;
    flex-direction: column;
    font-size: ${theme.typography.bodySmall.fontSize};

    i {
      width: 18px;
      height: 18px;
      float: left;
      margin-right: 8px;
      opacity: 0.7;
    }
  `,
  legendItem: css`
    white-space: nowrap;
  `,
  gradientContainer: css`
    min-width: 200px;
    display: flex;
    justify-content: space-between;
    font-size: ${theme.typography.bodySmall.fontSize};
    padding: ${theme.spacing(0, 0.5)};
  `,
}));<|MERGE_RESOLUTION|>--- conflicted
+++ resolved
@@ -1,11 +1,6 @@
 import React from 'react';
-<<<<<<< HEAD
-import { Label, stylesFactory, VizLegendItem } from '@grafana/ui';
-import { formattedValueToString, getFieldColorModeForField, GrafanaTheme } from '@grafana/data';
-=======
-import { Label, stylesFactory, useTheme2 } from '@grafana/ui';
+import { Label, stylesFactory, useTheme2, VizLegendItem } from '@grafana/ui';
 import { formattedValueToString, getFieldColorModeForField, GrafanaTheme2 } from '@grafana/data';
->>>>>>> eaca54a9
 import { css } from '@emotion/css';
 import { config } from 'app/core/config';
 import { DimensionSupplier } from 'app/features/dimensions';
@@ -24,13 +19,8 @@
   if (!color || (!color.field && color.fixed)) {
     return <></>;
   }
-<<<<<<< HEAD
-  const style = getStyles(config.theme);
-
-=======
 
   const style = getStyles(theme);
->>>>>>> eaca54a9
   const fmt = (v: any) => `${formattedValueToString(color.field!.display!(v))}`;
   const colorMode = getFieldColorModeForField(color!.field!);
 
@@ -71,31 +61,10 @@
   return (
     <div className={style.infoWrap}>
         <div className={style.legend}>
-<<<<<<< HEAD
           {items.map((item: VizLegendItem, idx:number) => (
               <div key={`${idx}/${item.label}`} className={style.legendItem}>
                 <i style={{ background: item.color }}></i>
                 {item.label}
-=======
-          {thresholds.steps.map((step: any, idx: number) => {
-            const next = thresholds!.steps[idx + 1];
-            let info = <span>?</span>;
-            if (idx === 0) {
-              info = <span>&lt; {fmt(next.value)}</span>;
-            } else if (next) {
-              info = (
-                <span>
-                  {fmt(step.value)} - {fmt(next.value)}
-                </span>
-              );
-            } else {
-              info = <span>{fmt(step.value)} +</span>;
-            }
-            return (
-              <div key={`${idx}/${step.value}`} className={style.legendItem}>
-                <i style={{ background: config.theme2.visualization.getColorByName(step.color) }}></i>
-                {info}
->>>>>>> eaca54a9
               </div>
             ))}
         </div>
