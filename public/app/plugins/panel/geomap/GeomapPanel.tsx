import { css } from '@emotion/css';
import { Global } from '@emotion/react';
import { cloneDeep } from 'lodash';
import { Collection, Map as OpenLayersMap, MapBrowserEvent, PluggableMap, View } from 'ol';
import { FeatureLike } from 'ol/Feature';
import Attribution from 'ol/control/Attribution';
import ScaleLine from 'ol/control/ScaleLine';
import Zoom from 'ol/control/Zoom';
import { Coordinate } from 'ol/coordinate';
import { isEmpty } from 'ol/extent';
import { defaults as interactionDefaults } from 'ol/interaction';
import MouseWheelZoom from 'ol/interaction/MouseWheelZoom';
import BaseLayer from 'ol/layer/Base';
import { fromLonLat, toLonLat } from 'ol/proj';
import React, { Component, ReactNode } from 'react';
import { Subject, Subscription } from 'rxjs';

import {
  DataFrame,
  DataHoverClearEvent,
  DataHoverEvent,
  FrameGeometrySourceMode,
  getFrameMatchers,
  GrafanaTheme,
  MapLayerHandler,
  MapLayerOptions,
  PanelData,
  PanelProps,
} from '@grafana/data';
import { config } from '@grafana/runtime';
import { PanelContext, PanelContextRoot, stylesFactory } from '@grafana/ui';
import { PanelEditExitedEvent } from 'app/types/events';

import { GeomapOverlay, OverlayProps } from './GeomapOverlay';
import { GeomapTooltip } from './GeomapTooltip';
import { DebugOverlay } from './components/DebugOverlay';
import { GeomapHoverPayload, GeomapLayerHover } from './event';
import { getGlobalStyles } from './globalStyles';
import { defaultMarkersConfig, MARKERS_LAYER_ID } from './layers/data/markersLayer';
import { DEFAULT_BASEMAP_CONFIG, geomapLayerRegistry } from './layers/registry';
import { ControlsOptions, GeomapPanelOptions, MapLayerState, MapViewConfig, TooltipMode } from './types';
<<<<<<< HEAD
=======
import { getLayersExtent } from './utils/getLayersExtent';
>>>>>>> 82e32447
import { centerPointRegistry, MapCenterID } from './view';

// Allows multiple panels to share the same view instance
let sharedView: View | undefined = undefined;

type Props = PanelProps<GeomapPanelOptions>;
interface State extends OverlayProps {
  ttip?: GeomapHoverPayload;
  ttipOpen: boolean;
  legends: ReactNode[];
}

export interface GeomapLayerActions {
  selectLayer: (uid: string) => void;
  deleteLayer: (uid: string) => void;
  addlayer: (type: string) => void;
  reorder: (src: number, dst: number) => void;
  canRename: (v: string) => boolean;
}

export interface GeomapInstanceState {
  map?: OpenLayersMap;
  layers: MapLayerState[];
  selected: number;
  actions: GeomapLayerActions;
}

export class GeomapPanel extends Component<Props, State> {
  static contextType = PanelContextRoot;
  panelContext: PanelContext = {} as PanelContext;
  private subs = new Subscription();

  globalCSS = getGlobalStyles(config.theme2);

  mouseWheelZoom?: MouseWheelZoom;
  style = getStyles(config.theme);
  hoverPayload: GeomapHoverPayload = { point: {}, pageX: -1, pageY: -1 };
  readonly hoverEvent = new DataHoverEvent(this.hoverPayload);

  map?: OpenLayersMap;
  mapDiv?: HTMLDivElement;
  layers: MapLayerState[] = [];
  readonly byName = new Map<string, MapLayerState>();

  constructor(props: Props) {
    super(props);
    this.state = { ttipOpen: false, legends: [] };
    this.subs.add(
      this.props.eventBus.subscribe(PanelEditExitedEvent, (evt) => {
        if (this.mapDiv && this.props.id === evt.payload) {
          this.initMapRef(this.mapDiv);
        }
      })
    );
  }

  componentDidMount() {
    this.panelContext = this.context as PanelContext;
    // TODO: Clean this approach up / potentially support multiple marker layers?
    // See https://github.com/grafana/grafana/issues/51185 for more details.
    setTimeout(() => {
      for (const layer of this.layers) {
        if (layer.options.type === MARKERS_LAYER_ID) {
          const colorField = layer.options.config.style.color.field;
          const colorFieldData = this.props.data.series[0].fields.find((field) => field.name === colorField);
          // initialize (not override) Standard Options min/max value with color field calc min/max
          if (colorFieldData) {
            this.props.onFieldConfigChange({
              ...this.props.fieldConfig,
              defaults: {
                min: colorFieldData.state?.calcs?.min,
                max: colorFieldData.state?.calcs?.max,
                ...this.props.fieldConfig.defaults,
              },
            });
            break;
          }
        }
      }
    }, 50);
  }

  componentWillUnmount() {
    this.subs.unsubscribe();
    for (const lyr of this.layers) {
      lyr.handler.dispose?.();
    }
  }

  shouldComponentUpdate(nextProps: Props) {
    if (!this.map) {
      return true; // not yet initialized
    }

    // Check for resize
    if (this.props.height !== nextProps.height || this.props.width !== nextProps.width) {
      this.map.updateSize();
    }

    // External data changed
    if (this.props.data !== nextProps.data) {
      this.dataChanged(nextProps.data);
    }

    // Options changed
    if (this.props.options !== nextProps.options) {
      this.optionsChanged(nextProps.options);
    }

    return true; // always?
  }

  componentDidUpdate(prevProps: Props) {
    if (this.map && (this.props.height !== prevProps.height || this.props.width !== prevProps.width)) {
      this.map.updateSize();
    }
    // Check for a difference between previous data and component data
    if (this.map && this.props.data !== prevProps.data) {
      this.dataChanged(this.props.data);
    }
  }

  /** This function will actually update the JSON model */
  private doOptionsUpdate(selected: number) {
    const { options, onOptionsChange } = this.props;
    const layers = this.layers;
    onOptionsChange({
      ...options,
      basemap: layers[0].options,
      layers: layers.slice(1).map((v) => v.options),
    });

    // Notify the panel editor
    if (this.panelContext.onInstanceStateChange) {
      this.panelContext.onInstanceStateChange({
        map: this.map,
        layers: layers,
        selected,
        actions: this.actions,
      });
    }

    this.setState({ legends: this.getLegends() });
  }

  getNextLayerName = () => {
    let idx = this.layers.length; // since basemap is 0, this looks right
    while (true && idx < 100) {
      const name = `Layer ${idx++}`;
      if (!this.byName.has(name)) {
        return name;
      }
    }
    return `Layer ${Date.now()}`;
  };

  actions: GeomapLayerActions = {
    selectLayer: (uid: string) => {
      const selected = this.layers.findIndex((v) => v.options.name === uid);
      if (this.panelContext.onInstanceStateChange) {
        this.panelContext.onInstanceStateChange({
          map: this.map,
          layers: this.layers,
          selected,
          actions: this.actions,
        });
      }
    },
    canRename: (v: string) => {
      return !this.byName.has(v);
    },
    deleteLayer: (uid: string) => {
      const layers: MapLayerState[] = [];
      for (const lyr of this.layers) {
        if (lyr.options.name === uid) {
          this.map?.removeLayer(lyr.layer);
        } else {
          layers.push(lyr);
        }
      }
      this.layers = layers;
      this.doOptionsUpdate(0);
    },
    addlayer: (type: string) => {
      const item = geomapLayerRegistry.getIfExists(type);
      if (!item) {
        return; // ignore empty request
      }
      this.initLayer(
        this.map!,
        {
          type: item.id,
          name: this.getNextLayerName(),
          config: cloneDeep(item.defaultOptions),
          location: item.showLocation ? { mode: FrameGeometrySourceMode.Auto } : undefined,
          tooltip: true,
        },
        false
      ).then((lyr) => {
        this.layers = this.layers.slice(0);
        this.layers.push(lyr);
        this.map?.addLayer(lyr.layer);

        this.doOptionsUpdate(this.layers.length - 1);
      });
    },
    reorder: (startIndex: number, endIndex: number) => {
      const result = Array.from(this.layers);
      const [removed] = result.splice(startIndex, 1);
      result.splice(endIndex, 0, removed);
      this.layers = result;

      this.doOptionsUpdate(endIndex);

      // Add the layers in the right order
      const group = this.map?.getLayers()!;
      group.clear();
      this.layers.forEach((v) => group.push(v.layer));
    },
  };

  /**
   * Called when the panel options change
   *
   * NOTE: changes to basemap and layers are handled independently
   */
  optionsChanged(options: GeomapPanelOptions) {
    const oldOptions = this.props.options;
    console.log('options changed!', options);

    if (options.view !== oldOptions.view) {
      console.log('View changed');
      this.map!.setView(this.initMapView(options.view, this.map!.getLayers()));
    }

    if (options.controls !== oldOptions.controls) {
      console.log('Controls changed');
      this.initControls(options.controls ?? { showZoom: true, showAttribution: true });
    }

    // TODO: Clean this approach up / potentially support multiple marker layers?
    // See https://github.com/grafana/grafana/issues/51185 for more details.
    for (const layer of options.layers) {
      if (layer.type === MARKERS_LAYER_ID) {
        const oldLayer = this.props.options.layers.find((lyr) => lyr.name === layer.name);
        const newLayerColorField = layer.config.style.color.field;
        const oldLayerColorField = oldLayer?.config.style.color.field;
        if (layer.config.style.color.field && newLayerColorField !== oldLayerColorField) {
          const colorFieldData = this.props.data.series[0].fields.find((field) => field.name === newLayerColorField);
          if (colorFieldData) {
            // override Standard Options min/max value with color field calc min/max
            this.props.onFieldConfigChange({
              ...this.props.fieldConfig,
              defaults: {
                ...this.props.fieldConfig.defaults,
                min: colorFieldData.state?.calcs?.min,
                max: colorFieldData.state?.calcs?.max,
              },
            });
            break;
          }
        }
      }
    }
  }

  /**
   * Called when PanelData changes (query results etc)
   */
  dataChanged(data: PanelData) {
    // Only update if panel data matches component data
    if (data === this.props.data) {
      for (const state of this.layers) {
        this.applyLayerFilter(state.handler, state.options);
      }
    }
  }

  initMapRef = async (div: HTMLDivElement) => {
    this.mapDiv = div;
    if (this.map) {
      this.map.dispose();
    }

    if (!div) {
      this.map = undefined as unknown as OpenLayersMap;
      return;
    }
    const { options } = this.props;

    const map = (this.map = new OpenLayersMap({
      view: this.initMapView(options.view, undefined),
      pixelRatio: 1, // or zoom?
      layers: [], // loaded explicitly below
      controls: [],
      target: div,
      interactions: interactionDefaults({
        mouseWheelZoom: false, // managed by initControls
      }),
    }));

    this.byName.clear();
    const layers: MapLayerState[] = [];
    try {
      layers.push(await this.initLayer(map, options.basemap ?? DEFAULT_BASEMAP_CONFIG, true));

      // Default layer values
      const layerOptions = options.layers ?? [defaultMarkersConfig];

      for (const lyr of layerOptions) {
        layers.push(await this.initLayer(map, lyr, false));
      }
    } catch (ex) {
      console.error('error loading layers', ex);
    }

    for (const lyr of layers) {
      map.addLayer(lyr.layer);
    }
    this.layers = layers;
    this.map = map; // redundant
    this.initViewExtent(map.getView(), options.view, map.getLayers());

    this.mouseWheelZoom = new MouseWheelZoom();
    this.map.addInteraction(this.mouseWheelZoom);
    this.initControls(options.controls);
    this.forceUpdate(); // first render

    // Tooltip listener
    this.map.on('singleclick', this.pointerClickListener);
    this.map.on('pointermove', this.pointerMoveListener);
    this.map.getViewport().addEventListener('mouseout', (evt) => {
      this.props.eventBus.publish(new DataHoverClearEvent());
    });

    // Notify the panel editor
    if (this.panelContext.onInstanceStateChange) {
      this.panelContext.onInstanceStateChange({
        map: this.map,
        layers: layers,
        selected: layers.length - 1, // the top layer
        actions: this.actions,
      });
    }

    this.setState({ legends: this.getLegends() });
  };

  clearTooltip = () => {
    if (this.state.ttip && !this.state.ttipOpen) {
      this.tooltipPopupClosed();
    }
  };

  tooltipPopupClosed = () => {
    this.setState({ ttipOpen: false, ttip: undefined });
  };

  pointerClickListener = (evt: MapBrowserEvent<UIEvent>) => {
    if (this.pointerMoveListener(evt)) {
      evt.preventDefault();
      evt.stopPropagation();
      this.mapDiv!.style.cursor = 'auto';
      this.setState({ ttipOpen: true });
    }
  };

  pointerMoveListener = (evt: MapBrowserEvent<UIEvent>) => {
    if (!this.map || this.state.ttipOpen) {
      return false;
    }
    const mouse = evt.originalEvent as any;
    const pixel = this.map.getEventPixel(mouse);
    const hover = toLonLat(this.map.getCoordinateFromPixel(pixel));

    const { hoverPayload } = this;
    hoverPayload.pageX = mouse.offsetX;
    hoverPayload.pageY = mouse.offsetY;
    hoverPayload.point = {
      lat: hover[1],
      lon: hover[0],
    };
    hoverPayload.data = undefined;
    hoverPayload.columnIndex = undefined;
    hoverPayload.rowIndex = undefined;
    hoverPayload.layers = undefined;

    const layers: GeomapLayerHover[] = [];
    const layerLookup = new Map<MapLayerState, GeomapLayerHover>();

    let ttip: GeomapHoverPayload = {} as GeomapHoverPayload;
    this.map.forEachFeatureAtPixel(
      pixel,
      (feature, layer, geo) => {
        const s: MapLayerState = (layer as any).__state;
        //match hover layer to layer in layers
        //check if the layer show tooltip is enabled
        //then also pass the list of tooltip fields if exists
        //this is used as the generic hover event
        if (!hoverPayload.data) {
          const props = feature.getProperties();
          const frame = props['frame'];
          if (frame) {
            hoverPayload.data = ttip.data = frame as DataFrame;
            hoverPayload.rowIndex = ttip.rowIndex = props['rowIndex'];
          }

          if (s?.mouseEvents) {
            s.mouseEvents.next(feature);
          }
        }

        if (s) {
          let h = layerLookup.get(s);
          if (!h) {
            h = { layer: s, features: [] };
            layerLookup.set(s, h);
            layers.push(h);
          }
          h.features.push(feature);
        }
      },
      {
        layerFilter: (l) => {
          const hoverLayerState = (l as any).__state as MapLayerState;
          return hoverLayerState?.options?.tooltip !== false;
        },
      }
    );
    this.hoverPayload.layers = layers.length ? layers : undefined;
    this.props.eventBus.publish(this.hoverEvent);

    this.setState({ ttip: { ...hoverPayload } });

    if (!layers.length) {
      // clear mouse events
      this.layers.forEach((layer) => {
        layer.mouseEvents.next(undefined);
      });
    }

    const found = layers.length ? true : false;
    this.mapDiv!.style.cursor = found ? 'pointer' : 'auto';
    return found;
  };

  private updateLayer = async (uid: string, newOptions: MapLayerOptions): Promise<boolean> => {
    if (!this.map) {
      return false;
    }
    const current = this.byName.get(uid);
    if (!current) {
      return false;
    }

    let layerIndex = -1;
    const group = this.map?.getLayers()!;
    for (let i = 0; i < group?.getLength(); i++) {
      if (group.item(i) === current.layer) {
        layerIndex = i;
        break;
      }
    }

    // Special handling for rename
    if (newOptions.name !== uid) {
      if (!newOptions.name) {
        newOptions.name = uid;
      } else if (this.byName.has(newOptions.name)) {
        return false;
      }
      console.log('Layer name changed', uid, '>>>', newOptions.name);
      this.byName.delete(uid);

      uid = newOptions.name;
      this.byName.set(uid, current);
    }

    // Type changed -- requires full re-initalization
    if (current.options.type !== newOptions.type) {
      // full init
    } else {
      // just update options
    }

    const layers = this.layers.slice(0);
    try {
      const info = await this.initLayer(this.map, newOptions, current.isBasemap);
      layers[layerIndex]?.handler.dispose?.();
      layers[layerIndex] = info;
      group.setAt(layerIndex, info.layer);

      // initialize with new data
      this.applyLayerFilter(info.handler, newOptions);
    } catch (err) {
      console.warn('ERROR', err);
      return false;
    }

    // Just to trigger a state update
    this.setState({ legends: [] });

    this.layers = layers;
    this.doOptionsUpdate(layerIndex);
    return true;
  };

  async initLayer(map: PluggableMap, options: MapLayerOptions, isBasemap?: boolean): Promise<MapLayerState> {
    if (isBasemap && (!options?.type || config.geomapDisableCustomBaseLayer)) {
      options = DEFAULT_BASEMAP_CONFIG;
    }

    // Use default makers layer
    if (!options?.type) {
      options = {
        type: MARKERS_LAYER_ID,
        name: this.getNextLayerName(),
        config: {},
      };
    }

    const item = geomapLayerRegistry.getIfExists(options.type);
    if (!item) {
      return Promise.reject('unknown layer: ' + options.type);
    }

    const handler = await item.create(map, options, this.props.eventBus, config.theme2);
    const layer = handler.init();
    if (options.opacity != null) {
      layer.setOpacity(options.opacity);
    }

    if (!options.name) {
      options.name = this.getNextLayerName();
    }

    const UID = options.name;
    const state: MapLayerState<any> = {
      // UID, // unique name when added to the map (it may change and will need special handling)
      isBasemap,
      options,
      layer,
      handler,
      mouseEvents: new Subject<FeatureLike | undefined>(),

      getName: () => UID,

      // Used by the editors
      onChange: (cfg: MapLayerOptions) => {
        this.updateLayer(UID, cfg);
      },
    };

    this.byName.set(UID, state);
    (state.layer as any).__state = state;

    this.applyLayerFilter(handler, options);

    return state;
  }

  applyLayerFilter(handler: MapLayerHandler<any>, options: MapLayerOptions<any>): void {
    if (handler.update) {
      let panelData = this.props.data;
      if (options.filterData) {
        const matcherFunc = getFrameMatchers(options.filterData);
        panelData = {
          ...panelData,
          series: panelData.series.filter(matcherFunc),
        };
      }
      handler.update(panelData);
    }
  }

  initMapView(config: MapViewConfig, layers?: Collection<BaseLayer>): View {
    let view = new View({
      center: [0, 0],
      zoom: 1,
      showFullExtent: true, // allows zooming so the full range is visible
    });

    // With shared views, all panels use the same view instance
    if (config.shared) {
      if (!sharedView) {
        sharedView = view;
      } else {
        view = sharedView;
      }
    }
    if (layers) {
      this.initViewExtent(view, config, layers);
    }
    return view;
  }

  initViewExtent(view: View, config: MapViewConfig, layers: Collection<BaseLayer>) {
    const v = centerPointRegistry.getIfExists(config.id);
    if (v) {
      let coord: Coordinate | undefined = undefined;
      if (v.lat == null) {
        if (v.id === MapCenterID.Coordinates) {
          coord = [config.lon ?? 0, config.lat ?? 0];
        } else if (v.id === MapCenterID.Fit) {
          const extent = getLayersExtent(layers);
          if (!isEmpty(extent)) {
            view.fit(extent, {
              padding: [30, 30, 30, 30],
              maxZoom: config.zoom ?? config.maxZoom,
            });
          }
        } else {
          console.log('TODO, view requires special handling', v);
        }
      } else {
        coord = [v.lon ?? 0, v.lat ?? 0];
      }
      if (coord) {
        view.setCenter(fromLonLat(coord));
      }
    }

    if (config.maxZoom) {
      view.setMaxZoom(config.maxZoom);
    }
    if (config.minZoom) {
      view.setMaxZoom(config.minZoom);
    }
    if (config.zoom && v?.id !== MapCenterID.Fit) {
      view.setZoom(config.zoom);
    }
  }

  initControls(options: ControlsOptions) {
    if (!this.map) {
      return;
    }
    this.map.getControls().clear();

    if (options.showZoom) {
      this.map.addControl(new Zoom());
    }

    if (options.showScale) {
      this.map.addControl(
        new ScaleLine({
          units: options.scaleUnits,
          minWidth: 100,
        })
      );
    }

    this.mouseWheelZoom!.setActive(Boolean(options.mouseWheelZoom));

    if (options.showAttribution) {
      this.map.addControl(new Attribution({ collapsed: true, collapsible: true }));
    }

    // Update the react overlays
    let topRight: ReactNode[] = [];
    if (options.showDebug) {
      topRight = [<DebugOverlay key="debug" map={this.map} />];
    }

    this.setState({ topRight });
  }

  getLegends() {
    const legends: ReactNode[] = [];
    for (const state of this.layers) {
      if (state.handler.legend) {
        legends.push(<div key={state.options.name}>{state.handler.legend}</div>);
      }
    }

    return legends;
  }

  render() {
    let { ttip, ttipOpen, topRight, legends } = this.state;
    const { options } = this.props;
    const showScale = options.controls.showScale;
    if (!ttipOpen && options.tooltip?.mode === TooltipMode.None) {
      ttip = undefined;
    }

    return (
      <>
        <Global styles={this.globalCSS} />
        <div className={this.style.wrap} onMouseLeave={this.clearTooltip}>
          <div className={this.style.map} ref={this.initMapRef}></div>
          <GeomapOverlay bottomLeft={legends} topRight={topRight} blStyle={{ bottom: showScale ? '35px' : '8px' }} />
        </div>
        <GeomapTooltip ttip={ttip} isOpen={ttipOpen} onClose={this.tooltipPopupClosed} />
      </>
    );
  }
}

const getStyles = stylesFactory((theme: GrafanaTheme) => ({
  wrap: css`
    position: relative;
    width: 100%;
    height: 100%;
  `,
  map: css`
    position: absolute;
    z-index: 0;
    width: 100%;
    height: 100%;
  `,
}));<|MERGE_RESOLUTION|>--- conflicted
+++ resolved
@@ -39,10 +39,7 @@
 import { defaultMarkersConfig, MARKERS_LAYER_ID } from './layers/data/markersLayer';
 import { DEFAULT_BASEMAP_CONFIG, geomapLayerRegistry } from './layers/registry';
 import { ControlsOptions, GeomapPanelOptions, MapLayerState, MapViewConfig, TooltipMode } from './types';
-<<<<<<< HEAD
-=======
 import { getLayersExtent } from './utils/getLayersExtent';
->>>>>>> 82e32447
 import { centerPointRegistry, MapCenterID } from './view';
 
 // Allows multiple panels to share the same view instance
