import { MapLayerOptions } from '@grafana/data';
import Units from 'ol/proj/Units';
import { MapCenterID } from './view';

export interface ControlsOptions {
  // Zoom (upper left)
  showZoom?: boolean;

  // let the mouse wheel zoom
  mouseWheelZoom?: boolean;

  // Add legend control
  showLegend?: boolean;

  // Lower right
  showAttribution?: boolean;

  // Scale options
  showScale?: boolean;
  scaleUnits?: Units;

  // Show debug
  showDebug?: boolean;
}

export interface MapCenterConfig {
  id: string; // placename > lookup
  lat?: number;
  lon?: number;
}

export interface MapViewConfig {
  center: MapCenterConfig;
  zoom?: number;
  minZoom?: number;
  maxZoom?: number;
  shared?: boolean;
}

export const defaultView: MapViewConfig = {
  center: {
    id: MapCenterID.Zero,
  },
  zoom: 1,
};

export interface GeomapPanelOptions {
  view: MapViewConfig;
  controls: ControlsOptions;
<<<<<<< HEAD
  basemap: MapLayerConfig;
  layers: MapLayerConfig[];
  fieldMapping: FieldMappingOptions;
  queryFormat: QueryFormat;
}

export interface FieldMappingOptions {
  metricField: string;
  geohashField: string;
  latitudeField: string;
  longitudeField: string;
}

export interface QueryFormat {
  locationType: string;
=======
  basemap: MapLayerOptions;
  layers: MapLayerOptions[];
>>>>>>> 8de218d5
}<|MERGE_RESOLUTION|>--- conflicted
+++ resolved
@@ -47,24 +47,6 @@
 export interface GeomapPanelOptions {
   view: MapViewConfig;
   controls: ControlsOptions;
-<<<<<<< HEAD
-  basemap: MapLayerConfig;
-  layers: MapLayerConfig[];
-  fieldMapping: FieldMappingOptions;
-  queryFormat: QueryFormat;
-}
-
-export interface FieldMappingOptions {
-  metricField: string;
-  geohashField: string;
-  latitudeField: string;
-  longitudeField: string;
-}
-
-export interface QueryFormat {
-  locationType: string;
-=======
   basemap: MapLayerOptions;
   layers: MapLayerOptions[];
->>>>>>> 8de218d5
 }