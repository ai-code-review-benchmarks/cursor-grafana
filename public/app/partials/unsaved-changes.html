<div class="modal-body">
	<div class="modal-header">
		<h2 class="modal-header-title">
		<i class="fa fa-exclamation"></i>
			<span class="p-l-1">Unsaved changes</span>
		</h2>

<<<<<<< HEAD
	<div class="confirm-modal-title">
		您的操作尚未保存
	</div>

	<div class="confirm-modal-buttons">
		<button type="button" class="btn btn-inverse" ng-click="dismiss()">取消</button>
		<button type="button" class="btn btn-danger" ng-click="ignore();dismiss()">忽略</button>
		<button type="button" class="btn btn-success" ng-click="save();dismiss();">保存</button>
=======
		<a class="modal-header-close" ng-click="dismiss();">
			<i class="fa fa-remove"></i>
		</a>
	</div>

	<div class="modal-content text-center">

		<div class="confirm-modal-text">
			What do you want to do?
		</div>

		<div class="confirm-modal-buttons">
			<button type="button" class="btn btn-inverse" ng-click="dismiss()">Cancel</button>
			<button type="button" class="btn btn-danger" ng-click="ignore();dismiss()">Ignore</button>
			<button type="button" class="btn btn-success" ng-click="save();dismiss();">Save</button>
		</div>
>>>>>>> 2bf305b1
	</div>

</div>
<|MERGE_RESOLUTION|>--- conflicted
+++ resolved
@@ -2,19 +2,9 @@
 	<div class="modal-header">
 		<h2 class="modal-header-title">
 		<i class="fa fa-exclamation"></i>
-			<span class="p-l-1">Unsaved changes</span>
+			<span class="p-l-1">尚未保存</span>
 		</h2>
 
-<<<<<<< HEAD
-	<div class="confirm-modal-title">
-		您的操作尚未保存
-	</div>
-
-	<div class="confirm-modal-buttons">
-		<button type="button" class="btn btn-inverse" ng-click="dismiss()">取消</button>
-		<button type="button" class="btn btn-danger" ng-click="ignore();dismiss()">忽略</button>
-		<button type="button" class="btn btn-success" ng-click="save();dismiss();">保存</button>
-=======
 		<a class="modal-header-close" ng-click="dismiss();">
 			<i class="fa fa-remove"></i>
 		</a>
@@ -23,15 +13,14 @@
 	<div class="modal-content text-center">
 
 		<div class="confirm-modal-text">
-			What do you want to do?
+			您的操作尚未保存
 		</div>
 
 		<div class="confirm-modal-buttons">
-			<button type="button" class="btn btn-inverse" ng-click="dismiss()">Cancel</button>
-			<button type="button" class="btn btn-danger" ng-click="ignore();dismiss()">Ignore</button>
-			<button type="button" class="btn btn-success" ng-click="save();dismiss();">Save</button>
+			<button type="button" class="btn btn-inverse" ng-click="dismiss()">取消</button>
+			<button type="button" class="btn btn-danger" ng-click="ignore();dismiss()">忽略</button>
+			<button type="button" class="btn btn-success" ng-click="save();dismiss();">保存</button>
 		</div>
->>>>>>> 2bf305b1
 	</div>
 
 </div>
