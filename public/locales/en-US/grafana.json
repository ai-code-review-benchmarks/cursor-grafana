--- conflicted
+++ resolved
@@ -1563,17 +1563,6 @@
     "send-custom-feedback": "Send"
   },
   "grafana-ui": {
-<<<<<<< HEAD
-    "action-editor-modal": {
-      "one-click-description": "Only one link {{ action }} can have one click enabled at a time",
-      "title": "Title",
-      "title-placeholder": "Action title"
-    },
-    "actions-editor": {
-      "inline": {
-        "add-action": "Add action",
-        "edit-action": "Edit action"
-=======
     "action-editor": {
       "button": {
         "confirm": "Confirm",
@@ -1584,8 +1573,13 @@
         "action-method": "Method",
         "action-query-params": "Query parameters",
         "action-title": "Title",
-        "action-title-placeholder": "Action title"
->>>>>>> bce05cd4
+        "title-placeholder": "Action title",
+        "action-title-placeholder": "Action title",
+        "one-click-description": "Only one link {{ action }} can have one click enabled at a time",
+      },
+      "inline": {
+        "add-action": "Add action",
+        "edit-action": "Edit action"
       }
     },
     "auto-save-field": {
@@ -1618,7 +1612,8 @@
       "title-not-provided": "Title not provided",
       "tooltip-edit": "Edit",
       "tooltip-remove": "Remove",
-      "url-not-provided": "Data link url not provided"
+      "url-not-provided": "Data link url not provided",
+      "one-click-link": "One-click link"
     },
     "data-source-http-settings": {
       "access-help": "Help <1></1>",
