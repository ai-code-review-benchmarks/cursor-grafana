--- conflicted
+++ resolved
@@ -2147,27 +2147,13 @@
   },
   "share-panel": {
     "drawer": {
-<<<<<<< HEAD
+      "share-embed-title": "Ŝĥäřę ęmþęđ",
       "new-library-panel-title": "Ńęŵ ľįþřäřy päŉęľ",
-      "share-link-title": "Ŀįŉĸ şęŧŧįŉģş"
-    },
-    "menu": {
-      "new-library-panel-title": "Ńęŵ ľįþřäřy päŉęľ",
-      "share-link-title": "Ŝĥäřę ľįŉĸ"
-    },
-    "new-library-panel": {
-      "cancel-button": "Cäŉčęľ",
-      "create-button": "Cřęäŧę ľįþřäřy päŉęľ"
-=======
-      "share-embed-title": "Ŝĥäřę ęmþęđ",
       "share-link-title": "Ŀįŉĸ şęŧŧįŉģş",
       "share-snapshot-title": "Ŝĥäřę şŉäpşĥőŧ"
     },
     "menu": {
-      "share-embed-title": "Ŝĥäřę ęmþęđ",
-      "share-link-title": "Ŝĥäřę ľįŉĸ",
-      "share-snapshot-title": "Ŝĥäřę şŉäpşĥőŧ"
->>>>>>> 28f2a407
+      "share-link-title": "Ŝĥäřę ľįŉĸ"
     }
   },
   "share-playlist": {
