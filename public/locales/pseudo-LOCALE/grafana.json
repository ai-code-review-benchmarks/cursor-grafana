--- conflicted
+++ resolved
@@ -131,7 +131,24 @@
     }
   },
   "correlations": {
-<<<<<<< HEAD
+    "add-new": "Åđđ ŉęŵ",
+    "alert": {
+      "error-message": "Åŉ ūŉĸŉőŵŉ ęřřőř őččūřřęđ ŵĥįľę ƒęŧčĥįŉģ čőřřęľäŧįőŉ đäŧä. Pľęäşę ŧřy äģäįŉ.",
+      "title": "Ēřřőř ƒęŧčĥįŉģ čőřřęľäŧįőŉ đäŧä"
+    },
+    "list": {
+      "delete": "đęľęŧę čőřřęľäŧįőŉ",
+      "label": "Ŀäþęľ",
+      "loading": "ľőäđįŉģ...",
+      "read-only": "Ŗęäđ őŉľy",
+      "source": "Ŝőūřčę",
+      "target": "Ŧäřģęŧ"
+    },
+    "page-content": "Ŧő ęŉäþľę Cőřřęľäŧįőŉş, äđđ įŧ įŉ ŧĥę Ğřäƒäŉä čőŉƒįģ:",
+    "page-heading": "Cőřřęľäŧįőŉş äřę đįşäþľęđ",
+    "sub-title": "Đęƒįŉę ĥőŵ đäŧä ľįvįŉģ įŉ đįƒƒęřęŉŧ đäŧä şőūřčęş řęľäŧęş ŧő ęäčĥ őŧĥęř. Ŗęäđ mőřę įŉ ŧĥę <2>đőčūmęŉŧäŧįőŉ<1></1></2>"
+  },
+  "correlations": {
     "basic-info-form": {
       "description-description": "Øpŧįőŉäľ đęşčřįpŧįőŉ ŵįŧĥ mőřę įŉƒőřmäŧįőŉ äþőūŧ ŧĥę ľįŉĸ",
       "Description-label": "Đęşčřįpŧįőŉ",
@@ -200,24 +217,6 @@
       "type-rules": "Pľęäşę şęľęčŧ ä ŧřäŉşƒőřmäŧįőŉ ŧypę",
       "type-tooltip": "  Ŧĥę ŧypę őƒ ŧřäŉşƒőřmäŧįőŉ ŧĥäŧ ŵįľľ þę äppľįęđ ŧő ŧĥę şőūřčę đäŧä."
     }
-=======
-    "add-new": "Åđđ ŉęŵ",
-    "alert": {
-      "error-message": "Åŉ ūŉĸŉőŵŉ ęřřőř őččūřřęđ ŵĥįľę ƒęŧčĥįŉģ čőřřęľäŧįőŉ đäŧä. Pľęäşę ŧřy äģäįŉ.",
-      "title": "Ēřřőř ƒęŧčĥįŉģ čőřřęľäŧįőŉ đäŧä"
-    },
-    "list": {
-      "delete": "đęľęŧę čőřřęľäŧįőŉ",
-      "label": "Ŀäþęľ",
-      "loading": "ľőäđįŉģ...",
-      "read-only": "Ŗęäđ őŉľy",
-      "source": "Ŝőūřčę",
-      "target": "Ŧäřģęŧ"
-    },
-    "page-content": "Ŧő ęŉäþľę Cőřřęľäŧįőŉş, äđđ įŧ įŉ ŧĥę Ğřäƒäŉä čőŉƒįģ:",
-    "page-heading": "Cőřřęľäŧįőŉş äřę đįşäþľęđ",
-    "sub-title": "Đęƒįŉę ĥőŵ đäŧä ľįvįŉģ įŉ đįƒƒęřęŉŧ đäŧä şőūřčęş řęľäŧęş ŧő ęäčĥ őŧĥęř. Ŗęäđ mőřę įŉ ŧĥę <2>đőčūmęŉŧäŧįőŉ<1></1></2>"
->>>>>>> 0081d6ba
   },
   "dashboard": {
     "add-menu": {
