{
  "consumes": [
    "application/json"
  ],
  "produces": [
    "application/json"
  ],
  "schemes": [
    "http",
    "https"
  ],
  "swagger": "2.0",
  "info": {
    "description": "The Grafana backend exposes an HTTP API, the same API is used by the frontend to do\neverything from saving dashboards, creating users and updating data sources.",
    "title": "Grafana HTTP API.",
    "contact": {
      "name": "Grafana Labs",
      "url": "https://grafana.com",
      "email": "hello@grafana.com"
    },
    "version": "0.0.1"
  },
  "basePath": "/api",
  "paths": {
    "/access-control/assignments/search": {
      "post": {
        "description": "Returns the result of the search through access-control role assignments.\n\nYou need to have a permission with action `teams.roles:read` on scope `teams:*`\nand a permission with action `users.roles:read` on scope `users:*`.",
        "tags": [
          "enterprise"
        ],
        "summary": "Debug permissions.",
        "operationId": "searchResult",
        "responses": {
          "200": {
            "$ref": "#/responses/searchResultResponse"
          },
          "400": {
            "$ref": "#/responses/badRequestError"
          },
          "403": {
            "$ref": "#/responses/forbiddenError"
          },
          "500": {
            "$ref": "#/responses/internalServerError"
          }
        }
      }
    },
    "/access-control/roles": {
      "get": {
        "description": "Gets all existing roles. The response contains all global and organization local roles, for the organization which user is signed in.\n\nYou need to have a permission with action `roles:read` and scope `roles:*`.\n\nThe `delegatable` flag reduces the set of roles to only those for which the signed-in user has permissions to assign.",
        "tags": [
          "access_control",
          "enterprise"
        ],
        "summary": "Get all roles.",
        "operationId": "listRoles",
        "parameters": [
          {
            "type": "boolean",
            "name": "delegatable",
            "in": "query"
          },
          {
            "type": "boolean",
            "name": "includeHidden",
            "in": "query"
          }
        ],
        "responses": {
          "200": {
            "$ref": "#/responses/listRolesResponse"
          },
          "403": {
            "$ref": "#/responses/forbiddenError"
          },
          "500": {
            "$ref": "#/responses/internalServerError"
          }
        }
      },
      "post": {
        "description": "Creates a new custom role and maps given permissions to that role. Note that roles with the same prefix as Fixed Roles can’t be created.\n\nYou need to have a permission with action `roles:write` and scope `permissions:type:delegate`. `permissions:type:delegate` scope ensures that users can only create custom roles with the same, or a subset of permissions which the user has.\nFor example, if a user does not have required permissions for creating users, they won’t be able to create a custom role which allows to do that. This is done to prevent escalation of privileges.",
        "tags": [
          "access_control",
          "enterprise"
        ],
        "summary": "Create a new custom role.",
        "operationId": "createRole",
        "parameters": [
          {
            "name": "body",
            "in": "body",
            "required": true,
            "schema": {
              "$ref": "#/definitions/CreateRoleForm"
            }
          }
        ],
        "responses": {
          "201": {
            "$ref": "#/responses/createRoleResponse"
          },
          "400": {
            "$ref": "#/responses/badRequestError"
          },
          "403": {
            "$ref": "#/responses/forbiddenError"
          },
          "500": {
            "$ref": "#/responses/internalServerError"
          }
        }
      }
    },
    "/access-control/roles/{roleUID}": {
      "get": {
        "description": "Get a role for the given UID.\n\nYou need to have a permission with action `roles:read` and scope `roles:*`.",
        "tags": [
          "access_control",
          "enterprise"
        ],
        "summary": "Get a role.",
        "operationId": "getRole",
        "parameters": [
          {
            "type": "string",
            "name": "roleUID",
            "in": "path",
            "required": true
          }
        ],
        "responses": {
          "200": {
            "$ref": "#/responses/getRoleResponse"
          },
          "403": {
            "$ref": "#/responses/forbiddenError"
          },
          "500": {
            "$ref": "#/responses/internalServerError"
          }
        }
      },
      "put": {
        "description": "You need to have a permission with action `roles:write` and scope `permissions:type:delegate`. `permissions:type:delegate` scope ensures that users can only create custom roles with the same, or a subset of permissions which the user has.",
        "tags": [
          "access_control",
          "enterprise"
        ],
        "summary": "Update a custom role.",
        "operationId": "updateRole",
        "parameters": [
          {
            "name": "body",
            "in": "body",
            "required": true,
            "schema": {
              "$ref": "#/definitions/UpdateRoleCommand"
            }
          },
          {
            "type": "string",
            "name": "roleUID",
            "in": "path",
            "required": true
          }
        ],
        "responses": {
          "200": {
            "$ref": "#/responses/getRoleResponse"
          },
          "400": {
            "$ref": "#/responses/badRequestError"
          },
          "403": {
            "$ref": "#/responses/forbiddenError"
          },
          "404": {
            "$ref": "#/responses/notFoundError"
          },
          "500": {
            "$ref": "#/responses/internalServerError"
          }
        }
      },
      "delete": {
        "description": "Delete a role with the given UID, and it’s permissions. If the role is assigned to a built-in role, the deletion operation will fail, unless force query param is set to true, and in that case all assignments will also be deleted.\n\nYou need to have a permission with action `roles:delete` and scope `permissions:type:delegate`. `permissions:type:delegate` scope ensures that users can only delete a custom role with the same, or a subset of permissions which the user has. For example, if a user does not have required permissions for creating users, they won’t be able to delete a custom role which allows to do that.",
        "tags": [
          "access_control",
          "enterprise"
        ],
        "summary": "Delete a custom role.",
        "operationId": "deleteRole",
        "parameters": [
          {
            "type": "boolean",
            "name": "force",
            "in": "query"
          },
          {
            "type": "boolean",
            "name": "global",
            "in": "query"
          },
          {
            "type": "string",
            "name": "roleUID",
            "in": "path",
            "required": true
          }
        ],
        "responses": {
          "200": {
            "$ref": "#/responses/okResponse"
          },
          "400": {
            "$ref": "#/responses/badRequestError"
          },
          "403": {
            "$ref": "#/responses/forbiddenError"
          },
          "500": {
            "$ref": "#/responses/internalServerError"
          }
        }
      }
    },
    "/access-control/roles/{roleUID}/assignments": {
      "get": {
        "description": "Get role assignments for the role with the given UID.\n\nYou need to have a permission with action `teams.roles:list` and scope `teams:id:*` and `users.roles:list` and scope `users:id:*`.",
        "tags": [
          "access_control",
          "enterprise"
        ],
        "summary": "Get role assignments.",
        "operationId": "getRoleAssignments",
        "parameters": [
          {
            "type": "string",
            "name": "roleUID",
            "in": "path",
            "required": true
          }
        ],
        "responses": {
          "200": {
            "$ref": "#/responses/getRoleAssignmentsResponse"
          },
          "403": {
            "$ref": "#/responses/forbiddenError"
          },
          "404": {
            "$ref": "#/responses/notFoundError"
          },
          "500": {
            "$ref": "#/responses/internalServerError"
          }
        }
      },
      "put": {
        "description": "Set role assignments for the role with the given UID.\n\nYou need to have a permission with action `teams.roles:add` and `teams.roles:remove` and scope `permissions:type:delegate`, and `users.roles:add` and `users.roles:remove` and scope `permissions:type:delegate`.",
        "tags": [
          "access_control",
          "enterprise"
        ],
        "summary": "Set role assignments.",
        "operationId": "setRoleAssignments",
        "parameters": [
          {
            "type": "string",
            "name": "roleUID",
            "in": "path",
            "required": true
          },
          {
            "name": "body",
            "in": "body",
            "required": true,
            "schema": {
              "$ref": "#/definitions/SetRoleAssignmentsCommand"
            }
          }
        ],
        "responses": {
          "200": {
            "$ref": "#/responses/setRoleAssignmentsResponse"
          },
          "403": {
            "$ref": "#/responses/forbiddenError"
          },
          "404": {
            "$ref": "#/responses/notFoundError"
          },
          "500": {
            "$ref": "#/responses/internalServerError"
          }
        }
      }
    },
    "/access-control/status": {
      "get": {
        "description": "Returns an indicator to check if fine-grained access control is enabled or not.\n\nYou need to have a permission with action `status:accesscontrol` and scope `services:accesscontrol`.",
        "tags": [
          "access_control",
          "enterprise"
        ],
        "summary": "Get status.",
        "operationId": "getAccessControlStatus",
        "responses": {
          "200": {
            "$ref": "#/responses/getAccessControlStatusResponse"
          },
          "403": {
            "$ref": "#/responses/forbiddenError"
          },
          "404": {
            "$ref": "#/responses/notFoundError"
          },
          "500": {
            "$ref": "#/responses/internalServerError"
          }
        }
      }
    },
    "/access-control/teams/roles/search": {
      "post": {
        "description": "Lists the roles that have been directly assigned to the given teams.\n\nYou need to have a permission with action `teams.roles:read` and scope `teams:id:*`.",
        "tags": [
          "access_control",
          "enterprise"
        ],
        "summary": "List roles assigned to multiple teams.",
        "operationId": "listTeamsRoles",
        "parameters": [
          {
            "name": "body",
            "in": "body",
            "required": true,
            "schema": {
              "$ref": "#/definitions/RolesSearchQuery"
            }
          }
        ],
        "responses": {
          "200": {
            "$ref": "#/responses/listTeamsRolesResponse"
          },
          "400": {
            "$ref": "#/responses/badRequestError"
          },
          "403": {
            "$ref": "#/responses/forbiddenError"
          },
          "500": {
            "$ref": "#/responses/internalServerError"
          }
        }
      }
    },
    "/access-control/teams/{teamId}/roles": {
      "get": {
        "description": "You need to have a permission with action `teams.roles:read` and scope `teams:id:\u003cteam ID\u003e`.",
        "tags": [
          "access_control",
          "enterprise"
        ],
        "summary": "Get team roles.",
        "operationId": "listTeamRoles",
        "parameters": [
          {
            "type": "integer",
            "format": "int64",
            "name": "teamId",
            "in": "path",
            "required": true
          }
        ],
        "responses": {
          "200": {
            "$ref": "#/responses/okResponse"
          },
          "400": {
            "$ref": "#/responses/badRequestError"
          },
          "403": {
            "$ref": "#/responses/forbiddenError"
          },
          "500": {
            "$ref": "#/responses/internalServerError"
          }
        }
      },
      "put": {
        "description": "You need to have a permission with action `teams.roles:add` and `teams.roles:remove` and scope `permissions:type:delegate` for each.",
        "tags": [
          "access_control",
          "enterprise"
        ],
        "summary": "Update team role.",
        "operationId": "setTeamRoles",
        "parameters": [
          {
            "type": "integer",
            "format": "int64",
            "name": "teamId",
            "in": "path",
            "required": true
          }
        ],
        "responses": {
          "200": {
            "$ref": "#/responses/okResponse"
          },
          "400": {
            "$ref": "#/responses/badRequestError"
          },
          "403": {
            "$ref": "#/responses/forbiddenError"
          },
          "404": {
            "$ref": "#/responses/notFoundError"
          },
          "500": {
            "$ref": "#/responses/internalServerError"
          }
        }
      },
      "post": {
        "description": "You need to have a permission with action `teams.roles:add` and scope `permissions:type:delegate`.",
        "tags": [
          "access_control",
          "enterprise"
        ],
        "summary": "Add team role.",
        "operationId": "addTeamRole",
        "parameters": [
          {
            "name": "body",
            "in": "body",
            "required": true,
            "schema": {
              "$ref": "#/definitions/AddTeamRoleCommand"
            }
          },
          {
            "type": "integer",
            "format": "int64",
            "name": "teamId",
            "in": "path",
            "required": true
          }
        ],
        "responses": {
          "200": {
            "$ref": "#/responses/okResponse"
          },
          "400": {
            "$ref": "#/responses/badRequestError"
          },
          "403": {
            "$ref": "#/responses/forbiddenError"
          },
          "404": {
            "$ref": "#/responses/notFoundError"
          },
          "500": {
            "$ref": "#/responses/internalServerError"
          }
        }
      }
    },
    "/access-control/teams/{teamId}/roles/{roleUID}": {
      "delete": {
        "description": "You need to have a permission with action `teams.roles:remove` and scope `permissions:type:delegate`.",
        "tags": [
          "access_control",
          "enterprise"
        ],
        "summary": "Remove team role.",
        "operationId": "removeTeamRole",
        "parameters": [
          {
            "type": "string",
            "name": "roleUID",
            "in": "path",
            "required": true
          },
          {
            "type": "integer",
            "format": "int64",
            "name": "teamId",
            "in": "path",
            "required": true
          }
        ],
        "responses": {
          "200": {
            "$ref": "#/responses/okResponse"
          },
          "400": {
            "$ref": "#/responses/badRequestError"
          },
          "403": {
            "$ref": "#/responses/forbiddenError"
          },
          "404": {
            "$ref": "#/responses/notFoundError"
          },
          "500": {
            "$ref": "#/responses/internalServerError"
          }
        }
      }
    },
    "/access-control/users/roles/search": {
      "post": {
        "description": "Lists the roles that have been directly assigned to the given users. The list does not include built-in roles (Viewer, Editor, Admin or Grafana Admin), and it does not include roles that have been inherited from a team.\n\nYou need to have a permission with action `users.roles:read` and scope `users:id:*`.",
        "tags": [
          "access_control",
          "enterprise"
        ],
        "summary": "List roles assigned to multiple users.",
        "operationId": "listUsersRoles",
        "parameters": [
          {
            "name": "body",
            "in": "body",
            "required": true,
            "schema": {
              "$ref": "#/definitions/RolesSearchQuery"
            }
          }
        ],
        "responses": {
          "200": {
            "$ref": "#/responses/listUsersRolesResponse"
          },
          "400": {
            "$ref": "#/responses/badRequestError"
          },
          "403": {
            "$ref": "#/responses/forbiddenError"
          },
          "500": {
            "$ref": "#/responses/internalServerError"
          }
        }
      }
    },
    "/access-control/users/{userId}/roles": {
      "get": {
        "description": "Lists the roles that have been directly assigned to a given user. The list does not include built-in roles (Viewer, Editor, Admin or Grafana Admin), and it does not include roles that have been inherited from a team.\n\nYou need to have a permission with action `users.roles:read` and scope `users:id:\u003cuser ID\u003e`.",
        "tags": [
          "access_control",
          "enterprise"
        ],
        "summary": "List roles assigned to a user.",
        "operationId": "listUserRoles",
        "parameters": [
          {
            "type": "integer",
            "format": "int64",
            "name": "userId",
            "in": "path",
            "required": true
          }
        ],
        "responses": {
          "200": {
            "$ref": "#/responses/getAllRolesResponse"
          },
          "400": {
            "$ref": "#/responses/badRequestError"
          },
          "403": {
            "$ref": "#/responses/forbiddenError"
          },
          "500": {
            "$ref": "#/responses/internalServerError"
          }
        }
      },
      "put": {
        "description": "Update the user’s role assignments to match the provided set of UIDs. This will remove any assigned roles that aren’t in the request and add roles that are in the set but are not already assigned to the user.\nIf you want to add or remove a single role, consider using Add a user role assignment or Remove a user role assignment instead.\n\nYou need to have a permission with action `users.roles:add` and `users.roles:remove` and scope `permissions:type:delegate` for each. `permissions:type:delegate`  scope ensures that users can only assign or unassign roles which have same, or a subset of permissions which the user has. For example, if a user does not have required permissions for creating users, they won’t be able to assign or unassign a role which will allow to do that. This is done to prevent escalation of privileges.",
        "tags": [
          "access_control",
          "enterprise"
        ],
        "summary": "Set user role assignments.",
        "operationId": "setUserRoles",
        "parameters": [
          {
            "name": "body",
            "in": "body",
            "required": true,
            "schema": {
              "$ref": "#/definitions/SetUserRolesCommand"
            }
          },
          {
            "type": "integer",
            "format": "int64",
            "name": "userId",
            "in": "path",
            "required": true
          }
        ],
        "responses": {
          "200": {
            "$ref": "#/responses/okResponse"
          },
          "400": {
            "$ref": "#/responses/badRequestError"
          },
          "403": {
            "$ref": "#/responses/forbiddenError"
          },
          "404": {
            "$ref": "#/responses/notFoundError"
          },
          "500": {
            "$ref": "#/responses/internalServerError"
          }
        }
      },
      "post": {
        "description": "Assign a role to a specific user. For bulk updates consider Set user role assignments.\n\nYou need to have a permission with action `users.roles:add` and scope `permissions:type:delegate`. `permissions:type:delegate` scope ensures that users can only assign roles which have same, or a subset of permissions which the user has. For example, if a user does not have required permissions for creating users, they won’t be able to assign a role which will allow to do that. This is done to prevent escalation of privileges.",
        "tags": [
          "access_control",
          "enterprise"
        ],
        "summary": "Add a user role assignment.",
        "operationId": "addUserRole",
        "parameters": [
          {
            "name": "body",
            "in": "body",
            "required": true,
            "schema": {
              "$ref": "#/definitions/AddUserRoleCommand"
            }
          },
          {
            "type": "integer",
            "format": "int64",
            "name": "userId",
            "in": "path",
            "required": true
          }
        ],
        "responses": {
          "200": {
            "$ref": "#/responses/okResponse"
          },
          "403": {
            "$ref": "#/responses/forbiddenError"
          },
          "404": {
            "$ref": "#/responses/notFoundError"
          },
          "500": {
            "$ref": "#/responses/internalServerError"
          }
        }
      }
    },
    "/access-control/users/{userId}/roles/{roleUID}": {
      "delete": {
        "description": "Revoke a role from a user. For bulk updates consider Set user role assignments.\n\nYou need to have a permission with action `users.roles:remove` and scope `permissions:type:delegate`. `permissions:type:delegate` scope ensures that users can only unassign roles which have same, or a subset of permissions which the user has. For example, if a user does not have required permissions for creating users, they won’t be able to unassign a role which will allow to do that. This is done to prevent escalation of privileges.",
        "tags": [
          "access_control",
          "enterprise"
        ],
        "summary": "Remove a user role assignment.",
        "operationId": "removeUserRole",
        "parameters": [
          {
            "type": "boolean",
            "description": "A flag indicating if the assignment is global or not. If set to false, the default org ID of the authenticated user will be used from the request to remove assignment.",
            "name": "global",
            "in": "query"
          },
          {
            "type": "string",
            "name": "roleUID",
            "in": "path",
            "required": true
          },
          {
            "type": "integer",
            "format": "int64",
            "name": "userId",
            "in": "path",
            "required": true
          }
        ],
        "responses": {
          "200": {
            "$ref": "#/responses/okResponse"
          },
          "400": {
            "$ref": "#/responses/badRequestError"
          },
          "403": {
            "$ref": "#/responses/forbiddenError"
          },
          "404": {
            "$ref": "#/responses/notFoundError"
          },
          "500": {
            "$ref": "#/responses/internalServerError"
          }
        }
      }
    },
    "/admin/ldap-sync-status": {
      "get": {
        "description": "You need to have a permission with action `ldap.status:read`.",
        "tags": [
          "ldap_debug",
          "enterprise"
        ],
        "summary": "Returns the current state of the LDAP background sync integration.",
        "operationId": "getSyncStatus",
        "responses": {
          "200": {
            "$ref": "#/responses/getSyncStatusResponse"
          },
          "401": {
            "$ref": "#/responses/unauthorisedError"
          },
          "403": {
            "$ref": "#/responses/forbiddenError"
          },
          "500": {
            "$ref": "#/responses/internalServerError"
          }
        }
      }
    },
    "/admin/provisioning/access-control/reload": {
      "post": {
        "tags": [
          "access_control_provisioning",
          "enterprise"
        ],
        "summary": "You need to have a permission with action `provisioning:reload` with scope `provisioners:accesscontrol`.",
        "operationId": "adminProvisioningReloadAccessControl",
        "responses": {
          "202": {
            "$ref": "#/responses/acceptedResponse"
          },
          "401": {
            "$ref": "#/responses/unauthorisedError"
          },
          "403": {
            "$ref": "#/responses/forbiddenError"
          }
        }
      }
    },
    "/datasources/uid/{uid}/lbac/teams": {
      "get": {
        "tags": [
          "enterprise"
        ],
        "summary": "Retrieves LBAC rules for a team.",
        "operationId": "getTeamLBACRulesApi",
        "parameters": [
          {
            "type": "string",
            "name": "uid",
            "in": "path",
            "required": true
          }
        ],
        "responses": {
          "200": {
            "$ref": "#/responses/okResponse"
          },
          "400": {
            "$ref": "#/responses/badRequestError"
          },
          "401": {
            "$ref": "#/responses/unauthorisedError"
          },
          "403": {
            "$ref": "#/responses/forbiddenError"
          },
          "404": {
            "$ref": "#/responses/notFoundError"
          },
          "500": {
            "$ref": "#/responses/internalServerError"
          }
        }
      },
      "put": {
        "tags": [
          "enterprise"
        ],
        "summary": "Updates LBAC rules for a team.",
        "operationId": "updateTeamLBACRulesApi",
        "parameters": [
          {
            "type": "string",
            "name": "uid",
            "in": "path",
            "required": true
          }
        ],
        "responses": {
          "200": {
            "$ref": "#/responses/okResponse"
          },
          "400": {
            "$ref": "#/responses/badRequestError"
          },
          "401": {
            "$ref": "#/responses/unauthorisedError"
          },
          "403": {
            "$ref": "#/responses/forbiddenError"
          },
          "404": {
            "$ref": "#/responses/notFoundError"
          },
          "500": {
            "$ref": "#/responses/internalServerError"
          }
        }
      }
    },
    "/datasources/{dataSourceUID}/cache": {
      "get": {
        "description": "get cache config for a single data source",
        "tags": [
          "enterprise"
        ],
        "operationId": "getDataSourceCacheConfig",
        "parameters": [
          {
            "type": "string",
            "name": "dataSourceUID",
            "in": "path",
            "required": true
          }
        ],
        "responses": {
          "200": {
            "description": "CacheConfigResponse",
            "schema": {
              "$ref": "#/definitions/CacheConfigResponse"
            }
          },
          "500": {
            "$ref": "#/responses/internalServerError"
          }
        }
      },
      "post": {
        "description": "set cache config for a single data source",
        "tags": [
          "enterprise"
        ],
        "operationId": "setDataSourceCacheConfig",
        "parameters": [
          {
            "type": "string",
            "name": "dataSourceUID",
            "in": "path",
            "required": true
          },
          {
            "name": "body",
            "in": "body",
            "required": true,
            "schema": {
              "$ref": "#/definitions/CacheConfigSetter"
            }
          }
        ],
        "responses": {
          "200": {
            "description": "CacheConfigResponse",
            "schema": {
              "$ref": "#/definitions/CacheConfigResponse"
            }
          },
          "400": {
            "$ref": "#/responses/badRequestError"
          },
          "500": {
            "$ref": "#/responses/internalServerError"
          }
        }
      }
    },
    "/datasources/{dataSourceUID}/cache/clean": {
      "post": {
        "description": "clean cache for a single data source",
        "tags": [
          "enterprise"
        ],
        "operationId": "cleanDataSourceCache",
        "parameters": [
          {
            "type": "string",
            "name": "dataSourceUID",
            "in": "path",
            "required": true
          }
        ],
        "responses": {
          "200": {
            "description": "CacheConfigResponse",
            "schema": {
              "$ref": "#/definitions/CacheConfigResponse"
            }
          },
          "500": {
            "$ref": "#/responses/internalServerError"
          }
        }
      }
    },
    "/datasources/{dataSourceUID}/cache/disable": {
      "post": {
        "description": "disable cache for a single data source",
        "tags": [
          "enterprise"
        ],
        "operationId": "disableDataSourceCache",
        "parameters": [
          {
            "type": "string",
            "name": "dataSourceUID",
            "in": "path",
            "required": true
          }
        ],
        "responses": {
          "200": {
            "description": "CacheConfigResponse",
            "schema": {
              "$ref": "#/definitions/CacheConfigResponse"
            }
          },
          "500": {
            "$ref": "#/responses/internalServerError"
          }
        }
      }
    },
    "/datasources/{dataSourceUID}/cache/enable": {
      "post": {
        "description": "enable cache for a single data source",
        "tags": [
          "enterprise"
        ],
        "operationId": "enableDataSourceCache",
        "parameters": [
          {
            "type": "string",
            "name": "dataSourceUID",
            "in": "path",
            "required": true
          }
        ],
        "responses": {
          "200": {
            "description": "CacheConfigResponse",
            "schema": {
              "$ref": "#/definitions/CacheConfigResponse"
            }
          },
          "500": {
            "$ref": "#/responses/internalServerError"
          }
        }
      }
    },
    "/licensing/check": {
      "get": {
        "tags": [
          "licensing",
          "enterprise"
        ],
        "summary": "Check license availability.",
        "operationId": "getStatus",
        "responses": {
          "200": {
            "$ref": "#/responses/getStatusResponse"
          }
        }
      }
    },
    "/licensing/custom-permissions": {
      "get": {
        "description": "You need to have a permission with action `licensing.reports:read`.",
        "tags": [
          "licensing",
          "enterprise"
        ],
        "summary": "Get custom permissions report.",
        "operationId": "getCustomPermissionsReport",
        "deprecated": true,
        "responses": {
          "500": {
            "$ref": "#/responses/internalServerError"
          }
        }
      }
    },
    "/licensing/custom-permissions-csv": {
      "get": {
        "description": "You need to have a permission with action `licensing.reports:read`.",
        "produces": [
          "text/csv"
        ],
        "tags": [
          "licensing",
          "enterprise"
        ],
        "summary": "Get custom permissions report in CSV format.",
        "operationId": "getCustomPermissionsCSV",
        "deprecated": true,
        "responses": {
          "500": {
            "$ref": "#/responses/internalServerError"
          }
        }
      }
    },
    "/licensing/refresh-stats": {
      "get": {
        "description": "You need to have a permission with action `licensing:read`.",
        "tags": [
          "licensing",
          "enterprise"
        ],
        "summary": "Refresh license stats.",
        "operationId": "refreshLicenseStats",
        "responses": {
          "200": {
            "$ref": "#/responses/refreshLicenseStatsResponse"
          },
          "500": {
            "$ref": "#/responses/internalServerError"
          }
        }
      }
    },
    "/licensing/token": {
      "get": {
        "description": "You need to have a permission with action `licensing:read`.",
        "tags": [
          "licensing",
          "enterprise"
        ],
        "summary": "Get license token.",
        "operationId": "getLicenseToken",
        "responses": {
          "200": {
            "$ref": "#/responses/getLicenseTokenResponse"
          }
        }
      },
      "post": {
        "description": "You need to have a permission with action `licensing:update`.",
        "tags": [
          "licensing",
          "enterprise"
        ],
        "summary": "Create license token.",
        "operationId": "postLicenseToken",
        "parameters": [
          {
            "name": "body",
            "in": "body",
            "required": true,
            "schema": {
              "$ref": "#/definitions/DeleteTokenCommand"
            }
          }
        ],
        "responses": {
          "200": {
            "$ref": "#/responses/getLicenseTokenResponse"
          },
          "400": {
            "$ref": "#/responses/badRequestError"
          }
        }
      },
      "delete": {
        "description": "Removes the license stored in the Grafana database. Available in Grafana Enterprise v7.4+.\n\nYou need to have a permission with action `licensing:delete`.",
        "tags": [
          "licensing",
          "enterprise"
        ],
        "summary": "Remove license from database.",
        "operationId": "deleteLicenseToken",
        "parameters": [
          {
            "name": "body",
            "in": "body",
            "required": true,
            "schema": {
              "$ref": "#/definitions/DeleteTokenCommand"
            }
          }
        ],
        "responses": {
          "202": {
            "$ref": "#/responses/acceptedResponse"
          },
          "400": {
            "$ref": "#/responses/badRequestError"
          },
          "401": {
            "$ref": "#/responses/unauthorisedError"
          },
          "403": {
            "$ref": "#/responses/forbiddenError"
          },
          "422": {
            "$ref": "#/responses/unprocessableEntityError"
          },
          "500": {
            "$ref": "#/responses/internalServerError"
          }
        }
      }
    },
    "/licensing/token/renew": {
      "post": {
        "description": "Manually ask license issuer for a new token. Available in Grafana Enterprise v7.4+.\n\nYou need to have a permission with action `licensing:update`.",
        "tags": [
          "licensing",
          "enterprise"
        ],
        "summary": "Manually force license refresh.",
        "operationId": "postRenewLicenseToken",
        "parameters": [
          {
            "name": "body",
            "in": "body",
            "required": true,
            "schema": {
              "type": "object"
            }
          }
        ],
        "responses": {
          "200": {
            "$ref": "#/responses/postRenewLicenseTokenResponse"
          },
          "401": {
            "$ref": "#/responses/unauthorisedError"
          },
          "404": {
            "$ref": "#/responses/notFoundError"
          }
        }
      }
    },
    "/logout/saml": {
      "get": {
        "tags": [
          "saml",
          "enterprise"
        ],
        "summary": "GetLogout initiates single logout process.",
        "operationId": "getSAMLLogout",
        "responses": {
          "302": {
            "description": ""
          },
          "404": {
            "$ref": "#/responses/notFoundError"
          },
          "500": {
            "$ref": "#/responses/internalServerError"
          }
        }
      }
    },
    "/recording-rules": {
      "get": {
        "tags": [
          "recording_rules",
          "enterprise"
        ],
        "summary": "Lists all rules in the database: active or deleted.",
        "operationId": "listRecordingRules",
        "responses": {
          "200": {
            "$ref": "#/responses/listRecordingRulesResponse"
          },
          "401": {
            "$ref": "#/responses/unauthorisedError"
          },
          "403": {
            "$ref": "#/responses/forbiddenError"
          },
          "404": {
            "$ref": "#/responses/notFoundError"
          },
          "500": {
            "$ref": "#/responses/internalServerError"
          }
        }
      },
      "put": {
        "tags": [
          "recording_rules",
          "enterprise"
        ],
        "summary": "Update the active status of a rule.",
        "operationId": "updateRecordingRule",
        "parameters": [
          {
            "name": "body",
            "in": "body",
            "required": true,
            "schema": {
              "$ref": "#/definitions/RecordingRuleJSON"
            }
          }
        ],
        "responses": {
          "200": {
            "$ref": "#/responses/recordingRuleResponse"
          },
          "401": {
            "$ref": "#/responses/unauthorisedError"
          },
          "403": {
            "$ref": "#/responses/forbiddenError"
          },
          "404": {
            "$ref": "#/responses/notFoundError"
          },
          "500": {
            "$ref": "#/responses/internalServerError"
          }
        }
      },
      "post": {
        "tags": [
          "recording_rules",
          "enterprise"
        ],
        "summary": "Create a recording rule that is then registered and started.",
        "operationId": "createRecordingRule",
        "parameters": [
          {
            "name": "body",
            "in": "body",
            "required": true,
            "schema": {
              "$ref": "#/definitions/RecordingRuleJSON"
            }
          }
        ],
        "responses": {
          "200": {
            "$ref": "#/responses/recordingRuleResponse"
          },
          "401": {
            "$ref": "#/responses/unauthorisedError"
          },
          "403": {
            "$ref": "#/responses/forbiddenError"
          },
          "404": {
            "$ref": "#/responses/notFoundError"
          },
          "500": {
            "$ref": "#/responses/internalServerError"
          }
        }
      }
    },
    "/recording-rules/test": {
      "post": {
        "tags": [
          "recording_rules",
          "enterprise"
        ],
        "summary": "Test a recording rule.",
        "operationId": "testCreateRecordingRule",
        "parameters": [
          {
            "name": "body",
            "in": "body",
            "required": true,
            "schema": {
              "$ref": "#/definitions/RecordingRuleJSON"
            }
          }
        ],
        "responses": {
          "200": {
            "$ref": "#/responses/okResponse"
          },
          "401": {
            "$ref": "#/responses/unauthorisedError"
          },
          "403": {
            "$ref": "#/responses/forbiddenError"
          },
          "404": {
            "$ref": "#/responses/notFoundError"
          },
          "422": {
            "$ref": "#/responses/unprocessableEntityError"
          },
          "500": {
            "$ref": "#/responses/internalServerError"
          }
        }
      }
    },
    "/recording-rules/writer": {
      "get": {
        "tags": [
          "recording_rules",
          "enterprise"
        ],
        "summary": "Return the prometheus remote write target.",
        "operationId": "getRecordingRuleWriteTarget",
        "responses": {
          "200": {
            "$ref": "#/responses/recordingRuleWriteTargetResponse"
          },
          "401": {
            "$ref": "#/responses/unauthorisedError"
          },
          "403": {
            "$ref": "#/responses/forbiddenError"
          },
          "404": {
            "$ref": "#/responses/notFoundError"
          },
          "500": {
            "$ref": "#/responses/internalServerError"
          }
        }
      },
      "post": {
        "description": "It returns a 422 if there is not an existing prometheus data source configured.",
        "tags": [
          "recording_rules",
          "enterprise"
        ],
        "summary": "Create a remote write target.",
        "operationId": "createRecordingRuleWriteTarget",
        "parameters": [
          {
            "name": "body",
            "in": "body",
            "required": true,
            "schema": {
              "$ref": "#/definitions/PrometheusRemoteWriteTargetJSON"
            }
          }
        ],
        "responses": {
          "200": {
            "$ref": "#/responses/recordingRuleWriteTargetResponse"
          },
          "401": {
            "$ref": "#/responses/unauthorisedError"
          },
          "403": {
            "$ref": "#/responses/forbiddenError"
          },
          "404": {
            "$ref": "#/responses/notFoundError"
          },
          "422": {
            "$ref": "#/responses/unprocessableEntityError"
          },
          "500": {
            "$ref": "#/responses/internalServerError"
          }
        }
      },
      "delete": {
        "tags": [
          "recording_rules",
          "enterprise"
        ],
        "summary": "Delete the remote write target.",
        "operationId": "deleteRecordingRuleWriteTarget",
        "responses": {
          "200": {
            "$ref": "#/responses/okResponse"
          },
          "401": {
            "$ref": "#/responses/unauthorisedError"
          },
          "403": {
            "$ref": "#/responses/forbiddenError"
          },
          "404": {
            "$ref": "#/responses/notFoundError"
          },
          "500": {
            "$ref": "#/responses/internalServerError"
          }
        }
      }
    },
    "/recording-rules/{recordingRuleID}": {
      "delete": {
        "tags": [
          "recording_rules",
          "enterprise"
        ],
        "summary": "Delete removes the rule from the registry and stops it.",
        "operationId": "deleteRecordingRule",
        "parameters": [
          {
            "type": "integer",
            "format": "int64",
            "name": "recordingRuleID",
            "in": "path",
            "required": true
          }
        ],
        "responses": {
          "200": {
            "$ref": "#/responses/okResponse"
          },
          "401": {
            "$ref": "#/responses/unauthorisedError"
          },
          "403": {
            "$ref": "#/responses/forbiddenError"
          },
          "404": {
            "$ref": "#/responses/notFoundError"
          },
          "500": {
            "$ref": "#/responses/internalServerError"
          }
        }
      }
    },
    "/reports": {
      "get": {
        "description": "Available to org admins only and with a valid or expired license.\n\nYou need to have a permission with action `reports:read` with scope `reports:*`.",
        "tags": [
          "reports",
          "enterprise"
        ],
        "summary": "List reports.",
        "operationId": "getReports",
        "responses": {
          "200": {
            "$ref": "#/responses/getReportsResponse"
          },
          "401": {
            "$ref": "#/responses/unauthorisedError"
          },
          "403": {
            "$ref": "#/responses/forbiddenError"
          },
          "500": {
            "$ref": "#/responses/internalServerError"
          }
        }
      },
      "post": {
        "description": "Available to org admins only and with a valid license.\n\nYou need to have a permission with action `reports.admin:create`.",
        "tags": [
          "reports",
          "enterprise"
        ],
        "summary": "Create a report.",
        "operationId": "createReport",
        "parameters": [
          {
            "name": "body",
            "in": "body",
            "required": true,
            "schema": {
              "$ref": "#/definitions/CreateOrUpdateReport"
            }
          }
        ],
        "responses": {
          "200": {
            "$ref": "#/responses/createReportResponse"
          },
          "400": {
            "$ref": "#/responses/badRequestError"
          },
          "401": {
            "$ref": "#/responses/unauthorisedError"
          },
          "403": {
            "$ref": "#/responses/forbiddenError"
          },
          "404": {
            "$ref": "#/responses/notFoundError"
          },
          "500": {
            "$ref": "#/responses/internalServerError"
          }
        }
      }
    },
    "/reports/email": {
      "post": {
        "description": "Generate and send a report. This API waits for the report to be generated before returning. We recommend that you set the client’s timeout to at least 60 seconds. Available to org admins only and with a valid license.\n\nOnly available in Grafana Enterprise v7.0+.\nThis API endpoint is experimental and may be deprecated in a future release. On deprecation, a migration strategy will be provided and the endpoint will remain functional until the next major release of Grafana.\n\nYou need to have a permission with action `reports:send`.",
        "tags": [
          "reports",
          "enterprise"
        ],
        "summary": "Send a report.",
        "operationId": "sendReport",
        "parameters": [
          {
            "name": "body",
            "in": "body",
            "required": true,
            "schema": {
              "$ref": "#/definitions/ReportEmail"
            }
          }
        ],
        "responses": {
          "200": {
            "$ref": "#/responses/okResponse"
          },
          "400": {
            "$ref": "#/responses/badRequestError"
          },
          "401": {
            "$ref": "#/responses/unauthorisedError"
          },
          "403": {
            "$ref": "#/responses/forbiddenError"
          },
          "404": {
            "$ref": "#/responses/notFoundError"
          },
          "500": {
            "$ref": "#/responses/internalServerError"
          }
        }
      }
    },
    "/reports/images/:image": {
      "get": {
        "description": "Available to org admins only and with a valid or expired license.\n\nYou need to have a permission with action `reports.settings:read`.",
        "tags": [
          "reports",
          "enterprise"
        ],
        "summary": "Get custom branding report image.",
        "operationId": "getSettingsImage",
        "responses": {
          "200": {
            "$ref": "#/responses/contentResponse"
          },
          "401": {
            "$ref": "#/responses/unauthorisedError"
          },
          "403": {
            "$ref": "#/responses/forbiddenError"
          },
          "404": {
            "$ref": "#/responses/notFoundError"
          },
          "500": {
            "$ref": "#/responses/internalServerError"
          }
        }
      }
    },
    "/reports/render/csvs": {
      "get": {
        "description": "Available to all users and with a valid license.",
        "produces": [
          "application/zip"
        ],
        "tags": [
          "reports",
          "enterprise"
        ],
        "summary": "Download a CSV report.",
        "operationId": "renderReportCSVs",
        "parameters": [
          {
            "type": "string",
            "name": "dashboards",
            "in": "query"
          },
          {
            "type": "string",
            "name": "title",
            "in": "query"
          }
        ],
        "responses": {
          "200": {
            "$ref": "#/responses/contentResponse"
          },
          "204": {
            "$ref": "#/responses/noContentResponse"
          },
          "400": {
            "$ref": "#/responses/badRequestError"
          },
          "401": {
            "$ref": "#/responses/unauthorisedError"
          },
          "500": {
            "$ref": "#/responses/internalServerError"
          }
        }
      }
    },
    "/reports/render/pdfs": {
      "get": {
        "description": "Available to all users and with a valid license.",
        "produces": [
          "application/pdf"
        ],
        "tags": [
          "reports",
          "enterprise"
        ],
        "summary": "Render report for multiple dashboards.",
        "operationId": "renderReportPDFs",
        "parameters": [
          {
            "type": "string",
            "name": "dashboards",
            "in": "query"
          },
          {
            "type": "string",
            "name": "orientation",
            "in": "query"
          },
          {
            "type": "string",
            "name": "layout",
            "in": "query"
          },
          {
            "type": "string",
            "name": "title",
            "in": "query"
          },
          {
            "type": "string",
            "name": "scaleFactor",
            "in": "query"
          },
          {
            "type": "string",
            "name": "includeTables",
            "in": "query"
          }
        ],
        "responses": {
          "200": {
            "$ref": "#/responses/contentResponse"
          },
          "400": {
            "$ref": "#/responses/badRequestError"
          },
          "401": {
            "$ref": "#/responses/unauthorisedError"
          },
          "500": {
            "$ref": "#/responses/internalServerError"
          }
        }
      }
    },
    "/reports/settings": {
      "get": {
        "description": "Available to org admins only and with a valid or expired license.\n\nYou need to have a permission with action `reports.settings:read`x.",
        "tags": [
          "reports",
          "enterprise"
        ],
        "summary": "Get report settings.",
        "operationId": "getReportSettings",
        "responses": {
          "200": {
            "$ref": "#/responses/getReportSettingsResponse"
          },
          "401": {
            "$ref": "#/responses/unauthorisedError"
          },
          "403": {
            "$ref": "#/responses/forbiddenError"
          },
          "500": {
            "$ref": "#/responses/internalServerError"
          }
        }
      },
      "post": {
        "description": "Available to org admins only and with a valid or expired license.\n\nYou need to have a permission with action `reports.settings:write`xx.",
        "tags": [
          "reports",
          "enterprise"
        ],
        "summary": "Save settings.",
        "operationId": "saveReportSettings",
        "parameters": [
          {
            "name": "body",
            "in": "body",
            "required": true,
            "schema": {
              "$ref": "#/definitions/ReportSettings"
            }
          }
        ],
        "responses": {
          "200": {
            "$ref": "#/responses/okResponse"
          },
          "400": {
            "$ref": "#/responses/badRequestError"
          },
          "401": {
            "$ref": "#/responses/unauthorisedError"
          },
          "403": {
            "$ref": "#/responses/forbiddenError"
          },
          "500": {
            "$ref": "#/responses/internalServerError"
          }
        }
      }
    },
    "/reports/test-email": {
      "post": {
        "description": "Available to org admins only and with a valid license.\n\nYou need to have a permission with action `reports:send`.",
        "tags": [
          "reports",
          "enterprise"
        ],
        "summary": "Send test report via email.",
        "operationId": "sendTestEmail",
        "parameters": [
          {
            "name": "body",
            "in": "body",
            "required": true,
            "schema": {
              "$ref": "#/definitions/CreateOrUpdateReport"
            }
          }
        ],
        "responses": {
          "200": {
            "$ref": "#/responses/okResponse"
          },
          "400": {
            "$ref": "#/responses/badRequestError"
          },
          "401": {
            "$ref": "#/responses/unauthorisedError"
          },
          "403": {
            "$ref": "#/responses/forbiddenError"
          },
          "404": {
            "$ref": "#/responses/notFoundError"
          },
          "500": {
            "$ref": "#/responses/internalServerError"
          }
        }
      }
    },
    "/reports/{id}": {
      "get": {
        "description": "Available to org admins only and with a valid or expired license.\n\nYou need to have a permission with action `reports:read` with scope `reports:id:\u003creport ID\u003e`.",
        "tags": [
          "reports",
          "enterprise"
        ],
        "summary": "Get a report.",
        "operationId": "getReport",
        "parameters": [
          {
            "type": "integer",
            "format": "int64",
            "name": "id",
            "in": "path",
            "required": true
          }
        ],
        "responses": {
          "200": {
            "$ref": "#/responses/getReportResponse"
          },
          "400": {
            "$ref": "#/responses/badRequestError"
          },
          "401": {
            "$ref": "#/responses/unauthorisedError"
          },
          "403": {
            "$ref": "#/responses/forbiddenError"
          },
          "404": {
            "$ref": "#/responses/notFoundError"
          },
          "500": {
            "$ref": "#/responses/internalServerError"
          }
        }
      },
      "put": {
        "description": "Available to org admins only and with a valid or expired license.\n\nYou need to have a permission with action `reports.admin:write` with scope `reports:id:\u003creport ID\u003e`.",
        "tags": [
          "reports",
          "enterprise"
        ],
        "summary": "Update a report.",
        "operationId": "updateReport",
        "parameters": [
          {
            "name": "body",
            "in": "body",
            "required": true,
            "schema": {
              "$ref": "#/definitions/CreateOrUpdateReport"
            }
          },
          {
            "type": "integer",
            "format": "int64",
            "name": "id",
            "in": "path",
            "required": true
          }
        ],
        "responses": {
          "200": {
            "$ref": "#/responses/okResponse"
          },
          "400": {
            "$ref": "#/responses/badRequestError"
          },
          "401": {
            "$ref": "#/responses/unauthorisedError"
          },
          "403": {
            "$ref": "#/responses/forbiddenError"
          },
          "404": {
            "$ref": "#/responses/notFoundError"
          },
          "500": {
            "$ref": "#/responses/internalServerError"
          }
        }
      },
      "delete": {
        "description": "Available to org admins only and with a valid or expired license.\n\nYou need to have a permission with action `reports.delete` with scope `reports:id:\u003creport ID\u003e`.",
        "tags": [
          "reports",
          "enterprise"
        ],
        "summary": "Delete a report.",
        "operationId": "deleteReport",
        "parameters": [
          {
            "type": "integer",
            "format": "int64",
            "name": "id",
            "in": "path",
            "required": true
          }
        ],
        "responses": {
          "200": {
            "$ref": "#/responses/okResponse"
          },
          "400": {
            "$ref": "#/responses/badRequestError"
          },
          "401": {
            "$ref": "#/responses/unauthorisedError"
          },
          "403": {
            "$ref": "#/responses/forbiddenError"
          },
          "404": {
            "$ref": "#/responses/notFoundError"
          },
          "500": {
            "$ref": "#/responses/internalServerError"
          }
        }
      }
    },
    "/saml/acs": {
      "post": {
        "tags": [
          "saml",
          "enterprise"
        ],
        "summary": "It performs Assertion Consumer Service (ACS).",
        "operationId": "postACS",
        "parameters": [
          {
            "type": "string",
            "name": "RelayState",
            "in": "query"
          }
        ],
        "responses": {
          "302": {
            "description": ""
          },
          "403": {
            "$ref": "#/responses/forbiddenError"
          },
          "500": {
            "$ref": "#/responses/internalServerError"
          }
        }
      }
    },
    "/saml/metadata": {
      "get": {
        "produces": [
          "application/xml;application/samlmetadata+xml"
        ],
        "tags": [
          "saml",
          "enterprise"
        ],
        "summary": "It exposes the SP (Grafana's) metadata for the IdP's consumption.",
        "operationId": "getMetadata",
        "responses": {
          "200": {
            "$ref": "#/responses/contentResponse"
          }
        }
      }
    },
    "/saml/slo": {
      "get": {
        "description": "There might be two possible requests:\n1. Logout response (callback) when Grafana initiates single logout and IdP returns response to logout request.\n2. Logout request when another SP initiates single logout and IdP sends logout request to the Grafana,\nor in case of IdP-initiated logout.",
        "tags": [
          "saml",
          "enterprise"
        ],
        "summary": "It performs Single Logout (SLO) callback.",
        "operationId": "getSLO",
        "responses": {
          "302": {
            "description": ""
          },
          "400": {
            "$ref": "#/responses/badRequestError"
          },
          "403": {
            "$ref": "#/responses/forbiddenError"
          },
          "500": {
            "$ref": "#/responses/internalServerError"
          }
        }
      },
      "post": {
        "description": "There might be two possible requests:\n1. Logout response (callback) when Grafana initiates single logout and IdP returns response to logout request.\n2. Logout request when another SP initiates single logout and IdP sends logout request to the Grafana,\nor in case of IdP-initiated logout.",
        "tags": [
          "saml",
          "enterprise"
        ],
        "summary": "It performs Single Logout (SLO) callback.",
        "operationId": "postSLO",
        "parameters": [
          {
            "type": "string",
            "name": "SAMLRequest",
            "in": "query"
          },
          {
            "type": "string",
            "name": "SAMLResponse",
            "in": "query"
          }
        ],
        "responses": {
          "302": {
            "description": ""
          },
          "400": {
            "$ref": "#/responses/badRequestError"
          },
          "403": {
            "$ref": "#/responses/forbiddenError"
          },
          "500": {
            "$ref": "#/responses/internalServerError"
          }
        }
      }
    },
    "/teams/{teamId}/groups": {
      "get": {
        "tags": [
          "sync_team_groups",
          "enterprise"
        ],
        "summary": "Get External Groups.",
        "operationId": "getTeamGroupsApi",
        "parameters": [
          {
            "type": "integer",
            "format": "int64",
            "name": "teamId",
            "in": "path",
            "required": true
          }
        ],
        "responses": {
          "200": {
            "$ref": "#/responses/getTeamGroupsApiResponse"
          },
          "400": {
            "$ref": "#/responses/badRequestError"
          },
          "401": {
            "$ref": "#/responses/unauthorisedError"
          },
          "403": {
            "$ref": "#/responses/forbiddenError"
          },
          "404": {
            "$ref": "#/responses/notFoundError"
          },
          "500": {
            "$ref": "#/responses/internalServerError"
          }
        }
      },
      "post": {
        "tags": [
          "sync_team_groups",
          "enterprise"
        ],
        "summary": "Add External Group.",
        "operationId": "addTeamGroupApi",
        "parameters": [
          {
            "name": "body",
            "in": "body",
            "required": true,
            "schema": {
              "$ref": "#/definitions/TeamGroupMapping"
            }
          },
          {
            "type": "integer",
            "format": "int64",
            "name": "teamId",
            "in": "path",
            "required": true
          }
        ],
        "responses": {
          "200": {
            "$ref": "#/responses/okResponse"
          },
          "400": {
            "$ref": "#/responses/badRequestError"
          },
          "401": {
            "$ref": "#/responses/unauthorisedError"
          },
          "403": {
            "$ref": "#/responses/forbiddenError"
          },
          "404": {
            "$ref": "#/responses/notFoundError"
          },
          "500": {
            "$ref": "#/responses/internalServerError"
          }
        }
      },
      "delete": {
        "tags": [
          "sync_team_groups",
          "enterprise"
        ],
        "summary": "Remove External Group.",
        "operationId": "removeTeamGroupApiQuery",
        "parameters": [
          {
            "type": "string",
            "name": "groupId",
            "in": "query"
          },
          {
            "type": "integer",
            "format": "int64",
            "name": "teamId",
            "in": "path",
            "required": true
          }
        ],
        "responses": {
          "200": {
            "$ref": "#/responses/okResponse"
          },
          "400": {
            "$ref": "#/responses/badRequestError"
          },
          "401": {
            "$ref": "#/responses/unauthorisedError"
          },
          "403": {
            "$ref": "#/responses/forbiddenError"
          },
          "404": {
            "$ref": "#/responses/notFoundError"
          },
          "500": {
            "$ref": "#/responses/internalServerError"
          }
        }
      }
    }
  },
  "definitions": {
    "ActiveSyncStatusDTO": {
      "description": "ActiveSyncStatusDTO holds the information for LDAP background Sync",
      "type": "object",
      "properties": {
        "enabled": {
          "type": "boolean"
        },
        "nextSync": {
          "type": "string",
          "format": "date-time"
        },
        "prevSync": {
          "$ref": "#/definitions/SyncResult"
        },
        "schedule": {
          "type": "string"
        }
      }
    },
    "ActiveUserStats": {
      "type": "object",
      "properties": {
        "active_admins_and_editors": {
          "type": "integer",
          "format": "int64"
        },
        "active_anonymous_devices": {
          "type": "integer",
          "format": "int64"
        },
        "active_users": {
          "type": "integer",
          "format": "int64"
        },
        "active_viewers": {
          "type": "integer",
          "format": "int64"
        }
      }
    },
    "AddAPIKeyCommand": {
      "type": "object",
      "properties": {
        "name": {
          "type": "string"
        },
        "role": {
          "type": "string",
          "enum": [
            "None",
            "Viewer",
            "Editor",
            "Admin"
          ]
        },
        "secondsToLive": {
          "type": "integer",
          "format": "int64"
        }
      }
    },
    "AddDataSourceCommand": {
      "description": "Also acts as api DTO",
      "type": "object",
      "properties": {
        "access": {
          "$ref": "#/definitions/DsAccess"
        },
        "basicAuth": {
          "type": "boolean"
        },
        "basicAuthUser": {
          "type": "string"
        },
        "database": {
          "type": "string"
        },
        "isDefault": {
          "type": "boolean"
        },
        "jsonData": {
          "$ref": "#/definitions/Json"
        },
        "name": {
          "type": "string"
        },
        "secureJsonData": {
          "type": "object",
          "additionalProperties": {
            "type": "string"
          }
        },
        "type": {
          "type": "string"
        },
        "uid": {
          "type": "string"
        },
        "url": {
          "type": "string"
        },
        "user": {
          "type": "string"
        },
        "withCredentials": {
          "type": "boolean"
        }
      }
    },
    "AddInviteForm": {
      "type": "object",
      "properties": {
        "loginOrEmail": {
          "type": "string"
        },
        "name": {
          "type": "string"
        },
        "role": {
          "type": "string",
          "enum": [
            "None",
            "Viewer",
            "Editor",
            "Admin"
          ]
        },
        "sendEmail": {
          "type": "boolean"
        }
      }
    },
    "AddOrgUserCommand": {
      "type": "object",
      "properties": {
        "loginOrEmail": {
          "type": "string"
        },
        "role": {
          "type": "string",
          "enum": [
            "None",
            "Viewer",
            "Editor",
            "Admin"
          ]
        }
      }
    },
    "AddServiceAccountTokenCommand": {
      "type": "object",
      "properties": {
        "name": {
          "type": "string"
        },
        "secondsToLive": {
          "type": "integer",
          "format": "int64"
        }
      }
    },
    "AddTeamMemberCommand": {
      "type": "object",
      "properties": {
        "userId": {
          "type": "integer",
          "format": "int64"
        }
      }
    },
    "AddTeamRoleCommand": {
      "type": "object",
      "properties": {
        "roleUid": {
          "type": "string"
        }
      }
    },
    "AddUserRoleCommand": {
      "type": "object",
      "properties": {
        "global": {
          "type": "boolean"
        },
        "roleUid": {
          "type": "string"
        }
      }
    },
    "Address": {
      "type": "object",
      "properties": {
        "address1": {
          "type": "string"
        },
        "address2": {
          "type": "string"
        },
        "city": {
          "type": "string"
        },
        "country": {
          "type": "string"
        },
        "state": {
          "type": "string"
        },
        "zipCode": {
          "type": "string"
        }
      }
    },
    "AdminCreateUserForm": {
      "type": "object",
      "properties": {
        "email": {
          "type": "string"
        },
        "login": {
          "type": "string"
        },
        "name": {
          "type": "string"
        },
        "orgId": {
          "type": "integer",
          "format": "int64"
        },
        "password": {
          "$ref": "#/definitions/Password"
        }
      }
    },
    "AdminCreateUserResponse": {
      "type": "object",
      "properties": {
        "id": {
          "type": "integer",
          "format": "int64"
        },
        "message": {
          "type": "string"
        }
      }
    },
    "AdminStats": {
      "type": "object",
      "properties": {
        "activeAdmins": {
          "type": "integer",
          "format": "int64"
        },
        "activeDevices": {
          "type": "integer",
          "format": "int64"
        },
        "activeEditors": {
          "type": "integer",
          "format": "int64"
        },
        "activeSessions": {
          "type": "integer",
          "format": "int64"
        },
        "activeUsers": {
          "type": "integer",
          "format": "int64"
        },
        "activeViewers": {
          "type": "integer",
          "format": "int64"
        },
        "admins": {
          "type": "integer",
          "format": "int64"
        },
        "alerts": {
          "type": "integer",
          "format": "int64"
        },
        "dailyActiveAdmins": {
          "type": "integer",
          "format": "int64"
        },
        "dailyActiveEditors": {
          "type": "integer",
          "format": "int64"
        },
        "dailyActiveSessions": {
          "type": "integer",
          "format": "int64"
        },
        "dailyActiveUsers": {
          "type": "integer",
          "format": "int64"
        },
        "dailyActiveViewers": {
          "type": "integer",
          "format": "int64"
        },
        "dashboards": {
          "type": "integer",
          "format": "int64"
        },
        "datasources": {
          "type": "integer",
          "format": "int64"
        },
        "editors": {
          "type": "integer",
          "format": "int64"
        },
        "monthlyActiveUsers": {
          "type": "integer",
          "format": "int64"
        },
        "orgs": {
          "type": "integer",
          "format": "int64"
        },
        "playlists": {
          "type": "integer",
          "format": "int64"
        },
        "snapshots": {
          "type": "integer",
          "format": "int64"
        },
        "stars": {
          "type": "integer",
          "format": "int64"
        },
        "tags": {
          "type": "integer",
          "format": "int64"
        },
        "users": {
          "type": "integer",
          "format": "int64"
        },
        "viewers": {
          "type": "integer",
          "format": "int64"
        }
      }
    },
    "AdminUpdateUserPasswordForm": {
      "type": "object",
      "properties": {
        "password": {
          "$ref": "#/definitions/Password"
        }
      }
    },
    "AdminUpdateUserPermissionsForm": {
      "type": "object",
      "properties": {
        "isGrafanaAdmin": {
          "type": "boolean"
        }
      }
    },
    "Annotation": {
      "type": "object",
      "properties": {
        "alertId": {
          "type": "integer",
          "format": "int64"
        },
        "alertName": {
          "type": "string"
        },
        "avatarUrl": {
          "type": "string"
        },
        "created": {
          "type": "integer",
          "format": "int64"
        },
        "dashboardId": {
          "type": "integer",
          "format": "int64"
        },
        "dashboardUID": {
          "type": "string"
        },
        "data": {
          "$ref": "#/definitions/Json"
        },
        "email": {
          "type": "string"
        },
        "id": {
          "type": "integer",
          "format": "int64"
        },
        "login": {
          "type": "string"
        },
        "newState": {
          "type": "string"
        },
        "panelId": {
          "type": "integer",
          "format": "int64"
        },
        "prevState": {
          "type": "string"
        },
        "tags": {
          "type": "array",
          "items": {
            "type": "string"
          }
        },
        "text": {
          "type": "string"
        },
        "time": {
          "type": "integer",
          "format": "int64"
        },
        "timeEnd": {
          "type": "integer",
          "format": "int64"
        },
        "updated": {
          "type": "integer",
          "format": "int64"
        },
        "userId": {
          "type": "integer",
          "format": "int64"
        }
      }
    },
    "AnnotationActions": {
      "type": "object",
      "properties": {
        "canAdd": {
          "type": "boolean"
        },
        "canDelete": {
          "type": "boolean"
        },
        "canEdit": {
          "type": "boolean"
        }
      }
    },
    "AnnotationEvent": {
      "type": "object",
      "properties": {
        "color": {
          "type": "string"
        },
        "dashboardId": {
          "type": "integer",
          "format": "int64"
        },
        "id": {
          "type": "integer",
          "format": "int64"
        },
        "isRegion": {
          "type": "boolean"
        },
        "panelId": {
          "type": "integer",
          "format": "int64"
        },
        "source": {
          "$ref": "#/definitions/AnnotationQuery"
        },
        "tags": {
          "type": "array",
          "items": {
            "type": "string"
          }
        },
        "text": {
          "type": "string"
        },
        "time": {
          "type": "integer",
          "format": "int64"
        },
        "timeEnd": {
          "type": "integer",
          "format": "int64"
        }
      }
    },
    "AnnotationPanelFilter": {
      "type": "object",
      "title": "AnnotationPanelFilter defines model for AnnotationPanelFilter.",
      "properties": {
        "exclude": {
          "description": "Should the specified panels be included or excluded",
          "type": "boolean"
        },
        "ids": {
          "description": "Panel IDs that should be included or excluded",
          "type": "array",
          "items": {
            "type": "integer",
            "format": "int64"
          }
        }
      }
    },
    "AnnotationPermission": {
      "type": "object",
      "properties": {
        "dashboard": {
          "$ref": "#/definitions/AnnotationActions"
        },
        "organization": {
          "$ref": "#/definitions/AnnotationActions"
        }
      }
    },
    "AnnotationQuery": {
      "description": "TODO docs\nFROM: AnnotationQuery in grafana-data/src/types/annotations.ts",
      "type": "object",
      "properties": {
        "builtIn": {
          "description": "Set to 1 for the standard annotation query all dashboards have by default.",
          "type": "number",
          "format": "float"
        },
        "datasource": {
          "$ref": "#/definitions/DataSourceRef"
        },
        "enable": {
          "description": "When enabled the annotation query is issued with every dashboard refresh",
          "type": "boolean"
        },
        "filter": {
          "$ref": "#/definitions/AnnotationPanelFilter"
        },
        "hide": {
          "description": "Annotation queries can be toggled on or off at the top of the dashboard.\nWhen hide is true, the toggle is not shown in the dashboard.",
          "type": "boolean"
        },
        "iconColor": {
          "description": "Color to use for the annotation event markers",
          "type": "string"
        },
        "name": {
          "description": "Name of annotation.",
          "type": "string"
        },
        "target": {
          "$ref": "#/definitions/AnnotationTarget"
        },
        "type": {
          "description": "TODO -- this should not exist here, it is based on the --grafana-- datasource",
          "type": "string"
        }
      }
    },
    "AnnotationTarget": {
      "description": "TODO: this should be a regular DataQuery that depends on the selected dashboard\nthese match the properties of the \"grafana\" datasouce that is default in most dashboards",
      "type": "object",
      "properties": {
        "limit": {
          "description": "Only required/valid for the grafana datasource...\nbut code+tests is already depending on it so hard to change",
          "type": "integer",
          "format": "int64"
        },
        "matchAny": {
          "description": "Only required/valid for the grafana datasource...\nbut code+tests is already depending on it so hard to change",
          "type": "boolean"
        },
        "tags": {
          "description": "Only required/valid for the grafana datasource...\nbut code+tests is already depending on it so hard to change",
          "type": "array",
          "items": {
            "type": "string"
          }
        },
        "type": {
          "description": "Only required/valid for the grafana datasource...\nbut code+tests is already depending on it so hard to change",
          "type": "string"
        }
      }
    },
    "ApiKeyDTO": {
      "type": "object",
      "properties": {
        "accessControl": {
          "$ref": "#/definitions/Metadata"
        },
        "expiration": {
          "type": "string",
          "format": "date-time"
        },
        "id": {
          "type": "integer",
          "format": "int64"
        },
        "lastUsedAt": {
          "type": "string",
          "format": "date-time"
        },
        "name": {
          "type": "string"
        },
        "role": {
          "type": "string",
          "enum": [
            "None",
            "Viewer",
            "Editor",
            "Admin"
          ]
        }
      }
    },
    "Assignments": {
      "type": "object",
      "properties": {
        "builtInRoles": {
          "type": "boolean"
        },
        "serviceAccounts": {
          "type": "boolean"
        },
        "teams": {
          "type": "boolean"
        },
        "users": {
          "type": "boolean"
        }
      }
    },
    "AttributeTypeAndValue": {
      "description": "AttributeTypeAndValue mirrors the ASN.1 structure of the same name in\nRFC 5280, Section 4.1.2.4.",
      "type": "object",
      "properties": {
        "Type": {
          "$ref": "#/definitions/ObjectIdentifier"
        },
        "Value": {}
      }
    },
    "CacheConfig": {
      "description": "Config defines the internal representation of a cache configuration, including fields not set by the API caller",
      "type": "object",
      "properties": {
        "created": {
          "type": "string",
          "format": "date-time"
        },
        "dataSourceID": {
          "description": "Fields that can be set by the API caller - read/write",
          "type": "integer",
          "format": "int64"
        },
        "dataSourceUID": {
          "type": "string"
        },
        "defaultTTLMs": {
          "description": "These are returned by the HTTP API, but are managed internally - read-only\nNote: 'created' and 'updated' are special properties managed automatically by xorm, but we are setting them manually",
          "type": "integer",
          "format": "int64"
        },
        "enabled": {
          "type": "boolean"
        },
        "ttlQueriesMs": {
          "description": "TTL MS, or \"time to live\", is how long a cached item will stay in the cache before it is removed (in milliseconds)",
          "type": "integer",
          "format": "int64"
        },
        "ttlResourcesMs": {
          "type": "integer",
          "format": "int64"
        },
        "updated": {
          "type": "string",
          "format": "date-time"
        },
        "useDefaultTTL": {
          "description": "If UseDefaultTTL is enabled, then the TTLQueriesMS and TTLResourcesMS in this object is always sent as the default TTL located in grafana.ini",
          "type": "boolean"
        }
      }
    },
    "CacheConfigResponse": {
      "type": "object",
      "properties": {
        "created": {
          "type": "string",
          "format": "date-time"
        },
        "dataSourceID": {
          "description": "Fields that can be set by the API caller - read/write",
          "type": "integer",
          "format": "int64"
        },
        "dataSourceUID": {
          "type": "string"
        },
        "defaultTTLMs": {
          "description": "These are returned by the HTTP API, but are managed internally - read-only\nNote: 'created' and 'updated' are special properties managed automatically by xorm, but we are setting them manually",
          "type": "integer",
          "format": "int64"
        },
        "enabled": {
          "type": "boolean"
        },
        "message": {
          "type": "string"
        },
        "ttlQueriesMs": {
          "description": "TTL MS, or \"time to live\", is how long a cached item will stay in the cache before it is removed (in milliseconds)",
          "type": "integer",
          "format": "int64"
        },
        "ttlResourcesMs": {
          "type": "integer",
          "format": "int64"
        },
        "updated": {
          "type": "string",
          "format": "date-time"
        },
        "useDefaultTTL": {
          "description": "If UseDefaultTTL is enabled, then the TTLQueriesMS and TTLResourcesMS in this object is always sent as the default TTL located in grafana.ini",
          "type": "boolean"
        }
      }
    },
    "CacheConfigSetter": {
      "description": "ConfigSetter defines the cache parameters that users can configure per datasource\nThis is only intended to be consumed by the SetCache HTTP Handler",
      "type": "object",
      "properties": {
        "dataSourceID": {
          "type": "integer",
          "format": "int64"
        },
        "dataSourceUID": {
          "type": "string"
        },
        "enabled": {
          "type": "boolean"
        },
        "ttlQueriesMs": {
          "description": "TTL MS, or \"time to live\", is how long a cached item will stay in the cache before it is removed (in milliseconds)",
          "type": "integer",
          "format": "int64"
        },
        "ttlResourcesMs": {
          "type": "integer",
          "format": "int64"
        },
        "useDefaultTTL": {
          "description": "If UseDefaultTTL is enabled, then the TTLQueriesMS and TTLResourcesMS in this object is always sent as the default TTL located in grafana.ini",
          "type": "boolean"
        }
      }
    },
    "CalculateDiffTarget": {
      "type": "object",
      "properties": {
        "dashboardId": {
          "type": "integer",
          "format": "int64"
        },
        "unsavedDashboard": {
          "$ref": "#/definitions/Json"
        },
        "version": {
          "type": "integer",
          "format": "int64"
        }
      }
    },
    "Certificate": {
      "type": "object",
      "title": "A Certificate represents an X.509 certificate.",
      "properties": {
        "AuthorityKeyId": {
          "type": "array",
          "items": {
            "type": "integer",
            "format": "uint8"
          }
        },
        "BasicConstraintsValid": {
          "description": "BasicConstraintsValid indicates whether IsCA, MaxPathLen,\nand MaxPathLenZero are valid.",
          "type": "boolean"
        },
        "CRLDistributionPoints": {
          "description": "CRL Distribution Points",
          "type": "array",
          "items": {
            "type": "string"
          }
        },
        "DNSNames": {
          "description": "Subject Alternate Name values. (Note that these values may not be valid\nif invalid values were contained within a parsed certificate. For\nexample, an element of DNSNames may not be a valid DNS domain name.)",
          "type": "array",
          "items": {
            "type": "string"
          }
        },
        "EmailAddresses": {
          "type": "array",
          "items": {
            "type": "string"
          }
        },
        "ExcludedDNSDomains": {
          "type": "array",
          "items": {
            "type": "string"
          }
        },
        "ExcludedEmailAddresses": {
          "type": "array",
          "items": {
            "type": "string"
          }
        },
        "ExcludedIPRanges": {
          "type": "array",
          "items": {
            "$ref": "#/definitions/IPNet"
          }
        },
        "ExcludedURIDomains": {
          "type": "array",
          "items": {
            "type": "string"
          }
        },
        "ExtKeyUsage": {
          "type": "array",
          "items": {
            "$ref": "#/definitions/ExtKeyUsage"
          }
        },
        "Extensions": {
          "description": "Extensions contains raw X.509 extensions. When parsing certificates,\nthis can be used to extract non-critical extensions that are not\nparsed by this package. When marshaling certificates, the Extensions\nfield is ignored, see ExtraExtensions.",
          "type": "array",
          "items": {
            "$ref": "#/definitions/Extension"
          }
        },
        "ExtraExtensions": {
          "description": "ExtraExtensions contains extensions to be copied, raw, into any\nmarshaled certificates. Values override any extensions that would\notherwise be produced based on the other fields. The ExtraExtensions\nfield is not populated when parsing certificates, see Extensions.",
          "type": "array",
          "items": {
            "$ref": "#/definitions/Extension"
          }
        },
        "IPAddresses": {
          "type": "array",
          "items": {
            "type": "string"
          }
        },
        "IsCA": {
          "type": "boolean"
        },
        "Issuer": {
          "$ref": "#/definitions/Name"
        },
        "IssuingCertificateURL": {
          "type": "array",
          "items": {
            "type": "string"
          }
        },
        "KeyUsage": {
          "$ref": "#/definitions/KeyUsage"
        },
        "MaxPathLen": {
          "description": "MaxPathLen and MaxPathLenZero indicate the presence and\nvalue of the BasicConstraints' \"pathLenConstraint\".\n\nWhen parsing a certificate, a positive non-zero MaxPathLen\nmeans that the field was specified, -1 means it was unset,\nand MaxPathLenZero being true mean that the field was\nexplicitly set to zero. The case of MaxPathLen==0 with MaxPathLenZero==false\nshould be treated equivalent to -1 (unset).\n\nWhen generating a certificate, an unset pathLenConstraint\ncan be requested with either MaxPathLen == -1 or using the\nzero value for both MaxPathLen and MaxPathLenZero.",
          "type": "integer",
          "format": "int64"
        },
        "MaxPathLenZero": {
          "description": "MaxPathLenZero indicates that BasicConstraintsValid==true\nand MaxPathLen==0 should be interpreted as an actual\nmaximum path length of zero. Otherwise, that combination is\ninterpreted as MaxPathLen not being set.",
          "type": "boolean"
        },
        "NotBefore": {
          "type": "string",
          "format": "date-time"
        },
        "OCSPServer": {
          "description": "RFC 5280, 4.2.2.1 (Authority Information Access)",
          "type": "array",
          "items": {
            "type": "string"
          }
        },
        "PermittedDNSDomains": {
          "type": "array",
          "items": {
            "type": "string"
          }
        },
        "PermittedDNSDomainsCritical": {
          "description": "Name constraints",
          "type": "boolean"
        },
        "PermittedEmailAddresses": {
          "type": "array",
          "items": {
            "type": "string"
          }
        },
        "PermittedIPRanges": {
          "type": "array",
          "items": {
            "$ref": "#/definitions/IPNet"
          }
        },
        "PermittedURIDomains": {
          "type": "array",
          "items": {
            "type": "string"
          }
        },
        "Policies": {
          "description": "Policies contains all policy identifiers included in the certificate.\nIn Go 1.22, encoding/gob cannot handle and ignores this field.",
          "type": "array",
          "items": {
            "type": "string"
          }
        },
        "PolicyIdentifiers": {
          "description": "PolicyIdentifiers contains asn1.ObjectIdentifiers, the components\nof which are limited to int32. If a certificate contains a policy which\ncannot be represented by asn1.ObjectIdentifier, it will not be included in\nPolicyIdentifiers, but will be present in Policies, which contains all parsed\npolicy OIDs.",
          "type": "array",
          "items": {
            "$ref": "#/definitions/ObjectIdentifier"
          }
        },
        "PublicKey": {},
        "PublicKeyAlgorithm": {
          "$ref": "#/definitions/PublicKeyAlgorithm"
        },
        "Raw": {
          "type": "array",
          "items": {
            "type": "integer",
            "format": "uint8"
          }
        },
        "RawIssuer": {
          "type": "array",
          "items": {
            "type": "integer",
            "format": "uint8"
          }
        },
        "RawSubject": {
          "type": "array",
          "items": {
            "type": "integer",
            "format": "uint8"
          }
        },
        "RawSubjectPublicKeyInfo": {
          "type": "array",
          "items": {
            "type": "integer",
            "format": "uint8"
          }
        },
        "RawTBSCertificate": {
          "type": "array",
          "items": {
            "type": "integer",
            "format": "uint8"
          }
        },
        "SerialNumber": {
          "type": "string"
        },
        "Signature": {
          "type": "array",
          "items": {
            "type": "integer",
            "format": "uint8"
          }
        },
        "SignatureAlgorithm": {
          "$ref": "#/definitions/SignatureAlgorithm"
        },
        "Subject": {
          "$ref": "#/definitions/Name"
        },
        "SubjectKeyId": {
          "type": "array",
          "items": {
            "type": "integer",
            "format": "uint8"
          }
        },
        "URIs": {
          "type": "array",
          "items": {
            "$ref": "#/definitions/URL"
          }
        },
        "UnhandledCriticalExtensions": {
          "description": "UnhandledCriticalExtensions contains a list of extension IDs that\nwere not (fully) processed when parsing. Verify will fail if this\nslice is non-empty, unless verification is delegated to an OS\nlibrary which understands all the critical extensions.\n\nUsers can access these extensions using Extensions and can remove\nelements from this slice if they believe that they have been\nhandled.",
          "type": "array",
          "items": {
            "$ref": "#/definitions/ObjectIdentifier"
          }
        },
        "UnknownExtKeyUsage": {
          "type": "array",
          "items": {
            "$ref": "#/definitions/ObjectIdentifier"
          }
        },
        "Version": {
          "type": "integer",
          "format": "int64"
        }
      }
    },
    "ChangeUserPasswordCommand": {
      "type": "object",
      "properties": {
        "newPassword": {
          "$ref": "#/definitions/Password"
        },
        "oldPassword": {
          "$ref": "#/definitions/Password"
        }
      }
    },
    "CloudMigrationRunListDTO": {
      "type": "object",
      "properties": {
        "runs": {
          "type": "array",
          "items": {
            "$ref": "#/definitions/MigrateDataResponseListDTO"
          }
        }
      }
    },
    "CloudMigrationSessionListResponseDTO": {
      "type": "object",
      "properties": {
        "sessions": {
          "type": "array",
          "items": {
            "$ref": "#/definitions/CloudMigrationSessionResponseDTO"
          }
        }
      }
    },
    "CloudMigrationSessionRequestDTO": {
      "type": "object",
      "properties": {
        "authToken": {
          "type": "string"
        }
      }
    },
    "CloudMigrationSessionResponseDTO": {
      "type": "object",
      "properties": {
        "created": {
          "type": "string",
          "format": "date-time"
        },
        "slug": {
          "type": "string"
        },
        "uid": {
          "type": "string"
        },
        "updated": {
          "type": "string",
          "format": "date-time"
        }
      }
    },
    "ConfFloat64": {
      "description": "ConfFloat64 is a float64. It Marshals float64 values of NaN of Inf\nto null.",
      "type": "number",
      "format": "double"
    },
    "CookiePreferences": {
      "type": "object",
      "title": "CookiePreferences defines model for CookiePreferences.",
      "properties": {
        "analytics": {
          "type": "object",
          "additionalProperties": {}
        },
        "functional": {
          "type": "object",
          "additionalProperties": {}
        },
        "performance": {
          "type": "object",
          "additionalProperties": {}
        }
      }
    },
    "CookieType": {
      "type": "string"
    },
    "Correlation": {
      "description": "Correlation is the model for correlations definitions",
      "type": "object",
      "properties": {
        "config": {
          "$ref": "#/definitions/CorrelationConfig"
        },
        "description": {
          "description": "Description of the correlation",
          "type": "string",
          "example": "Logs to Traces"
        },
        "label": {
          "description": "Label identifying the correlation",
          "type": "string",
          "example": "My Label"
        },
        "orgId": {
          "description": "OrgID of the data source the correlation originates from",
          "type": "integer",
          "format": "int64",
          "example": 1
        },
        "provisioned": {
          "description": "Provisioned True if the correlation was created during provisioning",
          "type": "boolean"
        },
        "sourceUID": {
          "description": "UID of the data source the correlation originates from",
          "type": "string",
          "example": "d0oxYRg4z"
        },
        "targetUID": {
          "description": "UID of the data source the correlation points to",
          "type": "string",
          "example": "PE1C5CBDA0504A6A3"
        },
        "uid": {
          "description": "Unique identifier of the correlation",
          "type": "string",
          "example": "50xhMlg9k"
        }
      }
    },
    "CorrelationConfig": {
      "type": "object",
      "required": [
        "field",
        "type",
        "target"
      ],
      "properties": {
        "field": {
          "description": "Field used to attach the correlation link",
          "type": "string",
          "example": "message"
        },
        "target": {
          "description": "Target data query",
          "type": "object",
          "additionalProperties": {},
          "example": {
            "prop1": "value1",
            "prop2": "value"
          }
        },
        "transformations": {
          "$ref": "#/definitions/Transformations"
        },
        "type": {
          "$ref": "#/definitions/CorrelationConfigType"
        }
      }
    },
    "CorrelationConfigType": {
      "type": "string"
    },
    "CorrelationConfigUpdateDTO": {
      "type": "object",
      "properties": {
        "field": {
          "description": "Field used to attach the correlation link",
          "type": "string",
          "example": "message"
        },
        "target": {
          "description": "Target data query",
          "type": "object",
          "additionalProperties": {},
          "example": {
            "prop1": "value1",
            "prop2": "value"
          }
        },
        "transformations": {
          "description": "Source data transformations",
          "type": "array",
          "items": {
            "$ref": "#/definitions/Transformation"
          },
          "example": [
            {
              "type": "logfmt"
            },
            {
              "expression": "(Superman|Batman)",
              "type": "regex",
              "variable": "name"
            }
          ]
        },
        "type": {
          "$ref": "#/definitions/CorrelationConfigType"
        }
      }
    },
    "CreateAccessTokenResponseDTO": {
      "type": "object",
      "properties": {
        "token": {
          "type": "string"
        }
      }
    },
    "CreateCorrelationCommand": {
      "description": "CreateCorrelationCommand is the command for creating a correlation",
      "type": "object",
      "properties": {
        "config": {
          "$ref": "#/definitions/CorrelationConfig"
        },
        "description": {
          "description": "Optional description of the correlation",
          "type": "string",
          "example": "Logs to Traces"
        },
        "label": {
          "description": "Optional label identifying the correlation",
          "type": "string",
          "example": "My label"
        },
        "provisioned": {
          "description": "True if correlation was created with provisioning. This makes it read-only.",
          "type": "boolean"
        },
        "targetUID": {
          "description": "Target data source UID to which the correlation is created. required if config.type = query",
          "type": "string",
          "example": "PE1C5CBDA0504A6A3"
        }
      }
    },
    "CreateCorrelationResponseBody": {
      "description": "CreateCorrelationResponse is the response struct for CreateCorrelationCommand",
      "type": "object",
      "properties": {
        "message": {
          "type": "string",
          "example": "Correlation created"
        },
        "result": {
          "$ref": "#/definitions/Correlation"
        }
      }
    },
    "CreateDashboardSnapshotCommand": {
      "type": "object",
      "required": [
        "dashboard"
      ],
      "properties": {
        "apiVersion": {
          "description": "APIVersion defines the versioned schema of this representation of an object.\nServers should convert recognized schemas to the latest internal value, and\nmay reject unrecognized values.\nMore info: https://git.k8s.io/community/contributors/devel/sig-architecture/api-conventions.md#resources\n+optional",
          "type": "string"
        },
        "dashboard": {
          "$ref": "#/definitions/Unstructured"
        },
        "deleteKey": {
          "description": "Unique key used to delete the snapshot. It is different from the `key` so that only the creator can delete the snapshot. Required if `external` is `true`.",
          "type": "string"
        },
        "expires": {
          "description": "When the snapshot should expire in seconds in seconds. Default is never to expire.",
          "type": "integer",
          "format": "int64",
          "default": 0
        },
        "external": {
          "description": "these are passed when storing an external snapshot ref\nSave the snapshot on an external server rather than locally.",
          "type": "boolean",
          "default": false
        },
        "key": {
          "description": "Define the unique key. Required if `external` is `true`.",
          "type": "string"
        },
        "kind": {
          "description": "Kind is a string value representing the REST resource this object represents.\nServers may infer this from the endpoint the client submits requests to.\nCannot be updated.\nIn CamelCase.\nMore info: https://git.k8s.io/community/contributors/devel/sig-architecture/api-conventions.md#types-kinds\n+optional",
          "type": "string"
        },
        "name": {
          "description": "Snapshot name",
          "type": "string"
        }
      }
    },
    "CreateFolderCommand": {
      "description": "CreateFolderCommand captures the information required by the folder service\nto create a folder.",
      "type": "object",
      "properties": {
        "description": {
          "type": "string"
        },
        "parentUid": {
          "type": "string"
        },
        "title": {
          "type": "string"
        },
        "uid": {
          "type": "string"
        }
      }
    },
    "CreateLibraryElementCommand": {
      "description": "CreateLibraryElementCommand is the command for adding a LibraryElement",
      "type": "object",
      "properties": {
        "folderId": {
          "description": "ID of the folder where the library element is stored.\n\nDeprecated: use FolderUID instead",
          "type": "integer",
          "format": "int64"
        },
        "folderUid": {
          "description": "UID of the folder where the library element is stored.",
          "type": "string"
        },
        "kind": {
          "description": "Kind of element to create, Use 1 for library panels or 2 for c.\nDescription:\n1 - library panels\n2 - library variables",
          "type": "integer",
          "format": "int64",
          "enum": [
            1,
            2
          ]
        },
        "model": {
          "description": "The JSON model for the library element.",
          "type": "object"
        },
        "name": {
          "description": "Name of the library element.",
          "type": "string"
        },
        "uid": {
          "type": "string"
        }
      }
    },
    "CreateOrUpdateReport": {
      "type": "object",
      "properties": {
        "dashboards": {
          "type": "array",
          "items": {
            "$ref": "#/definitions/ReportDashboard"
          }
        },
        "enableCsv": {
          "type": "boolean"
        },
        "enableDashboardUrl": {
          "type": "boolean"
        },
        "formats": {
          "type": "array",
          "items": {
            "$ref": "#/definitions/Type"
          }
        },
        "imageOptions": {
          "$ref": "#/definitions/ImageOptions"
        },
        "message": {
          "type": "string"
        },
        "name": {
          "type": "string"
        },
        "options": {
          "$ref": "#/definitions/ReportOptions"
        },
        "pdfOptions": {
          "$ref": "#/definitions/PDFOptions"
        },
        "recipients": {
          "type": "string"
        },
        "replyTo": {
          "type": "string"
        },
        "scaleFactor": {
          "type": "integer",
          "format": "int64"
        },
        "schedule": {
          "$ref": "#/definitions/ReportSchedule"
        },
        "state": {
          "$ref": "#/definitions/State"
        }
      }
    },
    "CreateOrgCommand": {
      "type": "object",
      "properties": {
        "name": {
          "type": "string"
        }
      }
    },
    "CreatePlaylistCommand": {
      "type": "object",
      "properties": {
        "interval": {
          "type": "string"
        },
        "items": {
          "type": "array",
          "items": {
            "$ref": "#/definitions/PlaylistItem"
          }
        },
        "name": {
          "type": "string"
        }
      }
    },
    "CreateQueryInQueryHistoryCommand": {
      "description": "CreateQueryInQueryHistoryCommand is the command for adding query history",
      "type": "object",
      "required": [
        "queries"
      ],
      "properties": {
        "datasourceUid": {
          "description": "UID of the data source for which are queries stored.",
          "type": "string",
          "example": "PE1C5CBDA0504A6A3"
        },
        "queries": {
          "$ref": "#/definitions/Json"
        }
      }
    },
    "CreateRoleForm": {
      "type": "object",
      "properties": {
        "description": {
          "type": "string"
        },
        "displayName": {
          "type": "string"
        },
        "global": {
          "type": "boolean"
        },
        "group": {
          "type": "string"
        },
        "hidden": {
          "type": "boolean"
        },
        "name": {
          "type": "string"
        },
        "permissions": {
          "type": "array",
          "items": {
            "$ref": "#/definitions/Permission"
          }
        },
        "uid": {
          "type": "string"
        },
        "version": {
          "type": "integer",
          "format": "int64"
        }
      }
    },
    "CreateServiceAccountForm": {
      "type": "object",
      "properties": {
        "isDisabled": {
          "type": "boolean",
          "example": false
        },
        "name": {
          "type": "string",
          "example": "grafana"
        },
        "role": {
          "type": "string",
          "enum": [
            "None",
            "Viewer",
            "Editor",
            "Admin"
          ],
          "example": "Admin"
        }
      }
    },
    "CreateSnapshotResponseDTO": {
      "type": "object",
      "properties": {
        "uid": {
          "type": "string"
        }
      }
    },
    "CreateTeamCommand": {
      "type": "object",
      "properties": {
        "email": {
          "type": "string"
        },
        "name": {
          "type": "string"
        }
      }
    },
    "DashboardACLInfoDTO": {
      "type": "object",
      "properties": {
        "created": {
          "type": "string",
          "format": "date-time"
        },
        "dashboardId": {
          "type": "integer",
          "format": "int64"
        },
        "folderId": {
          "description": "Deprecated: use FolderUID instead",
          "type": "integer",
          "format": "int64"
        },
        "folderUid": {
          "type": "string"
        },
        "inherited": {
          "type": "boolean"
        },
        "isFolder": {
          "type": "boolean"
        },
        "permission": {
          "$ref": "#/definitions/PermissionType"
        },
        "permissionName": {
          "type": "string"
        },
        "role": {
          "type": "string",
          "enum": [
            "None",
            "Viewer",
            "Editor",
            "Admin"
          ]
        },
        "slug": {
          "type": "string"
        },
        "team": {
          "type": "string"
        },
        "teamAvatarUrl": {
          "type": "string"
        },
        "teamEmail": {
          "type": "string"
        },
        "teamId": {
          "type": "integer",
          "format": "int64"
        },
        "title": {
          "type": "string"
        },
        "uid": {
          "type": "string"
        },
        "updated": {
          "type": "string",
          "format": "date-time"
        },
        "url": {
          "type": "string"
        },
        "userAvatarUrl": {
          "type": "string"
        },
        "userEmail": {
          "type": "string"
        },
        "userId": {
          "type": "integer",
          "format": "int64"
        },
        "userLogin": {
          "type": "string"
        }
      }
    },
    "DashboardACLUpdateItem": {
      "type": "object",
      "properties": {
        "permission": {
          "$ref": "#/definitions/PermissionType"
        },
        "role": {
          "type": "string",
          "enum": [
            "None",
            "Viewer",
            "Editor",
            "Admin"
          ]
        },
        "teamId": {
          "type": "integer",
          "format": "int64"
        },
        "userId": {
          "type": "integer",
          "format": "int64"
        }
      }
    },
    "DashboardCreateCommand": {
      "description": "These are the values expected to be sent from an end user\n+k8s:deepcopy-gen:interfaces=k8s.io/apimachinery/pkg/runtime.Object",
      "type": "object",
      "required": [
        "dashboard"
      ],
      "properties": {
        "apiVersion": {
          "description": "APIVersion defines the versioned schema of this representation of an object.\nServers should convert recognized schemas to the latest internal value, and\nmay reject unrecognized values.\nMore info: https://git.k8s.io/community/contributors/devel/sig-architecture/api-conventions.md#resources\n+optional",
          "type": "string"
        },
        "dashboard": {
          "$ref": "#/definitions/Unstructured"
        },
        "expires": {
          "description": "When the snapshot should expire in seconds in seconds. Default is never to expire.",
          "type": "integer",
          "format": "int64",
          "default": 0
        },
        "external": {
          "description": "these are passed when storing an external snapshot ref\nSave the snapshot on an external server rather than locally.",
          "type": "boolean",
          "default": false
        },
        "kind": {
          "description": "Kind is a string value representing the REST resource this object represents.\nServers may infer this from the endpoint the client submits requests to.\nCannot be updated.\nIn CamelCase.\nMore info: https://git.k8s.io/community/contributors/devel/sig-architecture/api-conventions.md#types-kinds\n+optional",
          "type": "string"
        },
        "name": {
          "description": "Snapshot name",
          "type": "string"
        }
      }
    },
    "DashboardFullWithMeta": {
      "type": "object",
      "properties": {
        "dashboard": {
          "$ref": "#/definitions/Json"
        },
        "meta": {
          "$ref": "#/definitions/DashboardMeta"
        }
      }
    },
    "DashboardMeta": {
      "type": "object",
      "properties": {
        "annotationsPermissions": {
          "$ref": "#/definitions/AnnotationPermission"
        },
        "canAdmin": {
          "type": "boolean"
        },
        "canDelete": {
          "type": "boolean"
        },
        "canEdit": {
          "type": "boolean"
        },
        "canSave": {
          "type": "boolean"
        },
        "canStar": {
          "type": "boolean"
        },
        "created": {
          "type": "string",
          "format": "date-time"
        },
        "createdBy": {
          "type": "string"
        },
        "expires": {
          "type": "string",
          "format": "date-time"
        },
        "folderId": {
          "description": "Deprecated: use FolderUID instead",
          "type": "integer",
          "format": "int64"
        },
        "folderTitle": {
          "type": "string"
        },
        "folderUid": {
          "type": "string"
        },
        "folderUrl": {
          "type": "string"
        },
        "hasAcl": {
          "type": "boolean"
        },
        "isFolder": {
          "type": "boolean"
        },
        "isSnapshot": {
          "type": "boolean"
        },
        "isStarred": {
          "type": "boolean"
        },
        "provisioned": {
          "type": "boolean"
        },
        "provisionedExternalId": {
          "type": "string"
        },
        "publicDashboardEnabled": {
          "type": "boolean"
        },
        "slug": {
          "type": "string"
        },
        "type": {
          "type": "string"
        },
        "updated": {
          "type": "string",
          "format": "date-time"
        },
        "updatedBy": {
          "type": "string"
        },
        "url": {
          "type": "string"
        },
        "version": {
          "type": "integer",
          "format": "int64"
        }
      }
    },
    "DashboardRedirect": {
      "type": "object",
      "properties": {
        "redirectUri": {
          "type": "string"
        }
      }
    },
    "DashboardSnapshotDTO": {
      "description": "DashboardSnapshotDTO without dashboard map",
      "type": "object",
      "properties": {
        "created": {
          "type": "string",
          "format": "date-time"
        },
        "expires": {
          "type": "string",
          "format": "date-time"
        },
        "external": {
          "type": "boolean"
        },
        "externalUrl": {
          "type": "string"
        },
        "key": {
          "type": "string"
        },
        "name": {
          "type": "string"
        },
        "updated": {
          "type": "string",
          "format": "date-time"
        }
      }
    },
    "DashboardTagCloudItem": {
      "type": "object",
      "properties": {
        "count": {
          "type": "integer",
          "format": "int64"
        },
        "term": {
          "type": "string"
        }
      }
    },
    "DashboardVersionMeta": {
      "description": "DashboardVersionMeta extends the DashboardVersionDTO with the names\nassociated with the UserIds, overriding the field with the same name from\nthe DashboardVersionDTO model.",
      "type": "object",
      "properties": {
        "created": {
          "type": "string",
          "format": "date-time"
        },
        "createdBy": {
          "type": "string"
        },
        "dashboardId": {
          "type": "integer",
          "format": "int64"
        },
        "data": {
          "$ref": "#/definitions/Json"
        },
        "id": {
          "type": "integer",
          "format": "int64"
        },
        "message": {
          "type": "string"
        },
        "parentVersion": {
          "type": "integer",
          "format": "int64"
        },
        "restoredFrom": {
          "type": "integer",
          "format": "int64"
        },
        "uid": {
          "type": "string"
        },
        "version": {
          "type": "integer",
          "format": "int64"
        }
      }
    },
    "DataLink": {
      "description": "DataLink define what",
      "type": "object",
      "properties": {
        "internal": {
          "$ref": "#/definitions/InternalDataLink"
        },
        "targetBlank": {
          "type": "boolean"
        },
        "title": {
          "type": "string"
        },
        "url": {
          "type": "string"
        }
      }
    },
    "DataResponse": {
      "description": "A map of RefIDs (unique query identifiers) to this type makes up the Responses property of a QueryDataResponse.\nThe Error property is used to allow for partial success responses from the containing QueryDataResponse.",
      "type": "object",
      "title": "DataResponse contains the results from a DataQuery.",
      "properties": {
        "Error": {
          "description": "Error is a property to be set if the corresponding DataQuery has an error.",
          "type": "string"
        },
        "ErrorSource": {
          "$ref": "#/definitions/ErrorSource"
        },
        "Frames": {
          "$ref": "#/definitions/Frames"
        },
        "Status": {
          "$ref": "#/definitions/Status"
        }
      }
    },
    "DataSource": {
      "type": "object",
      "properties": {
        "access": {
          "$ref": "#/definitions/DsAccess"
        },
        "accessControl": {
          "$ref": "#/definitions/Metadata"
        },
        "basicAuth": {
          "type": "boolean"
        },
        "basicAuthUser": {
          "type": "string"
        },
        "database": {
          "type": "string"
        },
        "id": {
          "type": "integer",
          "format": "int64"
        },
        "isDefault": {
          "type": "boolean"
        },
        "jsonData": {
          "$ref": "#/definitions/Json"
        },
        "name": {
          "type": "string"
        },
        "orgId": {
          "type": "integer",
          "format": "int64"
        },
        "readOnly": {
          "type": "boolean"
        },
        "secureJsonFields": {
          "type": "object",
          "additionalProperties": {
            "type": "boolean"
          }
        },
        "type": {
          "type": "string"
        },
        "typeLogoUrl": {
          "type": "string"
        },
        "uid": {
          "type": "string"
        },
        "url": {
          "type": "string"
        },
        "user": {
          "type": "string"
        },
        "version": {
          "type": "integer",
          "format": "int64"
        },
        "withCredentials": {
          "type": "boolean"
        }
      }
    },
    "DataSourceList": {
      "type": "array",
      "items": {
        "$ref": "#/definitions/DataSourceListItemDTO"
      }
    },
    "DataSourceListItemDTO": {
      "type": "object",
      "properties": {
        "access": {
          "$ref": "#/definitions/DsAccess"
        },
        "basicAuth": {
          "type": "boolean"
        },
        "database": {
          "type": "string"
        },
        "id": {
          "type": "integer",
          "format": "int64"
        },
        "isDefault": {
          "type": "boolean"
        },
        "jsonData": {
          "$ref": "#/definitions/Json"
        },
        "name": {
          "type": "string"
        },
        "orgId": {
          "type": "integer",
          "format": "int64"
        },
        "readOnly": {
          "type": "boolean"
        },
        "type": {
          "type": "string"
        },
        "typeLogoUrl": {
          "type": "string"
        },
        "typeName": {
          "type": "string"
        },
        "uid": {
          "type": "string"
        },
        "url": {
          "type": "string"
        },
        "user": {
          "type": "string"
        }
      }
    },
    "DataSourceRef": {
      "description": "Ref to a DataSource instance",
      "type": "object",
      "properties": {
        "type": {
          "description": "The plugin type-id",
          "type": "string"
        },
        "uid": {
          "description": "Specific datasource instance",
          "type": "string"
        }
      }
    },
    "DataTopic": {
      "description": "nolint:revive",
      "type": "string",
      "title": "DataTopic is used to identify which topic the frame should be assigned to."
    },
    "DeleteCorrelationResponseBody": {
      "type": "object",
      "properties": {
        "message": {
          "type": "string",
          "example": "Correlation deleted"
        }
      }
    },
    "DeleteTokenCommand": {
      "type": "object",
      "properties": {
        "instance": {
          "type": "string"
        }
      }
    },
    "DescendantCounts": {
      "type": "object",
      "additionalProperties": {
        "type": "integer",
        "format": "int64"
      }
    },
    "Description": {
      "type": "object",
      "properties": {
        "assignments": {
          "$ref": "#/definitions/Assignments"
        },
        "permissions": {
          "type": "array",
          "items": {
            "type": "string"
          }
        }
      }
    },
    "DeviceSearchHitDTO": {
      "type": "object",
      "properties": {
        "clientIp": {
          "type": "string"
        },
        "createdAt": {
          "type": "string",
          "format": "date-time"
        },
        "deviceId": {
          "type": "string"
        },
        "lastSeenAt": {
          "type": "string",
          "format": "date-time"
        },
        "updatedAt": {
          "type": "string",
          "format": "date-time"
        },
        "userAgent": {
          "type": "string"
        }
      }
    },
    "DsAccess": {
      "type": "string"
    },
    "DsPermissionType": {
      "description": "Datasource permission\nDescription:\n`0` - No Access\n`1` - Query\n`2` - Edit\nEnum: 0,1,2",
      "type": "integer",
      "format": "int64"
    },
    "Duration": {
      "description": "A Duration represents the elapsed time between two instants\nas an int64 nanosecond count. The representation limits the\nlargest representable duration to approximately 290 years.",
      "type": "integer",
      "format": "int64"
    },
    "EmailDTO": {
      "type": "object",
      "properties": {
        "recipient": {
          "type": "string"
        },
        "uid": {
          "type": "string"
        }
      }
    },
    "EnumFieldConfig": {
      "description": "Enum field config\nVector values are used as lookup keys into the enum fields",
      "type": "object",
      "properties": {
        "color": {
          "description": "Color is the color value for a given index (empty is undefined)",
          "type": "array",
          "items": {
            "type": "string"
          }
        },
        "description": {
          "description": "Description of the enum state",
          "type": "array",
          "items": {
            "type": "string"
          }
        },
        "icon": {
          "description": "Icon supports setting an icon for a given index value",
          "type": "array",
          "items": {
            "type": "string"
          }
        },
        "text": {
          "description": "Value is the string display value for a given index",
          "type": "array",
          "items": {
            "type": "string"
          }
        }
      }
    },
    "ErrorResponseBody": {
      "type": "object",
      "required": [
        "message"
      ],
      "properties": {
        "error": {
          "description": "Error An optional detailed description of the actual error. Only included if running in developer mode.",
          "type": "string"
        },
        "message": {
          "description": "a human readable version of the error",
          "type": "string"
        },
        "status": {
          "description": "Status An optional status to denote the cause of the error.\n\nFor example, a 412 Precondition Failed error may include additional information of why that error happened.",
          "type": "string"
        }
      }
    },
    "ErrorSource": {
      "description": "ErrorSource type defines the source of the error",
      "type": "string"
    },
    "ExplorePanelsState": {
      "description": "This is an object constructed with the keys as the values of the enum VisType and the value being a bag of properties"
    },
    "ExtKeyUsage": {
      "description": "Each of the ExtKeyUsage* constants define a unique action.",
      "type": "integer",
      "format": "int64",
      "title": "ExtKeyUsage represents an extended set of actions that are valid for a given key."
    },
    "Extension": {
      "description": "Extension represents the ASN.1 structure of the same name. See RFC\n5280, section 4.2.",
      "type": "object",
      "properties": {
        "Critical": {
          "type": "boolean"
        },
        "Id": {
          "$ref": "#/definitions/ObjectIdentifier"
        },
        "Value": {
          "type": "array",
          "items": {
            "type": "integer",
            "format": "uint8"
          }
        }
      }
    },
    "FailedUser": {
      "description": "FailedUser holds the information of an user that failed",
      "type": "object",
      "properties": {
        "Error": {
          "type": "string"
        },
        "Login": {
          "type": "string"
        }
      }
    },
    "Field": {
      "description": "A Field is essentially a slice of various types with extra properties and methods.\nSee NewField() for supported types.\n\nThe slice data in the Field is a not exported, so methods on the Field are used to to manipulate its data.",
      "type": "object",
      "title": "Field represents a typed column of data within a Frame.",
      "properties": {
        "config": {
          "$ref": "#/definitions/FieldConfig"
        },
        "labels": {
          "$ref": "#/definitions/FrameLabels"
        },
        "name": {
          "description": "Name is default identifier of the field. The name does not have to be unique, but the combination\nof name and Labels should be unique for proper behavior in all situations.",
          "type": "string"
        }
      }
    },
    "FieldConfig": {
      "type": "object",
      "title": "FieldConfig represents the display properties for a Field.",
      "properties": {
        "color": {
          "description": "Map values to a display color\nNOTE: this interface is under development in the frontend... so simple map for now",
          "type": "object",
          "additionalProperties": {}
        },
        "custom": {
          "description": "Panel Specific Values",
          "type": "object",
          "additionalProperties": {}
        },
        "decimals": {
          "type": "integer",
          "format": "uint16"
        },
        "description": {
          "description": "Description is human readable field metadata",
          "type": "string"
        },
        "displayName": {
          "description": "DisplayName overrides Grafana default naming, should not be used from a data source",
          "type": "string"
        },
        "displayNameFromDS": {
          "description": "DisplayNameFromDS overrides Grafana default naming strategy.",
          "type": "string"
        },
        "filterable": {
          "description": "Filterable indicates if the Field's data can be filtered by additional calls.",
          "type": "boolean"
        },
        "interval": {
          "description": "Interval indicates the expected regular step between values in the series.\nWhen an interval exists, consumers can identify \"missing\" values when the expected value is not present.\nThe grafana timeseries visualization will render disconnected values when missing values are found it the time field.\nThe interval uses the same units as the values.  For time.Time, this is defined in milliseconds.",
          "type": "number",
          "format": "double"
        },
        "links": {
          "description": "The behavior when clicking on a result",
          "type": "array",
          "items": {
            "$ref": "#/definitions/DataLink"
          }
        },
        "mappings": {
          "$ref": "#/definitions/ValueMappings"
        },
        "max": {
          "$ref": "#/definitions/ConfFloat64"
        },
        "min": {
          "$ref": "#/definitions/ConfFloat64"
        },
        "noValue": {
          "description": "Alternative to empty string",
          "type": "string"
        },
        "path": {
          "description": "Path is an explicit path to the field in the datasource. When the frame meta includes a path,\nthis will default to `${frame.meta.path}/${field.name}\n\nWhen defined, this value can be used as an identifier within the datasource scope, and\nmay be used as an identifier to update values in a subsequent request",
          "type": "string"
        },
        "thresholds": {
          "$ref": "#/definitions/ThresholdsConfig"
        },
        "type": {
          "$ref": "#/definitions/FieldTypeConfig"
        },
        "unit": {
          "description": "Numeric Options",
          "type": "string"
        },
        "writeable": {
          "description": "Writeable indicates that the datasource knows how to update this value",
          "type": "boolean"
        }
      }
    },
    "FieldTypeConfig": {
      "description": "FieldTypeConfig has type specific configs, only one should be active at a time",
      "type": "object",
      "properties": {
        "enum": {
          "$ref": "#/definitions/EnumFieldConfig"
        }
      }
    },
    "FindTagsResult": {
      "type": "object",
      "title": "FindTagsResult is the result of a tags search.",
      "properties": {
        "tags": {
          "type": "array",
          "items": {
            "$ref": "#/definitions/TagsDTO"
          }
        }
      }
    },
    "Folder": {
      "type": "object",
      "properties": {
        "accessControl": {
          "$ref": "#/definitions/Metadata"
        },
        "canAdmin": {
          "type": "boolean"
        },
        "canDelete": {
          "type": "boolean"
        },
        "canEdit": {
          "type": "boolean"
        },
        "canSave": {
          "type": "boolean"
        },
        "created": {
          "type": "string",
          "format": "date-time"
        },
        "createdBy": {
          "type": "string"
        },
        "hasAcl": {
          "type": "boolean"
        },
        "id": {
          "description": "Deprecated: use UID instead",
          "type": "integer",
          "format": "int64"
        },
        "orgId": {
          "type": "integer",
          "format": "int64"
        },
        "parentUid": {
          "description": "only used if nested folders are enabled",
          "type": "string"
        },
        "parents": {
          "description": "the parent folders starting from the root going down",
          "type": "array",
          "items": {
            "$ref": "#/definitions/Folder"
          }
        },
        "title": {
          "type": "string"
        },
        "uid": {
          "type": "string"
        },
        "updated": {
          "type": "string",
          "format": "date-time"
        },
        "updatedBy": {
          "type": "string"
        },
        "url": {
          "type": "string"
        },
        "version": {
          "type": "integer",
          "format": "int64"
        }
      }
    },
    "FolderSearchHit": {
      "type": "object",
      "properties": {
        "id": {
          "type": "integer",
          "format": "int64"
        },
        "parentUid": {
          "type": "string"
        },
        "title": {
          "type": "string"
        },
        "uid": {
          "type": "string"
        }
      }
    },
    "Frame": {
      "description": "Each Field is well typed by its FieldType and supports optional Labels.\n\nA Frame is a general data container for Grafana. A Frame can be table data\nor time series data depending on its content and field types.",
      "type": "object",
      "title": "Frame is a columnar data structure where each column is a Field.",
      "properties": {
        "Fields": {
          "description": "Fields are the columns of a frame.\nAll Fields must be of the same the length when marshalling the Frame for transmission.\nThere should be no `nil` entries in the Fields slice (making them pointers was a mistake).",
          "type": "array",
          "items": {
            "$ref": "#/definitions/Field"
          }
        },
        "Meta": {
          "$ref": "#/definitions/FrameMeta"
        },
        "Name": {
          "description": "Name is used in some Grafana visualizations.",
          "type": "string"
        },
        "RefID": {
          "description": "RefID is a property that can be set to match a Frame to its originating query.",
          "type": "string"
        }
      }
    },
    "FrameLabels": {
      "description": "Labels are used to add metadata to an object.  The JSON will always be sorted keys",
      "type": "object",
      "additionalProperties": {
        "type": "string"
      }
    },
    "FrameMeta": {
      "description": "https://github.com/grafana/grafana/blob/master/packages/grafana-data/src/types/data.ts#L11\nNOTE -- in javascript this can accept any `[key: string]: any;` however\nthis interface only exposes the values we want to be exposed",
      "type": "object",
      "title": "FrameMeta matches:",
      "properties": {
        "channel": {
          "description": "Channel is the path to a stream in grafana live that has real-time updates for this data.",
          "type": "string"
        },
        "custom": {
          "description": "Custom datasource specific values."
        },
        "dataTopic": {
          "$ref": "#/definitions/DataTopic"
        },
        "executedQueryString": {
          "description": "ExecutedQueryString is the raw query sent to the underlying system. All macros and templating\nhave been applied.  When metadata contains this value, it will be shown in the query inspector.",
          "type": "string"
        },
        "notices": {
          "description": "Notices provide additional information about the data in the Frame that\nGrafana can display to the user in the user interface.",
          "type": "array",
          "items": {
            "$ref": "#/definitions/Notice"
          }
        },
        "path": {
          "description": "Path is a browsable path on the datasource.",
          "type": "string"
        },
        "pathSeparator": {
          "description": "PathSeparator defines the separator pattern to decode a hierarchy. The default separator is '/'.",
          "type": "string"
        },
        "preferredVisualisationPluginId": {
          "description": "PreferredVisualizationPluginId sets the panel plugin id to use to render the data when using Explore. If\nthe plugin cannot be found will fall back to PreferredVisualization.",
          "type": "string"
        },
        "preferredVisualisationType": {
          "$ref": "#/definitions/VisType"
        },
        "stats": {
          "description": "Stats is an array of query result statistics.",
          "type": "array",
          "items": {
            "$ref": "#/definitions/QueryStat"
          }
        },
        "type": {
          "$ref": "#/definitions/FrameType"
        },
        "typeVersion": {
          "$ref": "#/definitions/FrameTypeVersion"
        },
        "uniqueRowIdFields": {
          "description": "Array of field indices which values create a unique id for each row. Ideally this should be globally unique ID\nbut that isn't guarantied. Should help with keeping track and deduplicating rows in visualizations, especially\nwith streaming data with frequent updates.",
          "type": "array",
          "items": {
            "type": "integer",
            "format": "int64"
          },
          "example": "TraceID in Tempo, table name + primary key in SQL"
        }
      }
    },
    "FrameType": {
      "description": "A FrameType string, when present in a frame's metadata, asserts that the\nframe's structure conforms to the FrameType's specification.\nThis property is currently optional, so FrameType may be FrameTypeUnknown even if the properties of\nthe Frame correspond to a defined FrameType.\n+enum",
      "type": "string"
    },
    "FrameTypeVersion": {
      "type": "array",
      "title": "FrameType is a 2 number version (Major / Minor).",
      "items": {
        "type": "integer",
        "format": "uint64"
      }
    },
    "Frames": {
      "description": "It is the main data container within a backend.DataResponse.\nThere should be no `nil` entries in the Frames slice (making them pointers was a mistake).",
      "type": "array",
      "title": "Frames is a slice of Frame pointers.",
      "items": {
        "$ref": "#/definitions/Frame"
      }
    },
    "GetAccessTokenResponseDTO": {
      "type": "object",
      "properties": {
        "createdAt": {
          "type": "string"
        },
        "displayName": {
          "type": "string"
        },
        "expiresAt": {
          "type": "string"
        },
        "firstUsedAt": {
          "type": "string"
        },
        "id": {
          "type": "string"
        },
        "lastUsedAt": {
          "type": "string"
        }
      }
    },
    "GetAnnotationTagsResponse": {
      "type": "object",
      "title": "GetAnnotationTagsResponse is a response struct for FindTagsResult.",
      "properties": {
        "result": {
          "$ref": "#/definitions/FindTagsResult"
        }
      }
    },
    "GetHomeDashboardResponse": {
      "title": "Get home dashboard response.",
      "allOf": [
        {
          "type": "object",
          "properties": {
            "dashboard": {
              "$ref": "#/definitions/Json"
            },
            "meta": {
              "$ref": "#/definitions/DashboardMeta"
            }
          }
        },
        {
          "type": "object",
          "properties": {
            "redirectUri": {
              "type": "string"
            }
          }
        }
      ]
    },
    "GetSnapshotResponseDTO": {
      "type": "object",
      "properties": {
        "created": {
          "type": "string",
          "format": "date-time"
        },
        "finished": {
          "type": "string",
          "format": "date-time"
        },
        "results": {
          "type": "array",
          "items": {
            "$ref": "#/definitions/MigrateDataResponseItemDTO"
          }
        },
        "sessionUid": {
          "type": "string"
        },
        "stats": {
          "$ref": "#/definitions/SnapshotResourceStats"
        },
        "status": {
          "type": "string",
          "enum": [
            "INITIALIZING",
            "CREATING",
            "PENDING_UPLOAD",
            "UPLOADING",
            "PENDING_PROCESSING",
            "PROCESSING",
            "FINISHED",
            "CANCELED",
            "ERROR",
            "UNKNOWN"
          ]
        },
        "uid": {
          "type": "string"
        }
      }
    },
    "Hit": {
      "type": "object",
      "properties": {
        "folderId": {
          "type": "integer",
          "format": "int64"
        },
        "folderTitle": {
          "type": "string"
        },
        "folderUid": {
          "type": "string"
        },
        "folderUrl": {
          "type": "string"
        },
        "id": {
          "type": "integer",
          "format": "int64"
        },
        "isDeleted": {
          "type": "boolean"
        },
        "isStarred": {
          "type": "boolean"
        },
        "permanentlyDeleteDate": {
          "type": "string",
          "format": "date-time"
        },
        "slug": {
          "type": "string"
        },
        "sortMeta": {
          "type": "integer",
          "format": "int64"
        },
        "sortMetaName": {
          "type": "string"
        },
        "tags": {
          "type": "array",
          "items": {
            "type": "string"
          }
        },
        "title": {
          "type": "string"
        },
        "type": {
          "$ref": "#/definitions/HitType"
        },
        "uid": {
          "type": "string"
        },
        "uri": {
          "type": "string"
        },
        "url": {
          "type": "string"
        }
      }
    },
    "HitList": {
      "type": "array",
      "items": {
        "$ref": "#/definitions/Hit"
      }
    },
    "HitType": {
      "type": "string"
    },
    "IPMask": {
      "description": "See type [IPNet] and func [ParseCIDR] for details.",
      "type": "array",
      "title": "An IPMask is a bitmask that can be used to manipulate\nIP addresses for IP addressing and routing.",
      "items": {
        "type": "integer",
        "format": "uint8"
      }
    },
    "IPNet": {
      "type": "object",
      "title": "An IPNet represents an IP network.",
      "properties": {
        "IP": {
          "type": "string"
        },
        "Mask": {
          "$ref": "#/definitions/IPMask"
        }
      }
    },
    "ImageOptions": {
      "type": "object",
      "properties": {
        "width": {
          "type": "integer",
          "format": "int64"
        },
        "zoomFactor": {
          "type": "number",
          "format": "double"
        }
      }
    },
    "ImportDashboardInput": {
      "type": "object",
      "title": "ImportDashboardInput definition of input parameters when importing a dashboard.",
      "properties": {
        "name": {
          "type": "string"
        },
        "pluginId": {
          "type": "string"
        },
        "type": {
          "type": "string"
        },
        "value": {
          "type": "string"
        }
      }
    },
    "ImportDashboardRequest": {
      "type": "object",
      "title": "ImportDashboardRequest request object for importing a dashboard.",
      "properties": {
        "dashboard": {
          "$ref": "#/definitions/Json"
        },
        "folderId": {
          "description": "Deprecated: use FolderUID instead",
          "type": "integer",
          "format": "int64"
        },
        "folderUid": {
          "type": "string"
        },
        "inputs": {
          "type": "array",
          "items": {
            "$ref": "#/definitions/ImportDashboardInput"
          }
        },
        "overwrite": {
          "type": "boolean"
        },
        "path": {
          "type": "string"
        },
        "pluginId": {
          "type": "string"
        }
      }
    },
    "ImportDashboardResponse": {
      "type": "object",
      "title": "ImportDashboardResponse response object returned when importing a dashboard.",
      "properties": {
        "dashboardId": {
          "type": "integer",
          "format": "int64"
        },
        "description": {
          "type": "string"
        },
        "folderId": {
          "description": "Deprecated: use FolderUID instead",
          "type": "integer",
          "format": "int64"
        },
        "folderUid": {
          "type": "string"
        },
        "imported": {
          "type": "boolean"
        },
        "importedRevision": {
          "type": "integer",
          "format": "int64"
        },
        "importedUri": {
          "type": "string"
        },
        "importedUrl": {
          "type": "string"
        },
        "path": {
          "type": "string"
        },
        "pluginId": {
          "type": "string"
        },
        "removed": {
          "type": "boolean"
        },
        "revision": {
          "type": "integer",
          "format": "int64"
        },
        "slug": {
          "type": "string"
        },
        "title": {
          "type": "string"
        },
        "uid": {
          "type": "string"
        }
      }
    },
    "InspectType": {
      "type": "integer",
      "format": "int64",
      "title": "InspectType is a type for the Inspect property of a Notice."
    },
    "InternalDataLink": {
      "description": "InternalDataLink definition to allow Explore links to be constructed in the backend",
      "type": "object",
      "properties": {
        "datasourceName": {
          "type": "string"
        },
        "datasourceUid": {
          "type": "string"
        },
        "panelsState": {
          "$ref": "#/definitions/ExplorePanelsState"
        },
        "query": {},
        "timeRange": {
          "$ref": "#/definitions/TimeRange"
        },
        "transformations": {
          "type": "array",
          "items": {
            "$ref": "#/definitions/LinkTransformationConfig"
          }
        }
      }
    },
    "JSONWebKey": {
      "description": "JSONWebKey represents a public or private key in JWK format. It can be\nmarshaled into JSON and unmarshaled from JSON.",
      "type": "object",
      "properties": {
        "Algorithm": {
          "description": "Key algorithm, parsed from `alg` header.",
          "type": "string"
        },
        "CertificateThumbprintSHA1": {
          "description": "X.509 certificate thumbprint (SHA-1), parsed from `x5t` header.",
          "type": "array",
          "items": {
            "type": "integer",
            "format": "uint8"
          }
        },
        "CertificateThumbprintSHA256": {
          "description": "X.509 certificate thumbprint (SHA-256), parsed from `x5t#S256` header.",
          "type": "array",
          "items": {
            "type": "integer",
            "format": "uint8"
          }
        },
        "Certificates": {
          "description": "X.509 certificate chain, parsed from `x5c` header.",
          "type": "array",
          "items": {
            "$ref": "#/definitions/Certificate"
          }
        },
        "CertificatesURL": {
          "$ref": "#/definitions/URL"
        },
        "Key": {
          "description": "Key is the Go in-memory representation of this key. It must have one\nof these types:\ned25519.PublicKey\ned25519.PrivateKey\necdsa.PublicKey\necdsa.PrivateKey\nrsa.PublicKey\nrsa.PrivateKey\n[]byte (a symmetric key)\n\nWhen marshaling this JSONWebKey into JSON, the \"kty\" header parameter\nwill be automatically set based on the type of this field."
        },
        "KeyID": {
          "description": "Key identifier, parsed from `kid` header.",
          "type": "string"
        },
        "Use": {
          "description": "Key use, parsed from `use` header.",
          "type": "string"
        }
      }
    },
    "Json": {
      "type": "object"
    },
    "KeyUsage": {
      "description": "KeyUsage represents the set of actions that are valid for a given key. It's\na bitmap of the KeyUsage* constants.",
      "type": "integer",
      "format": "int64"
    },
    "LibraryElementArrayResponse": {
      "type": "object",
      "title": "LibraryElementArrayResponse is a response struct for an array of LibraryElementDTO.",
      "properties": {
        "result": {
          "type": "array",
          "items": {
            "$ref": "#/definitions/LibraryElementDTO"
          }
        }
      }
    },
    "LibraryElementConnectionDTO": {
      "type": "object",
      "title": "LibraryElementConnectionDTO is the frontend DTO for element connections.",
      "properties": {
        "connectionId": {
          "type": "integer",
          "format": "int64"
        },
        "connectionUid": {
          "type": "string"
        },
        "created": {
          "type": "string",
          "format": "date-time"
        },
        "createdBy": {
          "$ref": "#/definitions/LibraryElementDTOMetaUser"
        },
        "elementId": {
          "type": "integer",
          "format": "int64"
        },
        "id": {
          "type": "integer",
          "format": "int64"
        },
        "kind": {
          "type": "integer",
          "format": "int64"
        }
      }
    },
    "LibraryElementConnectionsResponse": {
      "type": "object",
      "title": "LibraryElementConnectionsResponse is a response struct for an array of LibraryElementConnectionDTO.",
      "properties": {
        "result": {
          "type": "array",
          "items": {
            "$ref": "#/definitions/LibraryElementConnectionDTO"
          }
        }
      }
    },
    "LibraryElementDTO": {
      "type": "object",
      "title": "LibraryElementDTO is the frontend DTO for entities.",
      "properties": {
        "description": {
          "type": "string"
        },
        "folderId": {
          "description": "Deprecated: use FolderUID instead",
          "type": "integer",
          "format": "int64"
        },
        "folderUid": {
          "type": "string"
        },
        "id": {
          "type": "integer",
          "format": "int64"
        },
        "kind": {
          "type": "integer",
          "format": "int64"
        },
        "meta": {
          "$ref": "#/definitions/LibraryElementDTOMeta"
        },
        "model": {
          "type": "object"
        },
        "name": {
          "type": "string"
        },
        "orgId": {
          "type": "integer",
          "format": "int64"
        },
        "schemaVersion": {
          "type": "integer",
          "format": "int64"
        },
        "type": {
          "type": "string"
        },
        "uid": {
          "type": "string"
        },
        "version": {
          "type": "integer",
          "format": "int64"
        }
      }
    },
    "LibraryElementDTOMeta": {
      "type": "object",
      "title": "LibraryElementDTOMeta is the meta information for LibraryElementDTO.",
      "properties": {
        "connectedDashboards": {
          "type": "integer",
          "format": "int64"
        },
        "created": {
          "type": "string",
          "format": "date-time"
        },
        "createdBy": {
          "$ref": "#/definitions/LibraryElementDTOMetaUser"
        },
        "folderName": {
          "type": "string"
        },
        "folderUid": {
          "type": "string"
        },
        "updated": {
          "type": "string",
          "format": "date-time"
        },
        "updatedBy": {
          "$ref": "#/definitions/LibraryElementDTOMetaUser"
        }
      }
    },
    "LibraryElementDTOMetaUser": {
      "type": "object",
      "title": "LibraryElementDTOMetaUser defines model for LibraryElementDTOMetaUser.",
      "properties": {
        "avatarUrl": {
          "type": "string"
        },
        "id": {
          "type": "integer",
          "format": "int64"
        },
        "name": {
          "type": "string"
        }
      }
    },
    "LibraryElementResponse": {
      "type": "object",
      "title": "LibraryElementResponse is a response struct for LibraryElementDTO.",
      "properties": {
        "result": {
          "$ref": "#/definitions/LibraryElementDTO"
        }
      }
    },
    "LibraryElementSearchResponse": {
      "type": "object",
      "title": "LibraryElementSearchResponse is a response struct for LibraryElementSearchResult.",
      "properties": {
        "result": {
          "$ref": "#/definitions/LibraryElementSearchResult"
        }
      }
    },
    "LibraryElementSearchResult": {
      "type": "object",
      "title": "LibraryElementSearchResult is the search result for entities.",
      "properties": {
        "elements": {
          "type": "array",
          "items": {
            "$ref": "#/definitions/LibraryElementDTO"
          }
        },
        "page": {
          "type": "integer",
          "format": "int64"
        },
        "perPage": {
          "type": "integer",
          "format": "int64"
        },
        "totalCount": {
          "type": "integer",
          "format": "int64"
        }
      }
    },
    "LinkTransformationConfig": {
      "type": "object",
      "properties": {
        "expression": {
          "type": "string"
        },
        "field": {
          "type": "string"
        },
        "mapValue": {
          "type": "string"
        },
        "type": {
          "$ref": "#/definitions/SupportedTransformationTypes"
        }
      }
    },
    "MassDeleteAnnotationsCmd": {
      "type": "object",
      "properties": {
        "annotationId": {
          "type": "integer",
          "format": "int64"
        },
        "dashboardId": {
          "type": "integer",
          "format": "int64"
        },
        "dashboardUID": {
          "type": "string"
        },
        "panelId": {
          "type": "integer",
          "format": "int64"
        }
      }
    },
    "Metadata": {
      "description": "Metadata contains user accesses for a given resource\nEx: map[string]bool{\"create\":true, \"delete\": true}",
      "type": "object",
      "additionalProperties": {
        "type": "boolean"
      }
    },
    "MetricRequest": {
      "type": "object",
      "required": [
        "from",
        "to",
        "queries"
      ],
      "properties": {
        "debug": {
          "type": "boolean"
        },
        "from": {
          "description": "From Start time in epoch timestamps in milliseconds or relative using Grafana time units.",
          "type": "string",
          "example": "now-1h"
        },
        "queries": {
          "description": "queries.refId – Specifies an identifier of the query. Is optional and default to “A”.\nqueries.datasourceId – Specifies the data source to be queried. Each query in the request must have an unique datasourceId.\nqueries.maxDataPoints - Species maximum amount of data points that dashboard panel can render. Is optional and default to 100.\nqueries.intervalMs - Specifies the time interval in milliseconds of time series. Is optional and defaults to 1000.",
          "type": "array",
          "items": {
            "$ref": "#/definitions/Json"
          },
          "example": [
            {
              "datasource": {
                "uid": "PD8C576611E62080A"
              },
              "format": "table",
              "intervalMs": 86400000,
              "maxDataPoints": 1092,
              "rawSql": "SELECT 1 as valueOne, 2 as valueTwo",
              "refId": "A"
            }
          ]
        },
        "to": {
          "description": "To End time in epoch timestamps in milliseconds or relative using Grafana time units.",
          "type": "string",
          "example": "now"
        }
      }
    },
    "MigrateDataResponseDTO": {
      "type": "object",
      "properties": {
        "items": {
          "type": "array",
          "items": {
            "$ref": "#/definitions/MigrateDataResponseItemDTO"
          }
        },
        "uid": {
          "type": "string"
        }
      }
    },
    "MigrateDataResponseItemDTO": {
      "type": "object",
      "required": [
        "type",
        "refId",
        "status"
      ],
      "properties": {
        "message": {
          "type": "string"
        },
        "refId": {
          "type": "string"
        },
        "status": {
          "type": "string",
          "enum": [
            "OK",
            "WARNING",
            "ERROR",
            "PENDING",
            "UNKNOWN"
          ]
        },
        "type": {
          "type": "string",
          "enum": [
            "DASHBOARD",
            "DATASOURCE",
            "FOLDER"
          ]
        }
      }
    },
    "MigrateDataResponseListDTO": {
      "type": "object",
      "properties": {
        "uid": {
          "type": "string"
        }
      }
    },
    "MoveFolderCommand": {
      "description": "MoveFolderCommand captures the information required by the folder service\nto move a folder.",
      "type": "object",
      "properties": {
        "parentUid": {
          "type": "string"
        }
      }
    },
    "Name": {
      "description": "Name represents an X.509 distinguished name. This only includes the common\nelements of a DN. Note that Name is only an approximation of the X.509\nstructure. If an accurate representation is needed, asn1.Unmarshal the raw\nsubject or issuer as an [RDNSequence].",
      "type": "object",
      "properties": {
        "Country": {
          "type": "array",
          "items": {
            "type": "string"
          }
        },
        "ExtraNames": {
          "description": "ExtraNames contains attributes to be copied, raw, into any marshaled\ndistinguished names. Values override any attributes with the same OID.\nThe ExtraNames field is not populated when parsing, see Names.",
          "type": "array",
          "items": {
            "$ref": "#/definitions/AttributeTypeAndValue"
          }
        },
        "Locality": {
          "type": "array",
          "items": {
            "type": "string"
          }
        },
        "Names": {
          "description": "Names contains all parsed attributes. When parsing distinguished names,\nthis can be used to extract non-standard attributes that are not parsed\nby this package. When marshaling to RDNSequences, the Names field is\nignored, see ExtraNames.",
          "type": "array",
          "items": {
            "$ref": "#/definitions/AttributeTypeAndValue"
          }
        },
        "SerialNumber": {
          "type": "string"
        },
        "StreetAddress": {
          "type": "array",
          "items": {
            "type": "string"
          }
        }
      }
    },
    "NavbarPreference": {
      "type": "object",
      "title": "NavbarPreference defines model for NavbarPreference.",
      "properties": {
<<<<<<< HEAD
        "bookmarkIds": {
=======
        "bookmarkUrls": {
>>>>>>> b4e73295
          "type": "array",
          "items": {
            "type": "string"
          }
        }
      }
    },
    "NewApiKeyResult": {
      "type": "object",
      "properties": {
        "id": {
          "type": "integer",
          "format": "int64",
          "example": 1
        },
        "key": {
          "type": "string",
          "example": "glsa_yscW25imSKJIuav8zF37RZmnbiDvB05G_fcaaf58a"
        },
        "name": {
          "type": "string",
          "example": "grafana"
        }
      }
    },
    "Notice": {
      "type": "object",
      "title": "Notice provides a structure for presenting notifications in Grafana's user interface.",
      "properties": {
        "inspect": {
          "$ref": "#/definitions/InspectType"
        },
        "link": {
          "description": "Link is an optional link for display in the user interface and can be an\nabsolute URL or a path relative to Grafana's root url.",
          "type": "string"
        },
        "severity": {
          "$ref": "#/definitions/NoticeSeverity"
        },
        "text": {
          "description": "Text is freeform descriptive text for the notice.",
          "type": "string"
        }
      }
    },
    "NoticeSeverity": {
      "type": "integer",
      "format": "int64",
      "title": "NoticeSeverity is a type for the Severity property of a Notice."
    },
    "ObjectIdentifier": {
      "type": "array",
      "title": "An ObjectIdentifier represents an ASN.1 OBJECT IDENTIFIER.",
      "items": {
        "type": "integer",
        "format": "int64"
      }
    },
    "ObjectMatcher": {
      "type": "array",
      "title": "ObjectMatcher is a matcher that can be used to filter alerts.",
      "items": {
        "type": "string"
      }
    },
    "ObjectMatchers": {
      "type": "array",
      "title": "ObjectMatchers is a list of matchers that can be used to filter alerts.",
      "items": {
        "$ref": "#/definitions/ObjectMatcher"
      }
    },
    "OrgDTO": {
      "type": "object",
      "properties": {
        "id": {
          "type": "integer",
          "format": "int64"
        },
        "name": {
          "type": "string"
        }
      }
    },
    "OrgDetailsDTO": {
      "type": "object",
      "properties": {
        "address": {
          "$ref": "#/definitions/Address"
        },
        "id": {
          "type": "integer",
          "format": "int64"
        },
        "name": {
          "type": "string"
        }
      }
    },
    "OrgUserDTO": {
      "type": "object",
      "properties": {
        "accessControl": {
          "type": "object",
          "additionalProperties": {
            "type": "boolean"
          }
        },
        "authLabels": {
          "type": "array",
          "items": {
            "type": "string"
          }
        },
        "avatarUrl": {
          "type": "string"
        },
        "email": {
          "type": "string"
        },
        "isDisabled": {
          "type": "boolean"
        },
        "isExternallySynced": {
          "type": "boolean"
        },
        "lastSeenAt": {
          "type": "string",
          "format": "date-time"
        },
        "lastSeenAtAge": {
          "type": "string"
        },
        "login": {
          "type": "string"
        },
        "name": {
          "type": "string"
        },
        "orgId": {
          "type": "integer",
          "format": "int64"
        },
        "role": {
          "type": "string"
        },
        "userId": {
          "type": "integer",
          "format": "int64"
        }
      }
    },
    "PDFOptions": {
      "type": "object",
      "properties": {
        "layout": {
          "type": "string"
        },
        "orientation": {
          "type": "string"
        },
        "scaleFactor": {
          "type": "integer",
          "format": "int64"
        }
      }
    },
    "Password": {
      "type": "string"
    },
    "PatchAnnotationsCmd": {
      "type": "object",
      "properties": {
        "data": {
          "$ref": "#/definitions/Json"
        },
        "id": {
          "type": "integer",
          "format": "int64"
        },
        "tags": {
          "type": "array",
          "items": {
            "type": "string"
          }
        },
        "text": {
          "type": "string"
        },
        "time": {
          "type": "integer",
          "format": "int64"
        },
        "timeEnd": {
          "type": "integer",
          "format": "int64"
        }
      }
    },
    "PatchLibraryElementCommand": {
      "description": "PatchLibraryElementCommand is the command for patching a LibraryElement",
      "type": "object",
      "properties": {
        "folderId": {
          "description": "ID of the folder where the library element is stored.\n\nDeprecated: use FolderUID instead",
          "type": "integer",
          "format": "int64"
        },
        "folderUid": {
          "description": "UID of the folder where the library element is stored.",
          "type": "string"
        },
        "kind": {
          "description": "Kind of element to create, Use 1 for library panels or 2 for c.\nDescription:\n1 - library panels\n2 - library variables",
          "type": "integer",
          "format": "int64",
          "enum": [
            1,
            2
          ]
        },
        "model": {
          "description": "The JSON model for the library element.",
          "type": "object"
        },
        "name": {
          "description": "Name of the library element.",
          "type": "string"
        },
        "uid": {
          "type": "string"
        },
        "version": {
          "description": "Version of the library element you are updating.",
          "type": "integer",
          "format": "int64"
        }
      }
    },
    "PatchPrefsCmd": {
      "type": "object",
      "properties": {
        "cookies": {
          "type": "array",
          "items": {
            "$ref": "#/definitions/CookieType"
          }
        },
        "homeDashboardId": {
          "description": "The numerical :id of a favorited dashboard",
          "type": "integer",
          "format": "int64",
          "default": 0
        },
        "homeDashboardUID": {
          "type": "string"
        },
        "language": {
          "type": "string"
        },
        "navbar": {
          "$ref": "#/definitions/NavbarPreference"
        },
        "queryHistory": {
          "$ref": "#/definitions/QueryHistoryPreference"
        },
        "theme": {
          "type": "string",
          "enum": [
            "light",
            "dark"
          ]
        },
        "timezone": {
          "type": "string",
          "enum": [
            "utc",
            "browser"
          ]
        },
        "weekStart": {
          "type": "string"
        }
      }
    },
    "PatchQueryCommentInQueryHistoryCommand": {
      "description": "PatchQueryCommentInQueryHistoryCommand is the command for updating comment for query in query history",
      "type": "object",
      "properties": {
        "comment": {
          "description": "Updated comment",
          "type": "string"
        }
      }
    },
    "Permission": {
      "type": "object",
      "title": "Permission is the model for access control permissions.",
      "properties": {
        "action": {
          "type": "string"
        },
        "created": {
          "type": "string",
          "format": "date-time"
        },
        "scope": {
          "type": "string"
        },
        "updated": {
          "type": "string",
          "format": "date-time"
        }
      }
    },
    "PermissionType": {
      "type": "integer",
      "format": "int64"
    },
    "Playlist": {
      "description": "Playlist model",
      "type": "object",
      "properties": {
        "id": {
          "type": "integer",
          "format": "int64"
        },
        "interval": {
          "type": "string"
        },
        "name": {
          "type": "string"
        },
        "uid": {
          "type": "string"
        }
      }
    },
    "PlaylistDTO": {
      "type": "object",
      "properties": {
        "interval": {
          "description": "Interval sets the time between switching views in a playlist.",
          "type": "string"
        },
        "items": {
          "description": "The ordered list of items that the playlist will iterate over.",
          "type": "array",
          "items": {
            "$ref": "#/definitions/PlaylistItemDTO"
          }
        },
        "name": {
          "description": "Name of the playlist.",
          "type": "string"
        },
        "uid": {
          "description": "Unique playlist identifier. Generated on creation, either by the\ncreator of the playlist of by the application.",
          "type": "string"
        }
      }
    },
    "PlaylistDashboard": {
      "type": "object",
      "properties": {
        "id": {
          "type": "integer",
          "format": "int64"
        },
        "order": {
          "type": "integer",
          "format": "int64"
        },
        "slug": {
          "type": "string"
        },
        "title": {
          "type": "string"
        },
        "uri": {
          "type": "string"
        },
        "url": {
          "type": "string"
        }
      }
    },
    "PlaylistDashboardsSlice": {
      "type": "array",
      "items": {
        "$ref": "#/definitions/PlaylistDashboard"
      }
    },
    "PlaylistItem": {
      "type": "object",
      "properties": {
        "Id": {
          "type": "integer",
          "format": "int64"
        },
        "PlaylistId": {
          "type": "integer",
          "format": "int64"
        },
        "order": {
          "type": "integer",
          "format": "int64"
        },
        "title": {
          "type": "string"
        },
        "type": {
          "type": "string"
        },
        "value": {
          "type": "string"
        }
      }
    },
    "PlaylistItemDTO": {
      "type": "object",
      "properties": {
        "title": {
          "description": "Title is an unused property -- it will be removed in the future",
          "type": "string"
        },
        "type": {
          "description": "Type of the item.",
          "type": "string"
        },
        "value": {
          "description": "Value depends on type and describes the playlist item.\n\ndashboard_by_id: The value is an internal numerical identifier set by Grafana. This\nis not portable as the numerical identifier is non-deterministic between different instances.\nWill be replaced by dashboard_by_uid in the future. (deprecated)\ndashboard_by_tag: The value is a tag which is set on any number of dashboards. All\ndashboards behind the tag will be added to the playlist.\ndashboard_by_uid: The value is the dashboard UID",
          "type": "string"
        }
      }
    },
    "Playlists": {
      "type": "array",
      "items": {
        "$ref": "#/definitions/Playlist"
      }
    },
    "PostAnnotationsCmd": {
      "type": "object",
      "required": [
        "text"
      ],
      "properties": {
        "dashboardId": {
          "type": "integer",
          "format": "int64"
        },
        "dashboardUID": {
          "type": "string"
        },
        "data": {
          "$ref": "#/definitions/Json"
        },
        "panelId": {
          "type": "integer",
          "format": "int64"
        },
        "tags": {
          "type": "array",
          "items": {
            "type": "string"
          }
        },
        "text": {
          "type": "string"
        },
        "time": {
          "type": "integer",
          "format": "int64"
        },
        "timeEnd": {
          "type": "integer",
          "format": "int64"
        }
      }
    },
    "PostGraphiteAnnotationsCmd": {
      "type": "object",
      "properties": {
        "data": {
          "type": "string"
        },
        "tags": {},
        "what": {
          "type": "string"
        },
        "when": {
          "type": "integer",
          "format": "int64"
        }
      }
    },
    "Preferences": {
      "description": "Spec defines user, team or org Grafana preferences",
      "type": "object",
      "properties": {
        "cookiePreferences": {
          "$ref": "#/definitions/CookiePreferences"
        },
        "homeDashboardUID": {
          "description": "UID for the home dashboard",
          "type": "string"
        },
        "language": {
          "description": "Selected language (beta)",
          "type": "string"
        },
        "navbar": {
          "$ref": "#/definitions/NavbarPreference"
        },
        "queryHistory": {
          "$ref": "#/definitions/QueryHistoryPreference"
        },
        "theme": {
          "description": "Theme light, dark, empty is default",
          "type": "string"
        },
        "timezone": {
          "description": "The timezone selection\nTODO: this should use the timezone defined in common",
          "type": "string"
        },
        "weekStart": {
          "description": "WeekStart day of the week (sunday, monday, etc)",
          "type": "string"
        }
      }
    },
    "PrometheusRemoteWriteTargetJSON": {
      "type": "object",
      "properties": {
        "data_source_uid": {
          "type": "string"
        },
        "id": {
          "type": "string"
        },
        "remote_write_path": {
          "type": "string"
        }
      }
    },
    "PublicDashboard": {
      "type": "object",
      "properties": {
        "accessToken": {
          "type": "string"
        },
        "annotationsEnabled": {
          "type": "boolean"
        },
        "createdAt": {
          "type": "string",
          "format": "date-time"
        },
        "createdBy": {
          "type": "integer",
          "format": "int64"
        },
        "dashboardUid": {
          "type": "string"
        },
        "isEnabled": {
          "type": "boolean"
        },
        "recipients": {
          "type": "array",
          "items": {
            "$ref": "#/definitions/EmailDTO"
          }
        },
        "share": {
          "$ref": "#/definitions/ShareType"
        },
        "timeSelectionEnabled": {
          "type": "boolean"
        },
        "uid": {
          "type": "string"
        },
        "updatedAt": {
          "type": "string",
          "format": "date-time"
        },
        "updatedBy": {
          "type": "integer",
          "format": "int64"
        }
      }
    },
    "PublicDashboardDTO": {
      "type": "object",
      "properties": {
        "accessToken": {
          "type": "string"
        },
        "annotationsEnabled": {
          "type": "boolean"
        },
        "isEnabled": {
          "type": "boolean"
        },
        "share": {
          "$ref": "#/definitions/ShareType"
        },
        "timeSelectionEnabled": {
          "type": "boolean"
        },
        "uid": {
          "type": "string"
        }
      }
    },
    "PublicDashboardListResponse": {
      "type": "object",
      "properties": {
        "accessToken": {
          "type": "string"
        },
        "dashboardUid": {
          "type": "string"
        },
        "isEnabled": {
          "type": "boolean"
        },
        "slug": {
          "type": "string"
        },
        "title": {
          "type": "string"
        },
        "uid": {
          "type": "string"
        }
      }
    },
    "PublicDashboardListResponseWithPagination": {
      "type": "object",
      "properties": {
        "page": {
          "type": "integer",
          "format": "int64"
        },
        "perPage": {
          "type": "integer",
          "format": "int64"
        },
        "publicDashboards": {
          "type": "array",
          "items": {
            "$ref": "#/definitions/PublicDashboardListResponse"
          }
        },
        "totalCount": {
          "type": "integer",
          "format": "int64"
        }
      }
    },
    "PublicKeyAlgorithm": {
      "type": "integer",
      "format": "int64"
    },
    "QueryDataResponse": {
      "description": "It is the return type of a QueryData call.",
      "type": "object",
      "title": "QueryDataResponse contains the results from a QueryDataRequest.",
      "properties": {
        "results": {
          "$ref": "#/definitions/Responses"
        }
      }
    },
    "QueryHistoryDTO": {
      "type": "object",
      "properties": {
        "comment": {
          "type": "string"
        },
        "createdAt": {
          "type": "integer",
          "format": "int64"
        },
        "createdBy": {
          "type": "integer",
          "format": "int64"
        },
        "datasourceUid": {
          "type": "string"
        },
        "queries": {
          "$ref": "#/definitions/Json"
        },
        "starred": {
          "type": "boolean"
        },
        "uid": {
          "type": "string"
        }
      }
    },
    "QueryHistoryDeleteQueryResponse": {
      "description": "QueryHistoryDeleteQueryResponse is the response struct for deleting a query from query history",
      "type": "object",
      "properties": {
        "id": {
          "type": "integer",
          "format": "int64"
        },
        "message": {
          "type": "string"
        }
      }
    },
    "QueryHistoryPreference": {
      "type": "object",
      "title": "QueryHistoryPreference defines model for QueryHistoryPreference.",
      "properties": {
        "homeTab": {
          "description": "HomeTab one of: '' | 'query' | 'starred';",
          "type": "string"
        }
      }
    },
    "QueryHistoryResponse": {
      "description": "QueryHistoryResponse is a response struct for QueryHistoryDTO",
      "type": "object",
      "properties": {
        "result": {
          "$ref": "#/definitions/QueryHistoryDTO"
        }
      }
    },
    "QueryHistorySearchResponse": {
      "type": "object",
      "properties": {
        "result": {
          "$ref": "#/definitions/QueryHistorySearchResult"
        }
      }
    },
    "QueryHistorySearchResult": {
      "type": "object",
      "properties": {
        "page": {
          "type": "integer",
          "format": "int64"
        },
        "perPage": {
          "type": "integer",
          "format": "int64"
        },
        "queryHistory": {
          "type": "array",
          "items": {
            "$ref": "#/definitions/QueryHistoryDTO"
          }
        },
        "totalCount": {
          "type": "integer",
          "format": "int64"
        }
      }
    },
    "QueryStat": {
      "description": "The embedded FieldConfig's display name must be set.\nIt corresponds to the QueryResultMetaStat on the frontend (https://github.com/grafana/grafana/blob/master/packages/grafana-data/src/types/data.ts#L53).",
      "type": "object",
      "title": "QueryStat is used for storing arbitrary statistics metadata related to a query and its result, e.g. total request time, data processing time.",
      "properties": {
        "color": {
          "description": "Map values to a display color\nNOTE: this interface is under development in the frontend... so simple map for now",
          "type": "object",
          "additionalProperties": {}
        },
        "custom": {
          "description": "Panel Specific Values",
          "type": "object",
          "additionalProperties": {}
        },
        "decimals": {
          "type": "integer",
          "format": "uint16"
        },
        "description": {
          "description": "Description is human readable field metadata",
          "type": "string"
        },
        "displayName": {
          "description": "DisplayName overrides Grafana default naming, should not be used from a data source",
          "type": "string"
        },
        "displayNameFromDS": {
          "description": "DisplayNameFromDS overrides Grafana default naming strategy.",
          "type": "string"
        },
        "filterable": {
          "description": "Filterable indicates if the Field's data can be filtered by additional calls.",
          "type": "boolean"
        },
        "interval": {
          "description": "Interval indicates the expected regular step between values in the series.\nWhen an interval exists, consumers can identify \"missing\" values when the expected value is not present.\nThe grafana timeseries visualization will render disconnected values when missing values are found it the time field.\nThe interval uses the same units as the values.  For time.Time, this is defined in milliseconds.",
          "type": "number",
          "format": "double"
        },
        "links": {
          "description": "The behavior when clicking on a result",
          "type": "array",
          "items": {
            "$ref": "#/definitions/DataLink"
          }
        },
        "mappings": {
          "$ref": "#/definitions/ValueMappings"
        },
        "max": {
          "$ref": "#/definitions/ConfFloat64"
        },
        "min": {
          "$ref": "#/definitions/ConfFloat64"
        },
        "noValue": {
          "description": "Alternative to empty string",
          "type": "string"
        },
        "path": {
          "description": "Path is an explicit path to the field in the datasource. When the frame meta includes a path,\nthis will default to `${frame.meta.path}/${field.name}\n\nWhen defined, this value can be used as an identifier within the datasource scope, and\nmay be used as an identifier to update values in a subsequent request",
          "type": "string"
        },
        "thresholds": {
          "$ref": "#/definitions/ThresholdsConfig"
        },
        "type": {
          "$ref": "#/definitions/FieldTypeConfig"
        },
        "unit": {
          "description": "Numeric Options",
          "type": "string"
        },
        "value": {
          "type": "number",
          "format": "double"
        },
        "writeable": {
          "description": "Writeable indicates that the datasource knows how to update this value",
          "type": "boolean"
        }
      }
    },
    "QuotaDTO": {
      "type": "object",
      "properties": {
        "limit": {
          "type": "integer",
          "format": "int64"
        },
        "org_id": {
          "type": "integer",
          "format": "int64"
        },
        "target": {
          "type": "string"
        },
        "used": {
          "type": "integer",
          "format": "int64"
        },
        "user_id": {
          "type": "integer",
          "format": "int64"
        }
      }
    },
    "RecordingRuleJSON": {
      "description": "RecordingRuleJSON is the external representation of a recording rule",
      "type": "object",
      "properties": {
        "active": {
          "type": "boolean"
        },
        "count": {
          "type": "boolean"
        },
        "description": {
          "type": "string"
        },
        "dest_data_source_uid": {
          "type": "string"
        },
        "id": {
          "type": "string"
        },
        "interval": {
          "type": "integer",
          "format": "int64"
        },
        "name": {
          "type": "string"
        },
        "prom_name": {
          "type": "string"
        },
        "queries": {
          "type": "array",
          "items": {
            "type": "object",
            "additionalProperties": {}
          }
        },
        "range": {
          "type": "integer",
          "format": "int64"
        },
        "target_ref_id": {
          "type": "string"
        }
      }
    },
    "Report": {
      "type": "object",
      "properties": {
        "created": {
          "type": "string",
          "format": "date-time"
        },
        "dashboards": {
          "type": "array",
          "items": {
            "$ref": "#/definitions/ReportDashboard"
          }
        },
        "enableCsv": {
          "description": "Deprecated: use \"csv\" value in formats instead",
          "type": "boolean"
        },
        "enableDashboardUrl": {
          "type": "boolean"
        },
        "formats": {
          "type": "array",
          "items": {
            "$ref": "#/definitions/Type"
          }
        },
        "id": {
          "type": "integer",
          "format": "int64"
        },
        "imageOptions": {
          "$ref": "#/definitions/ImageOptions"
        },
        "message": {
          "type": "string"
        },
        "name": {
          "type": "string"
        },
        "options": {
          "$ref": "#/definitions/ReportOptions"
        },
        "orgId": {
          "type": "integer",
          "format": "int64"
        },
        "pdfOptions": {
          "$ref": "#/definitions/PDFOptions"
        },
        "recipients": {
          "type": "string"
        },
        "replyTo": {
          "type": "string"
        },
        "scaleFactor": {
          "description": "Deprecated: use pdfOptions.scaleFactor instead",
          "type": "integer",
          "format": "int64"
        },
        "schedule": {
          "$ref": "#/definitions/ReportSchedule"
        },
        "state": {
          "$ref": "#/definitions/State"
        },
        "uid": {
          "type": "string"
        },
        "updated": {
          "type": "string",
          "format": "date-time"
        },
        "userId": {
          "type": "integer",
          "format": "int64"
        }
      }
    },
    "ReportBrandingOptions": {
      "type": "object",
      "properties": {
        "emailFooterLink": {
          "type": "string"
        },
        "emailFooterMode": {
          "type": "string"
        },
        "emailFooterText": {
          "type": "string"
        },
        "emailLogoUrl": {
          "type": "string"
        },
        "reportLogoUrl": {
          "type": "string"
        }
      }
    },
    "ReportDashboard": {
      "type": "object",
      "properties": {
        "dashboard": {
          "$ref": "#/definitions/ReportDashboardID"
        },
        "reportVariables": {
          "type": "object"
        },
        "timeRange": {
          "$ref": "#/definitions/ReportTimeRange"
        }
      }
    },
    "ReportDashboardID": {
      "type": "object",
      "properties": {
        "id": {
          "type": "integer",
          "format": "int64"
        },
        "name": {
          "type": "string"
        },
        "uid": {
          "type": "string"
        }
      }
    },
    "ReportEmail": {
      "type": "object",
      "properties": {
        "emails": {
          "description": "Comma-separated list of emails to which to send the report to.",
          "type": "string"
        },
        "id": {
          "description": "Send the report to the emails specified in the report. Required if emails is not present.",
          "type": "string",
          "format": "int64"
        },
        "useEmailsFromReport": {
          "description": "Send the report to the emails specified in the report. Required if emails is not present.",
          "type": "boolean"
        }
      }
    },
    "ReportOptions": {
      "type": "object",
      "properties": {
        "layout": {
          "type": "string"
        },
        "orientation": {
          "type": "string"
        },
        "timeRange": {
          "$ref": "#/definitions/ReportTimeRange"
        }
      }
    },
    "ReportSchedule": {
      "type": "object",
      "properties": {
        "dayOfMonth": {
          "type": "string"
        },
        "endDate": {
          "type": "string",
          "format": "date-time"
        },
        "frequency": {
          "type": "string"
        },
        "intervalAmount": {
          "type": "integer",
          "format": "int64"
        },
        "intervalFrequency": {
          "type": "string"
        },
        "startDate": {
          "type": "string",
          "format": "date-time"
        },
        "timeZone": {
          "type": "string"
        },
        "workdaysOnly": {
          "type": "boolean"
        }
      }
    },
    "ReportSettings": {
      "type": "object",
      "properties": {
        "branding": {
          "$ref": "#/definitions/ReportBrandingOptions"
        },
        "id": {
          "type": "integer",
          "format": "int64"
        },
        "orgId": {
          "type": "integer",
          "format": "int64"
        },
        "userId": {
          "type": "integer",
          "format": "int64"
        }
      }
    },
    "ReportTimeRange": {
      "type": "object",
      "properties": {
        "from": {
          "type": "string"
        },
        "to": {
          "type": "string"
        }
      }
    },
    "Responses": {
      "description": "The QueryData method the QueryDataHandler method will set the RefId\nproperty on the DataResponses' frames based on these RefIDs.",
      "type": "object",
      "title": "Responses is a map of RefIDs (Unique Query ID) to DataResponses.",
      "additionalProperties": {
        "$ref": "#/definitions/DataResponse"
      }
    },
    "RestoreDashboardVersionCommand": {
      "type": "object",
      "properties": {
        "version": {
          "type": "integer",
          "format": "int64"
        }
      }
    },
    "RestoreDeletedDashboardCommand": {
      "type": "object",
      "properties": {
        "folderUid": {
          "type": "string"
        }
      }
    },
    "RevokeAuthTokenCmd": {
      "type": "object",
      "properties": {
        "authTokenId": {
          "type": "integer",
          "format": "int64"
        }
      }
    },
    "RoleAssignmentsDTO": {
      "type": "object",
      "properties": {
        "role_uid": {
          "type": "string"
        },
        "service_accounts": {
          "type": "array",
          "items": {
            "type": "integer",
            "format": "int64"
          }
        },
        "teams": {
          "type": "array",
          "items": {
            "type": "integer",
            "format": "int64"
          }
        },
        "users": {
          "type": "array",
          "items": {
            "type": "integer",
            "format": "int64"
          }
        }
      }
    },
    "RoleDTO": {
      "type": "object",
      "properties": {
        "created": {
          "type": "string",
          "format": "date-time"
        },
        "delegatable": {
          "type": "boolean"
        },
        "description": {
          "type": "string"
        },
        "displayName": {
          "type": "string"
        },
        "global": {
          "type": "boolean"
        },
        "group": {
          "type": "string"
        },
        "hidden": {
          "type": "boolean"
        },
        "name": {
          "type": "string"
        },
        "permissions": {
          "type": "array",
          "items": {
            "$ref": "#/definitions/Permission"
          }
        },
        "uid": {
          "type": "string"
        },
        "updated": {
          "type": "string",
          "format": "date-time"
        },
        "version": {
          "type": "integer",
          "format": "int64"
        }
      }
    },
    "RolesSearchQuery": {
      "type": "object",
      "properties": {
        "includeHidden": {
          "type": "boolean"
        },
        "orgId": {
          "type": "integer",
          "format": "int64"
        },
        "teamIds": {
          "type": "array",
          "items": {
            "type": "integer",
            "format": "int64"
          }
        },
        "userIds": {
          "type": "array",
          "items": {
            "type": "integer",
            "format": "int64"
          }
        }
      }
    },
    "SaveDashboardCommand": {
      "type": "object",
      "properties": {
        "UpdatedAt": {
          "type": "string",
          "format": "date-time"
        },
        "dashboard": {
          "$ref": "#/definitions/Json"
        },
        "folderId": {
          "description": "Deprecated: use FolderUID instead",
          "type": "integer",
          "format": "int64"
        },
        "folderUid": {
          "type": "string"
        },
        "isFolder": {
          "type": "boolean"
        },
        "message": {
          "type": "string"
        },
        "overwrite": {
          "type": "boolean"
        },
        "userId": {
          "type": "integer",
          "format": "int64"
        }
      }
    },
    "SearchDTO": {
      "type": "object",
      "properties": {
        "action": {
          "type": "string"
        },
        "basicRole": {
          "type": "string"
        },
        "onlyRoles": {
          "type": "boolean"
        },
        "roleName": {
          "type": "string"
        },
        "scope": {
          "type": "string"
        },
        "teamId": {
          "type": "string"
        },
        "userId": {
          "type": "string"
        }
      }
    },
    "SearchDeviceQueryResult": {
      "type": "object",
      "properties": {
        "devices": {
          "type": "array",
          "items": {
            "$ref": "#/definitions/DeviceSearchHitDTO"
          }
        },
        "page": {
          "type": "integer",
          "format": "int64"
        },
        "perPage": {
          "type": "integer",
          "format": "int64"
        },
        "totalCount": {
          "type": "integer",
          "format": "int64"
        }
      }
    },
    "SearchOrgServiceAccountsResult": {
      "description": "swagger: model",
      "type": "object",
      "properties": {
        "page": {
          "type": "integer",
          "format": "int64"
        },
        "perPage": {
          "type": "integer",
          "format": "int64"
        },
        "serviceAccounts": {
          "type": "array",
          "items": {
            "$ref": "#/definitions/ServiceAccountDTO"
          }
        },
        "totalCount": {
          "description": "It can be used for pagination of the user list\nE.g. if totalCount is equal to 100 users and\nthe perpage parameter is set to 10 then there are 10 pages of users.",
          "type": "integer",
          "format": "int64"
        }
      }
    },
    "SearchOrgUsersQueryResult": {
      "type": "object",
      "properties": {
        "orgUsers": {
          "type": "array",
          "items": {
            "$ref": "#/definitions/OrgUserDTO"
          }
        },
        "page": {
          "type": "integer",
          "format": "int64"
        },
        "perPage": {
          "type": "integer",
          "format": "int64"
        },
        "totalCount": {
          "type": "integer",
          "format": "int64"
        }
      }
    },
    "SearchResult": {
      "type": "object",
      "properties": {
        "result": {
          "type": "array",
          "items": {
            "$ref": "#/definitions/SearchResultItem"
          }
        }
      }
    },
    "SearchResultItem": {
      "type": "object",
      "properties": {
        "action": {
          "type": "string"
        },
        "basicRole": {
          "type": "string"
        },
        "orgId": {
          "type": "integer",
          "format": "int64"
        },
        "roleName": {
          "type": "string"
        },
        "scope": {
          "type": "string"
        },
        "teamId": {
          "type": "integer",
          "format": "int64"
        },
        "userId": {
          "type": "integer",
          "format": "int64"
        },
        "version": {
          "type": "integer",
          "format": "int64"
        }
      }
    },
    "SearchTeamQueryResult": {
      "type": "object",
      "properties": {
        "page": {
          "type": "integer",
          "format": "int64"
        },
        "perPage": {
          "type": "integer",
          "format": "int64"
        },
        "teams": {
          "type": "array",
          "items": {
            "$ref": "#/definitions/TeamDTO"
          }
        },
        "totalCount": {
          "type": "integer",
          "format": "int64"
        }
      }
    },
    "SearchUserQueryResult": {
      "type": "object",
      "properties": {
        "page": {
          "type": "integer",
          "format": "int64"
        },
        "perPage": {
          "type": "integer",
          "format": "int64"
        },
        "totalCount": {
          "type": "integer",
          "format": "int64"
        },
        "users": {
          "type": "array",
          "items": {
            "$ref": "#/definitions/UserSearchHitDTO"
          }
        }
      }
    },
    "ServiceAccountDTO": {
      "description": "swagger: model",
      "type": "object",
      "properties": {
        "accessControl": {
          "type": "object",
          "additionalProperties": {
            "type": "boolean"
          },
          "example": {
            "serviceaccounts:delete": true,
            "serviceaccounts:read": true,
            "serviceaccounts:write": true
          }
        },
        "avatarUrl": {
          "type": "string",
          "example": "/avatar/85ec38023d90823d3e5b43ef35646af9"
        },
        "id": {
          "type": "integer",
          "format": "int64"
        },
        "isDisabled": {
          "type": "boolean",
          "example": false
        },
        "isExternal": {
          "type": "boolean",
          "example": false
        },
        "login": {
          "type": "string",
          "example": "sa-grafana"
        },
        "name": {
          "type": "string",
          "example": "grafana"
        },
        "orgId": {
          "type": "integer",
          "format": "int64",
          "example": 1
        },
        "role": {
          "type": "string",
          "example": "Viewer"
        },
        "tokens": {
          "type": "integer",
          "format": "int64",
          "example": 0
        }
      }
    },
    "ServiceAccountProfileDTO": {
      "type": "object",
      "properties": {
        "accessControl": {
          "type": "object",
          "additionalProperties": {
            "type": "boolean"
          }
        },
        "avatarUrl": {
          "type": "string",
          "example": "/avatar/8ea890a677d6a223c591a1beea6ea9d2"
        },
        "createdAt": {
          "type": "string",
          "format": "date-time",
          "example": "2022-03-21T14:35:33Z"
        },
        "id": {
          "type": "integer",
          "format": "int64",
          "example": 2
        },
        "isDisabled": {
          "type": "boolean",
          "example": false
        },
        "isExternal": {
          "type": "boolean",
          "example": false
        },
        "login": {
          "type": "string",
          "example": "sa-grafana"
        },
        "name": {
          "type": "string",
          "example": "test"
        },
        "orgId": {
          "type": "integer",
          "format": "int64",
          "example": 1
        },
        "requiredBy": {
          "type": "string",
          "example": "grafana-app"
        },
        "role": {
          "type": "string",
          "example": "Editor"
        },
        "teams": {
          "type": "array",
          "items": {
            "type": "string"
          },
          "example": []
        },
        "tokens": {
          "type": "integer",
          "format": "int64"
        },
        "updatedAt": {
          "type": "string",
          "format": "date-time",
          "example": "2022-03-21T14:35:33Z"
        }
      }
    },
    "SetResourcePermissionCommand": {
      "type": "object",
      "properties": {
        "builtInRole": {
          "type": "string"
        },
        "permission": {
          "type": "string"
        },
        "teamId": {
          "type": "integer",
          "format": "int64"
        },
        "userId": {
          "type": "integer",
          "format": "int64"
        }
      }
    },
    "SetRoleAssignmentsCommand": {
      "type": "object",
      "properties": {
        "service_accounts": {
          "type": "array",
          "items": {
            "type": "integer",
            "format": "int64"
          }
        },
        "teams": {
          "type": "array",
          "items": {
            "type": "integer",
            "format": "int64"
          }
        },
        "users": {
          "type": "array",
          "items": {
            "type": "integer",
            "format": "int64"
          }
        }
      }
    },
    "SetTeamMembershipsCommand": {
      "type": "object",
      "properties": {
        "admins": {
          "type": "array",
          "items": {
            "type": "string"
          }
        },
        "members": {
          "type": "array",
          "items": {
            "type": "string"
          }
        }
      }
    },
    "SetUserRolesCommand": {
      "type": "object",
      "properties": {
        "global": {
          "type": "boolean"
        },
        "includeHidden": {
          "type": "boolean"
        },
        "roleUids": {
          "type": "array",
          "items": {
            "type": "string"
          }
        }
      }
    },
    "SettingsBag": {
      "type": "object",
      "additionalProperties": {
        "type": "object",
        "additionalProperties": {
          "type": "string"
        }
      }
    },
    "ShareType": {
      "type": "string"
    },
    "SignatureAlgorithm": {
      "type": "integer",
      "format": "int64"
    },
    "SnapshotDTO": {
      "description": "Base snapshot without results",
      "type": "object",
      "properties": {
        "created": {
          "type": "string",
          "format": "date-time"
        },
        "finished": {
          "type": "string",
          "format": "date-time"
        },
        "sessionUid": {
          "type": "string"
        },
        "status": {
          "type": "string",
          "enum": [
            "INITIALIZING",
            "CREATING",
            "PENDING_UPLOAD",
            "UPLOADING",
            "PENDING_PROCESSING",
            "PROCESSING",
            "FINISHED",
            "CANCELED",
            "ERROR",
            "UNKNOWN"
          ]
        },
        "uid": {
          "type": "string"
        }
      }
    },
    "SnapshotListResponseDTO": {
      "type": "object",
      "properties": {
        "snapshots": {
          "type": "array",
          "items": {
            "$ref": "#/definitions/SnapshotDTO"
          }
        }
      }
    },
    "SnapshotResourceStats": {
      "type": "object",
      "properties": {
        "statuses": {
          "type": "object",
          "additionalProperties": {
            "type": "integer",
            "format": "int64"
          }
        },
        "total": {
          "type": "integer",
          "format": "int64"
        },
        "types": {
          "type": "object",
          "additionalProperties": {
            "type": "integer",
            "format": "int64"
          }
        }
      }
    },
    "State": {
      "description": "+enum",
      "type": "string"
    },
    "Status": {
      "type": "integer",
      "format": "int64"
    },
    "SuccessResponseBody": {
      "type": "object",
      "properties": {
        "message": {
          "type": "string"
        }
      }
    },
    "SupportedTransformationTypes": {
      "type": "string"
    },
    "SyncResult": {
      "type": "object",
      "title": "SyncResult holds the result of a sync with LDAP. This gives us information on which users were updated and how.",
      "properties": {
        "Elapsed": {
          "$ref": "#/definitions/Duration"
        },
        "FailedUsers": {
          "type": "array",
          "items": {
            "$ref": "#/definitions/FailedUser"
          }
        },
        "MissingUserIds": {
          "type": "array",
          "items": {
            "type": "integer",
            "format": "int64"
          }
        },
        "Started": {
          "type": "string",
          "format": "date-time"
        },
        "UpdatedUserIds": {
          "type": "array",
          "items": {
            "type": "integer",
            "format": "int64"
          }
        }
      }
    },
    "TagsDTO": {
      "type": "object",
      "title": "TagsDTO is the frontend DTO for Tag.",
      "properties": {
        "count": {
          "type": "integer",
          "format": "int64"
        },
        "tag": {
          "type": "string"
        }
      }
    },
    "TeamDTO": {
      "type": "object",
      "properties": {
        "accessControl": {
          "type": "object",
          "additionalProperties": {
            "type": "boolean"
          }
        },
        "avatarUrl": {
          "type": "string"
        },
        "email": {
          "type": "string"
        },
        "id": {
          "type": "integer",
          "format": "int64"
        },
        "memberCount": {
          "type": "integer",
          "format": "int64"
        },
        "name": {
          "type": "string"
        },
        "orgId": {
          "type": "integer",
          "format": "int64"
        },
        "permission": {
          "$ref": "#/definitions/PermissionType"
        },
        "uid": {
          "type": "string"
        }
      }
    },
    "TeamGroupDTO": {
      "type": "object",
      "properties": {
        "groupId": {
          "type": "string"
        },
        "orgId": {
          "type": "integer",
          "format": "int64"
        },
        "teamId": {
          "type": "integer",
          "format": "int64"
        }
      }
    },
    "TeamGroupMapping": {
      "type": "object",
      "properties": {
        "groupId": {
          "type": "string"
        }
      }
    },
    "TeamMemberDTO": {
      "type": "object",
      "properties": {
        "auth_module": {
          "type": "string"
        },
        "avatarUrl": {
          "type": "string"
        },
        "email": {
          "type": "string"
        },
        "labels": {
          "type": "array",
          "items": {
            "type": "string"
          }
        },
        "login": {
          "type": "string"
        },
        "name": {
          "type": "string"
        },
        "orgId": {
          "type": "integer",
          "format": "int64"
        },
        "permission": {
          "$ref": "#/definitions/PermissionType"
        },
        "teamId": {
          "type": "integer",
          "format": "int64"
        },
        "teamUID": {
          "type": "string"
        },
        "userId": {
          "type": "integer",
          "format": "int64"
        }
      }
    },
    "TempUserDTO": {
      "type": "object",
      "properties": {
        "code": {
          "type": "string"
        },
        "createdOn": {
          "type": "string",
          "format": "date-time"
        },
        "email": {
          "type": "string"
        },
        "emailSent": {
          "type": "boolean"
        },
        "emailSentOn": {
          "type": "string",
          "format": "date-time"
        },
        "id": {
          "type": "integer",
          "format": "int64"
        },
        "invitedByEmail": {
          "type": "string"
        },
        "invitedByLogin": {
          "type": "string"
        },
        "invitedByName": {
          "type": "string"
        },
        "name": {
          "type": "string"
        },
        "orgId": {
          "type": "integer",
          "format": "int64"
        },
        "role": {
          "type": "string",
          "enum": [
            "None",
            "Viewer",
            "Editor",
            "Admin"
          ]
        },
        "status": {
          "$ref": "#/definitions/TempUserStatus"
        },
        "url": {
          "type": "string"
        }
      }
    },
    "TempUserStatus": {
      "type": "string"
    },
    "Threshold": {
      "description": "Threshold a single step on the threshold list",
      "type": "object",
      "properties": {
        "color": {
          "type": "string"
        },
        "state": {
          "type": "string"
        },
        "value": {
          "$ref": "#/definitions/ConfFloat64"
        }
      }
    },
    "ThresholdsConfig": {
      "description": "ThresholdsConfig setup thresholds",
      "type": "object",
      "properties": {
        "mode": {
          "$ref": "#/definitions/ThresholdsMode"
        },
        "steps": {
          "description": "Must be sorted by 'value', first value is always -Infinity",
          "type": "array",
          "items": {
            "$ref": "#/definitions/Threshold"
          }
        }
      }
    },
    "ThresholdsMode": {
      "description": "ThresholdsMode absolute or percentage",
      "type": "string"
    },
    "TimeRange": {
      "description": "Redefining this to avoid an import cycle",
      "type": "object",
      "properties": {
        "from": {
          "type": "string",
          "format": "date-time"
        },
        "to": {
          "type": "string",
          "format": "date-time"
        }
      }
    },
    "Token": {
      "type": "object",
      "properties": {
        "account": {
          "type": "string"
        },
        "anonymousRatio": {
          "type": "integer",
          "format": "int64"
        },
        "company": {
          "type": "string"
        },
        "details_url": {
          "type": "string"
        },
        "exp": {
          "type": "integer",
          "format": "int64"
        },
        "iat": {
          "type": "integer",
          "format": "int64"
        },
        "included_users": {
          "type": "integer",
          "format": "int64"
        },
        "iss": {
          "type": "string"
        },
        "jti": {
          "type": "string"
        },
        "lexp": {
          "type": "integer",
          "format": "int64"
        },
        "lic_exp_warn_days": {
          "type": "integer",
          "format": "int64"
        },
        "lid": {
          "type": "string"
        },
        "limit_by": {
          "type": "string"
        },
        "max_concurrent_user_sessions": {
          "type": "integer",
          "format": "int64"
        },
        "nbf": {
          "type": "integer",
          "format": "int64"
        },
        "prod": {
          "type": "array",
          "items": {
            "type": "string"
          }
        },
        "slug": {
          "type": "string"
        },
        "status": {
          "$ref": "#/definitions/TokenStatus"
        },
        "sub": {
          "type": "string"
        },
        "tok_exp_warn_days": {
          "type": "integer",
          "format": "int64"
        },
        "trial": {
          "type": "boolean"
        },
        "trial_exp": {
          "type": "integer",
          "format": "int64"
        },
        "update_days": {
          "type": "integer",
          "format": "int64"
        },
        "usage_billing": {
          "type": "boolean"
        }
      }
    },
    "TokenDTO": {
      "type": "object",
      "properties": {
        "created": {
          "type": "string",
          "format": "date-time",
          "example": "2022-03-23T10:31:02Z"
        },
        "expiration": {
          "type": "string",
          "format": "date-time",
          "example": "2022-03-23T10:31:02Z"
        },
        "hasExpired": {
          "type": "boolean",
          "example": false
        },
        "id": {
          "type": "integer",
          "format": "int64",
          "example": 1
        },
        "isRevoked": {
          "type": "boolean",
          "example": false
        },
        "lastUsedAt": {
          "type": "string",
          "format": "date-time",
          "example": "2022-03-23T10:31:02Z"
        },
        "name": {
          "type": "string",
          "example": "grafana"
        },
        "secondsUntilExpiration": {
          "type": "number",
          "format": "double",
          "example": 0
        }
      }
    },
    "TokenStatus": {
      "type": "integer",
      "format": "int64"
    },
    "Transformation": {
      "type": "object",
      "properties": {
        "expression": {
          "type": "string"
        },
        "field": {
          "type": "string"
        },
        "mapValue": {
          "type": "string"
        },
        "type": {
          "type": "string",
          "enum": [
            "regex",
            "logfmt"
          ]
        }
      }
    },
    "Transformations": {
      "type": "array",
      "items": {
        "$ref": "#/definitions/Transformation"
      }
    },
    "Type": {
      "description": "+enum",
      "type": "string"
    },
    "TypeMeta": {
      "description": "+k8s:deepcopy-gen=false",
      "type": "object",
      "title": "TypeMeta describes an individual object in an API response or request\nwith strings representing the type of the object and its API schema version.\nStructures that are versioned or persisted should inline TypeMeta.",
      "properties": {
        "apiVersion": {
          "description": "APIVersion defines the versioned schema of this representation of an object.\nServers should convert recognized schemas to the latest internal value, and\nmay reject unrecognized values.\nMore info: https://git.k8s.io/community/contributors/devel/sig-architecture/api-conventions.md#resources\n+optional",
          "type": "string"
        },
        "kind": {
          "description": "Kind is a string value representing the REST resource this object represents.\nServers may infer this from the endpoint the client submits requests to.\nCannot be updated.\nIn CamelCase.\nMore info: https://git.k8s.io/community/contributors/devel/sig-architecture/api-conventions.md#types-kinds\n+optional",
          "type": "string"
        }
      }
    },
    "URL": {
      "description": "The general form represented is:\n\n[scheme:][//[userinfo@]host][/]path[?query][#fragment]\n\nURLs that do not start with a slash after the scheme are interpreted as:\n\nscheme:opaque[?query][#fragment]\n\nThe Host field contains the host and port subcomponents of the URL.\nWhen the port is present, it is separated from the host with a colon.\nWhen the host is an IPv6 address, it must be enclosed in square brackets:\n\"[fe80::1]:80\". The [net.JoinHostPort] function combines a host and port\ninto a string suitable for the Host field, adding square brackets to\nthe host when necessary.\n\nNote that the Path field is stored in decoded form: /%47%6f%2f becomes /Go/.\nA consequence is that it is impossible to tell which slashes in the Path were\nslashes in the raw URL and which were %2f. This distinction is rarely important,\nbut when it is, the code should use the [URL.EscapedPath] method, which preserves\nthe original encoding of Path.\n\nThe RawPath field is an optional field which is only set when the default\nencoding of Path is different from the escaped path. See the EscapedPath method\nfor more details.\n\nURL's String method uses the EscapedPath method to obtain the path.",
      "type": "object",
      "title": "A URL represents a parsed URL (technically, a URI reference).",
      "properties": {
        "ForceQuery": {
          "type": "boolean"
        },
        "Fragment": {
          "type": "string"
        },
        "Host": {
          "type": "string"
        },
        "OmitHost": {
          "type": "boolean"
        },
        "Opaque": {
          "type": "string"
        },
        "Path": {
          "type": "string"
        },
        "RawFragment": {
          "type": "string"
        },
        "RawPath": {
          "type": "string"
        },
        "RawQuery": {
          "type": "string"
        },
        "Scheme": {
          "type": "string"
        },
        "User": {
          "$ref": "#/definitions/Userinfo"
        }
      }
    },
    "Unstructured": {
      "description": "Unstructured allows objects that do not have Golang structs registered to be manipulated\ngenerically.",
      "type": "object",
      "properties": {
        "Object": {
          "description": "Object is a JSON compatible map with string, float, int, bool, []interface{},\nor map[string]interface{} children.",
          "type": "object",
          "additionalProperties": {}
        }
      }
    },
    "UpdateAnnotationsCmd": {
      "type": "object",
      "properties": {
        "data": {
          "$ref": "#/definitions/Json"
        },
        "id": {
          "type": "integer",
          "format": "int64"
        },
        "tags": {
          "type": "array",
          "items": {
            "type": "string"
          }
        },
        "text": {
          "type": "string"
        },
        "time": {
          "type": "integer",
          "format": "int64"
        },
        "timeEnd": {
          "type": "integer",
          "format": "int64"
        }
      }
    },
    "UpdateCorrelationCommand": {
      "description": "UpdateCorrelationCommand is the command for updating a correlation",
      "type": "object",
      "properties": {
        "config": {
          "$ref": "#/definitions/CorrelationConfigUpdateDTO"
        },
        "description": {
          "description": "Optional description of the correlation",
          "type": "string",
          "example": "Logs to Traces"
        },
        "label": {
          "description": "Optional label identifying the correlation",
          "type": "string",
          "example": "My label"
        }
      }
    },
    "UpdateCorrelationResponseBody": {
      "type": "object",
      "properties": {
        "message": {
          "type": "string",
          "example": "Correlation updated"
        },
        "result": {
          "$ref": "#/definitions/Correlation"
        }
      }
    },
    "UpdateDashboardACLCommand": {
      "type": "object",
      "properties": {
        "items": {
          "type": "array",
          "items": {
            "$ref": "#/definitions/DashboardACLUpdateItem"
          }
        }
      }
    },
    "UpdateDataSourceCommand": {
      "description": "Also acts as api DTO",
      "type": "object",
      "properties": {
        "access": {
          "$ref": "#/definitions/DsAccess"
        },
        "basicAuth": {
          "type": "boolean"
        },
        "basicAuthUser": {
          "type": "string"
        },
        "database": {
          "type": "string"
        },
        "isDefault": {
          "type": "boolean"
        },
        "jsonData": {
          "$ref": "#/definitions/Json"
        },
        "name": {
          "type": "string"
        },
        "secureJsonData": {
          "type": "object",
          "additionalProperties": {
            "type": "string"
          }
        },
        "type": {
          "type": "string"
        },
        "uid": {
          "type": "string"
        },
        "url": {
          "type": "string"
        },
        "user": {
          "type": "string"
        },
        "version": {
          "type": "integer",
          "format": "int64"
        },
        "withCredentials": {
          "type": "boolean"
        }
      }
    },
    "UpdateFolderCommand": {
      "description": "UpdateFolderCommand captures the information required by the folder service\nto update a folder. Use Move to update a folder's parent folder.",
      "type": "object",
      "properties": {
        "description": {
          "description": "NewDescription it's an optional parameter used for overriding the existing folder description",
          "type": "string"
        },
        "overwrite": {
          "description": "Overwrite only used by the legacy folder implementation",
          "type": "boolean"
        },
        "title": {
          "description": "NewTitle it's an optional parameter used for overriding the existing folder title",
          "type": "string"
        },
        "version": {
          "description": "Version only used by the legacy folder implementation",
          "type": "integer",
          "format": "int64"
        }
      }
    },
    "UpdateOrgAddressForm": {
      "type": "object",
      "properties": {
        "address1": {
          "type": "string"
        },
        "address2": {
          "type": "string"
        },
        "city": {
          "type": "string"
        },
        "country": {
          "type": "string"
        },
        "state": {
          "type": "string"
        },
        "zipcode": {
          "type": "string"
        }
      }
    },
    "UpdateOrgForm": {
      "type": "object",
      "properties": {
        "name": {
          "type": "string"
        }
      }
    },
    "UpdateOrgUserCommand": {
      "type": "object",
      "properties": {
        "role": {
          "type": "string",
          "enum": [
            "None",
            "Viewer",
            "Editor",
            "Admin"
          ]
        }
      }
    },
    "UpdatePlaylistCommand": {
      "type": "object",
      "properties": {
        "interval": {
          "type": "string"
        },
        "items": {
          "type": "array",
          "items": {
            "$ref": "#/definitions/PlaylistItem"
          }
        },
        "name": {
          "type": "string"
        },
        "uid": {
          "type": "string"
        }
      }
    },
    "UpdatePrefsCmd": {
      "type": "object",
      "properties": {
        "cookies": {
          "type": "array",
          "items": {
            "$ref": "#/definitions/CookieType"
          }
        },
        "homeDashboardId": {
          "description": "The numerical :id of a favorited dashboard",
          "type": "integer",
          "format": "int64",
          "default": 0
        },
        "homeDashboardUID": {
          "type": "string"
        },
        "language": {
          "type": "string"
        },
        "navbar": {
          "$ref": "#/definitions/NavbarPreference"
        },
        "queryHistory": {
          "$ref": "#/definitions/QueryHistoryPreference"
        },
        "theme": {
          "type": "string",
          "enum": [
            "light",
            "dark",
            "system"
          ]
        },
        "timezone": {
          "type": "string",
          "enum": [
            "utc",
            "browser"
          ]
        },
        "weekStart": {
          "type": "string"
        }
      }
    },
    "UpdateQuotaCmd": {
      "type": "object",
      "properties": {
        "limit": {
          "type": "integer",
          "format": "int64"
        },
        "target": {
          "type": "string"
        }
      }
    },
    "UpdateRoleCommand": {
      "type": "object",
      "properties": {
        "description": {
          "type": "string"
        },
        "displayName": {
          "type": "string"
        },
        "global": {
          "type": "boolean"
        },
        "group": {
          "type": "string"
        },
        "hidden": {
          "type": "boolean"
        },
        "name": {
          "type": "string"
        },
        "permissions": {
          "type": "array",
          "items": {
            "$ref": "#/definitions/Permission"
          }
        },
        "version": {
          "type": "integer",
          "format": "int64"
        }
      }
    },
    "UpdateServiceAccountForm": {
      "type": "object",
      "properties": {
        "isDisabled": {
          "type": "boolean"
        },
        "name": {
          "type": "string"
        },
        "role": {
          "type": "string",
          "enum": [
            "None",
            "Viewer",
            "Editor",
            "Admin"
          ]
        },
        "serviceAccountId": {
          "type": "integer",
          "format": "int64"
        }
      }
    },
    "UpdateTeamCommand": {
      "type": "object",
      "properties": {
        "Email": {
          "type": "string"
        },
        "ID": {
          "type": "integer",
          "format": "int64"
        },
        "Name": {
          "type": "string"
        }
      }
    },
    "UpdateTeamMemberCommand": {
      "type": "object",
      "properties": {
        "permission": {
          "$ref": "#/definitions/PermissionType"
        }
      }
    },
    "UpdateUserCommand": {
      "type": "object",
      "properties": {
        "email": {
          "type": "string"
        },
        "login": {
          "type": "string"
        },
        "name": {
          "type": "string"
        },
        "theme": {
          "type": "string"
        }
      }
    },
    "UserLookupDTO": {
      "type": "object",
      "properties": {
        "avatarUrl": {
          "type": "string"
        },
        "login": {
          "type": "string"
        },
        "userId": {
          "type": "integer",
          "format": "int64"
        }
      }
    },
    "UserOrgDTO": {
      "type": "object",
      "properties": {
        "name": {
          "type": "string"
        },
        "orgId": {
          "type": "integer",
          "format": "int64"
        },
        "role": {
          "type": "string",
          "enum": [
            "None",
            "Viewer",
            "Editor",
            "Admin"
          ]
        }
      }
    },
    "UserProfileDTO": {
      "type": "object",
      "properties": {
        "accessControl": {
          "type": "object",
          "additionalProperties": {
            "type": "boolean"
          }
        },
        "authLabels": {
          "type": "array",
          "items": {
            "type": "string"
          }
        },
        "avatarUrl": {
          "type": "string"
        },
        "createdAt": {
          "type": "string",
          "format": "date-time"
        },
        "email": {
          "type": "string"
        },
        "id": {
          "type": "integer",
          "format": "int64"
        },
        "isDisabled": {
          "type": "boolean"
        },
        "isExternal": {
          "type": "boolean"
        },
        "isExternallySynced": {
          "type": "boolean"
        },
        "isGrafanaAdmin": {
          "type": "boolean"
        },
        "isGrafanaAdminExternallySynced": {
          "type": "boolean"
        },
        "login": {
          "type": "string"
        },
        "name": {
          "type": "string"
        },
        "orgId": {
          "type": "integer",
          "format": "int64"
        },
        "theme": {
          "type": "string"
        },
        "uid": {
          "type": "string"
        },
        "updatedAt": {
          "type": "string",
          "format": "date-time"
        }
      }
    },
    "UserSearchHitDTO": {
      "type": "object",
      "properties": {
        "authLabels": {
          "type": "array",
          "items": {
            "type": "string"
          }
        },
        "avatarUrl": {
          "type": "string"
        },
        "email": {
          "type": "string"
        },
        "id": {
          "type": "integer",
          "format": "int64"
        },
        "isAdmin": {
          "type": "boolean"
        },
        "isDisabled": {
          "type": "boolean"
        },
        "lastSeenAt": {
          "type": "string",
          "format": "date-time"
        },
        "lastSeenAtAge": {
          "type": "string"
        },
        "login": {
          "type": "string"
        },
        "name": {
          "type": "string"
        },
        "uid": {
          "type": "string"
        }
      }
    },
    "UserToken": {
      "description": "UserToken represents a user token",
      "type": "object",
      "properties": {
        "AuthToken": {
          "type": "string"
        },
        "AuthTokenSeen": {
          "type": "boolean"
        },
        "ClientIp": {
          "type": "string"
        },
        "CreatedAt": {
          "type": "integer",
          "format": "int64"
        },
        "Id": {
          "type": "integer",
          "format": "int64"
        },
        "PrevAuthToken": {
          "type": "string"
        },
        "RevokedAt": {
          "type": "integer",
          "format": "int64"
        },
        "RotatedAt": {
          "type": "integer",
          "format": "int64"
        },
        "SeenAt": {
          "type": "integer",
          "format": "int64"
        },
        "UnhashedToken": {
          "type": "string"
        },
        "UpdatedAt": {
          "type": "integer",
          "format": "int64"
        },
        "UserAgent": {
          "type": "string"
        },
        "UserId": {
          "type": "integer",
          "format": "int64"
        }
      }
    },
    "Userinfo": {
      "description": "The Userinfo type is an immutable encapsulation of username and\npassword details for a [URL]. An existing Userinfo value is guaranteed\nto have a username set (potentially empty, as allowed by RFC 2396),\nand optionally a password.",
      "type": "object"
    },
    "ValueMapping": {
      "description": "ValueMapping allows mapping input values to text and color",
      "type": "object"
    },
    "ValueMappings": {
      "type": "array",
      "items": {
        "$ref": "#/definitions/ValueMapping"
      }
    },
    "VisType": {
      "type": "string",
      "title": "VisType is used to indicate how the data should be visualized in explore."
    },
    "deviceDTO": {
      "type": "object",
      "properties": {
        "avatarUrl": {
          "type": "string"
        },
        "clientIp": {
          "type": "string"
        },
        "createdAt": {
          "type": "string",
          "format": "date-time"
        },
        "deviceId": {
          "type": "string"
        },
        "lastSeenAt": {
          "type": "string"
        },
        "updatedAt": {
          "type": "string",
          "format": "date-time"
        },
        "userAgent": {
          "type": "string"
        }
      }
    },
    "healthResponse": {
      "type": "object",
      "properties": {
        "commit": {
          "type": "string"
        },
        "database": {
          "type": "string"
        },
        "enterpriseCommit": {
          "type": "string"
        },
        "version": {
          "type": "string"
        }
      }
    },
    "publicError": {
      "description": "PublicError is derived from Error and only contains information\navailable to the end user.",
      "type": "object",
      "required": [
        "statusCode",
        "messageId"
      ],
      "properties": {
        "extra": {
          "description": "Extra Additional information about the error",
          "type": "object",
          "additionalProperties": {}
        },
        "message": {
          "description": "Message A human readable message",
          "type": "string"
        },
        "messageId": {
          "description": "MessageID A unique identifier for the error",
          "type": "string"
        },
        "statusCode": {
          "description": "StatusCode The HTTP status code returned",
          "type": "integer",
          "format": "int64"
        }
      }
    },
    "resourcePermissionDTO": {
      "type": "object",
      "properties": {
        "actions": {
          "type": "array",
          "items": {
            "type": "string"
          }
        },
        "builtInRole": {
          "type": "string"
        },
        "id": {
          "type": "integer",
          "format": "int64"
        },
        "isInherited": {
          "type": "boolean"
        },
        "isManaged": {
          "type": "boolean"
        },
        "isServiceAccount": {
          "type": "boolean"
        },
        "permission": {
          "type": "string"
        },
        "roleName": {
          "type": "string"
        },
        "team": {
          "type": "string"
        },
        "teamAvatarUrl": {
          "type": "string"
        },
        "teamId": {
          "type": "integer",
          "format": "int64"
        },
        "userAvatarUrl": {
          "type": "string"
        },
        "userId": {
          "type": "integer",
          "format": "int64"
        },
        "userLogin": {
          "type": "string"
        }
      }
    },
    "setPermissionCommand": {
      "type": "object",
      "properties": {
        "permission": {
          "type": "string"
        }
      }
    },
    "setPermissionsCommand": {
      "type": "object",
      "properties": {
        "permissions": {
          "type": "array",
          "items": {
            "$ref": "#/definitions/SetResourcePermissionCommand"
          }
        }
      }
    }
  },
  "responses": {
    "SMTPNotEnabledError": {
      "description": ""
    },
    "acceptedResponse": {
      "description": "AcceptedResponse",
      "schema": {
        "$ref": "#/definitions/ErrorResponseBody"
      }
    },
    "adminCreateUserResponse": {
      "description": "",
      "schema": {
        "$ref": "#/definitions/AdminCreateUserResponse"
      }
    },
    "adminGetSettingsResponse": {
      "description": "",
      "schema": {
        "$ref": "#/definitions/SettingsBag"
      }
    },
    "adminGetStatsResponse": {
      "description": "",
      "schema": {
        "$ref": "#/definitions/AdminStats"
      }
    },
    "adminGetUserAuthTokensResponse": {
      "description": "",
      "schema": {
        "type": "array",
        "items": {
          "$ref": "#/definitions/UserToken"
        }
      }
    },
    "badRequestError": {
      "description": "BadRequestError is returned when the request is invalid and it cannot be processed.",
      "schema": {
        "$ref": "#/definitions/ErrorResponseBody"
      }
    },
    "badRequestPublicError": {
      "description": "BadRequestPublicError is returned when the request is invalid and it cannot be processed.",
      "schema": {
        "$ref": "#/definitions/publicError"
      }
    },
    "calculateDashboardDiffResponse": {
      "description": "",
      "schema": {
        "type": "array",
        "items": {
          "type": "integer",
          "format": "uint8"
        }
      }
    },
    "cloudMigrationCreateTokenResponse": {
      "description": "",
      "schema": {
        "$ref": "#/definitions/CreateAccessTokenResponseDTO"
      }
    },
    "cloudMigrationDeleteTokenResponse": {
      "description": ""
    },
    "cloudMigrationGetTokenResponse": {
      "description": "",
      "schema": {
        "$ref": "#/definitions/GetAccessTokenResponseDTO"
      }
    },
    "cloudMigrationRunListResponse": {
      "description": "",
      "schema": {
        "$ref": "#/definitions/CloudMigrationRunListDTO"
      }
    },
    "cloudMigrationRunResponse": {
      "description": "",
      "schema": {
        "$ref": "#/definitions/MigrateDataResponseDTO"
      }
    },
    "cloudMigrationSessionListResponse": {
      "description": "",
      "schema": {
        "$ref": "#/definitions/CloudMigrationSessionListResponseDTO"
      }
    },
    "cloudMigrationSessionResponse": {
      "description": "",
      "schema": {
        "$ref": "#/definitions/CloudMigrationSessionResponseDTO"
      }
    },
    "conflictError": {
      "description": "ConflictError",
      "schema": {
        "$ref": "#/definitions/ErrorResponseBody"
      }
    },
    "contentResponse": {
      "description": "",
      "schema": {
        "type": "array",
        "items": {
          "type": "integer",
          "format": "uint8"
        }
      }
    },
    "createCorrelationResponse": {
      "description": "",
      "schema": {
        "$ref": "#/definitions/CreateCorrelationResponseBody"
      }
    },
    "createDashboardSnapshotResponse": {
      "description": "",
      "schema": {
        "type": "object",
        "properties": {
          "deleteKey": {
            "description": "Unique key used to delete the snapshot. It is different from the key so that only the creator can delete the snapshot.",
            "type": "string"
          },
          "deleteUrl": {
            "type": "string"
          },
          "id": {
            "description": "Snapshot id",
            "type": "integer",
            "format": "int64"
          },
          "key": {
            "description": "Unique key",
            "type": "string"
          },
          "url": {
            "type": "string"
          }
        }
      }
    },
    "createOrUpdateDatasourceResponse": {
      "description": "",
      "schema": {
        "type": "object",
        "required": [
          "id",
          "name",
          "message",
          "datasource"
        ],
        "properties": {
          "datasource": {
            "$ref": "#/definitions/DataSource"
          },
          "id": {
            "description": "ID Identifier of the new data source.",
            "type": "integer",
            "format": "int64",
            "example": 65
          },
          "message": {
            "description": "Message Message of the deleted dashboard.",
            "type": "string",
            "example": "Data source added"
          },
          "name": {
            "description": "Name of the new data source.",
            "type": "string",
            "example": "My Data source"
          }
        }
      }
    },
    "createOrgResponse": {
      "description": "",
      "schema": {
        "type": "object",
        "required": [
          "orgId",
          "message"
        ],
        "properties": {
          "message": {
            "description": "Message Message of the created org.",
            "type": "string",
            "example": "Data source added"
          },
          "orgId": {
            "description": "ID Identifier of the created org.",
            "type": "integer",
            "format": "int64",
            "example": 65
          }
        }
      }
    },
    "createPlaylistResponse": {
      "description": "",
      "schema": {
        "$ref": "#/definitions/Playlist"
      }
    },
    "createPublicDashboardResponse": {
      "description": "",
      "schema": {
        "$ref": "#/definitions/PublicDashboard"
      }
    },
    "createReportResponse": {
      "description": "",
      "schema": {
        "type": "object",
        "properties": {
          "id": {
            "type": "integer",
            "format": "int64"
          },
          "message": {
            "type": "string"
          }
        }
      }
    },
    "createRoleResponse": {
      "description": "",
      "schema": {
        "$ref": "#/definitions/RoleDTO"
      }
    },
    "createServiceAccountResponse": {
      "description": "",
      "schema": {
        "$ref": "#/definitions/ServiceAccountDTO"
      }
    },
    "createSnapshotResponse": {
      "description": "",
      "schema": {
        "$ref": "#/definitions/CreateSnapshotResponseDTO"
      }
    },
    "createTeamResponse": {
      "description": "",
      "schema": {
        "type": "object",
        "properties": {
          "message": {
            "type": "string"
          },
          "teamId": {
            "type": "integer",
            "format": "int64"
          }
        }
      }
    },
    "createTokenResponse": {
      "description": "",
      "schema": {
        "$ref": "#/definitions/NewApiKeyResult"
      }
    },
    "dashboardResponse": {
      "description": "",
      "schema": {
        "$ref": "#/definitions/DashboardFullWithMeta"
      }
    },
    "dashboardVersionResponse": {
      "description": "",
      "schema": {
        "$ref": "#/definitions/DashboardVersionMeta"
      }
    },
    "dashboardVersionsResponse": {
      "description": "",
      "schema": {
        "type": "array",
        "items": {
          "$ref": "#/definitions/DashboardVersionMeta"
        }
      }
    },
    "deleteCorrelationResponse": {
      "description": "",
      "schema": {
        "$ref": "#/definitions/DeleteCorrelationResponseBody"
      }
    },
    "deleteDashboardResponse": {
      "description": "",
      "schema": {
        "type": "object",
        "required": [
          "uid",
          "title",
          "message"
        ],
        "properties": {
          "message": {
            "description": "Message Message of the deleted dashboard.",
            "type": "string",
            "example": "Dashboard My Dashboard deleted"
          },
          "title": {
            "description": "Title Title of the deleted dashboard.",
            "type": "string",
            "example": "My Dashboard"
          },
          "uid": {
            "description": "UID Identifier of the deleted dashboard.",
            "type": "string",
            "example": "65"
          }
        }
      }
    },
    "deleteDataSourceByNameResponse": {
      "description": "",
      "schema": {
        "type": "object",
        "required": [
          "id",
          "message"
        ],
        "properties": {
          "id": {
            "description": "ID Identifier of the deleted data source.",
            "type": "integer",
            "format": "int64",
            "example": 65
          },
          "message": {
            "description": "Message Message of the deleted dashboard.",
            "type": "string",
            "example": "Dashboard My Dashboard deleted"
          }
        }
      }
    },
    "deleteFolderResponse": {
      "description": "",
      "schema": {
        "type": "object",
        "required": [
          "id",
          "title",
          "message"
        ],
        "properties": {
          "id": {
            "description": "ID Identifier of the deleted folder.",
            "type": "integer",
            "format": "int64",
            "example": 65
          },
          "message": {
            "description": "Message Message of the deleted folder.",
            "type": "string",
            "example": "Folder My Folder deleted"
          },
          "title": {
            "description": "Title of the deleted folder.",
            "type": "string",
            "example": "My Folder"
          }
        }
      }
    },
    "devicesResponse": {
      "description": "",
      "schema": {
        "type": "array",
        "items": {
          "$ref": "#/definitions/deviceDTO"
        }
      }
    },
    "devicesSearchResponse": {
      "description": "",
      "schema": {
        "$ref": "#/definitions/SearchDeviceQueryResult"
      }
    },
    "folderResponse": {
      "description": "",
      "schema": {
        "$ref": "#/definitions/Folder"
      }
    },
    "forbiddenError": {
      "description": "ForbiddenError is returned if the user/token has insufficient permissions to access the requested resource.",
      "schema": {
        "$ref": "#/definitions/ErrorResponseBody"
      }
    },
    "forbiddenPublicError": {
      "description": "ForbiddenPublicError is returned if the user/token has insufficient permissions to access the requested resource.",
      "schema": {
        "$ref": "#/definitions/publicError"
      }
    },
    "genericError": {
      "description": "A GenericError is the default error message that is generated.\nFor certain status codes there are more appropriate error structures.",
      "schema": {
        "$ref": "#/definitions/ErrorResponseBody"
      }
    },
    "getAPIkeyResponse": {
      "description": "",
      "schema": {
        "type": "array",
        "items": {
          "$ref": "#/definitions/ApiKeyDTO"
        }
      }
    },
    "getAccessControlStatusResponse": {
      "description": "",
      "schema": {
        "$ref": "#/definitions/Status"
      }
    },
    "getAllRolesResponse": {
      "description": "",
      "schema": {
        "type": "array",
        "items": {
          "$ref": "#/definitions/RoleDTO"
        }
      }
    },
    "getAnnotationByIDResponse": {
      "description": "",
      "schema": {
        "$ref": "#/definitions/Annotation"
      }
    },
    "getAnnotationTagsResponse": {
      "description": "",
      "schema": {
        "$ref": "#/definitions/GetAnnotationTagsResponse"
      }
    },
    "getAnnotationsResponse": {
      "description": "",
      "schema": {
        "type": "array",
        "items": {
          "$ref": "#/definitions/Annotation"
        }
      }
    },
    "getCorrelationResponse": {
      "description": "",
      "schema": {
        "$ref": "#/definitions/Correlation"
      }
    },
    "getCorrelationsBySourceUIDResponse": {
      "description": "",
      "schema": {
        "type": "array",
        "items": {
          "$ref": "#/definitions/Correlation"
        }
      }
    },
    "getCorrelationsResponse": {
      "description": "",
      "schema": {
        "type": "array",
        "items": {
          "$ref": "#/definitions/Correlation"
        }
      }
    },
    "getCurrentOrgResponse": {
      "description": "",
      "schema": {
        "$ref": "#/definitions/OrgDetailsDTO"
      }
    },
    "getDashboardPermissionsListResponse": {
      "description": "",
      "schema": {
        "type": "array",
        "items": {
          "$ref": "#/definitions/DashboardACLInfoDTO"
        }
      }
    },
    "getDashboardSnapshotResponse": {
      "description": ""
    },
    "getDashboardsTagsResponse": {
      "description": "",
      "schema": {
        "type": "array",
        "items": {
          "$ref": "#/definitions/DashboardTagCloudItem"
        }
      }
    },
    "getDataSourceIDResponse": {
      "description": "",
      "schema": {
        "type": "object",
        "required": [
          "id"
        ],
        "properties": {
          "id": {
            "description": "ID Identifier of the data source.",
            "type": "integer",
            "format": "int64",
            "example": 65
          }
        }
      }
    },
    "getDataSourceResponse": {
      "description": "",
      "schema": {
        "$ref": "#/definitions/DataSource"
      }
    },
    "getDataSourcesResponse": {
      "description": "",
      "schema": {
        "$ref": "#/definitions/DataSourceList"
      }
    },
    "getFolderDescendantCountsResponse": {
      "description": "",
      "schema": {
        "$ref": "#/definitions/DescendantCounts"
      }
    },
    "getFolderPermissionListResponse": {
      "description": "",
      "schema": {
        "type": "array",
        "items": {
          "$ref": "#/definitions/DashboardACLInfoDTO"
        }
      }
    },
    "getFoldersResponse": {
      "description": "",
      "schema": {
        "type": "array",
        "items": {
          "$ref": "#/definitions/FolderSearchHit"
        }
      }
    },
    "getHomeDashboardResponse": {
      "description": "",
      "schema": {
        "$ref": "#/definitions/GetHomeDashboardResponse"
      }
    },
    "getLibraryElementArrayResponse": {
      "description": "",
      "schema": {
        "$ref": "#/definitions/LibraryElementArrayResponse"
      }
    },
    "getLibraryElementConnectionsResponse": {
      "description": "",
      "schema": {
        "$ref": "#/definitions/LibraryElementConnectionsResponse"
      }
    },
    "getLibraryElementResponse": {
      "description": "",
      "schema": {
        "$ref": "#/definitions/LibraryElementResponse"
      }
    },
    "getLibraryElementsResponse": {
      "description": "",
      "schema": {
        "$ref": "#/definitions/LibraryElementSearchResponse"
      }
    },
    "getLicenseTokenResponse": {
      "description": "",
      "schema": {
        "$ref": "#/definitions/Token"
      }
    },
    "getOrgByIDResponse": {
      "description": "",
      "schema": {
        "$ref": "#/definitions/OrgDetailsDTO"
      }
    },
    "getOrgByNameResponse": {
      "description": "",
      "schema": {
        "$ref": "#/definitions/OrgDetailsDTO"
      }
    },
    "getOrgUsersForCurrentOrgLookupResponse": {
      "description": "",
      "schema": {
        "type": "array",
        "items": {
          "$ref": "#/definitions/UserLookupDTO"
        }
      }
    },
    "getOrgUsersForCurrentOrgResponse": {
      "description": "",
      "schema": {
        "type": "array",
        "items": {
          "$ref": "#/definitions/OrgUserDTO"
        }
      }
    },
    "getOrgUsersResponse": {
      "description": "",
      "schema": {
        "type": "array",
        "items": {
          "$ref": "#/definitions/OrgUserDTO"
        }
      }
    },
    "getPendingOrgInvitesResponse": {
      "description": "",
      "schema": {
        "type": "array",
        "items": {
          "$ref": "#/definitions/TempUserDTO"
        }
      }
    },
    "getPlaylistDashboardsResponse": {
      "description": "",
      "schema": {
        "$ref": "#/definitions/PlaylistDashboardsSlice"
      }
    },
    "getPlaylistItemsResponse": {
      "description": "",
      "schema": {
        "type": "array",
        "items": {
          "$ref": "#/definitions/PlaylistItemDTO"
        }
      }
    },
    "getPlaylistResponse": {
      "description": "",
      "schema": {
        "$ref": "#/definitions/PlaylistDTO"
      }
    },
    "getPreferencesResponse": {
      "description": "",
      "schema": {
        "$ref": "#/definitions/Preferences"
      }
    },
    "getPublicAnnotationsResponse": {
      "description": "",
      "schema": {
        "type": "array",
        "items": {
          "$ref": "#/definitions/AnnotationEvent"
        }
      }
    },
    "getPublicDashboardResponse": {
      "description": "",
      "schema": {
        "$ref": "#/definitions/PublicDashboard"
      }
    },
    "getQueryHistoryDeleteQueryResponse": {
      "description": "",
      "schema": {
        "$ref": "#/definitions/QueryHistoryDeleteQueryResponse"
      }
    },
    "getQueryHistoryResponse": {
      "description": "",
      "schema": {
        "$ref": "#/definitions/QueryHistoryResponse"
      }
    },
    "getQueryHistorySearchResponse": {
      "description": "",
      "schema": {
        "$ref": "#/definitions/QueryHistorySearchResponse"
      }
    },
    "getQuotaResponse": {
      "description": "",
      "schema": {
        "type": "array",
        "items": {
          "$ref": "#/definitions/QuotaDTO"
        }
      }
    },
    "getReportResponse": {
      "description": "",
      "schema": {
        "$ref": "#/definitions/Report"
      }
    },
    "getReportSettingsResponse": {
      "description": "",
      "schema": {
        "$ref": "#/definitions/ReportSettings"
      }
    },
    "getReportsResponse": {
      "description": "",
      "schema": {
        "type": "array",
        "items": {
          "$ref": "#/definitions/Report"
        }
      }
    },
    "getResourcePermissionsResponse": {
      "description": "",
      "schema": {
        "type": "array",
        "items": {
          "$ref": "#/definitions/resourcePermissionDTO"
        }
      }
    },
    "getRoleAssignmentsResponse": {
      "description": "",
      "schema": {
        "$ref": "#/definitions/RoleAssignmentsDTO"
      }
    },
    "getRoleResponse": {
      "description": "",
      "schema": {
        "$ref": "#/definitions/RoleDTO"
      }
    },
    "getSSOSettingsResponse": {
      "description": "",
      "schema": {
        "type": "object",
        "properties": {
          "id": {
            "type": "string"
          },
          "provider": {
            "type": "string"
          },
          "settings": {
            "type": "object",
            "additionalProperties": {}
          },
          "source": {
            "type": "string"
          }
        }
      }
    },
    "getSharingOptionsResponse": {
      "description": "",
      "schema": {
        "type": "object",
        "properties": {
          "externalEnabled": {
            "type": "boolean"
          },
          "externalSnapshotName": {
            "type": "string"
          },
          "externalSnapshotURL": {
            "type": "string"
          }
        }
      }
    },
    "getSignedInUserOrgListResponse": {
      "description": "",
      "schema": {
        "type": "array",
        "items": {
          "$ref": "#/definitions/UserOrgDTO"
        }
      }
    },
    "getSignedInUserTeamListResponse": {
      "description": "",
      "schema": {
        "type": "array",
        "items": {
          "$ref": "#/definitions/TeamDTO"
        }
      }
    },
    "getSnapshotResponse": {
      "description": "",
      "schema": {
        "$ref": "#/definitions/GetSnapshotResponseDTO"
      }
    },
    "getStatusResponse": {
      "description": ""
    },
    "getSyncStatusResponse": {
      "description": "",
      "schema": {
        "$ref": "#/definitions/ActiveSyncStatusDTO"
      }
    },
    "getTeamByIDResponse": {
      "description": "",
      "schema": {
        "$ref": "#/definitions/TeamDTO"
      }
    },
    "getTeamGroupsApiResponse": {
      "description": "",
      "schema": {
        "type": "array",
        "items": {
          "$ref": "#/definitions/TeamGroupDTO"
        }
      }
    },
    "getTeamMembersResponse": {
      "description": "",
      "schema": {
        "type": "array",
        "items": {
          "$ref": "#/definitions/TeamMemberDTO"
        }
      }
    },
    "getUserAuthTokensResponse": {
      "description": "",
      "schema": {
        "type": "array",
        "items": {
          "$ref": "#/definitions/UserToken"
        }
      }
    },
    "getUserOrgListResponse": {
      "description": "",
      "schema": {
        "type": "array",
        "items": {
          "$ref": "#/definitions/UserOrgDTO"
        }
      }
    },
    "getUserTeamsResponse": {
      "description": "",
      "schema": {
        "type": "array",
        "items": {
          "$ref": "#/definitions/TeamDTO"
        }
      }
    },
    "helpFlagResponse": {
      "description": "",
      "schema": {
        "type": "object",
        "properties": {
          "helpFlags1": {
            "type": "integer",
            "format": "int64"
          },
          "message": {
            "type": "string"
          }
        }
      }
    },
    "importDashboardResponse": {
      "description": "",
      "schema": {
        "$ref": "#/definitions/ImportDashboardResponse"
      }
    },
    "internalServerError": {
      "description": "InternalServerError is a general error indicating something went wrong internally.",
      "schema": {
        "$ref": "#/definitions/ErrorResponseBody"
      }
    },
    "internalServerPublicError": {
      "description": "InternalServerPublicError is a general error indicating something went wrong internally.",
      "schema": {
        "$ref": "#/definitions/publicError"
      }
    },
    "jwksResponse": {
      "description": "",
      "schema": {
        "type": "object",
        "properties": {
          "keys": {
            "type": "array",
            "items": {
              "$ref": "#/definitions/JSONWebKey"
            }
          }
        }
      }
    },
    "listBuiltinRolesResponse": {
      "description": "",
      "schema": {
        "type": "object",
        "additionalProperties": {
          "type": "array",
          "items": {
            "$ref": "#/definitions/RoleDTO"
          }
        }
      }
    },
    "listPublicDashboardsResponse": {
      "description": "",
      "schema": {
        "$ref": "#/definitions/PublicDashboardListResponseWithPagination"
      }
    },
    "listRecordingRulesResponse": {
      "description": "",
      "schema": {
        "type": "array",
        "items": {
          "$ref": "#/definitions/RecordingRuleJSON"
        }
      }
    },
    "listRolesResponse": {
      "description": "",
      "schema": {
        "type": "array",
        "items": {
          "$ref": "#/definitions/RoleDTO"
        }
      }
    },
    "listSSOSettingsResponse": {
      "description": "",
      "schema": {
        "type": "array",
        "items": {
          "type": "object",
          "properties": {
            "id": {
              "type": "string"
            },
            "provider": {
              "type": "string"
            },
            "settings": {
              "type": "object",
              "additionalProperties": {}
            },
            "source": {
              "type": "string"
            }
          }
        }
      }
    },
    "listSortOptionsResponse": {
      "description": "",
      "schema": {
        "type": "object",
        "properties": {
          "description": {
            "type": "string"
          },
          "displayName": {
            "type": "string"
          },
          "meta": {
            "type": "string"
          },
          "name": {
            "type": "string"
          }
        }
      }
    },
    "listTeamsRolesResponse": {
      "description": "",
      "schema": {
        "type": "object",
        "additionalProperties": {
          "type": "array",
          "items": {
            "$ref": "#/definitions/RoleDTO"
          }
        }
      }
    },
    "listTokensResponse": {
      "description": "",
      "schema": {
        "type": "array",
        "items": {
          "$ref": "#/definitions/TokenDTO"
        }
      }
    },
    "listUsersRolesResponse": {
      "description": "",
      "schema": {
        "type": "object",
        "additionalProperties": {
          "type": "array",
          "items": {
            "$ref": "#/definitions/RoleDTO"
          }
        }
      }
    },
    "noContentResponse": {
      "description": "",
      "schema": {
        "type": "object"
      }
    },
    "notFoundError": {
      "description": "NotFoundError is returned when the requested resource was not found.",
      "schema": {
        "$ref": "#/definitions/ErrorResponseBody"
      }
    },
    "notFoundPublicError": {
      "description": "NotFoundPublicError is returned when the requested resource was not found.",
      "schema": {
        "$ref": "#/definitions/publicError"
      }
    },
    "okResponse": {
      "description": "An OKResponse is returned if the request was successful.",
      "schema": {
        "$ref": "#/definitions/SuccessResponseBody"
      }
    },
    "postAPIkeyResponse": {
      "description": "",
      "schema": {
        "$ref": "#/definitions/NewApiKeyResult"
      }
    },
    "postAnnotationResponse": {
      "description": "",
      "schema": {
        "type": "object",
        "required": [
          "id",
          "message"
        ],
        "properties": {
          "id": {
            "description": "ID Identifier of the created annotation.",
            "type": "integer",
            "format": "int64",
            "example": 65
          },
          "message": {
            "description": "Message Message of the created annotation.",
            "type": "string"
          }
        }
      }
    },
    "postDashboardResponse": {
      "description": "",
      "schema": {
        "type": "object",
        "required": [
          "status",
          "title",
          "version",
          "id",
          "uid",
          "url"
        ],
        "properties": {
          "folderUid": {
            "description": "FolderUID The unique identifier (uid) of the folder the dashboard belongs to.",
            "type": "string"
          },
          "id": {
            "description": "ID The unique identifier (id) of the created/updated dashboard.",
            "type": "integer",
            "format": "int64",
            "example": 1
          },
          "status": {
            "description": "Status status of the response.",
            "type": "string",
            "example": "success"
          },
          "title": {
            "description": "Slug The slug of the dashboard.",
            "type": "string",
            "example": "my-dashboard"
          },
          "uid": {
            "description": "UID The unique identifier (uid) of the created/updated dashboard.",
            "type": "string",
            "example": "nHz3SXiiz"
          },
          "url": {
            "description": "URL The relative URL for accessing the created/updated dashboard.",
            "type": "string",
            "example": "/d/nHz3SXiiz/my-dashboard"
          },
          "version": {
            "description": "Version The version of the dashboard.",
            "type": "integer",
            "format": "int64",
            "example": 2
          }
        }
      }
    },
    "postRenewLicenseTokenResponse": {
      "description": ""
    },
    "preconditionFailedError": {
      "description": "PreconditionFailedError",
      "schema": {
        "$ref": "#/definitions/ErrorResponseBody"
      }
    },
    "publicErrorResponse": {
      "description": "",
      "schema": {
        "$ref": "#/definitions/publicError"
      }
    },
    "queryMetricsWithExpressionsRespons": {
      "description": "",
      "schema": {
        "$ref": "#/definitions/QueryDataResponse"
      }
    },
    "queryPublicDashboardResponse": {
      "description": "",
      "schema": {
        "$ref": "#/definitions/QueryDataResponse"
      }
    },
    "recordingRuleResponse": {
      "description": "",
      "schema": {
        "$ref": "#/definitions/RecordingRuleJSON"
      }
    },
    "recordingRuleWriteTargetResponse": {
      "description": "",
      "schema": {
        "$ref": "#/definitions/PrometheusRemoteWriteTargetJSON"
      }
    },
    "refreshLicenseStatsResponse": {
      "description": "",
      "schema": {
        "$ref": "#/definitions/ActiveUserStats"
      }
    },
    "resourcePermissionsDescription": {
      "description": "",
      "schema": {
        "$ref": "#/definitions/Description"
      }
    },
    "retrieveServiceAccountResponse": {
      "description": "",
      "schema": {
        "$ref": "#/definitions/ServiceAccountDTO"
      }
    },
    "searchDashboardSnapshotsResponse": {
      "description": "",
      "schema": {
        "type": "array",
        "items": {
          "$ref": "#/definitions/DashboardSnapshotDTO"
        }
      }
    },
    "searchOrgServiceAccountsWithPagingResponse": {
      "description": "",
      "schema": {
        "$ref": "#/definitions/SearchOrgServiceAccountsResult"
      }
    },
    "searchOrgUsersResponse": {
      "description": "",
      "schema": {
        "$ref": "#/definitions/SearchOrgUsersQueryResult"
      }
    },
    "searchOrgsResponse": {
      "description": "",
      "schema": {
        "type": "array",
        "items": {
          "$ref": "#/definitions/OrgDTO"
        }
      }
    },
    "searchPlaylistsResponse": {
      "description": "",
      "schema": {
        "$ref": "#/definitions/Playlists"
      }
    },
    "searchResponse": {
      "description": "",
      "schema": {
        "$ref": "#/definitions/HitList"
      }
    },
    "searchResultResponse": {
      "description": "",
      "schema": {
        "$ref": "#/definitions/SearchResult"
      }
    },
    "searchTeamsResponse": {
      "description": "",
      "schema": {
        "$ref": "#/definitions/SearchTeamQueryResult"
      }
    },
    "searchUsersResponse": {
      "description": "",
      "schema": {
        "type": "array",
        "items": {
          "$ref": "#/definitions/UserSearchHitDTO"
        }
      }
    },
    "searchUsersWithPagingResponse": {
      "description": "",
      "schema": {
        "$ref": "#/definitions/SearchUserQueryResult"
      }
    },
    "setRoleAssignmentsResponse": {
      "description": "",
      "schema": {
        "$ref": "#/definitions/RoleAssignmentsDTO"
      }
    },
    "snapshotListResponse": {
      "description": "",
      "schema": {
        "$ref": "#/definitions/SnapshotListResponseDTO"
      }
    },
    "unauthorisedError": {
      "description": "UnauthorizedError is returned when the request is not authenticated.",
      "schema": {
        "$ref": "#/definitions/ErrorResponseBody"
      }
    },
    "unauthorisedPublicError": {
      "description": "UnauthorisedPublicError is returned when the request is not authenticated.",
      "schema": {
        "$ref": "#/definitions/publicError"
      }
    },
    "unprocessableEntityError": {
      "description": "UnprocessableEntityError",
      "schema": {
        "$ref": "#/definitions/ErrorResponseBody"
      }
    },
    "updateCorrelationResponse": {
      "description": "",
      "schema": {
        "$ref": "#/definitions/UpdateCorrelationResponseBody"
      }
    },
    "updatePlaylistResponse": {
      "description": "",
      "schema": {
        "$ref": "#/definitions/PlaylistDTO"
      }
    },
    "updatePublicDashboardResponse": {
      "description": "",
      "schema": {
        "$ref": "#/definitions/PublicDashboard"
      }
    },
    "updateServiceAccountResponse": {
      "description": "",
      "schema": {
        "type": "object",
        "properties": {
          "id": {
            "type": "integer",
            "format": "int64"
          },
          "message": {
            "type": "string"
          },
          "name": {
            "type": "string"
          },
          "serviceaccount": {
            "$ref": "#/definitions/ServiceAccountProfileDTO"
          }
        }
      }
    },
    "userResponse": {
      "description": "",
      "schema": {
        "$ref": "#/definitions/UserProfileDTO"
      }
    },
    "viewPublicDashboardResponse": {
      "description": "",
      "schema": {
        "$ref": "#/definitions/DashboardFullWithMeta"
      }
    }
  },
  "securityDefinitions": {
    "api_key": {
      "type": "apiKey",
      "name": "Authorization",
      "in": "header"
    },
    "basic": {
      "type": "basic"
    }
  },
  "security": [
    {
      "basic": []
    },
    {
      "api_key": []
    }
  ],
  "tags": [
    {
      "description": "If you are running Grafana Enterprise and have Fine-grained access control enabled, for some endpoints you would need to have relevant permissions. Refer to specific resources to understand what permissions are required.",
      "name": "datasources"
    },
    {
      "description": "Folders are identified by the identifier (id) and the unique identifier (uid).\nThe identifier (id) of a folder is an auto-incrementing numeric value and is only unique per Grafana install.\nThe unique identifier (uid) of a folder can be used for uniquely identify folders between multiple Grafana installs. It’s automatically generated if not provided when creating a folder. The uid allows having consistent URLs for accessing folders and when syncing folders between multiple Grafana installs. This means that changing the title of a folder will not break any bookmarked links to that folder.\nThe uid can have a maximum length of 40 characters.",
      "name": "folders"
    },
    {
      "description": "Permissions with `folderId=-1` are the default permissions for users with the Viewer and Editor roles. Permissions can be set for a user, a team or a role (Viewer or Editor). Permissions cannot be set for Admins - they always have access to everything.",
      "name": "folder_permissions"
    },
    {
      "description": "The Admin HTTP API does not currently work with an API Token. API Tokens are currently only linked to an organization and an organization role. They cannot be given the permission of server admin, only users can be given that permission. So in order to use these API calls you will have to use Basic Auth and the Grafana user must have the Grafana Admin permission. (The default admin user is called admin and has permission to use this API.)",
      "name": "admin"
    },
    {
      "description": "You can use the Alerting API to get information about legacy dashboard alerts and their states but this API cannot be used to modify the alert. To create new alerts or modify them you need to update the dashboard JSON that contains the alerts.\nThis topic is relevant for the legacy dashboard alerts only.\nYou can find Grafana 8 alerts API specification details [here](https://editor.swagger.io/?url=https://raw.githubusercontent.com/grafana/grafana/main/pkg/services/ngalert/api/tooling/post.json).",
      "name": "legacy_alerts"
    },
    {
      "description": "The identifier (id) of a notification channel is an auto-incrementing numeric value and is only unique per Grafana install.\nThe unique identifier (uid) of a notification channel can be used for uniquely identify a notification channel between multiple Grafana installs. It’s automatically generated if not provided when creating a notification channel. The uid allows having consistent URLs for accessing notification channels and when syncing notification channels between multiple Grafana installations, refer to alert notification channel provisioning.\nThe uid can have a maximum length of 40 characters.",
      "name": "legacy_alerts_notification_channels"
    },
    {
      "description": "Grafana Annotations feature released in Grafana 4.6. Annotations are saved in the Grafana database (sqlite, mysql or postgres). Annotations can be organization annotations that can be shown on any dashboard by configuring an annotation data source - they are filtered by tags. Or they can be tied to a panel on a dashboard and are then only shown on that panel.",
      "name": "annotations"
    },
    {
      "description": "The identifier (ID) of a library element is an auto-incrementing numeric value that is unique per Grafana install.\nThe unique identifier (UID) of a library element uniquely identifies library elements between multiple Grafana installs. It’s automatically generated unless you specify it during library element creation. The UID provides consistent URLs for accessing library elements and when syncing library elements between multiple Grafana installs.\nThe maximum length of a UID is 40 characters.",
      "name": "library_elements"
    },
    {
      "description": "The identifier (ID) of a query in query history is an auto-incrementing numeric value that is unique per Grafana install.\nThe unique identifier (UID) of a query history uniquely identifies queries in query history between multiple Grafana installs. It’s automatically generated. The UID provides consistent URLs for accessing queries in query history.",
      "name": "query_history"
    },
    {
      "description": "The Admin Organizations HTTP API does not currently work with an API Token. API Tokens are currently only linked to an organization and an organization role. They cannot be given the permission of server admin, only users can be given that permission. So in order to use these API calls you will have to use Basic Auth and the Grafana user must have the Grafana Admin permission (The default admin user is called `admin` and has permission to use this API).",
      "name": "orgs"
    },
    {
      "description": "If you are running Grafana Enterprise and have Fine-grained access control enabled, for some endpoints you would need to have relevant permissions. Refer to specific resources to understand what permissions are required.",
      "name": "org"
    },
    {
      "description": "This API can be used to create/update/delete Teams and to add/remove users to Teams. All actions require that the user has the Admin role for the organization.",
      "name": "teams"
    },
    {
      "description": "This API can be used to enable, disable, list, add and remove permissions for a data source.\nPermissions can be set for a user or a team. Permissions cannot be set for Admins - they always have access to everything.\nThis is only available in Grafana Enterprise\nIf you are running Grafana Enterprise and have Fine-grained access control enabled, for some endpoints you would need to have relevant permissions. Refer to specific resources to understand what permissions are required.",
      "name": "datasource_permissions"
    },
    {
      "description": "These are only available in Grafana Enterprise",
      "name": "enterprise"
    },
    {
      "description": "The API can be used to create, update, get and list roles, and create or remove built-in role assignments. To use the API, you would need to enable fine-grained access control.\nThis only available in Grafana Enterprise.\nThe API does not currently work with an API Token. So in order to use these API endpoints you will have to use Basic auth.",
      "name": "access_control"
    },
    {
      "description": "Licensing is only available in Grafana Enterprise. Read more about Grafana Enterprise.\nIf you are running Grafana Enterprise and have Fine-grained access control enabled, for some endpoints you would need to have relevant permissions. Refer to specific resources to understand what permissions are required.",
      "name": "licensing"
    },
    {
      "description": "This API allows you to interact programmatically with the Reporting feature.\nReporting is only available in Grafana Enterprise. Read more about Grafana Enterprise.\nIf you have Fine-grained access Control enabled, for some endpoints you would need to have relevant permissions. Refer to specific resources to understand what permissions are required.",
      "name": "reports"
    },
    {
      "description": "Grafana Alerting Alertmanager-compatible endpoints",
      "name": "alertmanager"
    },
    {
      "description": "Grafana Alerting endpoints for managing rules",
      "name": "ruler"
    },
    {
      "description": "Grafana Alerting testing endpoints",
      "name": "testing"
    },
    {
      "description": "Grafana Alerting Prometheus-compatible endpoints",
      "name": "prometheus"
    },
    {
      "description": "If you are running Grafana Enterprise, for some endpoints you'll need to have specific permissions. Refer to [Role-based access control permissions](https://grafana.com/docs/grafana/latest/administration/roles-and-permissions/access-control/custom-role-actions-scopes/) for more information.",
      "name": "service_accounts"
    }
  ]
}<|MERGE_RESOLUTION|>--- conflicted
+++ resolved
@@ -5511,11 +5511,7 @@
       "type": "object",
       "title": "NavbarPreference defines model for NavbarPreference.",
       "properties": {
-<<<<<<< HEAD
-        "bookmarkIds": {
-=======
         "bookmarkUrls": {
->>>>>>> b4e73295
           "type": "array",
           "items": {
             "type": "string"
@@ -7291,6 +7287,10 @@
             "type": "integer",
             "format": "int64"
           }
+        },
+        "total": {
+          "type": "integer",
+          "format": "int64"
         },
         "total": {
           "type": "integer",
