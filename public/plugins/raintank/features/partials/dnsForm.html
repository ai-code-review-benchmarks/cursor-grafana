--- conflicted
+++ resolved
@@ -126,16 +126,6 @@
             </div>
           </div>
 -->
-<<<<<<< HEAD
-          <div class="rt-box-footer-config" ng-show="showDNS">
-              <div class="rt-box-interior-content rt-interior-update">
-                <div class="editor-row" ng-show="endpoint.id">
-                <button type="submit" ng-show="endpoint.id" class="secondaryCTA ButtonTall" ng-click="updateMonitor(monitors['dns'])">Update DNS Settings</button>
-                <!-- Im sure this can be refactored to be handled more cleanly. MST. -->
-              </div>
-            </div>  
-          </div>           
-=======
           <div ng-show="endpoint.id">
             <div class="rt-box-footer-config" ng-show="showDNS">
                 <div class="rt-box-interior-content rt-interior-update">
@@ -146,6 +136,5 @@
               </div>  
             </div>  
           </div>         
->>>>>>> c4542885
         </div>
         <!-- End DNS Tab -->