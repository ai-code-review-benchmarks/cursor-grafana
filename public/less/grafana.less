//TODO update
@import "report.less";
@import "table.less";
@import "system-summary.less";
@import "system-overview.less";
@import "systems.less";
@import "fullcalendar.min.less";
@import "setup.less";
@import "oncaller.less";
<<<<<<< HEAD
@import "signup.less";
@import "style.less";
@import "login.less";
@import "grafana-responsive.less";
=======
@import "cmdb.less";
@import "bootstrap-table.less";
@import "anomaly.less";
// @import "bootstrap-table.less";
@import "jsplumb.less";
@import "service_dep.less";
@import "service.less";

.row-control-inner {
  padding:0px;
  margin:0px;
  position:relative;
}

.hide-controls {
  padding: 0;
  .row-tab {
    display: none;
  }
  .add-row-panel-hint {
    display: none;
  }
}

.playlist-active {
  .grafana-menu-zoom-out,
  .add-row-panel-hint,
  .grafana-menu-refresh,
  .top-nav-dash-actions {
    display:none;
  }

  .grafana-menu-stop-playlist {
    display: list-item;
  }
}

.row-button {
  width: 24px;
}

.modal {
  max-width: 1100px;
  left: 0;
  right: 0;
  margin-left: auto;
  margin-right: auto;
  top: 20%;
}

.histogram-chart {
  position:relative;
}

.scrollable {
  max-height: 300px;
  overflow: auto;
}


//
// Srollbars
//

::-webkit-scrollbar {
  width: 8px;
  height: 8px;
}

::-webkit-scrollbar:hover {
  height: 8px;
}

::-webkit-scrollbar-button:start:decrement,
::-webkit-scrollbar-button:end:increment { display: none;  }
::-webkit-scrollbar-button:horizontal:decrement {  display: none; }
::-webkit-scrollbar-button:horizontal:increment {  display: none; }
::-webkit-scrollbar-button:vertical:decrement { display: none; }
::-webkit-scrollbar-button:vertical:increment { display: none; }
::-webkit-scrollbar-button:horizontal:decrement:active { background-image: none; }
::-webkit-scrollbar-button:horizontal:increment:active { background-image: none; }
::-webkit-scrollbar-button:vertical:decrement:active { background-image: none; }
::-webkit-scrollbar-button:vertical:increment:active {background-image: none; }
::-webkit-scrollbar-track-piece { background-color: transparent; }

::-webkit-scrollbar-thumb:vertical {
  height: 50px;
  background: -webkit-gradient(linear, left top, right top, color-stop(0%, @scrollbarBackground), color-stop(100%, @scrollbarBackground2));
  border: 1px solid @scrollbarBorder;
  border-top: 1px solid @scrollbarBorder;
  border-left: 1px solid @scrollbarBorder;
}

::-webkit-scrollbar-thumb:horizontal {
  width: 50px;
  background: -webkit-gradient(linear, left top, left bottom, color-stop(0%, @scrollbarBackground), color-stop(100%, @scrollbarBackground2));
  border: 1px solid @scrollbarBorder;
  border-top: 1px solid @scrollbarBorder;
  border-left: 1px solid @scrollbarBorder;
}


// SPECTRUM CSS overrides

.sp-replacer {
  background: inherit;
  border: none;
  color: inherit;
  padding: 0;
}

.sp-replacer:hover, .sp-replacer.sp-active {
  border-color: inherit;
  color: inherit;
}

.sp-container {
  border-radius: 0;
  background-color: @heroUnitBackground;
  border: none;
  padding: 0;
}

.sp-palette-container, .sp-picker-container {
  border: none;
}

.sp-dd {
  display: none;
}

.sp-preview {
  position: relative;
  width: 15px;
  height: 15px;
  border: none;
  margin-right: 5px;
  float: left;
  z-index: 0;
}

.datapoints-warning {
  pointer: none;
  position: absolute;
  top: 50%;
  left: 50%;
  z-index: 10;
  margin-top: -50px;
  margin-left: -100px;
  width: 200px;
  text-align: center;
  cursor: auto;
  padding: 10px;
}

.metrics-editor-help:hover {
  .hide {
    display: block;
  }
}

.grafana-tooltip {
  position : absolute;
  top: -1000;
  left: 0;
  color: @tooltipColor;
  padding: 10px;
  font-size: 11pt;
  font-weight : 200;
  background-color: @tooltipBackground;
  border-radius: 5px;
  z-index: 9999;
  max-width: 800px;
  max-height: 600px;
  overflow: hidden;
  line-height: 14px;
  a {
    color: @tooltipLinkColor;
  }
}

.grafana-tooltip hr {
 padding: 2px;
 color: #c8c8c8;
 margin: 0px;
 border-bottom:0px solid #c8c8c8;
}

.tooltip.in {
  .opacity(100);
}
.tooltip-inner {
  max-width: 400px;
}

.grafana-version-info {
  position: absolute;
  bottom: 2px;
  left: 3px;
  font-size: 80%;
  color: darken(@gray, 25%);
  a { color: darken(@gray, 25%); }
}

.template-variable {
  color: @variable;
}

.grafana-info-box:before {
  content: "\f05a";
  font-family:'iconfont';
  position: absolute;
  top: -8px;
  left: -8px;
  font-size: 20px;
  color: @blue;
}

.grafana-info-box {
  position: relative;
  padding: 5px 15px;
  background-color: @grafanaTargetBackground;
  border: 1px solid @grafanaTargetBorder;
  h5 {
    margin-top: 5px;
  }
}

.grafana-tip {
  padding-left: 5px;
}

.shortcut-table {
  td { padding: 3px; }
  th:last-child { text-align: left; }
  td:first-child { text-align: right; }
}

.modal-no-header {
  border: 1px solid @grafanaTargetFuncBackground;
  text-align: center;

  h3 {
    margin-top: 30px;
  }

  .modal-close {
    float: right;
    font-size: 140%;
    padding: 10px;
  }

  .modal-tagline {
    font-size: 16px;
  }
}

.confirm-modal {
  max-width: 500px;

  .confirm-modal-icon {
    padding-top: 41px;
    font-size: 280%;
    color: @green;
    padding-bottom: 20px;
  }

  .confirm-modal-title {
    font-size: 18px;
    color: @linkColor;
    margin-bottom: 15px;
  }

  .confirm-modal-buttons {
    margin-top: 35px;
    margin-bottom: 35px;
    button {
      margin-right: 5px
    }
  }
}

.share-modal-body {
  text-align: center;
  padding: 10px 0;

  .tight-form {
    text-align: left;
  }

  .share-modal-options {
    margin: 11px 20px 33px 20px;
  }

  .share-modal-big-icon {
    .fa, .gf-icon {
      font-size: 70px;
    }
  }

  .share-snapshot-info-text {
    margin: 10px 105px;
    strong {
      color: @headingsColor;
      font-weight: 500;
    }
  }

  .share-snapshot-header {
    margin: 20px 0 22px 0;
  }

  .tight-form {
    text-align: left;
  }

  .share-snapshot-link {
    max-width: 716px;
    white-space: nowrap;
    overflow: hidden;
    display: block;
    text-overflow: ellipsis;
  }
}

.query-keyword {
  font-weight: bold;
  color: @blue;
}

.query-segment-key {
  border-right: none;
  padding-right: 1px;
}

.query-segment-operator {
  padding-right: 1px;
  border-right: none;
  color: @orange;
}

.highlight-word {
  color: @orange;
}

.body-copy-emphasis {
  color: @headingsColor;
}

.signup-page-container {
  position: fixed;
  top: 0;
  left: 0;
  right: 0;
  bottom: 0;
  height: 100%;
  width: 100%;
  background-image: url(/img/background_tease.jpg);

  .signup-logo-container {
    width: 150px;
    margin: 0 auto;
    padding: 80px 0;
  }
}

.typeahead strong {
  color: @yellow;
}
>>>>>>> 1fb01902
<|MERGE_RESOLUTION|>--- conflicted
+++ resolved
@@ -1,385 +1,10 @@
+
 //TODO update
-@import "report.less";
-@import "table.less";
-@import "system-summary.less";
 @import "system-overview.less";
-@import "systems.less";
-@import "fullcalendar.min.less";
-@import "setup.less";
-@import "oncaller.less";
-<<<<<<< HEAD
-@import "signup.less";
-@import "style.less";
-@import "login.less";
-@import "grafana-responsive.less";
-=======
 @import "cmdb.less";
 @import "bootstrap-table.less";
 @import "anomaly.less";
 // @import "bootstrap-table.less";
 @import "jsplumb.less";
 @import "service_dep.less";
-@import "service.less";
-
-.row-control-inner {
-  padding:0px;
-  margin:0px;
-  position:relative;
-}
-
-.hide-controls {
-  padding: 0;
-  .row-tab {
-    display: none;
-  }
-  .add-row-panel-hint {
-    display: none;
-  }
-}
-
-.playlist-active {
-  .grafana-menu-zoom-out,
-  .add-row-panel-hint,
-  .grafana-menu-refresh,
-  .top-nav-dash-actions {
-    display:none;
-  }
-
-  .grafana-menu-stop-playlist {
-    display: list-item;
-  }
-}
-
-.row-button {
-  width: 24px;
-}
-
-.modal {
-  max-width: 1100px;
-  left: 0;
-  right: 0;
-  margin-left: auto;
-  margin-right: auto;
-  top: 20%;
-}
-
-.histogram-chart {
-  position:relative;
-}
-
-.scrollable {
-  max-height: 300px;
-  overflow: auto;
-}
-
-
-//
-// Srollbars
-//
-
-::-webkit-scrollbar {
-  width: 8px;
-  height: 8px;
-}
-
-::-webkit-scrollbar:hover {
-  height: 8px;
-}
-
-::-webkit-scrollbar-button:start:decrement,
-::-webkit-scrollbar-button:end:increment { display: none;  }
-::-webkit-scrollbar-button:horizontal:decrement {  display: none; }
-::-webkit-scrollbar-button:horizontal:increment {  display: none; }
-::-webkit-scrollbar-button:vertical:decrement { display: none; }
-::-webkit-scrollbar-button:vertical:increment { display: none; }
-::-webkit-scrollbar-button:horizontal:decrement:active { background-image: none; }
-::-webkit-scrollbar-button:horizontal:increment:active { background-image: none; }
-::-webkit-scrollbar-button:vertical:decrement:active { background-image: none; }
-::-webkit-scrollbar-button:vertical:increment:active {background-image: none; }
-::-webkit-scrollbar-track-piece { background-color: transparent; }
-
-::-webkit-scrollbar-thumb:vertical {
-  height: 50px;
-  background: -webkit-gradient(linear, left top, right top, color-stop(0%, @scrollbarBackground), color-stop(100%, @scrollbarBackground2));
-  border: 1px solid @scrollbarBorder;
-  border-top: 1px solid @scrollbarBorder;
-  border-left: 1px solid @scrollbarBorder;
-}
-
-::-webkit-scrollbar-thumb:horizontal {
-  width: 50px;
-  background: -webkit-gradient(linear, left top, left bottom, color-stop(0%, @scrollbarBackground), color-stop(100%, @scrollbarBackground2));
-  border: 1px solid @scrollbarBorder;
-  border-top: 1px solid @scrollbarBorder;
-  border-left: 1px solid @scrollbarBorder;
-}
-
-
-// SPECTRUM CSS overrides
-
-.sp-replacer {
-  background: inherit;
-  border: none;
-  color: inherit;
-  padding: 0;
-}
-
-.sp-replacer:hover, .sp-replacer.sp-active {
-  border-color: inherit;
-  color: inherit;
-}
-
-.sp-container {
-  border-radius: 0;
-  background-color: @heroUnitBackground;
-  border: none;
-  padding: 0;
-}
-
-.sp-palette-container, .sp-picker-container {
-  border: none;
-}
-
-.sp-dd {
-  display: none;
-}
-
-.sp-preview {
-  position: relative;
-  width: 15px;
-  height: 15px;
-  border: none;
-  margin-right: 5px;
-  float: left;
-  z-index: 0;
-}
-
-.datapoints-warning {
-  pointer: none;
-  position: absolute;
-  top: 50%;
-  left: 50%;
-  z-index: 10;
-  margin-top: -50px;
-  margin-left: -100px;
-  width: 200px;
-  text-align: center;
-  cursor: auto;
-  padding: 10px;
-}
-
-.metrics-editor-help:hover {
-  .hide {
-    display: block;
-  }
-}
-
-.grafana-tooltip {
-  position : absolute;
-  top: -1000;
-  left: 0;
-  color: @tooltipColor;
-  padding: 10px;
-  font-size: 11pt;
-  font-weight : 200;
-  background-color: @tooltipBackground;
-  border-radius: 5px;
-  z-index: 9999;
-  max-width: 800px;
-  max-height: 600px;
-  overflow: hidden;
-  line-height: 14px;
-  a {
-    color: @tooltipLinkColor;
-  }
-}
-
-.grafana-tooltip hr {
- padding: 2px;
- color: #c8c8c8;
- margin: 0px;
- border-bottom:0px solid #c8c8c8;
-}
-
-.tooltip.in {
-  .opacity(100);
-}
-.tooltip-inner {
-  max-width: 400px;
-}
-
-.grafana-version-info {
-  position: absolute;
-  bottom: 2px;
-  left: 3px;
-  font-size: 80%;
-  color: darken(@gray, 25%);
-  a { color: darken(@gray, 25%); }
-}
-
-.template-variable {
-  color: @variable;
-}
-
-.grafana-info-box:before {
-  content: "\f05a";
-  font-family:'iconfont';
-  position: absolute;
-  top: -8px;
-  left: -8px;
-  font-size: 20px;
-  color: @blue;
-}
-
-.grafana-info-box {
-  position: relative;
-  padding: 5px 15px;
-  background-color: @grafanaTargetBackground;
-  border: 1px solid @grafanaTargetBorder;
-  h5 {
-    margin-top: 5px;
-  }
-}
-
-.grafana-tip {
-  padding-left: 5px;
-}
-
-.shortcut-table {
-  td { padding: 3px; }
-  th:last-child { text-align: left; }
-  td:first-child { text-align: right; }
-}
-
-.modal-no-header {
-  border: 1px solid @grafanaTargetFuncBackground;
-  text-align: center;
-
-  h3 {
-    margin-top: 30px;
-  }
-
-  .modal-close {
-    float: right;
-    font-size: 140%;
-    padding: 10px;
-  }
-
-  .modal-tagline {
-    font-size: 16px;
-  }
-}
-
-.confirm-modal {
-  max-width: 500px;
-
-  .confirm-modal-icon {
-    padding-top: 41px;
-    font-size: 280%;
-    color: @green;
-    padding-bottom: 20px;
-  }
-
-  .confirm-modal-title {
-    font-size: 18px;
-    color: @linkColor;
-    margin-bottom: 15px;
-  }
-
-  .confirm-modal-buttons {
-    margin-top: 35px;
-    margin-bottom: 35px;
-    button {
-      margin-right: 5px
-    }
-  }
-}
-
-.share-modal-body {
-  text-align: center;
-  padding: 10px 0;
-
-  .tight-form {
-    text-align: left;
-  }
-
-  .share-modal-options {
-    margin: 11px 20px 33px 20px;
-  }
-
-  .share-modal-big-icon {
-    .fa, .gf-icon {
-      font-size: 70px;
-    }
-  }
-
-  .share-snapshot-info-text {
-    margin: 10px 105px;
-    strong {
-      color: @headingsColor;
-      font-weight: 500;
-    }
-  }
-
-  .share-snapshot-header {
-    margin: 20px 0 22px 0;
-  }
-
-  .tight-form {
-    text-align: left;
-  }
-
-  .share-snapshot-link {
-    max-width: 716px;
-    white-space: nowrap;
-    overflow: hidden;
-    display: block;
-    text-overflow: ellipsis;
-  }
-}
-
-.query-keyword {
-  font-weight: bold;
-  color: @blue;
-}
-
-.query-segment-key {
-  border-right: none;
-  padding-right: 1px;
-}
-
-.query-segment-operator {
-  padding-right: 1px;
-  border-right: none;
-  color: @orange;
-}
-
-.highlight-word {
-  color: @orange;
-}
-
-.body-copy-emphasis {
-  color: @headingsColor;
-}
-
-.signup-page-container {
-  position: fixed;
-  top: 0;
-  left: 0;
-  right: 0;
-  bottom: 0;
-  height: 100%;
-  width: 100%;
-  background-image: url(/img/background_tease.jpg);
-
-  .signup-logo-container {
-    width: 150px;
-    margin: 0 auto;
-    padding: 80px 0;
-  }
-}
-
-.typeahead strong {
-  color: @yellow;
-}
->>>>>>> 1fb01902
+@import "service.less";