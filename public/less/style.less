body{
    min-height: 100vh!important;
}
.sidemenu-canvas{
    min-height: 100vh;
    overflow: hidden;
}
.main-view{
    min-height: 100vh;
    overflow: hidden;
}
.container-fluid{
    height: 56px;
}
.table-block{
    display: block;
    overflow-x: scroll;
}
.graph-legend-wrapper{
    overflow-x: scroll;
}

.btn-log-compare{
    position: absolute;
    right: 60px;
    z-index: 1;
    &>button{
        background: none;
        border: none;
        line-height: 0px;
        box-shadow: none!important;
        -webkit-box-shadow: none!important;
    }
    &>.dropdown-menu{
        left: inherit;
        right: 0;
        &>li{
            padding: 0 10px;
            cursor: pointer;
            &:hover{
                color: white;
                background: #24ade0;
            }
        }
    }
}

<<<<<<< HEAD
.table-panel-table td:first-child{
    width: 100px;
=======
.log-panel .table-panel-table td:first-child{
    width: 100px;
}

.time-picker{
    position: absolute;
    right: 0;
    z-index: 1;
}

.code-block {
    word-break: break-all;
    text-indent: 20px;
    &.bold{
        font-weight:bold;
    }
    &.indent2{
        text-indent: 40px;
    }
    &.indent4{
        text-indent: 60px;
    }
>>>>>>> 7f8aba9c
}<|MERGE_RESOLUTION|>--- conflicted
+++ resolved
@@ -45,10 +45,6 @@
     }
 }
 
-<<<<<<< HEAD
-.table-panel-table td:first-child{
-    width: 100px;
-=======
 .log-panel .table-panel-table td:first-child{
     width: 100px;
 }
@@ -71,5 +67,4 @@
     &.indent4{
         text-indent: 60px;
     }
->>>>>>> 7f8aba9c
 }