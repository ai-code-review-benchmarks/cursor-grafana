--- conflicted
+++ resolved
@@ -6,15 +6,8 @@
       src: [
         '<%= genDir %>/vendor/css/timepicker.css',
         '<%= genDir %>/vendor/css/spectrum.css',
-<<<<<<< HEAD
-        '<%= genDir %>/css/bootstrap.dark.min.css',
-        '<%= genDir %>/css/bootstrap-responsive.min.css',
-        '<%= genDir %>/vendor/css/font-awesome.min.css',
-        '<%= genDir %>/vendor/css/iconfont.css',
-=======
         '<%= genDir %>/css/grafana.dark.css',
         '<%= genDir %>/vendor/css/font-awesome.min.css'
->>>>>>> 2bf305b1
       ],
       dest: '<%= genDir %>/css/grafana.dark.min.css'
     },
@@ -23,25 +16,14 @@
       src: [
         '<%= genDir %>/vendor/css/timepicker.css',
         '<%= genDir %>/vendor/css/spectrum.css',
-<<<<<<< HEAD
+        '<%= genDir %>/css/grafana.light.css',
+        '<%= genDir %>/vendor/css/font-awesome.min.css',
         '<%= genDir %>/vendor/css/nouislider.min.css',
-        '<%= genDir %>/css/bootstrap.light.min.css',
         '<%= genDir %>/css/bootstrap-responsive.min.css',
-        '<%= genDir %>/vendor/css/font-awesome.min.css',
         '<%= genDir %>/vendor/css/iconfont.css',
-=======
-        '<%= genDir %>/css/grafana.light.css',
-        '<%= genDir %>/vendor/css/font-awesome.min.css'
->>>>>>> 2bf305b1
       ],
       dest: '<%= genDir %>/css/grafana.light.min.css'
     },
-
-    cssFonts: {
-      src: [ '<%= genDir %>/css/fonts.css' ],
-      dest: '<%= genDir %>/css/fonts.min.css'
-    },
-
     js: {
       src: [
         '<%= genDir %>/vendor/npm/es6-shim/es6-shim.js',
