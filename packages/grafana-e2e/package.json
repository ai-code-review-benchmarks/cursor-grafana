--- conflicted
+++ resolved
@@ -2,11 +2,7 @@
   "author": "Grafana Labs",
   "license": "Apache-2.0",
   "name": "@grafana/e2e",
-<<<<<<< HEAD
-  "version": "9.0.3",
-=======
   "version": "9.0.4",
->>>>>>> c2560129
   "description": "Grafana End-to-End Test Library",
   "keywords": [
     "cli",
@@ -52,11 +48,7 @@
     "@babel/core": "7.17.8",
     "@babel/preset-env": "7.17.10",
     "@cypress/webpack-preprocessor": "5.11.1",
-<<<<<<< HEAD
-    "@grafana/e2e-selectors": "9.0.3",
-=======
     "@grafana/e2e-selectors": "9.0.4",
->>>>>>> c2560129
     "@grafana/tsconfig": "^1.2.0-rc1",
     "@mochajs/json-file-reporter": "^1.2.0",
     "babel-loader": "8.2.5",
