--- conflicted
+++ resolved
@@ -1,5 +1,5 @@
 import { defaults } from 'lodash';
-import { map, windowCount } from 'rxjs/operators';
+import { map } from 'rxjs/operators';
 
 import { getTimeField } from '../../dataframe/processDataFrame';
 import { getFieldDisplayName } from '../../field';
@@ -265,7 +265,6 @@
       const leadingPartOfWindow = Math.ceil(options.windowSize! / 2) - 1;
       const trailingPartOfWindow = Math.floor(options.windowSize! / 2);
       for (let i = 0; i < frame.length; i++) {
-<<<<<<< HEAD
         const first = i - trailingPartOfWindow;
         const last = i + leadingPartOfWindow;
         if (options.reducer === ReducerID.mean) {
@@ -329,46 +328,6 @@
           const end = i + 1;
           vals.push(calculateStdDev(selectedField.values.slice(start, end)));
         }
-=======
-        const boundary = options.windowSize! / 2;
-        const start = Math.ceil(Math.max(0, i - boundary));
-        const end = Math.ceil(Math.min(i + boundary, frame.length));
-
-        const nonNullWindowVals = selectedField.values.slice(start, end).filter((val) => val !== null);
-        if (options.reducer === ReducerID.mean) {
-          const total = nonNullWindowVals.reduce((total, val) => total + val, 0);
-          vals.push(total / nonNullWindowVals.length);
-        } else if (options.reducer === ReducerID.variance) {
-          vals.push(calculateVariance(nonNullWindowVals));
-        } else if (options.reducer === ReducerID.stdDev) {
-          vals.push(calculateStdDev(nonNullWindowVals));
-        }
-      }
-    } else {
-      const values = [];
-      for (let i = 0; i < frame.length; i++) {
-        values.push(selectedField.values[i]);
-        if (values.length > options.windowSize!) {
-          values.shift();
-        }
-
-        if (options.reducer === ReducerID.mean) {
-          const reduced = values.reduce<{ nonNullValueCount: number; total: number }>(
-            (res, val) => {
-              if (val !== null) {
-                return { nonNullValueCount: ++res.nonNullValueCount, total: res.total + val };
-              }
-              return res;
-            },
-            { nonNullValueCount: 0, total: 0 }
-          );
-          vals.push(reduced.total / reduced.nonNullValueCount);
-        } else if (options.reducer === ReducerID.variance) {
-          vals.push(calculateVariance(values.filter((val) => val !== null)));
-        } else if (options.reducer === ReducerID.stdDev) {
-          vals.push(calculateStdDev(values.filter((val) => val !== null)));
-        }
->>>>>>> b713ea02
       }
     }
 
@@ -382,7 +341,6 @@
   }
   let squareSum = 0;
   let runningMean = 0;
-<<<<<<< HEAD
   let nonNullCount = 0;
   for (let i = 0; i < vals.length; i++) {
     const currentValue = vals[i];
@@ -397,15 +355,6 @@
     return 0;
   }
   const variance = squareSum / nonNullCount;
-=======
-  for (let i = 0; i < vals.length; i++) {
-    const currentValue = vals[i];
-    let _oldMean = runningMean;
-    runningMean += (currentValue - _oldMean) / (i + 1);
-    squareSum += (currentValue - _oldMean) * (currentValue - runningMean);
-  }
-  const variance = squareSum / vals.length;
->>>>>>> b713ea02
   return variance;
 }
 
