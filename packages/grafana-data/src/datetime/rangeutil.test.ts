--- conflicted
+++ resolved
@@ -61,12 +61,6 @@
     });
   });
 
-<<<<<<< HEAD
-  describe('describe time range', () => {
-    it('should format time range', () => {
-      const describedTimeRange = rangeUtil.describeTimeRange({ from: 'now-900s', to: 'now' });
-      expect(describedTimeRange).toEqual('Last 900 seconds');
-=======
   describe('timeRangeToRelative', () => {
     it('should convert now-15m to relaitve time range', () => {
       const now = dateTime('2021-04-20T15:55:00Z');
@@ -100,7 +94,6 @@
 
       expect(relativeTimeRange.from).toEqual(1209600);
       expect(relativeTimeRange.to).toEqual(604800);
->>>>>>> fae093bb
     });
   });
 });