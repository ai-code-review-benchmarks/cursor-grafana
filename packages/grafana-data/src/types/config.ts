--- conflicted
+++ resolved
@@ -226,11 +226,8 @@
   LDAPSkipOrgRoleSync?: boolean;
   JWTAuthSkipOrgRoleSync?: boolean;
   GrafanaComSkipOrgRoleSync?: boolean;
-<<<<<<< HEAD
   GithubSkipOrgRoleSync?: boolean;
-=======
   GitLabSkipOrgRoleSync?: boolean;
->>>>>>> 143ee0c4
   AzureADSkipOrgRoleSync?: boolean;
   GoogleSkipOrgRoleSync?: boolean;
   DisableSyncLock?: boolean;
