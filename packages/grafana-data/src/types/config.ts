import { SystemDateFormatSettings } from '../datetime';
import { MapLayerOptions } from '../geo/layer';
import { GrafanaTheme2 } from '../themes';

import { DataSourceInstanceSettings } from './datasource';
import { FeatureToggles } from './featureToggles.gen';
import { PanelPluginMeta } from './panel';

import { GrafanaTheme, IconName, NavLinkDTO, OrgRole } from '.';

/**
 * Describes the build information that will be available via the Grafana configuration.
 *
 * @public
 */
export interface BuildInfo {
  version: string;
  commit: string;
  env: string;
  edition: GrafanaEdition;
  latestVersion: string;
  hasUpdate: boolean;
  hideVersion: boolean;
}

/**
 * @internal
 */
export enum GrafanaEdition {
  OpenSource = 'Open Source',
  Pro = 'Pro',
  Enterprise = 'Enterprise',
}

/**
 * Describes the license information about the current running instance of Grafana.
 *
 * @public
 */
export interface LicenseInfo {
  expiry: number;
  licenseUrl: string;
  stateInfo: string;
  edition: GrafanaEdition;
  enabledFeatures: { [key: string]: boolean };
  trialExpiry?: number;
}

/**
 * Describes Sentry integration config
 *
 * @public
 */
export interface SentryConfig {
  enabled: boolean;
  dsn: string;
  customEndpoint: string;
  sampleRate: number;
}

/**
 * Describes GrafanaJavascriptAgentConfig integration config
 *
 * @public
 */
export interface GrafanaJavascriptAgentConfig {
  enabled: boolean;
  customEndpoint: string;
  errorInstrumentalizationEnabled: boolean;
  consoleInstrumentalizationEnabled: boolean;
  webVitalsInstrumentalizationEnabled: boolean;
  apiKey: string;
}

export interface UnifiedAlertingConfig {
  minInterval: string;
}

/** Supported OAuth services
 *
 * @public
 */
export type OAuth =
  | 'github'
  | 'gitlab'
  | 'google'
  | 'generic_oauth'
  // | 'grafananet' Deprecated. Key always changed to "grafana_com"
  | 'grafana_com'
  | 'azuread'
  | 'okta';

/** Map of enabled OAuth services and their respective names
 *
 * @public
 */
export type OAuthSettings = Partial<Record<OAuth, { name: string; icon?: IconName }>>;

/** Current user info included in bootData
 *
 * @internal
 */
export interface CurrentUserDTO {
  isSignedIn: boolean;
  id: number;
  externalUserId: string;
  login: string;
  email: string;
  name: string;
  theme: string; // dark | light | system
  orgCount: number;
  orgId: number;
  orgName: string;
  orgRole: OrgRole | '';
  isGrafanaAdmin: boolean;
  gravatarUrl: string;
  timezone: string;
  weekStart: string;
  locale: string;
  language: string;
  permissions?: Record<string, boolean>;

  /** @deprecated Use theme instead */
  lightTheme: boolean;
}

/** Contains essential user and config info
 *
 * @internal
 */
export interface BootData {
  user: CurrentUserDTO;
  settings: GrafanaConfig;
  navTree: NavLinkDTO[];
  themePaths: {
    light: string;
    dark: string;
  };
}

/**
 * Describes all the different Grafana configuration values available for an instance.
 *
 * @internal
 */
export interface GrafanaConfig {
  isPublicDashboardView: boolean;
  snapshotEnabled: boolean;
  datasources: { [str: string]: DataSourceInstanceSettings };
  panels: { [key: string]: PanelPluginMeta };
  auth: AuthSettings;
  minRefreshInterval: string;
  appSubUrl: string;
  windowTitlePrefix: string;
  buildInfo: BuildInfo;
  newPanelTitle: string;
  bootData: BootData;
  externalUserMngLinkUrl: string;
  externalUserMngLinkName: string;
  externalUserMngInfo: string;
  allowOrgCreate: boolean;
  disableLoginForm: boolean;
  defaultDatasource: string;
  alertingEnabled: boolean;
  alertingErrorOrTimeout: string;
  alertingNoDataOrNullValues: string;
  alertingMinInterval: number;
  authProxyEnabled: boolean;
  exploreEnabled: boolean;
  queryHistoryEnabled: boolean;
  helpEnabled: boolean;
  profileEnabled: boolean;
  ldapEnabled: boolean;
  sigV4AuthEnabled: boolean;
  azureAuthEnabled: boolean;
  samlEnabled: boolean;
  autoAssignOrg: boolean;
  verifyEmailEnabled: boolean;
  oauth: OAuthSettings;
  rbacEnabled: boolean;
  disableUserSignUp: boolean;
  loginHint: string;
  passwordHint: string;
  loginError?: string;
  viewersCanEdit: boolean;
  editorsCanAdmin: boolean;
  disableSanitizeHtml: boolean;
  liveEnabled: boolean;
  /** @deprecated Use `theme2` instead. */
  theme: GrafanaTheme;
  theme2: GrafanaTheme2;
<<<<<<< HEAD
  pluginsToPreload: PreloadPlugin[];
  anonymousEnabled: boolean;
=======
>>>>>>> b88206d9
  featureToggles: FeatureToggles;
  licenseInfo: LicenseInfo;
  http2Enabled: boolean;
  dateFormats?: SystemDateFormatSettings;
  sentry: SentryConfig;
  grafanaJavascriptAgent: GrafanaJavascriptAgentConfig;
  customTheme?: any;
  geomapDefaultBaseLayer?: MapLayerOptions;
  geomapDisableCustomBaseLayer?: boolean;
  unifiedAlertingEnabled: boolean;
  unifiedAlerting: UnifiedAlertingConfig;
  angularSupportEnabled: boolean;
  feedbackLinksEnabled: boolean;
  secretsManagerPluginEnabled: boolean;
  supportBundlesEnabled: boolean;
  googleAnalyticsId: string | undefined;
  googleAnalytics4Id: string | undefined;
  googleAnalytics4SendManualPageViews: boolean;
  rudderstackWriteKey: string | undefined;
  rudderstackDataPlaneUrl: string | undefined;
  rudderstackSdkUrl: string | undefined;
  rudderstackConfigUrl: string | undefined;
}

export interface AuthSettings {
  OAuthSkipOrgRoleUpdateSync?: boolean;
  SAMLSkipOrgRoleSync?: boolean;
  LDAPSkipOrgRoleSync?: boolean;
  JWTAuthSkipOrgRoleSync?: boolean;
  GrafanaComSkipOrgRoleSync?: boolean;
  GithubSkipOrgRoleSync?: boolean;
  GitLabSkipOrgRoleSync?: boolean;
  OktaSkipOrgRoleSync?: boolean;
  AzureADSkipOrgRoleSync?: boolean;
  GoogleSkipOrgRoleSync?: boolean;
  GenericOAuthSkipOrgRoleSync?: boolean;
  DisableSyncLock?: boolean;
}<|MERGE_RESOLUTION|>--- conflicted
+++ resolved
@@ -189,11 +189,7 @@
   /** @deprecated Use `theme2` instead. */
   theme: GrafanaTheme;
   theme2: GrafanaTheme2;
-<<<<<<< HEAD
-  pluginsToPreload: PreloadPlugin[];
   anonymousEnabled: boolean;
-=======
->>>>>>> b88206d9
   featureToggles: FeatureToggles;
   licenseInfo: LicenseInfo;
   http2Enabled: boolean;
