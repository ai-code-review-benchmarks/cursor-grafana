// NOTE: This file was auto generated.  DO NOT EDIT DIRECTLY!
// To change feature flags, edit:
//  pkg/services/featuremgmt/registry.go
// Then run tests in:
//  pkg/services/featuremgmt/toggles_gen_test.go

/**
 * Describes available feature toggles in Grafana. These can be configured via
 * conf/custom.ini to enable features under development or not yet available in
 * stable version.
 *
 * Only enabled values will be returned in this interface.
 *
 * NOTE: the possible values may change between versions without notice, although
 * this may cause compilation issues when depending on removed feature keys, the
 * runtime state will continue to work.
 *
 * @public
 */
export interface FeatureToggles {
  disableEnvelopeEncryption?: boolean;
  ['live-service-web-worker']?: boolean;
  queryOverLive?: boolean;
  panelTitleSearch?: boolean;
  publicDashboardsEmailSharing?: boolean;
  publicDashboardsScene?: boolean;
  lokiExperimentalStreaming?: boolean;
  featureHighlights?: boolean;
  storage?: boolean;
  correlations?: boolean;
  autoMigrateOldPanels?: boolean;
  autoMigrateGraphPanel?: boolean;
  autoMigrateTablePanel?: boolean;
  autoMigratePiechartPanel?: boolean;
  autoMigrateWorldmapPanel?: boolean;
  autoMigrateStatPanel?: boolean;
  disableAngular?: boolean;
  canvasPanelNesting?: boolean;
  vizActions?: boolean;
  disableSecretsCompatibility?: boolean;
  logRequestsInstrumentedAsUnknown?: boolean;
  grpcServer?: boolean;
  cloudWatchCrossAccountQuerying?: boolean;
  showDashboardValidationWarnings?: boolean;
  mysqlAnsiQuotes?: boolean;
  accessControlOnCall?: boolean;
  nestedFolders?: boolean;
  alertingBacktesting?: boolean;
  editPanelCSVDragAndDrop?: boolean;
  logsContextDatasourceUi?: boolean;
  lokiShardSplitting?: boolean;
  lokiQuerySplitting?: boolean;
  lokiQuerySplittingConfig?: boolean;
  individualCookiePreferences?: boolean;
  influxdbBackendMigration?: boolean;
  influxqlStreamingParser?: boolean;
  influxdbRunQueriesInParallel?: boolean;
  prometheusRunQueriesInParallel?: boolean;
  lokiLogsDataplane?: boolean;
  dataplaneFrontendFallback?: boolean;
  disableSSEDataplane?: boolean;
  alertStateHistoryLokiSecondary?: boolean;
  alertStateHistoryLokiPrimary?: boolean;
  alertStateHistoryLokiOnly?: boolean;
  unifiedRequestLog?: boolean;
  renderAuthJWT?: boolean;
  refactorVariablesTimeRange?: boolean;
  faroDatasourceSelector?: boolean;
  enableDatagridEditing?: boolean;
  extraThemes?: boolean;
  lokiPredefinedOperations?: boolean;
  pluginsFrontendSandbox?: boolean;
  frontendSandboxMonitorOnly?: boolean;
  pluginsDetailsRightPanel?: boolean;
  sqlDatasourceDatabaseSelection?: boolean;
  recordedQueriesMulti?: boolean;
  logsExploreTableVisualisation?: boolean;
  awsDatasourcesTempCredentials?: boolean;
  transformationsRedesign?: boolean;
  mlExpressions?: boolean;
  traceQLStreaming?: boolean;
  metricsSummary?: boolean;
  datasourceAPIServers?: boolean;
  grafanaAPIServerWithExperimentalAPIs?: boolean;
  provisioning?: boolean;
  grafanaAPIServerEnsureKubectlAccess?: boolean;
  featureToggleAdminPage?: boolean;
  awsAsyncQueryCaching?: boolean;
  permissionsFilterRemoveSubquery?: boolean;
  configurableSchedulerTick?: boolean;
  alertingNoDataErrorExecution?: boolean;
  angularDeprecationUI?: boolean;
  dashgpt?: boolean;
  aiGeneratedDashboardChanges?: boolean;
  reportingRetries?: boolean;
  sseGroupByDatasource?: boolean;
  libraryPanelRBAC?: boolean;
  lokiRunQueriesInParallel?: boolean;
  wargamesTesting?: boolean;
  alertingInsights?: boolean;
  externalCorePlugins?: boolean;
  pluginsAPIMetrics?: boolean;
  externalServiceAccounts?: boolean;
  panelMonitoring?: boolean;
  enableNativeHTTPHistogram?: boolean;
  disableClassicHTTPHistogram?: boolean;
  formatString?: boolean;
  transformationsVariableSupport?: boolean;
  kubernetesPlaylists?: boolean;
  kubernetesSnapshots?: boolean;
  kubernetesDashboards?: boolean;
  kubernetesCliDashboards?: boolean;
  kubernetesRestore?: boolean;
  kubernetesFoldersServiceV2?: boolean;
  datasourceQueryTypes?: boolean;
  queryService?: boolean;
  queryServiceRewrite?: boolean;
  queryServiceFromUI?: boolean;
  cloudWatchBatchQueries?: boolean;
  recoveryThreshold?: boolean;
  lokiStructuredMetadata?: boolean;
  teamHttpHeaders?: boolean;
  cachingOptimizeSerializationMemoryUsage?: boolean;
  managedPluginsInstall?: boolean;
  prometheusPromQAIL?: boolean;
  prometheusCodeModeMetricNamesSearch?: boolean;
  addFieldFromCalculationStatFunctions?: boolean;
  alertmanagerRemoteSecondary?: boolean;
  alertmanagerRemotePrimary?: boolean;
  alertmanagerRemoteOnly?: boolean;
  annotationPermissionUpdate?: boolean;
  extractFieldsNameDeduplication?: boolean;
  dashboardSceneForViewers?: boolean;
  dashboardSceneSolo?: boolean;
  dashboardScene?: boolean;
  dashboardNewLayouts?: boolean;
  panelFilterVariable?: boolean;
  pdfTables?: boolean;
  ssoSettingsApi?: boolean;
  canvasPanelPanZoom?: boolean;
  logsInfiniteScrolling?: boolean;
  exploreMetrics?: boolean;
  alertingSimplifiedRouting?: boolean;
  logRowsPopoverMenu?: boolean;
  pluginsSkipHostEnvVars?: boolean;
  tableSharedCrosshair?: boolean;
  regressionTransformation?: boolean;
  lokiQueryHints?: boolean;
  kubernetesFeatureToggles?: boolean;
  cloudRBACRoles?: boolean;
  alertingQueryOptimization?: boolean;
  newFolderPicker?: boolean;
  jitterAlertRulesWithinGroups?: boolean;
  onPremToCloudMigrations?: boolean;
  alertingSaveStatePeriodic?: boolean;
  alertingSaveStateCompressed?: boolean;
  scopeApi?: boolean;
  promQLScope?: boolean;
  logQLScope?: boolean;
  sqlExpressions?: boolean;
  nodeGraphDotLayout?: boolean;
  groupToNestedTableTransformation?: boolean;
  newPDFRendering?: boolean;
  tlsMemcached?: boolean;
  kubernetesAggregator?: boolean;
  expressionParser?: boolean;
  groupByVariable?: boolean;
  scopeFilters?: boolean;
  ssoSettingsSAML?: boolean;
  oauthRequireSubClaim?: boolean;
  newDashboardWithFiltersAndGroupBy?: boolean;
  cloudWatchNewLabelParsing?: boolean;
  accessActionSets?: boolean;
  disableNumericMetricsSortingInExpressions?: boolean;
  grafanaManagedRecordingRules?: boolean;
  queryLibrary?: boolean;
  logsExploreTableDefaultVisualization?: boolean;
  newDashboardSharingComponent?: boolean;
  alertingListViewV2?: boolean;
  dashboardRestore?: boolean;
  datasourceProxyDisableRBAC?: boolean;
  alertingDisableSendAlertsExternal?: boolean;
  preserveDashboardStateWhenNavigating?: boolean;
  alertingCentralAlertHistory?: boolean;
  pluginProxyPreserveTrailingSlash?: boolean;
  sqlQuerybuilderFunctionParameters?: boolean;
  azureMonitorPrometheusExemplars?: boolean;
  pinNavItems?: boolean;
  authZGRPCServer?: boolean;
  ssoSettingsLDAP?: boolean;
  failWrongDSUID?: boolean;
  zanzana?: boolean;
  reloadDashboardsOnParamsChange?: boolean;
  enableScopesInMetricsExplore?: boolean;
  alertingApiServer?: boolean;
  cloudWatchRoundUpEndTime?: boolean;
  prometheusAzureOverrideAudience?: boolean;
  alertingFilterV2?: boolean;
  dataplaneAggregator?: boolean;
  newFiltersUI?: boolean;
  lokiSendDashboardPanelNames?: boolean;
  alertingPrometheusRulesPrimary?: boolean;
  exploreLogsShardSplitting?: boolean;
  exploreLogsAggregatedMetrics?: boolean;
  exploreLogsLimitedTimeRange?: boolean;
  homeSetupGuide?: boolean;
  appPlatformGrpcClientAuth?: boolean;
  appSidecar?: boolean;
  groupAttributeSync?: boolean;
  alertingQueryAndExpressionsStepMode?: boolean;
  improvedExternalSessionHandling?: boolean;
  useSessionStorageForRedirection?: boolean;
  rolePickerDrawer?: boolean;
  unifiedStorageSearch?: boolean;
  unifiedStorageSearchSprinkles?: boolean;
  unifiedStorageSearchPermissionFiltering?: boolean;
  pluginsSriChecks?: boolean;
  unifiedStorageBigObjectsSupport?: boolean;
  timeRangeProvider?: boolean;
  prometheusUsesCombobox?: boolean;
  userStorageAPI?: boolean;
  azureMonitorDisableLogLimit?: boolean;
  preinstallAutoUpdate?: boolean;
  playlistsReconciler?: boolean;
  passwordlessMagicLinkAuthentication?: boolean;
  exploreMetricsRelatedLogs?: boolean;
  prometheusSpecialCharsInLabelValues?: boolean;
  enableExtensionsAdminPage?: boolean;
  enableSCIM?: boolean;
  crashDetection?: boolean;
  jaegerBackendMigration?: boolean;
  reportingUseRawTimeRange?: boolean;
  alertingUIOptimizeReducer?: boolean;
  azureMonitorEnableUserAuth?: boolean;
  alertingNotificationsStepMode?: boolean;
  useV2DashboardsAPI?: boolean;
  feedbackButton?: boolean;
  unifiedStorageSearchUI?: boolean;
  elasticsearchCrossClusterSearch?: boolean;
  unifiedHistory?: boolean;
  lokiLabelNamesQueryApi?: boolean;
  investigationsBackend?: boolean;
  k8SFolderCounts?: boolean;
  k8SFolderMove?: boolean;
  improvedExternalSessionHandlingSAML?: boolean;
  teamHttpHeadersMimir?: boolean;
  ABTestFeatureToggleA?: boolean;
  templateVariablesUsesCombobox?: boolean;
  ABTestFeatureToggleB?: boolean;
  queryLibraryDashboards?: boolean;
  grafanaAdvisor?: boolean;
  elasticsearchImprovedParsing?: boolean;
  exploreMetricsUseExternalAppPlugin?: boolean;
  datasourceConnectionsTab?: boolean;
  fetchRulesUsingPost?: boolean;
  alertingAlertmanagerExtraDedupStage?: boolean;
  alertingAlertmanagerExtraDedupStageStopPipeline?: boolean;
  newLogsPanel?: boolean;
<<<<<<< HEAD
  alertingRuleVersionHistoryRestore?: boolean;
=======
  grafanaconThemes?: boolean;
>>>>>>> fde475e3
}<|MERGE_RESOLUTION|>--- conflicted
+++ resolved
@@ -256,9 +256,6 @@
   alertingAlertmanagerExtraDedupStage?: boolean;
   alertingAlertmanagerExtraDedupStageStopPipeline?: boolean;
   newLogsPanel?: boolean;
-<<<<<<< HEAD
+  grafanaconThemes?: boolean;
   alertingRuleVersionHistoryRestore?: boolean;
-=======
-  grafanaconThemes?: boolean;
->>>>>>> fde475e3
 }