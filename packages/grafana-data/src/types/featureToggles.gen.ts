// NOTE: This file was auto generated.  DO NOT EDIT DIRECTLY!
// To change feature flags, edit:
//  pkg/services/featuremgmt/registry.go
// Then run tests in:
//  pkg/services/featuremgmt/toggles_gen_test.go

/**
 * Describes available feature toggles in Grafana. These can be configured via
 * conf/custom.ini to enable features under development or not yet available in
 * stable version.
 *
 * Only enabled values will be returned in this interface
 *
 * @public
 */
export interface FeatureToggles {
  [name: string]: boolean | undefined; // support any string value

  alertingBigTransactions?: boolean;
  promQueryBuilder?: boolean;
  trimDefaults?: boolean;
  disableEnvelopeEncryption?: boolean;
  database_metrics?: boolean;
  dashboardPreviews?: boolean;
  dashboardPreviewsAdmin?: boolean;
  ['live-config']?: boolean;
  ['live-pipeline']?: boolean;
  ['live-service-web-worker']?: boolean;
  queryOverLive?: boolean;
  panelTitleSearch?: boolean;
  tempoApmTable?: boolean;
  prometheusAzureOverrideAudience?: boolean;
  influxdbBackendMigration?: boolean;
  showFeatureFlagsInUI?: boolean;
  publicDashboards?: boolean;
  lokiLive?: boolean;
  lokiDataframeApi?: boolean;
  lokiMonacoEditor?: boolean;
  swaggerUi?: boolean;
  featureHighlights?: boolean;
  dashboardComments?: boolean;
  annotationComments?: boolean;
  migrationLocking?: boolean;
  storage?: boolean;
  dashboardsFromStorage?: boolean;
  export?: boolean;
  azureMonitorResourcePickerForMetrics?: boolean;
  exploreMixedDatasource?: boolean;
  tracing?: boolean;
  commandPalette?: boolean;
  correlations?: boolean;
  cloudWatchDynamicLabels?: boolean;
  datasourceQueryMultiStatus?: boolean;
  traceToMetrics?: boolean;
  prometheusBufferedClient?: boolean;
  newDBLibrary?: boolean;
  validateDashboardsOnSave?: boolean;
  autoMigrateGraphPanels?: boolean;
  prometheusWideSeries?: boolean;
  canvasPanelNesting?: boolean;
  scenes?: boolean;
  disableSecretsCompatibility?: boolean;
  logRequestsInstrumentedAsUnknown?: boolean;
  dataConnectionsConsole?: boolean;
  internationalization?: boolean;
  topnav?: boolean;
  grpcServer?: boolean;
  entityStore?: boolean;
  traceqlEditor?: boolean;
  flameGraph?: boolean;
  cloudWatchCrossAccountQuerying?: boolean;
  redshiftAsyncQueryDataSupport?: boolean;
  athenaAsyncQueryDataSupport?: boolean;
  increaseInMemDatabaseQueryCache?: boolean;
  newPanelChromeUI?: boolean;
  queryLibrary?: boolean;
  showDashboardValidationWarnings?: boolean;
  mysqlAnsiQuotes?: boolean;
  datasourceLogger?: boolean;
  accessControlOnCall?: boolean;
  nestedFolders?: boolean;
  accessTokenExpirationCheck?: boolean;
  elasticsearchBackendMigration?: boolean;
<<<<<<< HEAD
  alertingBacktesting?: boolean;
=======
  secureSocksDatasourceProxy?: boolean;
  authnService?: boolean;
>>>>>>> 866aea0d
}<|MERGE_RESOLUTION|>--- conflicted
+++ resolved
@@ -81,10 +81,7 @@
   nestedFolders?: boolean;
   accessTokenExpirationCheck?: boolean;
   elasticsearchBackendMigration?: boolean;
-<<<<<<< HEAD
-  alertingBacktesting?: boolean;
-=======
   secureSocksDatasourceProxy?: boolean;
   authnService?: boolean;
->>>>>>> 866aea0d
+  alertingBacktesting?: boolean;
 }