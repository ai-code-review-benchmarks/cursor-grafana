// NOTE: This file was auto generated.  DO NOT EDIT DIRECTLY!
// To change feature flags, edit:
//  pkg/services/featuremgmt/registry.go
// Then run tests in:
//  pkg/services/featuremgmt/toggles_gen_test.go

/**
 * Describes available feature toggles in Grafana. These can be configured via
 * conf/custom.ini to enable features under development or not yet available in
 * stable version.
 *
 * Only enabled values will be returned in this interface.
 *
 * NOTE: the possible values may change between versions without notice, although
 * this may cause compilation issues when depending on removed feature keys, the
 * runtime state will continue to work.
 *
 * @public
 */
export interface FeatureToggles {
  disableEnvelopeEncryption?: boolean;
  ['live-service-web-worker']?: boolean;
  queryOverLive?: boolean;
  panelTitleSearch?: boolean;
  publicDashboards?: boolean;
  publicDashboardsEmailSharing?: boolean;
  publicDashboardsScene?: boolean;
  lokiExperimentalStreaming?: boolean;
  featureHighlights?: boolean;
  storage?: boolean;
  correlations?: boolean;
  exploreContentOutline?: boolean;
  datasourceQueryMultiStatus?: boolean;
  autoMigrateOldPanels?: boolean;
  autoMigrateGraphPanel?: boolean;
  autoMigrateTablePanel?: boolean;
  autoMigratePiechartPanel?: boolean;
  autoMigrateWorldmapPanel?: boolean;
  autoMigrateStatPanel?: boolean;
  autoMigrateXYChartPanel?: boolean;
  disableAngular?: boolean;
  canvasPanelNesting?: boolean;
  scenes?: boolean;
  disableSecretsCompatibility?: boolean;
  logRequestsInstrumentedAsUnknown?: boolean;
  topnav?: boolean;
  returnToPrevious?: boolean;
  grpcServer?: boolean;
  unifiedStorage?: boolean;
  cloudWatchCrossAccountQuerying?: boolean;
  showDashboardValidationWarnings?: boolean;
  mysqlAnsiQuotes?: boolean;
  accessControlOnCall?: boolean;
  nestedFolders?: boolean;
  nestedFolderPicker?: boolean;
  alertingBacktesting?: boolean;
  editPanelCSVDragAndDrop?: boolean;
  alertingNoNormalState?: boolean;
  logsContextDatasourceUi?: boolean;
  lokiQuerySplitting?: boolean;
  lokiQuerySplittingConfig?: boolean;
  individualCookiePreferences?: boolean;
  prometheusMetricEncyclopedia?: boolean;
  influxdbBackendMigration?: boolean;
  influxqlStreamingParser?: boolean;
  influxdbRunQueriesInParallel?: boolean;
  prometheusDataplane?: boolean;
  lokiMetricDataplane?: boolean;
  lokiLogsDataplane?: boolean;
  dataplaneFrontendFallback?: boolean;
  disableSSEDataplane?: boolean;
  alertStateHistoryLokiSecondary?: boolean;
  alertStateHistoryLokiPrimary?: boolean;
  alertStateHistoryLokiOnly?: boolean;
  unifiedRequestLog?: boolean;
  renderAuthJWT?: boolean;
  refactorVariablesTimeRange?: boolean;
  enableElasticsearchBackendQuerying?: boolean;
  faroDatasourceSelector?: boolean;
  enableDatagridEditing?: boolean;
  extraThemes?: boolean;
  lokiPredefinedOperations?: boolean;
  pluginsFrontendSandbox?: boolean;
  dashboardEmbed?: boolean;
  frontendSandboxMonitorOnly?: boolean;
  sqlDatasourceDatabaseSelection?: boolean;
  lokiFormatQuery?: boolean;
  recordedQueriesMulti?: boolean;
  pluginsDynamicAngularDetectionPatterns?: boolean;
  vizAndWidgetSplit?: boolean;
  prometheusIncrementalQueryInstrumentation?: boolean;
  logsExploreTableVisualisation?: boolean;
  awsDatasourcesTempCredentials?: boolean;
  transformationsRedesign?: boolean;
  mlExpressions?: boolean;
  traceQLStreaming?: boolean;
  metricsSummary?: boolean;
  grafanaAPIServerWithExperimentalAPIs?: boolean;
  grafanaAPIServerEnsureKubectlAccess?: boolean;
  featureToggleAdminPage?: boolean;
  awsAsyncQueryCaching?: boolean;
  permissionsFilterRemoveSubquery?: boolean;
  prometheusConfigOverhaulAuth?: boolean;
  configurableSchedulerTick?: boolean;
  influxdbSqlSupport?: boolean;
  alertingNoDataErrorExecution?: boolean;
  angularDeprecationUI?: boolean;
  dashgpt?: boolean;
  aiGeneratedDashboardChanges?: boolean;
  reportingRetries?: boolean;
  sseGroupByDatasource?: boolean;
  libraryPanelRBAC?: boolean;
  lokiRunQueriesInParallel?: boolean;
  wargamesTesting?: boolean;
  alertingInsights?: boolean;
  externalCorePlugins?: boolean;
  pluginsAPIMetrics?: boolean;
  idForwarding?: boolean;
  externalServiceAccounts?: boolean;
  panelMonitoring?: boolean;
  enableNativeHTTPHistogram?: boolean;
  formatString?: boolean;
  transformationsVariableSupport?: boolean;
  kubernetesPlaylists?: boolean;
  kubernetesSnapshots?: boolean;
  kubernetesQueryServiceRewrite?: boolean;
  cloudWatchBatchQueries?: boolean;
  recoveryThreshold?: boolean;
  lokiStructuredMetadata?: boolean;
  teamHttpHeaders?: boolean;
  awsDatasourcesNewFormStyling?: boolean;
  cachingOptimizeSerializationMemoryUsage?: boolean;
  panelTitleSearchInV1?: boolean;
  managedPluginsInstall?: boolean;
  prometheusPromQAIL?: boolean;
  prometheusCodeModeMetricNamesSearch?: boolean;
  addFieldFromCalculationStatFunctions?: boolean;
  alertmanagerRemoteSecondary?: boolean;
  alertmanagerRemotePrimary?: boolean;
  alertmanagerRemoteOnly?: boolean;
  annotationPermissionUpdate?: boolean;
  extractFieldsNameDeduplication?: boolean;
  dashboardSceneForViewers?: boolean;
  dashboardSceneSolo?: boolean;
  dashboardScene?: boolean;
  panelFilterVariable?: boolean;
  pdfTables?: boolean;
  ssoSettingsApi?: boolean;
  canvasPanelPanZoom?: boolean;
  logsInfiniteScrolling?: boolean;
  flameGraphItemCollapsing?: boolean;
  exploreMetrics?: boolean;
  alertingSimplifiedRouting?: boolean;
  logRowsPopoverMenu?: boolean;
  pluginsSkipHostEnvVars?: boolean;
  tableSharedCrosshair?: boolean;
  regressionTransformation?: boolean;
  lokiQueryHints?: boolean;
  kubernetesFeatureToggles?: boolean;
  cloudRBACRoles?: boolean;
  alertingQueryOptimization?: boolean;
  newFolderPicker?: boolean;
  jitterAlertRulesWithinGroups?: boolean;
  onPremToCloudMigrations?: boolean;
  alertingSaveStatePeriodic?: boolean;
  promQLScope?: boolean;
  sqlExpressions?: boolean;
  nodeGraphDotLayout?: boolean;
  groupToNestedTableTransformation?: boolean;
  newPDFRendering?: boolean;
  kubernetesAggregator?: boolean;
  expressionParser?: boolean;
  groupByVariable?: boolean;
  betterPageScrolling?: boolean;
  authAPIAccessTokenAuth?: boolean;
  scopeFilters?: boolean;
  ssoSettingsSAML?: boolean;
  usePrometheusFrontendPackage?: boolean;
  oauthRequireSubClaim?: boolean;
  newDashboardWithFiltersAndGroupBy?: boolean;
<<<<<<< HEAD
  dashboardRestore?: boolean;
=======
  cloudWatchNewLabelParsing?: boolean;
>>>>>>> 10c6ab5a
}<|MERGE_RESOLUTION|>--- conflicted
+++ resolved
@@ -178,9 +178,6 @@
   usePrometheusFrontendPackage?: boolean;
   oauthRequireSubClaim?: boolean;
   newDashboardWithFiltersAndGroupBy?: boolean;
-<<<<<<< HEAD
+  cloudWatchNewLabelParsing?: boolean;
   dashboardRestore?: boolean;
-=======
-  cloudWatchNewLabelParsing?: boolean;
->>>>>>> 10c6ab5a
 }