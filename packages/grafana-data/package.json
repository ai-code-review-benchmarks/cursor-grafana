--- conflicted
+++ resolved
@@ -2,11 +2,7 @@
   "author": "Grafana Labs",
   "license": "Apache-2.0",
   "name": "@grafana/data",
-<<<<<<< HEAD
-  "version": "9.0.7",
-=======
   "version": "9.1.0",
->>>>>>> 82e32447
   "description": "Grafana Data Library",
   "keywords": [
     "typescript"
@@ -26,21 +22,13 @@
   },
   "dependencies": {
     "@braintree/sanitize-url": "6.0.0",
-<<<<<<< HEAD
-    "@grafana/schema": "9.0.7",
-=======
     "@grafana/schema": "9.1.0",
->>>>>>> 82e32447
     "@types/d3-interpolate": "^1.4.0",
     "d3-interpolate": "1.4.0",
     "date-fns": "2.29.1",
     "eventemitter3": "4.0.7",
     "lodash": "4.17.21",
-<<<<<<< HEAD
-    "marked": "4.0.16",
-=======
     "marked": "4.0.18",
->>>>>>> 82e32447
     "moment": "2.29.4",
     "moment-timezone": "0.5.34",
     "ol": "6.15.1",
@@ -51,11 +39,7 @@
     "rxjs": "7.5.6",
     "tslib": "2.4.0",
     "uplot": "1.6.22",
-<<<<<<< HEAD
-    "xss": "1.0.11"
-=======
     "xss": "1.0.13"
->>>>>>> 82e32447
   },
   "devDependencies": {
     "@grafana/tsconfig": "^1.2.0-rc1",
