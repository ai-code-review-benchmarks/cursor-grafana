--- conflicted
+++ resolved
@@ -82,13 +82,7 @@
             'useAbsoluteLayout',
             'useFilters',
           ],
-<<<<<<< HEAD
-          '../../node_modules/rc-slider/node_modules/react-is/index.js': ['isMemo'],
-          '../../node_modules/rc-tooltip/node_modules/react-is/index.js': ['isMemo'],
-          '../../node_modules/rc-motion/node_modules/react-is/index.js': ['isMemo'],
-=======
           '../../node_modules/react-is/index.js': ['isMemo'],
->>>>>>> 5cec4095
         },
       }),
       resolve(),
