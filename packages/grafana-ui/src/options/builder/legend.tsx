--- conflicted
+++ resolved
@@ -42,11 +42,7 @@
           { value: 'right', label: 'Right' },
         ],
       },
-<<<<<<< HEAD
-      showIf: (c) => c.legend.displayMode !== LegendDisplayMode.Hidden,
-=======
       showIf: (c) => c.legend.showLegend,
->>>>>>> 82e32447
     })
     .addNumberInput({
       path: 'legend.width',
@@ -55,11 +51,7 @@
       settings: {
         placeholder: 'Auto',
       },
-<<<<<<< HEAD
-      showIf: (c) => c.legend.displayMode !== LegendDisplayMode.Hidden && c.legend.placement === 'right',
-=======
       showIf: (c) => c.legend.showLegend && c.legend.placement === 'right',
->>>>>>> 82e32447
     });
 
   if (includeLegendCalcs) {
