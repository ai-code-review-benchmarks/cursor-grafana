import { css, CSSObject, cx } from '@emotion/css';
import React, { AnchorHTMLAttributes, ButtonHTMLAttributes } from 'react';

import { colorManipulator, GrafanaTheme2, ThemeRichColor } from '@grafana/data';

import { useTheme2 } from '../../themes';
import { getFocusStyles, getMouseFocusStyles } from '../../themes/mixins';
import { IconName } from '../../types/icon';
import { ComponentSize } from '../../types/size';
import { getPropertiesForButtonSize } from '../Forms/commonStyles';
import { Icon } from '../Icon/Icon';
import { PopoverContent, Tooltip, TooltipPlacement } from '../Tooltip';

<<<<<<< HEAD
export type ButtonVariant = 'primary' | 'secondary' | 'destructive';
=======
export type ButtonVariant = 'primary' | 'secondary' | 'destructive' | 'success';
>>>>>>> 82e32447
export const allButtonVariants: ButtonVariant[] = ['primary', 'secondary', 'destructive'];
export type ButtonFill = 'solid' | 'outline' | 'text';
export const allButtonFills: ButtonFill[] = ['solid', 'outline', 'text'];

type CommonProps = {
  size?: ComponentSize;
  variant?: ButtonVariant;
  fill?: ButtonFill;
  icon?: IconName;
  className?: string;
  children?: React.ReactNode;
  fullWidth?: boolean;
  type?: string;
  /** Tooltip content to display on hover */
  tooltip?: PopoverContent;
  /** Position of the tooltip */
  tooltipPlacement?: TooltipPlacement;
};

export type ButtonProps = CommonProps & ButtonHTMLAttributes<HTMLButtonElement>;

export const Button = React.forwardRef<HTMLButtonElement, ButtonProps>(
  (
    {
      variant = 'primary',
      size = 'md',
      fill = 'solid',
      icon,
      fullWidth,
      children,
      className,
      type = 'button',
      ...otherProps
    },
    ref
  ) => {
    const theme = useTheme2();
    const styles = getButtonStyles({
      theme,
      size,
      variant,
      fill,
      fullWidth,
      iconOnly: !children,
    });

    return (
      <button className={cx(styles.button, className)} type={type} {...otherProps} ref={ref}>
        {icon && <Icon name={icon} size={size} className={styles.icon} />}
        {children && <span className={styles.content}>{children}</span>}
      </button>
    );
  }
);

Button.displayName = 'Button';

type ButtonLinkProps = CommonProps & ButtonHTMLAttributes<HTMLButtonElement> & AnchorHTMLAttributes<HTMLAnchorElement>;

export const LinkButton = React.forwardRef<HTMLAnchorElement, ButtonLinkProps>(
  (
    {
      variant = 'primary',
      size = 'md',
      fill = 'solid',
      icon,
      fullWidth,
      children,
      className,
      onBlur,
      onFocus,
      disabled,
      tooltip,
      tooltipPlacement,
      ...otherProps
    },
    ref
  ) => {
    const theme = useTheme2();
    const styles = getButtonStyles({
      theme,
      fullWidth,
      size,
      variant,
      fill,
      iconOnly: !children,
    });

    const linkButtonStyles = cx(
      styles.button,
      {
        [css(styles.disabled, {
          pointerEvents: 'none',
        })]: disabled,
      },
      className
    );

<<<<<<< HEAD
    return (
=======
    const button = (
>>>>>>> 82e32447
      <a className={linkButtonStyles} {...otherProps} tabIndex={disabled ? -1 : 0} ref={ref}>
        {icon && <Icon name={icon} size={size} className={styles.icon} />}
        {children && <span className={styles.content}>{children}</span>}
      </a>
    );

    if (tooltip) {
      return (
        <Tooltip content={tooltip} placement={tooltipPlacement}>
          {button}
        </Tooltip>
      );
    }

    return button;
  }
);

LinkButton.displayName = 'LinkButton';

export interface StyleProps {
  size: ComponentSize;
  variant: ButtonVariant;
  fill?: ButtonFill;
  iconOnly?: boolean;
  theme: GrafanaTheme2;
  fullWidth?: boolean;
  narrow?: boolean;
}

export const getButtonStyles = (props: StyleProps) => {
  const { theme, variant, fill = 'solid', size, iconOnly, fullWidth } = props;
  const { height, padding, fontSize } = getPropertiesForButtonSize(size, theme);
  const variantStyles = getPropertiesForVariant(theme, variant, fill);
  const disabledStyles = getPropertiesForDisabled(theme, variant, fill);
  const focusStyle = getFocusStyles(theme);
  const paddingMinusBorder = theme.spacing.gridSize * padding - 1;

  return {
    button: css({
      label: 'button',
      display: 'inline-flex',
      alignItems: 'center',
      fontSize: fontSize,
      fontWeight: theme.typography.fontWeightMedium,
      fontFamily: theme.typography.fontFamily,
      padding: `0 ${paddingMinusBorder}px`,
      height: theme.spacing(height),
      // Deduct border from line-height for perfect vertical centering on windows and linux
      lineHeight: `${theme.spacing.gridSize * height - 2}px`,
      verticalAlign: 'middle',
      cursor: 'pointer',
      borderRadius: theme.shape.borderRadius(1),
      '&:focus': focusStyle,
      '&:focus-visible': focusStyle,
      '&:focus:not(:focus-visible)': getMouseFocusStyles(theme),
      ...(fullWidth && {
        flexGrow: 1,
        justifyContent: 'center',
      }),
      ...variantStyles,
      ':disabled': disabledStyles,
      '&[disabled]': disabledStyles,
    }),
    disabled: css(disabledStyles),
    img: css`
      width: 16px;
      height: 16px;
      margin: ${theme.spacing(0, 1, 0, 0.5)};
    `,
    icon: iconOnly
      ? css({
          // Important not to set margin bottom here as it would override internal icon bottom margin
          marginRight: theme.spacing(-padding / 2),
          marginLeft: theme.spacing(-padding / 2),
        })
      : css({
          marginRight: theme.spacing(padding / 2),
        }),
    content: css`
      display: flex;
      flex-direction: row;
      align-items: center;
      white-space: nowrap;
      height: 100%;
    `,
  };
};

function getButtonVariantStyles(theme: GrafanaTheme2, color: ThemeRichColor, fill: ButtonFill): CSSObject {
  if (fill === 'outline') {
    return {
      background: 'transparent',
      color: color.text,
      border: `1px solid ${color.border}`,
      transition: theme.transitions.create(['background-color', 'border-color', 'color'], {
        duration: theme.transitions.duration.short,
      }),

      '&:hover': {
        background: colorManipulator.alpha(color.main, theme.colors.action.hoverOpacity),
        borderColor: theme.colors.emphasize(color.border, 0.25),
        color: color.text,
      },
    };
  }

  if (fill === 'text') {
    return {
      background: 'transparent',
      color: color.text,
      border: '1px solid transparent',
      transition: theme.transitions.create(['background-color', 'color'], {
        duration: theme.transitions.duration.short,
      }),

      '&:focus': {
        outline: 'none',
        textDecoration: 'none',
      },

      '&:hover': {
        background: colorManipulator.alpha(color.shade, theme.colors.action.hoverOpacity),
        textDecoration: 'none',
      },
    };
  }

  return {
    background: color.main,
    color: color.contrastText,
    border: `1px solid transparent`,
    transition: theme.transitions.create(['background-color', 'box-shadow', 'border-color', 'color'], {
      duration: theme.transitions.duration.short,
    }),

    '&:hover': {
      background: color.shade,
      color: color.contrastText,
      boxShadow: theme.shadows.z1,
    },
  };
}

function getPropertiesForDisabled(theme: GrafanaTheme2, variant: ButtonVariant, fill: ButtonFill) {
  const disabledStyles: CSSObject = {
    cursor: 'not-allowed',
    boxShadow: 'none',
    color: theme.colors.text.disabled,
    transition: 'none',
  };

  if (fill === 'text') {
    return {
      ...disabledStyles,
      background: 'transparent',
      border: `1px solid transparent`,
    };
  }

  if (fill === 'outline') {
    return {
      ...disabledStyles,
      background: 'transparent',
      border: `1px solid ${theme.colors.action.disabledText}`,
    };
  }

  return {
    ...disabledStyles,
    background: theme.colors.action.disabledBackground,
    border: `1px solid transparent`,
  };
}

export function getPropertiesForVariant(theme: GrafanaTheme2, variant: ButtonVariant, fill: ButtonFill) {
  switch (variant) {
    case 'secondary':
      return getButtonVariantStyles(theme, theme.colors.secondary, fill);

    case 'destructive':
      return getButtonVariantStyles(theme, theme.colors.error, fill);
<<<<<<< HEAD
=======

    case 'success':
      return getButtonVariantStyles(theme, theme.colors.success, fill);
>>>>>>> 82e32447

    case 'primary':
    default:
      return getButtonVariantStyles(theme, theme.colors.primary, fill);
  }
}<|MERGE_RESOLUTION|>--- conflicted
+++ resolved
@@ -11,11 +11,7 @@
 import { Icon } from '../Icon/Icon';
 import { PopoverContent, Tooltip, TooltipPlacement } from '../Tooltip';
 
-<<<<<<< HEAD
-export type ButtonVariant = 'primary' | 'secondary' | 'destructive';
-=======
 export type ButtonVariant = 'primary' | 'secondary' | 'destructive' | 'success';
->>>>>>> 82e32447
 export const allButtonVariants: ButtonVariant[] = ['primary', 'secondary', 'destructive'];
 export type ButtonFill = 'solid' | 'outline' | 'text';
 export const allButtonFills: ButtonFill[] = ['solid', 'outline', 'text'];
@@ -114,11 +110,7 @@
       className
     );
 
-<<<<<<< HEAD
-    return (
-=======
     const button = (
->>>>>>> 82e32447
       <a className={linkButtonStyles} {...otherProps} tabIndex={disabled ? -1 : 0} ref={ref}>
         {icon && <Icon name={icon} size={size} className={styles.icon} />}
         {children && <span className={styles.content}>{children}</span>}
@@ -301,12 +293,9 @@
 
     case 'destructive':
       return getButtonVariantStyles(theme, theme.colors.error, fill);
-<<<<<<< HEAD
-=======
 
     case 'success':
       return getButtonVariantStyles(theme, theme.colors.success, fill);
->>>>>>> 82e32447
 
     case 'primary':
     default:
