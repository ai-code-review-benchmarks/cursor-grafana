import React, { useState, useLayoutEffect, useRef, HTMLAttributes } from 'react';
import { stylesFactory } from '../../themes/stylesFactory';
import { css, cx } from 'emotion';
import { useTheme } from '../../themes/ThemeContext';
import useWindowSize from 'react-use/lib/useWindowSize';
import { GrafanaTheme } from '@grafana/data';

interface TooltipContainerProps extends HTMLAttributes<HTMLDivElement> {
  position: { x: number; y: number };
  offset: { x: number; y: number };
  children?: JSX.Element;
}

<<<<<<< HEAD
export const getTooltipContainerStyles = stylesFactory((theme: GrafanaTheme) => {
  const bgColor = theme.colors.bg2;
  return {
    wrapper: css`
      overflow: hidden;
      background: ${bgColor};
      /* max-width is set up based on .grafana-tooltip class that's used in dashboard */
      max-width: 800px;
      padding: ${theme.spacing.sm};
      opacity: 0.9;
      border-radius: ${theme.border.radius.sm};
      z-index: ${theme.zIndex.tooltip};
      border: 1px solid ${theme.colors.border2};
    `,
  };
});

=======
>>>>>>> ea605fde
export const TooltipContainer: React.FC<TooltipContainerProps> = ({
  position: { x: positionX, y: positionY },
  offset: { x: offsetX, y: offsetY },
  children,
  className,
  ...otherProps
}) => {
  const theme = useTheme();
  const tooltipRef = useRef<HTMLDivElement>(null);
  const { width, height } = useWindowSize();
  const [placement, setPlacement] = useState({
    x: positionX + offsetX,
    y: positionY + offsetY,
  });

  // Make sure tooltip does not overflow window
  useLayoutEffect(() => {
    let xO = 0,
      yO = 0;
    if (tooltipRef && tooltipRef.current) {
      const measurement = tooltipRef.current.getBoundingClientRect();
      const xOverflow = width - (positionX + measurement.width);
      const yOverflow = height - (positionY + measurement.height);
      if (xOverflow < 0) {
        xO = measurement.width;
      }

      if (yOverflow < 0) {
        yO = measurement.height;
      }
    }

    setPlacement({
      x: positionX + offsetX - xO,
      y: positionY + offsetY - yO,
    });
  }, [tooltipRef, width, height, positionX, offsetX, positionY, offsetY]);

  const styles = getTooltipContainerStyles(theme);

  return (
    <div
      ref={tooltipRef}
      style={{
        position: 'fixed',
        left: 0,
        top: 0,
        transform: `translate3d(${placement.x}px, ${placement.y}px, 0)`,
      }}
      {...otherProps}
      className={cx(styles.wrapper, className)}
    >
      {children}
    </div>
  );
};

TooltipContainer.displayName = 'TooltipContainer';

const getTooltipContainerStyles = stylesFactory((theme: GrafanaTheme) => {
  return {
    wrapper: css`
      overflow: hidden;
      background: ${theme.colors.bg2};
      /* max-width is set up based on .grafana-tooltip class that's used in dashboard */
      max-width: 800px;
      padding: ${theme.spacing.sm};
      border-radius: ${theme.border.radius.sm};
      z-index: ${theme.zIndex.tooltip};
    `,
  };
});<|MERGE_RESOLUTION|>--- conflicted
+++ resolved
@@ -11,26 +11,6 @@
   children?: JSX.Element;
 }
 
-<<<<<<< HEAD
-export const getTooltipContainerStyles = stylesFactory((theme: GrafanaTheme) => {
-  const bgColor = theme.colors.bg2;
-  return {
-    wrapper: css`
-      overflow: hidden;
-      background: ${bgColor};
-      /* max-width is set up based on .grafana-tooltip class that's used in dashboard */
-      max-width: 800px;
-      padding: ${theme.spacing.sm};
-      opacity: 0.9;
-      border-radius: ${theme.border.radius.sm};
-      z-index: ${theme.zIndex.tooltip};
-      border: 1px solid ${theme.colors.border2};
-    `,
-  };
-});
-
-=======
->>>>>>> ea605fde
 export const TooltipContainer: React.FC<TooltipContainerProps> = ({
   position: { x: positionX, y: positionY },
   offset: { x: offsetX, y: offsetY },
