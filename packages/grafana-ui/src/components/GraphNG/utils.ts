--- conflicted
+++ resolved
@@ -83,13 +83,6 @@
 
       if (field.config.nullValueMode === NullValueMode.AsZero) {
         values = values.map(v => (v === null ? 0 : v));
-<<<<<<< HEAD
-      }
-      alignedData.push(values);
-
-      if (field.config.custom?.spanNulls) {
-=======
->>>>>>> 2d156a38
         spanNulls = true;
       }
 
