import 'react-data-grid/lib/styles.css';
import { css } from '@emotion/css';
import React, { useMemo, useState, useLayoutEffect } from 'react';
import DataGrid, { Column, RenderRowProps, Row, SortColumn, SortDirection } from 'react-data-grid';
import { Cell } from 'react-table';

import { DataFrame, Field, FieldType, GrafanaTheme2 } from '@grafana/data';

import { useStyles2, useTheme2 } from '../../../themes';
import { ContextMenu } from '../../ContextMenu/ContextMenu';
import { Icon } from '../../Icon/Icon';
import { MenuItem } from '../../Menu/MenuItem';
import { TableCellInspector, TableCellInspectorMode } from '../TableCellInspector';
import { TableCellDisplayMode, TableNGProps } from '../types';
import { getCellColors } from '../utils';

import { TableCellNG } from './Cells/TableCellNG';

const DEFAULT_CELL_PADDING = 6;

interface TableRow {
  id: number;
  title: string;
  cell: Cell;
}

interface TableColumn extends Column<TableRow> {
  key: string;
  name: string;
  rowHeight: number;
  field: Omit<Field, 'values'>;
}

interface SummaryRow {
  totalCount: number;
}
interface TableHeaderProps {
  column: Column<any>;
  onSort: (columnKey: string, direction: SortDirection) => void;
  direction: SortDirection | undefined;
}

export function TableNG(props: TableNGProps) {
<<<<<<< HEAD
  const { height, width, timeRange, cellHeight, footerOptions } = props;
=======
  const { height, width, timeRange, cellHeight, noHeader } = props;
>>>>>>> 972655ca
  const theme = useTheme2();
  const styles = useStyles2(getStyles);

  const [contextMenuProps, setContextMenuProps] = useState<{
    rowIdx: number;
    value: string;
    top: number;
    left: number;
  } | null>(null);
  const [isInspecting, setIsInspecting] = useState(false);
  const [isContextMenuOpen, setIsContextMenuOpen] = useState(false);

  useLayoutEffect(() => {
    if (!isContextMenuOpen) {
      return;
    }

    function onClick(event: MouseEvent) {
      setIsContextMenuOpen(false);
    }

    addEventListener('click', onClick);

    return () => {
      removeEventListener('click', onClick);
    };
  }, [isContextMenuOpen]);

  const [sortColumns, setSortColumns] = useState<readonly SortColumn[]>([]);

  function rowHeight() {
    const bodyFontSize = theme.typography.fontSize;
    const lineHeight = theme.typography.body.lineHeight;

    switch (cellHeight) {
      case 'md':
        return 42;
      case 'lg':
        return 48;
    }

    return DEFAULT_CELL_PADDING * 2 + bodyFontSize * lineHeight;
  }
  const rowHeightNumber = rowHeight();

  const TableHeader: React.FC<TableHeaderProps> = ({ column, onSort, direction }) => {
    const handleSort = () => {
      onSort(column.key as string, direction === 'ASC' ? 'DESC' : 'ASC');
    };

    return (
      <div>
        <button className={styles.headerCellLabel} onClick={handleSort}>
          <div>{column.name}</div>
          {direction &&
            (direction === 'ASC' ? (
              <Icon size="lg" name="arrow-down" className={styles.sortIcon} />
            ) : (
              <Icon name="arrow-up" size="lg" className={styles.sortIcon} />
            ))}
        </button>

        {/* put the filter button here */}
      </div>
    );
  };

  const handleSort = (columnKey: string, direction: SortDirection) => {
    setSortColumns([{ columnKey, direction }]);
  };

  const mapFrameToDataGrid = (main: DataFrame) => {
    const columns: TableColumn[] = [];
    const rows: Array<{ [key: string]: string }> = [];

    main.fields.map((field, index) => {
      const key = field.name;
      const { values: _, ...shallowField } = field;

      // Add a column for each field
      columns.push({
        key,
        name: key,
        field: shallowField,
        rowHeight: rowHeightNumber,
        cellClass: (row) => {
          // eslint-ignore-next-line
          const value = row[key];
          const displayValue = shallowField.display!(value);

          // if (shallowField.config.custom.type === TableCellDisplayMode.ColorBackground) {
          let colors = getCellColors(theme, shallowField.config.custom, displayValue);
          // }

          // css()
          return 'my-class';
        },
        renderCell: (props: any) => {
          const { row } = props;
          const value = row[key];

          // Cell level rendering here
          return (
            <TableCellNG
              key={key}
              value={value}
              field={shallowField}
              theme={theme}
              timeRange={timeRange}
              height={rowHeight}
            />
          );
        },

        ...(index === 0 && {
          renderSummaryCell() {
            return <div>Count</div>;
          },
        }),
        ...(index === 1 && {
          renderSummaryCell({ row }) {
            return row.totalCount;
          },
        }),

        renderHeaderCell: ({ column, sortDirection }) => (
          <TableHeader column={column} onSort={handleSort} direction={sortDirection} />
        ),
      });

      // Create row objects
      field.values.map((value, index) => {
        const currentValue = { [key]: value };

        if (rows.length > index) {
          rows[index] = { ...rows[index], ...currentValue };
        } else {
          rows[index] = currentValue;
        }
      });
    });

    return {
      columns,
      rows,
    };
  };
  const { columns, rows } = mapFrameToDataGrid(props.data);

  const columnTypes = useMemo(() => {
    return columns.reduce(
      (acc, column) => {
        acc[column.key] = column.field.type;
        return acc;
      },
      {} as { [key: string]: string }
    );
  }, [columns]);

  const sortedRows = useMemo((): ReadonlyArray<{ [key: string]: string }> => {
    if (sortColumns.length === 0) {
      return rows;
    }

    return [...rows].sort((a, b) => {
      for (const sort of sortColumns) {
        const { columnKey, direction } = sort;
        const comparator = getComparator(columnTypes[columnKey]);
        const compResult = comparator(a[columnKey], b[columnKey]);
        if (compResult !== 0) {
          return direction === 'ASC' ? compResult : -compResult;
        }
      }
      return 0; // false
    });
  }, [rows, sortColumns, columnTypes]);

  const renderMenuItems = () => {
    return (
      <>
        <MenuItem
          label="Inspect value"
          onClick={() => {
            setIsInspecting(true);
          }}
          className={styles.menuItem}
        />
      </>
    );
  };

  // footer

  const summaryRows = useMemo((): readonly SummaryRow[] => {
    return [
      {
        totalCount: rows.length,
      },
    ];
  }, [rows]);

  // Return the data grid
  return (
    <>
      <DataGrid
        rows={sortedRows}
        columns={columns}
        headerRowHeight={noHeader ? 0 : undefined}
        defaultColumnOptions={{
          sortable: true,
          resizable: true,
          maxWidth: 200,
        }}
        rowHeight={rowHeightNumber}
        // TODO: This doesn't follow current table behavior
        style={{ width, height }}
        renderers={{ renderRow: myRowRenderer }}
        onCellContextMenu={({ row, column }, event) => {
          event.preventGridDefault();
          // Do not show the default context menu
          event.preventDefault();
          setContextMenuProps({
            rowIdx: rows.indexOf(row),
            value: row[column.key],
            top: event.clientY,
            left: event.clientX,
          });
          setIsContextMenuOpen(true);
        }}
        // sorting
        sortColumns={sortColumns}
        // footer
        bottomSummaryRows={footerOptions?.show ? summaryRows : undefined}
      />

      {isContextMenuOpen && (
        <ContextMenu
          x={contextMenuProps?.left || 0}
          y={contextMenuProps?.top || 0}
          renderMenuItems={renderMenuItems}
          focusOnOpen={false}
        />
      )}

      {isInspecting && (
        <TableCellInspector
          mode={TableCellInspectorMode.text}
          value={contextMenuProps?.value}
          onDismiss={() => {
            setIsInspecting(false);
            setContextMenuProps(null);
          }}
        />
      )}
    </>
  );
}

function myRowRenderer(key: React.Key, props: RenderRowProps<Row>) {
  // Let's render row level things here!
  // i.e. we can look at row styles and such here
  return <Row {...props} />;
}

type Comparator = (a: any, b: any) => number;

function getComparator(sortColumnType: string): Comparator {
  switch (sortColumnType) {
    case FieldType.time:
    case FieldType.number:
    case FieldType.boolean:
      return (a, b) => a - b;
    case FieldType.string:
    case FieldType.enum:
    default:
      return (a, b) => String(a).localeCompare(String(b), undefined, { sensitivity: 'base' });
  }
}

const getStyles = (theme: GrafanaTheme2) => ({
  contextMenu: css({
    position: 'absolute',
    backgroundColor: '#ffffff',
    border: '1px solid black',
    padding: '16px',
    listStyle: 'none',

    '> li': {
      padding: 8,
    },
  }),
  menuItem: css({
    maxWidth: '200px',
  }),
  headerCellLabel: css({
    border: 'none',
    padding: 0,
    background: 'inherit',
    cursor: 'pointer',
    whiteSpace: 'nowrap',
    overflow: 'hidden',
    textOverflow: 'ellipsis',
    fontWeight: theme.typography.fontWeightMedium,
    display: 'flex',
    alignItems: 'center',
    marginRight: theme.spacing(0.5),

    '&:hover': {
      textDecoration: 'underline',
      color: theme.colors.text.link,
    },
  }),
  sortIcon: css({
    marginLeft: theme.spacing(0.5),
  }),
});<|MERGE_RESOLUTION|>--- conflicted
+++ resolved
@@ -41,11 +41,7 @@
 }
 
 export function TableNG(props: TableNGProps) {
-<<<<<<< HEAD
-  const { height, width, timeRange, cellHeight, footerOptions } = props;
-=======
-  const { height, width, timeRange, cellHeight, noHeader } = props;
->>>>>>> 972655ca
+  const { height, width, timeRange, cellHeight, noHeader, footerOptions } = props;
   const theme = useTheme2();
   const styles = useStyles2(getStyles);
 
