--- conflicted
+++ resolved
@@ -31,15 +31,13 @@
   field: Omit<Field, 'values'>;
 }
 
-<<<<<<< HEAD
 interface SummaryRow {
   totalCount: number;
-=======
+}
 interface TableHeaderProps {
   column: Column<any>;
   onSort: (columnKey: string, direction: SortDirection) => void;
   direction: SortDirection | undefined;
->>>>>>> c2e34836
 }
 
 export function TableNG(props: TableNGProps) {
@@ -157,7 +155,7 @@
             />
           );
         },
-<<<<<<< HEAD
+
         ...(index === 0 && {
           renderSummaryCell() {
             return <div>Count</div>;
@@ -168,11 +166,10 @@
             return row.totalCount;
           },
         }),
-=======
+
         renderHeaderCell: ({ column, sortDirection }) => (
           <TableHeader column={column} onSort={handleSort} direction={sortDirection} />
         ),
->>>>>>> c2e34836
       });
 
       // Create row objects
@@ -275,12 +272,8 @@
         }}
         // sorting
         sortColumns={sortColumns}
-<<<<<<< HEAD
-        onSortColumnsChange={setSortColumns}
         // footer
         bottomSummaryRows={footerOptions?.show ? summaryRows : undefined}
-=======
->>>>>>> c2e34836
       />
 
       {isContextMenuOpen && (
