import { useState, useMemo, useEffect, useCallback, useRef, useLayoutEffect, RefObject } from 'react';
import { Column, DataGridHandle, DataGridProps, SortColumn } from 'react-data-grid';

import { Field, fieldReducers, FieldType, formattedValueToString, reduceField } from '@grafana/data';

import { TableColumnResizeActionCallback } from '../types';

import { TABLE } from './constants';
import { FilterType, TableFooterCalc, TableRow, TableSortByFieldState, TableSummaryRow, TypographyCtx } from './types';
import {
  getDisplayName,
  processNestedTableRows,
  applySort,
  getColumnTypes,
  getRowHeight,
  buildHeaderLineCounters,
  buildRowLineCounters,
} from './utils';

// Helper function to get displayed value
const getDisplayedValue = (row: TableRow, key: string, fields: Field[]) => {
  const field = fields.find((field) => getDisplayName(field) === key);
  if (!field || !field.display) {
    return '';
  }
  const displayedValue = formattedValueToString(field.display(row[key]));
  return displayedValue;
};

export interface FilteredRowsResult {
  rows: TableRow[];
  filter: FilterType;
  setFilter: React.Dispatch<React.SetStateAction<FilterType>>;
  crossFilterOrder: string[];
  crossFilterRows: Record<string, TableRow[]>;
}

export interface FilteredRowsOptions {
  hasNestedFrames: boolean;
}

export function useFilteredRows(
  rows: TableRow[],
  fields: Field[],
  { hasNestedFrames }: FilteredRowsOptions
): FilteredRowsResult {
  // TODO: allow persisted filter selection via url
  const [filter, setFilter] = useState<FilterType>({});
  const filterValues = useMemo(() => Object.entries(filter), [filter]);

  const crossFilterOrder: FilteredRowsResult['crossFilterOrder'] = useMemo(
    () => Array.from(new Set(filterValues.map(([key]) => key))),
    [filterValues]
  );

  const [filteredRows, crossFilterRows] = useMemo(() => {
    const crossFilterRows: FilteredRowsResult['crossFilterRows'] = {};

    const filterRows = (row: TableRow): boolean => {
      for (const [key, value] of filterValues) {
        const displayedValue = getDisplayedValue(row, key, fields);
        if (!value.filteredSet.has(displayedValue)) {
          return false;
        }
        // collect rows for crossFilter
        crossFilterRows[key] = crossFilterRows[key] ?? [];
        crossFilterRows[key].push(row);
      }
      return true;
    };

    const filteredRows = hasNestedFrames
      ? processNestedTableRows(rows, (parents) => parents.filter(filterRows))
      : rows.filter(filterRows);

    return [filteredRows, crossFilterRows];
  }, [filterValues, rows, fields, hasNestedFrames]);

  return {
    rows: filteredRows,
    filter,
    setFilter,
    crossFilterOrder,
    crossFilterRows,
  };
}

export interface SortedRowsOptions {
  hasNestedFrames: boolean;
  initialSortBy?: TableSortByFieldState[];
}

export interface SortedRowsResult {
  rows: TableRow[];
  sortColumns: SortColumn[];
  setSortColumns: React.Dispatch<React.SetStateAction<SortColumn[]>>;
}

export function useSortedRows(
  rows: TableRow[],
  fields: Field[],
  { initialSortBy, hasNestedFrames }: SortedRowsOptions
): SortedRowsResult {
  const initialSortColumns = useMemo<SortColumn[]>(
    () =>
      initialSortBy?.flatMap(({ displayName, desc }) => {
        if (!fields.some((f) => getDisplayName(f) === displayName)) {
          return [];
        }
        return [
          {
            columnKey: displayName,
            direction: desc ? ('DESC' as const) : ('ASC' as const),
          },
        ];
      }) ?? [],
    [] // eslint-disable-line react-hooks/exhaustive-deps
  );
  const [sortColumns, setSortColumns] = useState<SortColumn[]>(initialSortColumns);
  const columnTypes = useMemo(() => getColumnTypes(fields), [fields]);

  const sortedRows = useMemo(
    () => applySort(rows, fields, sortColumns, columnTypes, hasNestedFrames),
    [rows, fields, sortColumns, hasNestedFrames, columnTypes]
  );

  return {
    rows: sortedRows,
    sortColumns,
    setSortColumns,
  };
}

export interface PaginatedRowsOptions {
  height: number;
  width: number;
  rowHeight: number | ((row: TableRow) => number);
  headerHeight: number;
  footerHeight: number;
  paginationHeight?: number;
  enabled: boolean;
}

export interface PaginatedRowsResult {
  rows: TableRow[];
  page: number;
  setPage: React.Dispatch<React.SetStateAction<number>>;
  numPages: number;
  rowsPerPage: number;
  pageRangeStart: number;
  pageRangeEnd: number;
  smallPagination: boolean;
}

// hand-measured. pagination height is 30px, plus 8px top margin
const PAGINATION_HEIGHT = 38;

export function usePaginatedRows(
  rows: TableRow[],
  { height, width, headerHeight, footerHeight, rowHeight, enabled }: PaginatedRowsOptions
): PaginatedRowsResult {
  // TODO: allow persisted page selection via url
  const [page, setPage] = useState(0);
  const numRows = rows.length;

  // calculate average row height if row height is variable.
  const avgRowHeight = useMemo(() => {
    if (!enabled) {
      return 0;
    }

    if (typeof rowHeight === 'number') {
      return rowHeight;
    }

    // we'll just measure 100 rows to estimate
    return rows.slice(0, 100).reduce((avg, row, _, { length }) => avg + rowHeight(row) / length, 0);
  }, [rows, rowHeight, enabled]);

  // using dimensions of the panel, calculate pagination parameters
  const { numPages, rowsPerPage, pageRangeStart, pageRangeEnd, smallPagination } = useMemo((): {
    numPages: number;
    rowsPerPage: number;
    pageRangeStart: number;
    pageRangeEnd: number;
    smallPagination: boolean;
  } => {
    if (!enabled) {
      return { numPages: 0, rowsPerPage: 0, pageRangeStart: 1, pageRangeEnd: numRows, smallPagination: false };
    }

    // calculate number of rowsPerPage based on height stack
    const rowAreaHeight = height - headerHeight - footerHeight - PAGINATION_HEIGHT;
    const heightPerRow = Math.floor(rowAreaHeight / (avgRowHeight || 1));
    // ensure at least one row per page is displayed
    let rowsPerPage = heightPerRow > 1 ? heightPerRow : 1;

    // calculate row range for pagination summary display
    const pageRangeStart = page * rowsPerPage + 1;
    let pageRangeEnd = pageRangeStart + rowsPerPage - 1;
    if (pageRangeEnd > numRows) {
      pageRangeEnd = numRows;
    }
    const smallPagination = width < TABLE.PAGINATION_LIMIT;
    const numPages = Math.ceil(numRows / rowsPerPage);
    return {
      numPages,
      rowsPerPage,
      pageRangeStart,
      pageRangeEnd,
      smallPagination,
    };
  }, [width, height, headerHeight, footerHeight, avgRowHeight, enabled, numRows, page]);

  // safeguard against page overflow on panel resize or other factors
  useEffect(() => {
    if (!enabled) {
      return;
    }

    if (page > numPages) {
      // resets pagination to end
      setPage(numPages - 1);
    }
  }, [numPages, enabled, page, setPage]);

  // apply pagination to the sorted rows
  const paginatedRows = useMemo(() => {
    if (!enabled) {
      return rows;
    }
    const pageOffset = page * rowsPerPage;
    return rows.slice(pageOffset, pageOffset + rowsPerPage);
  }, [page, rowsPerPage, rows, enabled]);

  return {
    rows: paginatedRows,
    page: enabled ? page : -1,
    setPage,
    numPages,
    rowsPerPage,
    pageRangeStart,
    pageRangeEnd,
    smallPagination,
  };
}

export interface FooterCalcsOptions {
  enabled?: boolean;
  isCountRowsSet?: boolean;
  footerOptions?: TableFooterCalc;
}

export function useFooterCalcs(
  rows: TableRow[],
  // it's very important that this is the _visible_ fields.
  fields: Field[],
  { enabled, footerOptions, isCountRowsSet }: FooterCalcsOptions
): string[] {
  return useMemo(() => {
    const footerReducers = footerOptions?.reducer;

    if (!enabled || !footerOptions || !Array.isArray(footerReducers) || !footerReducers.length) {
      return [];
    }

    const fieldNameSet = footerOptions.fields?.length ? new Set(footerOptions.fields) : null;

    return fields.map((field, index) => {
      if (field.state?.calcs) {
        delete field.state?.calcs;
      }

      if (isCountRowsSet) {
        return index === 0 ? `${rows.length}` : '';
      }

      let emptyValue = '';
      if (index === 0) {
        const footerCalcReducer = footerReducers[0];
        emptyValue = footerCalcReducer ? fieldReducers.get(footerCalcReducer).name : '';
      }

      if (field.type !== FieldType.number) {
        return emptyValue;
      }

      // if field.display is undefined, don't throw
      const displayFn = field.display;
      if (!displayFn) {
        return emptyValue;
      }

      // If fields array is specified, only show footer for fields included in that array.
      // the array can include either the display name or the field name. we don't use a field matcher
      // because that requires us to drill the data frame down here.
      if (fieldNameSet && !fieldNameSet.has(getDisplayName(field)) && !fieldNameSet.has(field.name)) {
        return emptyValue;
      }

      const calc = footerReducers[0];
      const value = reduceField({
        field: {
          ...field,
          values: rows.map((row) => row[getDisplayName(field)]),
        },
        reducers: footerReducers,
      })[calc];

      return formattedValueToString(displayFn(value));
    });
  }, [fields, enabled, footerOptions, isCountRowsSet, rows]);
}

<<<<<<< HEAD
type CalcRowHeight = (
  text: string,
  cellWidth: number,
  defaultHeight: number,
  lineHeight?: number,
  verticalPadding?: number
) => number;

interface TypographyCtx {
  ctx: CanvasRenderingContext2D;
  font: string;
  avgCharWidth: number;
  calcRowHeight: CalcRowHeight;
}

export function useTypographyCtx(): TypographyCtx {
  const theme = useTheme2();
  const typographyCtx = useMemo((): TypographyCtx => {
    const font = `${theme.typography.fontSize}px ${theme.typography.fontFamily}`;
    const canvas = document.createElement('canvas');
    const ctx = canvas.getContext('2d')!;
    // set in grafana/data in createTypography.ts
    const letterSpacing = 0.15;

    ctx.letterSpacing = `${letterSpacing}px`;
    ctx.font = font;
    const txt =
      "Lorem Ipsum is simply dummy text of the printing and typesetting industry. Lorem Ipsum has been the industry's standard dummy text ever since the 1500s";
    const txtWidth = ctx.measureText(txt).width;
    const avgCharWidth = txtWidth / txt.length + letterSpacing;
    const { count } = varPreLine(ctx);

    const calcRowHeight: CalcRowHeight = (
      text: string,
      cellWidth: number,
      defaultHeight: number,
      lineHeight = TABLE.LINE_HEIGHT,
      blockPadding = 2 * TABLE.CELL_PADDING
    ) => {
      if (text === '') {
        return defaultHeight;
      }
      const numLines = count(text, cellWidth);
      const totalHeight = numLines * lineHeight + blockPadding;
      return Math.max(totalHeight, defaultHeight);
    };

    return {
      calcRowHeight,
      ctx,
      font,
      avgCharWidth,
    };
  }, [theme.typography.fontSize, theme.typography.fontFamily]);
  return typographyCtx;
}

=======
>>>>>>> cdd5247f
const ICON_WIDTH = 16;
const ICON_GAP = 4;

interface UseHeaderHeightOptions {
  enabled: boolean;
  fields: Field[];
  columnWidths: number[];
  sortColumns: SortColumn[];
  typographyCtx: TypographyCtx;
  showTypeIcons?: boolean;
}

export function useHeaderHeight({
  fields,
  enabled,
  columnWidths,
  sortColumns,
  typographyCtx,
  showTypeIcons = false,
}: UseHeaderHeightOptions): number {
  const perIconSpace = ICON_WIDTH + ICON_GAP;

  const lineCounters = useMemo(() => buildHeaderLineCounters(fields, typographyCtx), [fields, typographyCtx]);

  const columnAvailableWidths = useMemo(
    () =>
      columnWidths.map((c, idx) => {
        let width = c - 2 * TABLE.CELL_PADDING - TABLE.BORDER_RIGHT;
        // filtering icon
        if (fields[idx]?.config?.custom?.filterable) {
          width -= perIconSpace;
        }
        // sorting icon
        if (sortColumns.some((col) => col.columnKey === getDisplayName(fields[idx]))) {
          width -= perIconSpace;
        }
        // type icon
        if (showTypeIcons) {
          width -= perIconSpace;
        }
        // sadly, the math for this is off by exactly 1 pixel. shrug.
        return Math.floor(width) - 1;
      }),
    [fields, columnWidths, sortColumns, showTypeIcons, perIconSpace]
  );

  const headerHeight = useMemo(() => {
    if (!enabled) {
      return 0;
    }
<<<<<<< HEAD
    if (!hasWrappedColHeaders) {
      return defaultHeight - TABLE.CELL_PADDING;
    }

    const { text: maxLinesText, idx: maxLinesIdx } = getMaxWrapCell(fields, -1, maxWrapCellOptions);
    return calcRowHeight(
      maxLinesText,
      columnAvailableWidths[maxLinesIdx],
      defaultHeight,
      TABLE.LINE_HEIGHT,
      TABLE.CELL_PADDING
    );
  }, [fields, enabled, hasWrappedColHeaders, maxWrapCellOptions, calcRowHeight, columnAvailableWidths, defaultHeight]);
=======
    return getRowHeight(
      fields,
      -1,
      columnAvailableWidths,
      TABLE.HEADER_HEIGHT,
      lineCounters,
      TABLE.LINE_HEIGHT,
      TABLE.CELL_PADDING
    );
  }, [fields, enabled, columnAvailableWidths, lineCounters]);
>>>>>>> cdd5247f

  return headerHeight;
}

interface UseRowHeightOptions {
  columnWidths: number[];
  fields: Field[];
  hasNestedFrames: boolean;
  defaultHeight: number;
  expandedRows: Set<number>;
  typographyCtx: TypographyCtx;
}

export function useRowHeight({
  columnWidths,
  fields,
  hasNestedFrames,
  defaultHeight,
  expandedRows,
  typographyCtx,
}: UseRowHeightOptions): number | ((row: TableRow) => number) {
  const lineCounters = useMemo(() => buildRowLineCounters(fields, typographyCtx), [fields, typographyCtx]);
  const hasWrappedCols = useMemo(() => lineCounters?.length ?? 0 > 0, [lineCounters]);

  const colWidths = useMemo(() => {
    const columnWidthAffordance = 2 * TABLE.CELL_PADDING + TABLE.BORDER_RIGHT;
    return columnWidths.map((c) => c - columnWidthAffordance);
  }, [columnWidths]);

  const rowHeight = useMemo(() => {
    // row height is only complicated when there are nested frames or wrapped columns.
    if (!hasNestedFrames && !hasWrappedCols) {
      return defaultHeight;
    }

    // this cache should get blown away on resize, data refresh, updated fields, etc.
    // caching by __index is ok because sorting does not modify the __index.
    const cache: Array<number | undefined> = Array(fields[0].values.length);
    return (row: TableRow) => {
      // nested rows
      if (row.__depth > 0) {
        // if unexpanded, height === 0
        if (!expandedRows.has(row.__index)) {
          return 0;
        }

        const rowCount = row.data?.length ?? 0;
        if (rowCount === 0) {
          return TABLE.NESTED_NO_DATA_HEIGHT + TABLE.CELL_PADDING * 2;
        }

        const nestedHeaderHeight = row.data?.meta?.custom?.noHeader ? 0 : defaultHeight;
        return defaultHeight * rowCount + nestedHeaderHeight + TABLE.CELL_PADDING * 2;
      }

      // regular rows
<<<<<<< HEAD
      const {
        text: maxLinesText,
        idx: maxLinesIdx,
        numLines,
      } = getMaxWrapCell(fields, row.__index, maxWrapCellOptions);

      const maxLinesField = fields[maxLinesIdx];
      let verticalPadding = 2 * TABLE.CELL_PADDING;
      // in PillCell, there's a 4px gap between each line (if more than one line is present)
      if (maxLinesField && getCellOptions(maxLinesField).type === TableCellDisplayMode.Pill) {
        verticalPadding += 4 * (numLines - 1);
      }

      return calcRowHeight(maxLinesText, colWidths[maxLinesIdx], defaultHeight, TABLE.LINE_HEIGHT, verticalPadding);
=======
      let result = cache[row.__index];
      if (!result) {
        result = cache[row.__index] = getRowHeight(
          fields,
          row.__index,
          colWidths,
          defaultHeight,
          lineCounters,
          TABLE.LINE_HEIGHT,
          TABLE.CELL_PADDING * 2
        );
      }
      return result;
>>>>>>> cdd5247f
    };
  }, [hasNestedFrames, hasWrappedCols, defaultHeight, fields, colWidths, lineCounters, expandedRows]);

  return rowHeight;
}

/**
 * react-data-grid is a little unwieldy when it comes to column resize events.
 * we want to detect a few different column resize signals:
 *   - dragging the handle (only want to dispatch when handle is released)
 *   - double-clicking the handle (sets the column to the minimum width to fit content)
 * `onColumnResize` dispatches events throughout a dragged resize, and `onColumnWidthsChanged` doesn't
 * emit an event when double-click resizing occurs, so we have to build something custom on top of these
 * behaviors in order to get everything working.
 */
interface UseColumnResizeState {
  columnKey: string | undefined;
  width: number;
}

const INITIAL_COL_RESIZE_STATE = Object.freeze({ columnKey: undefined, width: 0 }) satisfies UseColumnResizeState;

export function useColumnResize(
  onColumnResize: TableColumnResizeActionCallback = () => {}
): DataGridProps<TableRow, TableSummaryRow>['onColumnResize'] {
  // these must be refs. if we used setState, we would run into race conditions with these event listeners
  const colResizeState = useRef<UseColumnResizeState>({ ...INITIAL_COL_RESIZE_STATE });
  const pointerIsDown = useRef(false);

  // to detect whether we got a double-click resize, we track whether the pointer is currently down
  useLayoutEffect(() => {
    function pointerDown(_event: PointerEvent) {
      pointerIsDown.current = true;
    }

    function pointerUp(_event: PointerEvent) {
      pointerIsDown.current = false;
    }

    window.addEventListener('pointerdown', pointerDown);
    window.addEventListener('pointerup', pointerUp);

    return () => {
      window.removeEventListener('pointerdown', pointerDown);
      window.removeEventListener('pointerup', pointerUp);
    };
  });

  const dispatchEvent = useCallback(() => {
    if (colResizeState.current.columnKey) {
      onColumnResize(colResizeState.current.columnKey, Math.floor(colResizeState.current.width));
      colResizeState.current = { ...INITIAL_COL_RESIZE_STATE };
    }
    window.removeEventListener('click', dispatchEvent, { capture: true });
  }, [onColumnResize]);

  // this is the callback that gets passed to react-data-grid
  const dataGridResizeHandler = useCallback(
    (column: Column<TableRow, TableSummaryRow>, width: number) => {
      if (!colResizeState.current.columnKey) {
        window.addEventListener('click', dispatchEvent, { capture: true });
      }

      colResizeState.current.columnKey = column.key;
      colResizeState.current.width = width;

      // when double clicking to resize, this handler will fire, but the pointer will not be down,
      // meaning that we should immediately flush the new width
      if (!pointerIsDown.current) {
        dispatchEvent();
      }
    },
    [dispatchEvent]
  );

  return dataGridResizeHandler;
}

export function useScrollbarWidth(ref: RefObject<DataGridHandle>, height: number, renderedRows: TableRow[]) {
  const [scrollbarWidth, setScrollbarWidth] = useState(0);

  useLayoutEffect(() => {
    const el = ref.current?.element;

    if (el) {
      setScrollbarWidth(el.offsetWidth - el.clientWidth);
    }
  }, [ref, height, renderedRows]);

  return scrollbarWidth;
}<|MERGE_RESOLUTION|>--- conflicted
+++ resolved
@@ -312,66 +312,6 @@
   }, [fields, enabled, footerOptions, isCountRowsSet, rows]);
 }
 
-<<<<<<< HEAD
-type CalcRowHeight = (
-  text: string,
-  cellWidth: number,
-  defaultHeight: number,
-  lineHeight?: number,
-  verticalPadding?: number
-) => number;
-
-interface TypographyCtx {
-  ctx: CanvasRenderingContext2D;
-  font: string;
-  avgCharWidth: number;
-  calcRowHeight: CalcRowHeight;
-}
-
-export function useTypographyCtx(): TypographyCtx {
-  const theme = useTheme2();
-  const typographyCtx = useMemo((): TypographyCtx => {
-    const font = `${theme.typography.fontSize}px ${theme.typography.fontFamily}`;
-    const canvas = document.createElement('canvas');
-    const ctx = canvas.getContext('2d')!;
-    // set in grafana/data in createTypography.ts
-    const letterSpacing = 0.15;
-
-    ctx.letterSpacing = `${letterSpacing}px`;
-    ctx.font = font;
-    const txt =
-      "Lorem Ipsum is simply dummy text of the printing and typesetting industry. Lorem Ipsum has been the industry's standard dummy text ever since the 1500s";
-    const txtWidth = ctx.measureText(txt).width;
-    const avgCharWidth = txtWidth / txt.length + letterSpacing;
-    const { count } = varPreLine(ctx);
-
-    const calcRowHeight: CalcRowHeight = (
-      text: string,
-      cellWidth: number,
-      defaultHeight: number,
-      lineHeight = TABLE.LINE_HEIGHT,
-      blockPadding = 2 * TABLE.CELL_PADDING
-    ) => {
-      if (text === '') {
-        return defaultHeight;
-      }
-      const numLines = count(text, cellWidth);
-      const totalHeight = numLines * lineHeight + blockPadding;
-      return Math.max(totalHeight, defaultHeight);
-    };
-
-    return {
-      calcRowHeight,
-      ctx,
-      font,
-      avgCharWidth,
-    };
-  }, [theme.typography.fontSize, theme.typography.fontFamily]);
-  return typographyCtx;
-}
-
-=======
->>>>>>> cdd5247f
 const ICON_WIDTH = 16;
 const ICON_GAP = 4;
 
@@ -422,21 +362,6 @@
     if (!enabled) {
       return 0;
     }
-<<<<<<< HEAD
-    if (!hasWrappedColHeaders) {
-      return defaultHeight - TABLE.CELL_PADDING;
-    }
-
-    const { text: maxLinesText, idx: maxLinesIdx } = getMaxWrapCell(fields, -1, maxWrapCellOptions);
-    return calcRowHeight(
-      maxLinesText,
-      columnAvailableWidths[maxLinesIdx],
-      defaultHeight,
-      TABLE.LINE_HEIGHT,
-      TABLE.CELL_PADDING
-    );
-  }, [fields, enabled, hasWrappedColHeaders, maxWrapCellOptions, calcRowHeight, columnAvailableWidths, defaultHeight]);
-=======
     return getRowHeight(
       fields,
       -1,
@@ -447,7 +372,6 @@
       TABLE.CELL_PADDING
     );
   }, [fields, enabled, columnAvailableWidths, lineCounters]);
->>>>>>> cdd5247f
 
   return headerHeight;
 }
@@ -504,24 +428,12 @@
       }
 
       // regular rows
-<<<<<<< HEAD
-      const {
-        text: maxLinesText,
-        idx: maxLinesIdx,
-        numLines,
-      } = getMaxWrapCell(fields, row.__index, maxWrapCellOptions);
-
-      const maxLinesField = fields[maxLinesIdx];
-      let verticalPadding = 2 * TABLE.CELL_PADDING;
-      // in PillCell, there's a 4px gap between each line (if more than one line is present)
-      if (maxLinesField && getCellOptions(maxLinesField).type === TableCellDisplayMode.Pill) {
-        verticalPadding += 4 * (numLines - 1);
-      }
-
-      return calcRowHeight(maxLinesText, colWidths[maxLinesIdx], defaultHeight, TABLE.LINE_HEIGHT, verticalPadding);
-=======
       let result = cache[row.__index];
       if (!result) {
+        // FIXME: Pill cell has extra vertical padding, we need to figure out how to indicate that here.
+        // if (maxLinesField && getCellOptions(maxLinesField).type === TableCellDisplayMode.Pill) {
+        //   verticalPadding += 4 * (numLines - 1);
+        // }
         result = cache[row.__index] = getRowHeight(
           fields,
           row.__index,
@@ -533,7 +445,6 @@
         );
       }
       return result;
->>>>>>> cdd5247f
     };
   }, [hasNestedFrames, hasWrappedCols, defaultHeight, fields, colWidths, lineCounters, expandedRows]);
 
