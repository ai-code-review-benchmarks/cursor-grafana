import { ArgTypes } from '@storybook/blocks';
import { EmptyState } from './EmptyState';

# EmptyState

The EmptyState component consists of a message and optionally an image, button, and additional information.

## When to use

Use an empty state to communicate to the user that there is no data to display and provide instructions for what to do next.
Example use cases:

- When a user has not created a particular resource yet
- When a filter or search query returns no results
- When a user completes all actions, such as clearing their inbox or notifications

There are different variants to handle the most common empty state use cases. These variants provide a specific default message and image.

## Usage

### `variant="call-to-action"`

Use when there is no data to display and you want to encourage the user to take an action. Usually either to complete some initial configuration, or to create an item.

```jsx
import { EmptyState, LinkButton, TextLink } from '@grafana/ui';

<EmptyState
  variant="call-to-action"
  message="You haven't created any playlists yet"
  button={
    <LinkButton icon="plus" href="playlists/new" size="lg">
      Create playlist
    </LinkButton>
  }
>
  You can use playlists to cycle dashboards on TVs without user control.{' '}
  <TextLink external href="<externalDocsLink>">
    Learn more.
  </TextLink>
</EmptyState>;
```

For scenarios where there is no single button that can be clicked to create the item, you can omit the `button` prop. Instead, provide additional information to help the user understand how to create the specific resource.

```jsx
import { EmptyState, TextLink } from '@grafana/ui';

<EmptyState variant="call-to-action" message="You haven't created any library panels yet">
  Create a library panel from any existing dashboard panel through the panel context menu.{' '}
  <TextLink external href="<externalDocsLink>">
    Learn more.
  </TextLink>
</EmptyState>;
```

### `variant="not-found"`

Use in place of content when a search query or filter returns no results.

There are sensible defaults for the image, so in most cases all you need to provide is a message.

```jsx
import { EmptyState } from '@grafana/ui';

<EmptyState variant="not-found" message="No playlists found" />;
```

## Customization

<<<<<<< HEAD
For all variants you can:

- provide a custom message
- provide a custom image or hide the image entirely
- provide a button (e.g. to provide a call to action or clear the search query)
- provide additional information via React children
=======
You can optionally override or hide the image, add additional information or a button (e.g. to clear the search query)
>>>>>>> 3b498369

```jsx
import { Button, EmptyState, TextLink } from '@grafana/ui';

<EmptyState
  variant="not-found"
  button={<Button variant="secondary" onClick={clearSearchQuery} />}
  image={<AnyReactNode />}
  message="No playlists found"
  variant="not-found"
>
  Optionally provide some additional information here. Maybe even a link to{' '}
  <TextLink href="<externalDocsLink>" external>
    documentation.
  </TextLink>
</EmptyState>;
```

## Props

<ArgTypes of={EmptyState} /><|MERGE_RESOLUTION|>--- conflicted
+++ resolved
@@ -68,16 +68,11 @@
 
 ## Customization
 
-<<<<<<< HEAD
 For all variants you can:
 
-- provide a custom message
 - provide a custom image or hide the image entirely
 - provide a button (e.g. to provide a call to action or clear the search query)
 - provide additional information via React children
-=======
-You can optionally override or hide the image, add additional information or a button (e.g. to clear the search query)
->>>>>>> 3b498369
 
 ```jsx
 import { Button, EmptyState, TextLink } from '@grafana/ui';
