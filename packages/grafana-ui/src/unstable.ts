/**
 * THESE COMPONENTS MUST NOT BE USED EXTERNALLY OR IN PLUGINS.
 *
 * Unstable components are still in development and are subject to breaking changes
 * at any point, like feature flags but for components. They must only be used in
 * Grafana core where we can coordinate changes.
 *
 * Once mature, they will be moved to the main export, be available to plugins, and
 * be subject to the standard policies
 */

<<<<<<< HEAD
export * from './components/Box/Box';
=======
export * from './components/Flex/Flex';
>>>>>>> 00893a15
<|MERGE_RESOLUTION|>--- conflicted
+++ resolved
@@ -9,8 +9,5 @@
  * be subject to the standard policies
  */
 
-<<<<<<< HEAD
 export * from './components/Box/Box';
-=======
-export * from './components/Flex/Flex';
->>>>>>> 00893a15
+export * from './components/Flex/Flex';