{
  "author": "Grafana Labs",
  "license": "Apache-2.0",
  "name": "@grafana/schema",
<<<<<<< HEAD
  "version": "9.0.1",
=======
  "version": "9.0.2",
>>>>>>> 0641b5d0
  "description": "Grafana Schema Library",
  "keywords": [
    "typescript"
  ],
  "repository": {
    "type": "git",
    "url": "http://github.com/grafana/grafana.git",
    "directory": "packages/grafana-schema"
  },
  "main": "src/index.ts",
  "types": "src/index.ts",
  "scripts": {
    "build": "grafana-toolkit package:build --scope=schema",
    "bundle": "rollup -c rollup.config.ts",
    "clean": "rimraf ./dist ./compiled",
    "docsExtract": "mkdir -p ../../reports/docs && api-extractor run 2>&1 | tee ../../reports/docs/$(basename $(pwd)).log",
    "typecheck": "tsc --noEmit"
  },
  "devDependencies": {
    "@grafana/tsconfig": "^1.2.0-rc1",
    "@rollup/plugin-commonjs": "22.0.0",
    "@rollup/plugin-json": "4.1.0",
    "@rollup/plugin-node-resolve": "13.3.0",
    "@swc/helpers": "0.3.13",
    "rimraf": "3.0.2",
    "rollup": "2.74.1",
    "rollup-plugin-sourcemaps": "0.6.3",
    "rollup-plugin-terser": "7.0.2",
    "typescript": "4.6.4"
  },
  "dependencies": {
    "tslib": "2.4.0"
  }
}<|MERGE_RESOLUTION|>--- conflicted
+++ resolved
@@ -2,11 +2,7 @@
   "author": "Grafana Labs",
   "license": "Apache-2.0",
   "name": "@grafana/schema",
-<<<<<<< HEAD
-  "version": "9.0.1",
-=======
   "version": "9.0.2",
->>>>>>> 0641b5d0
   "description": "Grafana Schema Library",
   "keywords": [
     "typescript"
