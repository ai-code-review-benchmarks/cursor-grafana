package v2alpha0

import (
	"github.com/grafana/grafana/packages/grafana-schema/src/common"
)

DashboardV2Spec: {
  // Unique numeric identifier for the dashboard.
  // `id` is internal to a specific Grafana instance. `uid` should be used to identify a dashboard across Grafana instances.
  id?: int64

  // Title of dashboard.
  title: string

  // Description of dashboard.
  description?: string

  // Configuration of dashboard cursor sync behavior.
  // "Off" for no shared crosshair or tooltip (default).
  // "Crosshair" for shared crosshair.
  // "Tooltip" for shared crosshair AND shared tooltip.
  cursorSync: DashboardCursorSync

  // When set to true, the dashboard will redraw panels at an interval matching the pixel width.
  // This will keep data "moving left" regardless of the query refresh rate. This setting helps
  // avoid dashboards presenting stale live data.
  liveNow?: bool

  // When set to true, the dashboard will load all panels in the dashboard when it's loaded.
  preload: bool

  // Whether a dashboard is editable or not.
  editable?: bool | *true

  // Links with references to other dashboards or external websites.
  links: [...DashboardLink]

  // Tags associated with dashboard.
  tags?: [...string]

  timeSettings: TimeSettingsSpec

  // Configured template variables.
  variables: [...QueryVariableKind | TextVariableKind | ConstantVariableKind | DatasourceVariableKind | IntervalVariableKind | CustomVariableKind | GroupByVariableKind | AdhocVariableKind]

  elements: [ElementReference.name]: PanelKind // |* more element types in the future

  annotations: [...AnnotationQueryKind]

  layout: GridLayoutKind

  // Version of the JSON schema, incremented each time a Grafana update brings
  // changes to said schema.
  schemaVersion: uint16 | *39


  // version: will rely on k8s resource versioning, via metadata.resorceVersion
  // revision?: int // for plugins only
  // gnetId?: string // ??? Wat is this used for?
}


AnnotationPanelFilter: {
  // Should the specified panels be included or excluded
  exclude?: bool | *false

  // Panel IDs that should be included or excluded
  ids: [...uint8]
}

// "Off" for no shared crosshair or tooltip (default).
// "Crosshair" for shared crosshair.
// "Tooltip" for shared crosshair AND shared tooltip.
DashboardCursorSync: "Off" | "Crosshair" | "Tooltip"

// Links with references to other dashboards or external resources
DashboardLink: {
  // Title to display with the link
  title: string
  // Link type. Accepted values are dashboards (to refer to another dashboard) and link (to refer to an external resource)
  // FIXME: The type is generated as `type: DashboardLinkType | dashboardLinkType.Link;` but it should be `type: DashboardLinkType`
  type: DashboardLinkType
  // Icon name to be displayed with the link
  icon: string
  // Tooltip to display when the user hovers their mouse over it
  tooltip: string
  // Link URL. Only required/valid if the type is link
  url?: string
  // List of tags to limit the linked dashboards. If empty, all dashboards will be displayed. Only valid if the type is dashboards
  tags: [...string]
  // If true, all dashboards links will be displayed in a dropdown. If false, all dashboards links will be displayed side by side. Only valid if the type is dashboards
  asDropdown: bool | *false
  // If true, the link will be opened in a new tab
  targetBlank: bool | *false
  // If true, includes current template variables values in the link as query params
  includeVars: bool | *false
  // If true, includes current time range in the link as query params
  keepTime: bool | *false
}

DataSourceRef: {
  // The plugin type-id
  type?: string

  // Specific datasource instance
  uid?: string
}

// Transformations allow to manipulate data returned by a query before the system applies a visualization.
// Using transformations you can: rename fields, join time series data, perform mathematical operations across queries,
// use the output of one transformation as the input to another transformation, etc.
DataTransformerConfig: {
  // Unique identifier of transformer
  id: string
  // Disabled transformations are skipped
  disabled?: bool
  // Optional frame matcher. When missing it will be applied to all results
  filter?: MatcherConfig
  // Where to pull DataFrames from as input to transformation
  topic?: common.DataTopic
  // Options to be passed to the transformer
  // Valid options depend on the transformer id
  options: _
}

DataLink: {
  title: string
  url: string
  targetBlank?: bool
}

// The data model used in Grafana, namely the data frame, is a columnar-oriented table structure that unifies both time series and table query results.
// Each column within this structure is called a field. A field can represent a single time series or table column.
// Field options allow you to change how the data is displayed in your visualizations.
FieldConfigSource: {
  // Defaults are the options applied to all fields.
  defaults: FieldConfig
  // Overrides are the options applied to specific fields overriding the defaults.
  overrides: [...{
    matcher: MatcherConfig
    properties: [...DynamicConfigValue]
  }]
}

// The data model used in Grafana, namely the data frame, is a columnar-oriented table structure that unifies both time series and table query results.
// Each column within this structure is called a field. A field can represent a single time series or table column.
// Field options allow you to change how the data is displayed in your visualizations.
FieldConfig: {
  // The display value for this field.  This supports template variables blank is auto
  displayName?: string

  // This can be used by data sources that return and explicit naming structure for values and labels
  // When this property is configured, this value is used rather than the default naming strategy.
  displayNameFromDS?: string

  // Human readable field metadata
  description?: string

  // An explicit path to the field in the datasource.  When the frame meta includes a path,
  // This will default to `${frame.meta.path}/${field.name}
  //
  // When defined, this value can be used as an identifier within the datasource scope, and
  // may be used to update the results
  path?: string

  // True if data source can write a value to the path. Auth/authz are supported separately
  writeable?: bool

  // True if data source field supports ad-hoc filters
  filterable?: bool

  // Unit a field should use. The unit you select is applied to all fields except time.
  // You can use the units ID availables in Grafana or a custom unit.
  // Available units in Grafana: https://github.com/grafana/grafana/blob/main/packages/grafana-data/src/valueFormats/categories.ts
  // As custom unit, you can use the following formats:
  // `suffix:<suffix>` for custom unit that should go after value.
  // `prefix:<prefix>` for custom unit that should go before value.
  // `time:<format>` For custom date time formats type for example `time:YYYY-MM-DD`.
  // `si:<base scale><unit characters>` for custom SI units. For example: `si: mF`. This one is a bit more advanced as you can specify both a unit and the source data scale. So if your source data is represented as milli (thousands of) something prefix the unit with that SI scale character.
  // `count:<unit>` for a custom count unit.
  // `currency:<unit>` for custom a currency unit.
  unit?: string

  // Specify the number of decimals Grafana includes in the rendered value.
  // If you leave this field blank, Grafana automatically truncates the number of decimals based on the value.
  // For example 1.1234 will display as 1.12 and 100.456 will display as 100.
  // To display all decimals, set the unit to `String`.
  decimals?: number

  // The minimum value used in percentage threshold calculations. Leave blank for auto calculation based on all series and fields.
  min?: number
  // The maximum value used in percentage threshold calculations. Leave blank for auto calculation based on all series and fields.
  max?: number

  // Convert input values into a display string
  mappings?: [...ValueMapping]

  // Map numeric values to states
  thresholds?: ThresholdsConfig

  // Panel color configuration
  color?: FieldColor

  // The behavior when clicking on a result
  links?: [...]

  // Alternative to empty string
  noValue?: string

  // custom is specified by the FieldConfig field
  // in panel plugin schemas.
  custom?: {...}
}

DynamicConfigValue: {
  id: string | *""
  value?: _
}

// Matcher is a predicate configuration. Based on the config a set of field(s) or values is filtered in order to apply override / transformation.
// It comes with in id ( to resolve implementation from registry) and a configuration that’s specific to a particular matcher type.
MatcherConfig: {
  // The matcher id. This is used to find the matcher implementation from registry.
  id: string | *""
  // The matcher options. This is specific to the matcher implementation.
  options?: _
}

Threshold: {
  value: number
  color: string
}

ThresholdsMode: "absolute" | "percentage"

ThresholdsConfig: {
  mode: ThresholdsMode
  steps: [...Threshold]
}

ValueMapping: ValueMap | RangeMap | RegexMap | SpecialValueMap

// Supported value mapping types
// `value`: Maps text values to a color or different display text and color. For example, you can configure a value mapping so that all instances of the value 10 appear as Perfection! rather than the number.
// `range`: Maps numerical ranges to a display text and color. For example, if a value is within a certain range, you can configure a range value mapping to display Low or High rather than the number.
// `regex`: Maps regular expressions to replacement text and a color. For example, if a value is www.example.com, you can configure a regex value mapping so that Grafana displays www and truncates the domain.
// `special`: Maps special values like Null, NaN (not a number), and boolean values like true and false to a display text and color. See SpecialValueMatch to see the list of special values. For example, you can configure a special value mapping so that null values appear as N/A.
MappingType: "value" | "range" | "regex" | "special" @cog(kind="enum",memberNames="ValueToText|RangeToText|RegexToText|SpecialValue")

// Maps text values to a color or different display text and color.
// For example, you can configure a value mapping so that all instances of the value 10 appear as Perfection! rather than the number.
ValueMap: {
  type: MappingType & "value"
  // Map with <value_to_match>: ValueMappingResult. For example: { "10": { text: "Perfection!", color: "green" } }
  options: [string]: ValueMappingResult
}

// Maps numerical ranges to a display text and color.
// For example, if a value is within a certain range, you can configure a range value mapping to display Low or High rather than the number.
RangeMap: {
  type: MappingType & "range"
  // Range to match against and the result to apply when the value is within the range
  options: {
    // Min value of the range. It can be null which means -Infinity
    from: float64 | null
    // Max value of the range. It can be null which means +Infinity
    to: float64 | null
    // Config to apply when the value is within the range
    result: ValueMappingResult
  }
}

// Maps regular expressions to replacement text and a color.
// For example, if a value is www.example.com, you can configure a regex value mapping so that Grafana displays www and truncates the domain.
RegexMap: {
  type: MappingType & "regex"
  // Regular expression to match against and the result to apply when the value matches the regex
  options: {
    // Regular expression to match against
    pattern: string
    // Config to apply when the value matches the regex
    result: ValueMappingResult
  }
}

// Maps special values like Null, NaN (not a number), and boolean values like true and false to a display text and color.
// See SpecialValueMatch to see the list of special values.
// For example, you can configure a special value mapping so that null values appear as N/A.
SpecialValueMap: {
  type: MappingType & "special"
  options: {
    // Special value to match against
    match: SpecialValueMatch
    // Config to apply when the value matches the special value
    result: ValueMappingResult
  }
}

// Special value types supported by the `SpecialValueMap`
SpecialValueMatch: "true" | "false" | "null" | "nan" | "null+nan" | "empty" @cog(kind="enum",memberNames="True|False|Null|NaN|NullAndNaN|Empty")

// Result used as replacement with text and color when the value matches
ValueMappingResult: {
  // Text to display when the value matches
  text?: string
  // Text to use when the value matches
  color?: string
  // Icon to display when the value matches. Only specific visualizations.
  icon?: string
  // Position in the mapping array. Only used internally.
  index?: int32
}

// Color mode for a field. You can specify a single color, or select a continuous (gradient) color schemes, based on a value.
// Continuous color interpolates a color using the percentage of a value relative to min and max.
// Accepted values are:
// `thresholds`: From thresholds. Informs Grafana to take the color from the matching threshold
// `palette-classic`: Classic palette. Grafana will assign color by looking up a color in a palette by series index. Useful for Graphs and pie charts and other categorical data visualizations
// `palette-classic-by-name`: Classic palette (by name). Grafana will assign color by looking up a color in a palette by series name. Useful for Graphs and pie charts and other categorical data visualizations
// `continuous-GrYlRd`: ontinuous Green-Yellow-Red palette mode
// `continuous-RdYlGr`: Continuous Red-Yellow-Green palette mode
// `continuous-BlYlRd`: Continuous Blue-Yellow-Red palette mode
// `continuous-YlRd`: Continuous Yellow-Red palette mode
// `continuous-BlPu`: Continuous Blue-Purple palette mode
// `continuous-YlBl`: Continuous Yellow-Blue palette mode
// `continuous-blues`: Continuous Blue palette mode
// `continuous-reds`: Continuous Red palette mode
// `continuous-greens`: Continuous Green palette mode
// `continuous-purples`: Continuous Purple palette mode
// `shades`: Shades of a single color. Specify a single color, useful in an override rule.
// `fixed`: Fixed color mode. Specify a single color, useful in an override rule.
FieldColorModeId: "thresholds" | "palette-classic" | "palette-classic-by-name" | "continuous-GrYlRd" | "continuous-RdYlGr" | "continuous-BlYlRd" | "continuous-YlRd" | "continuous-BlPu" | "continuous-YlBl" | "continuous-blues" | "continuous-reds" | "continuous-greens" | "continuous-purples" | "fixed" | "shades"

// Defines how to assign a series color from "by value" color schemes. For example for an aggregated data points like a timeseries, the color can be assigned by the min, max or last value.
FieldColorSeriesByMode: "min" | "max" | "last"

// Map a field to a color.
FieldColor: {
    // The main color scheme mode.
    mode: FieldColorModeId
    // The fixed color value for fixed or shades color modes.
    fixedColor?: string
    // Some visualizations need to know how to assign a series color from by value color schemes.
    seriesBy?: FieldColorSeriesByMode
}

// Dashboard Link type. Accepted values are dashboards (to refer to another dashboard) and link (to refer to an external resource)
DashboardLinkType: "link" | "dashboards"

// --- Common types ---
Kind: {
    kind: string,
    spec: _
    metadata?: _
}

// --- Kinds ---
VizConfigSpec: {
  pluginVersion: string
  options: [string]: _
  fieldConfig: FieldConfigSource
}

VizConfigKind: {
  // The kind of a VizConfigKind is the plugin ID
  kind: string
  spec: VizConfigSpec
}

AnnotationQuerySpec: {
  datasource?: DataSourceRef
  query: DataQueryKind
  builtIn?: bool
  enable: bool
  filter: AnnotationPanelFilter
  hide: bool
  iconColor: string
  name: string
}

AnnotationQueryKind: {
  kind: "AnnotationQuery"
  spec: AnnotationQuerySpec
}

QueryOptionsSpec: {
  timeFrom?: string
  maxDataPoints?: int
  timeShift?: string
  queryCachingTTL?: int
  interval?: string
  cacheTimeout?: string
  hideTimeOverride?: bool
}

DataQueryKind: {
  // The kind of a DataQueryKind is the datasource type
  kind: string
  spec: [string]: _
}

PanelQuerySpec: {
  query: DataQueryKind
  datasource?: DataSourceRef

  refId: string
  hidden: bool
}

PanelQueryKind: {
  kind: "PanelQuery"
  spec: PanelQuerySpec
}

TransformationKind: {
  // The kind of a TransformationKind is the transformation ID
  kind: string
  spec: DataTransformerConfig
}

QueryGroupSpec: {
  queries: [...PanelQueryKind]
  transformations: [...TransformationKind]
  queryOptions: QueryOptionsSpec
}

QueryGroupKind: {
  kind: "QueryGroup"
  spec: QueryGroupSpec
}

// Time configuration
// It defines the default time config for the time picker, the refresh picker for the specific dashboard.
TimeSettingsSpec: {
  // Timezone of dashboard. Accepted values are IANA TZDB zone ID or "browser" or "utc".
  timezone?: string | *"browser"
  // Start time range for dashboard.
  // Accepted values are relative time strings like "now-6h" or absolute time strings like "2020-07-10T08:00:00.000Z".
  from: string | *"now-6h"
  // End time range for dashboard.
  // Accepted values are relative time strings like "now-6h" or absolute time strings like "2020-07-10T08:00:00.000Z".
  to: string | *"now"
  // Refresh rate of dashboard. Represented via interval string, e.g. "5s", "1m", "1h", "1d".
  autoRefresh: string // v1: refresh
  // Interval options available in the refresh picker dropdown.
  autoRefreshIntervals: [...string] | *["5s", "10s", "30s", "1m", "5m", "15m", "30m", "1h", "2h", "1d"] // v1: timepicker.refresh_intervals
  // Selectable options available in the time picker dropdown. Has no effect on provisioned dashboard.
  quickRanges: [...string] | *["5m", "15m", "1h", "6h", "12h", "24h", "2d", "7d", "30d"] // v1: timepicker.time_options , not exposed in the UI
  // Whether timepicker is visible or not.
  hideTimepicker: bool // v1: timepicker.hidden
  // Day when the week starts. Expressed by the name of the day in lowercase, e.g. "monday".
  weekStart: string
  // The month that the fiscal year starts on. 0 = January, 11 = December
  fiscalYearStartMonth: int
  // Override the now time by entering a time delay. Use this option to accommodate known delays in data aggregation to avoid null values.
  nowDelay?: string // v1: timepicker.nowDelay
}

GridLayoutItemSpec: {
  x: int
  y: int
  width: int
  height: int
  element: ElementReference // reference to a PanelKind from dashboard.spec.elements Expressed as JSON Schema reference
}

GridLayoutItemKind: {
  kind: "GridLayoutItem"
  spec: GridLayoutItemSpec
}

GridLayoutSpec: {
  items: [...GridLayoutItemKind]
}

GridLayoutKind: {
  kind: "GridLayout"
  spec: GridLayoutSpec
}

PanelSpec: {
  uid: string
  title: string
  description: string
  links: [...DataLink]
  data: QueryGroupKind
  vizConfig: VizConfigKind
<<<<<<< HEAD
  displayMode?: "default" | "transparent"
=======
  transparent?: bool
>>>>>>> ed842b7e
}

PanelKind: {
  kind: "Panel"
  spec: PanelSpec
}

ElementReference: {
  kind: "ElementReference"
  name: string
}




// Start FIXME: variables - in CUE PR - this are things that should be added into the cue schema
// TODO: properties such as `hide`, `skipUrlSync`, `multi` are type boolean, and in the old schema they are conditional,
// should we make them conditional in the new schema as well? or should we make them required but default to false?

// Variable types
VariableValue: VariableValueSingle | [...VariableValueSingle]

VariableValueSingle: string | bool | number | CustomVariableValue

// Custom formatter variable
CustomFormatterVariable: {
  name: string
  type: VariableType
  multi: bool
  includeAll: bool
}

// Custom variable value
CustomVariableValue: {
  // The format name or function used in the expression
  formatter: *null | string | VariableCustomFormatterFn
}

// Custom formatter function
VariableCustomFormatterFn: {
  value: _
  legacyVariableModel: {
    name: string
    type: VariableType
    multi: bool
    includeAll: bool
  }
  legacyDefaultFormatter?: VariableCustomFormatterFn
}

// Dashboard variable type
		// `query`: Query-generated list of values such as metric names, server names, sensor IDs, data centers, and so on.
		// `adhoc`: Key/value filters that are automatically added to all metric queries for a data source (Prometheus, Loki, InfluxDB, and Elasticsearch only).
		// `constant`: 	Define a hidden constant.
		// `datasource`: Quickly change the data source for an entire dashboard.
		// `interval`: Interval variables represent time spans.
		// `textbox`: Display a free text input field with an optional default value.
		// `custom`: Define the variable options manually using a comma-separated list.
		// `system`: Variables defined by Grafana. See: https://grafana.com/docs/grafana/latest/dashboards/variables/add-template-variables/#global-variables
VariableType: "query" | "adhoc" | "groupby" | "constant" | "datasource" | "interval" | "textbox" | "custom" |
			"system" | "snapshot"

// Sort variable options
// Accepted values are:
// `disabled`: No sorting
// `alphabeticalAsc`: Alphabetical ASC
// `alphabeticalDesc`: Alphabetical DESC
// `numericalAsc`: Numerical ASC
// `numericalDesc`: Numerical DESC
// `alphabeticalCaseInsensitiveAsc`: Alphabetical Case Insensitive ASC
// `alphabeticalCaseInsensitiveDesc`: Alphabetical Case Insensitive DESC
// `naturalAsc`: Natural ASC
// `naturalDesc`: Natural DESC
// VariableSort enum with default value
VariableSort: "disabled" | "alphabeticalAsc" | "alphabeticalDesc" | "numericalAsc" | "numericalDesc" | "alphabeticalCaseInsensitiveAsc" | "alphabeticalCaseInsensitiveDesc" | "naturalAsc" | "naturalDesc"

// Options to config when to refresh a variable
// `never`: Never refresh the variable
// `onDashboardLoad`: Queries the data source every time the dashboard loads.
// `onTimeRangeChanged`: Queries the data source when the dashboard time range changes.
VariableRefresh: *"never" | "onDashboardLoad" | "onTimeRangeChanged"

// Determine if the variable shows on dashboard
// Accepted values are `dontHide` (show label and value), `hideLabel` (show value only), `hideVariable` (show nothing).
VariableHide: *"dontHide" | "hideLabel" | "hideVariable"


// FIXME: should we introduce this? --- Variable value option
VariableValueOption: {
  label: string
  value: VariableValueSingle
  group?: string
}

// Variable option specification
VariableOption: {
  // Whether the option is selected or not
  selected?: bool
  // Text to be displayed for the option
  text: string | [...string]
  // Value of the option
value: string | [...string]
}

// Query variable specification
QueryVariableSpec: {
  name: string | *""
  current: VariableOption | *{
    text: ""
    value: ""
  }
  label?: string
  hide: VariableHide
  refresh: VariableRefresh
  skipUrlSync: bool | *false
  description?: string
  datasource?: DataSourceRef
  query: string | DataQueryKind | *""
  regex: string | *""
  sort: VariableSort
  definition?: string
  options: [...VariableOption] | *[]
  multi: bool | *false
  includeAll: bool | *false
  allValue?: string
  placeholder?: string
}

// Query variable kind
QueryVariableKind: {
  kind: "QueryVariable"
  spec: QueryVariableSpec
}

// Text variable specification
TextVariableSpec: {
  name: string | *""
  current: VariableOption | *{
    text: ""
    value: ""
  }
  query: string | *""
  label?: string
  hide: VariableHide
  skipUrlSync: bool | *false
  description?: string
}

// Text variable kind
TextVariableKind: {
  kind: "TextVariable"
  spec: TextVariableSpec
}

// Constant variable specification
ConstantVariableSpec: {
  name: string | *""
  query: string | *""
  current: VariableOption | *{
    text: ""
    value: ""
  }
  label?: string
  hide: VariableHide
  skipUrlSync: bool | *false
  description?: string
}

// Constant variable kind
ConstantVariableKind: {
  kind: "ConstantVariable"
  spec: ConstantVariableSpec
}

// Datasource variable specification
DatasourceVariableSpec: {
  name: string | *""
  pluginId: string | *""
  refresh: VariableRefresh
  regex: string | *""
  current: VariableOption | *{
    text: ""
    value: ""
  }
  defaultOptionEnabled: bool | *false
  options: [...VariableOption] | *[]
  multi: bool | *false
  includeAll: bool | *false
  allValue?: string
  label?: string
  hide: VariableHide
  skipUrlSync: bool | *false
  description?: string
}

// Datasource variable kind
DatasourceVariableKind: {
  kind: "DatasourceVariable"
  spec: DatasourceVariableSpec
}

// Interval variable specification
IntervalVariableSpec: {
  name: string | *""
  query: string | *""
  current: VariableOption | *{
    text: ""
    value: ""
  }
  options: [...VariableOption] | *[]
  auto: bool | *false
  auto_min: string | *""
  auto_count: int | *0
  refresh: VariableRefresh
  label?: string
  hide: VariableHide
  skipUrlSync: bool | *false
  description?: string
}

// Interval variable kind
IntervalVariableKind: {
  kind: "IntervalVariable"
  spec: IntervalVariableSpec
}

// Custom variable specification
CustomVariableSpec: {
  name: string | *""
  query: string | *""
  current: VariableOption
  options: [...VariableOption] | *[]
  multi: bool | *false
  includeAll: bool | *false
  allValue?: string
  label?: string
  hide: VariableHide
  skipUrlSync: bool | *false
  description?: string
}

// Custom variable kind
CustomVariableKind: {
  kind: "CustomVariable"
  spec: CustomVariableSpec
}

// GroupBy variable specification
GroupByVariableSpec: {
  name: string | *""
  datasource?: DataSourceRef
  current: VariableOption | *{
    text: ""
    value: ""
  }
  options: [...VariableOption] | *[]
  multi: bool | *false
  includeAll: bool | *false
  allValue?: string
  label?: string
  hide: VariableHide
  skipUrlSync: bool | *false
  description?: string
}

// Group variable kind
GroupByVariableKind: {
  kind: "GroupByVariable"
  spec: GroupByVariableSpec
}

// Adhoc variable specification
AdhocVariableSpec: {
  name: string | *""
  datasource?: DataSourceRef
  baseFilters: [...AdHocFilterWithLabels] | *[]
  filters: [...AdHocFilterWithLabels] | *[]
  defaultKeys: [...MetricFindValue] | *[]
  label?: string
  hide: VariableHide
  skipUrlSync: bool | *false
  description?: string
}

// Define the MetricFindValue type
MetricFindValue: {
  text: string
  value?: string | number
  group?: string
  expandable?: bool
}

// Define the AdHocFilterWithLabels type
AdHocFilterWithLabels: {
  key: string,
  operator: string,
  value: string,
  values?: [...string],
  keyLabel?: string,
  valueLabels?: [...string],
  forceEdit?: bool,
  // @deprecated
  condition?: string,
}

// Adhoc variable kind
AdhocVariableKind: {
  kind: "AdhocVariable"
  spec: AdhocVariableSpec
}<|MERGE_RESOLUTION|>--- conflicted
+++ resolved
@@ -485,11 +485,7 @@
   links: [...DataLink]
   data: QueryGroupKind
   vizConfig: VizConfigKind
-<<<<<<< HEAD
-  displayMode?: "default" | "transparent"
-=======
   transparent?: bool
->>>>>>> ed842b7e
 }
 
 PanelKind: {
