--- conflicted
+++ resolved
@@ -119,11 +119,8 @@
 	hideHeader?: bool
   // Enables text wrapping for column headers
   wrapHeaderText?: bool
-<<<<<<< HEAD
-=======
 } @cuetsy(kind="interface")
 
 TablePillCellOptions: {
   type: TableCellDisplayMode & "pill"
->>>>>>> 52f61042
 } @cuetsy(kind="interface")