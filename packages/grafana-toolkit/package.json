{
  "author": "Grafana Labs",
  "license": "Apache-2.0",
  "name": "@grafana/toolkit",
<<<<<<< HEAD
  "version": "9.0.7",
=======
  "version": "9.1.0",
>>>>>>> 82e32447
  "description": "Grafana Toolkit",
  "keywords": [
    "grafana",
    "cli",
    "plugins",
    "typescript"
  ],
  "repository": {
    "type": "git",
    "url": "http://github.com/grafana/grafana.git",
    "directory": "packages/grafana-toolkit"
  },
  "bin": {
    "grafana-toolkit": "./bin/grafana-toolkit.js"
  },
  "scripts": {
    "build": "grafana-toolkit toolkit:build",
    "clean": "rimraf ./dist ./compiled",
    "precommit": "npm run lint & npm run typecheck",
    "typecheck": "tsc --noEmit"
  },
  "main": "src/index.ts",
  "dependencies": {
<<<<<<< HEAD
    "@babel/core": "^7.17.8",
    "@babel/plugin-proposal-class-properties": "7.16.7",
    "@babel/plugin-proposal-nullish-coalescing-operator": "7.16.7",
    "@babel/plugin-proposal-object-rest-spread": "7.17.3",
    "@babel/plugin-proposal-optional-chaining": "7.16.7",
    "@babel/plugin-syntax-dynamic-import": "7.8.3",
    "@babel/plugin-transform-react-constant-elements": "7.17.6",
    "@babel/plugin-transform-runtime": "7.17.0",
    "@babel/plugin-transform-typescript": "7.16.8",
    "@babel/preset-env": "^7.16.11",
    "@babel/preset-react": "^7.16.7",
    "@babel/preset-typescript": "^7.16.7",
    "@grafana/data": "9.0.7",
    "@grafana/eslint-config": "^4.0.0",
    "@grafana/tsconfig": "^1.2.0-rc1",
    "@grafana/ui": "9.0.7",
=======
    "@babel/core": "^7.18.9",
    "@babel/plugin-proposal-class-properties": "7.18.6",
    "@babel/plugin-proposal-nullish-coalescing-operator": "7.18.6",
    "@babel/plugin-proposal-object-rest-spread": "7.18.9",
    "@babel/plugin-proposal-optional-chaining": "7.18.9",
    "@babel/plugin-syntax-dynamic-import": "7.8.3",
    "@babel/plugin-transform-react-constant-elements": "7.18.9",
    "@babel/plugin-transform-runtime": "7.18.9",
    "@babel/plugin-transform-typescript": "7.18.8",
    "@babel/preset-env": "^7.18.9",
    "@babel/preset-react": "^7.18.6",
    "@babel/preset-typescript": "^7.18.6",
    "@grafana/data": "9.1.0",
    "@grafana/eslint-config": "^4.0.0",
    "@grafana/tsconfig": "^1.2.0-rc1",
    "@grafana/ui": "9.1.0",
>>>>>>> 82e32447
    "@jest/core": "27.5.1",
    "@types/command-exists": "^1.2.0",
    "@types/eslint": "8.4.1",
    "@types/fs-extra": "^9.0.13",
    "@types/inquirer": "^8.2.1",
    "@types/jest": "27.4.1",
    "@types/lodash": "4.14.181",
    "@types/node": "16.11.26",
<<<<<<< HEAD
    "@types/prettier": "2.6.0",
=======
    "@types/prettier": "2.6.3",
>>>>>>> 82e32447
    "@types/react-dev-utils": "9.0.10",
    "@types/rimraf": "3.0.2",
    "@types/semver": "7.3.9",
    "@types/tmp": "0.2.3",
    "@typescript-eslint/eslint-plugin": "5.16.0",
    "@typescript-eslint/parser": "5.16.0",
    "axios": "^0.26.1",
    "babel-jest": "27.5.1",
<<<<<<< HEAD
    "babel-loader": "^8.2.4",
=======
    "babel-loader": "^8.2.5",
>>>>>>> 82e32447
    "babel-plugin-angularjs-annotate": "0.10.0",
    "chalk": "^4.1.2",
    "command-exists": "^1.2.9",
    "commander": "^9.2.0",
    "copy-webpack-plugin": "^9.0.1",
    "css-loader": "^6.7.1",
    "css-minimizer-webpack-plugin": "^3.4.1",
<<<<<<< HEAD
    "eslint": "8.11.0",
    "eslint-config-prettier": "8.5.0",
    "eslint-plugin-jsdoc": "38.0.6",
    "eslint-plugin-react": "7.29.4",
    "eslint-plugin-react-hooks": "4.3.0",
=======
    "eslint": "8.20.0",
    "eslint-config-prettier": "8.5.0",
    "eslint-plugin-jsdoc": "38.0.6",
    "eslint-plugin-react": "7.29.4",
    "eslint-plugin-react-hooks": "4.6.0",
>>>>>>> 82e32447
    "execa": "^5.1.1",
    "file-loader": "^6.2.0",
    "fork-ts-checker-webpack-plugin": "^7.2.1",
    "fs-extra": "^10.0.0",
    "globby": "^11.0.4",
    "html-loader": "^3.1.0",
    "html-webpack-plugin": "^5.5.0",
    "inquirer": "^8.2.2",
    "jest": "27.5.1",
    "jest-canvas-mock": "2.3.1",
<<<<<<< HEAD
    "jest-coverage-badges": "^1.1.2",
=======
>>>>>>> 82e32447
    "jest-junit": "13.1.0",
    "less": "^4.1.2",
    "less-loader": "^10.2.0",
    "lodash": "^4.17.21",
    "md5-file": "^5.0.0",
    "mini-css-extract-plugin": "^2.6.0",
    "ora": "^5.4.1",
    "pixelmatch": "^5.2.1",
    "pngjs": "^6.0.0",
    "postcss": "^8.4.12",
    "postcss-flexbugs-fixes": "^5.0.2",
    "postcss-loader": "^6.2.1",
    "postcss-preset-env": "7.4.3",
<<<<<<< HEAD
    "prettier": "2.6.0",
=======
    "prettier": "2.7.1",
>>>>>>> 82e32447
    "react-dev-utils": "^12.0.0",
    "replace-in-file-webpack-plugin": "1.0.6",
    "rimraf": "3.0.2",
    "sass": "^1.49.9",
    "sass-loader": "^12.6.0",
    "semver": "^7.3.7",
    "simple-git": "^3.6.0",
    "style-loader": "^3.3.1",
    "terser-webpack-plugin": "^5.3.1",
    "ts-jest": "27.1.3",
<<<<<<< HEAD
    "ts-loader": "^9.2.8",
    "ts-node": "^9.1.0",
    "tslib": "2.4.0",
    "typescript": "4.6.4",
=======
    "ts-loader": "^9.3.1",
    "ts-node": "^9.1.0",
    "tslib": "2.4.0",
    "typescript": "4.7.4",
>>>>>>> 82e32447
    "url-loader": "^4.1.1",
    "webpack": "^5.72.0"
  }
}<|MERGE_RESOLUTION|>--- conflicted
+++ resolved
@@ -2,11 +2,7 @@
   "author": "Grafana Labs",
   "license": "Apache-2.0",
   "name": "@grafana/toolkit",
-<<<<<<< HEAD
-  "version": "9.0.7",
-=======
   "version": "9.1.0",
->>>>>>> 82e32447
   "description": "Grafana Toolkit",
   "keywords": [
     "grafana",
@@ -30,24 +26,6 @@
   },
   "main": "src/index.ts",
   "dependencies": {
-<<<<<<< HEAD
-    "@babel/core": "^7.17.8",
-    "@babel/plugin-proposal-class-properties": "7.16.7",
-    "@babel/plugin-proposal-nullish-coalescing-operator": "7.16.7",
-    "@babel/plugin-proposal-object-rest-spread": "7.17.3",
-    "@babel/plugin-proposal-optional-chaining": "7.16.7",
-    "@babel/plugin-syntax-dynamic-import": "7.8.3",
-    "@babel/plugin-transform-react-constant-elements": "7.17.6",
-    "@babel/plugin-transform-runtime": "7.17.0",
-    "@babel/plugin-transform-typescript": "7.16.8",
-    "@babel/preset-env": "^7.16.11",
-    "@babel/preset-react": "^7.16.7",
-    "@babel/preset-typescript": "^7.16.7",
-    "@grafana/data": "9.0.7",
-    "@grafana/eslint-config": "^4.0.0",
-    "@grafana/tsconfig": "^1.2.0-rc1",
-    "@grafana/ui": "9.0.7",
-=======
     "@babel/core": "^7.18.9",
     "@babel/plugin-proposal-class-properties": "7.18.6",
     "@babel/plugin-proposal-nullish-coalescing-operator": "7.18.6",
@@ -64,7 +42,6 @@
     "@grafana/eslint-config": "^4.0.0",
     "@grafana/tsconfig": "^1.2.0-rc1",
     "@grafana/ui": "9.1.0",
->>>>>>> 82e32447
     "@jest/core": "27.5.1",
     "@types/command-exists": "^1.2.0",
     "@types/eslint": "8.4.1",
@@ -73,11 +50,7 @@
     "@types/jest": "27.4.1",
     "@types/lodash": "4.14.181",
     "@types/node": "16.11.26",
-<<<<<<< HEAD
-    "@types/prettier": "2.6.0",
-=======
     "@types/prettier": "2.6.3",
->>>>>>> 82e32447
     "@types/react-dev-utils": "9.0.10",
     "@types/rimraf": "3.0.2",
     "@types/semver": "7.3.9",
@@ -86,11 +59,7 @@
     "@typescript-eslint/parser": "5.16.0",
     "axios": "^0.26.1",
     "babel-jest": "27.5.1",
-<<<<<<< HEAD
-    "babel-loader": "^8.2.4",
-=======
     "babel-loader": "^8.2.5",
->>>>>>> 82e32447
     "babel-plugin-angularjs-annotate": "0.10.0",
     "chalk": "^4.1.2",
     "command-exists": "^1.2.9",
@@ -98,19 +67,11 @@
     "copy-webpack-plugin": "^9.0.1",
     "css-loader": "^6.7.1",
     "css-minimizer-webpack-plugin": "^3.4.1",
-<<<<<<< HEAD
-    "eslint": "8.11.0",
-    "eslint-config-prettier": "8.5.0",
-    "eslint-plugin-jsdoc": "38.0.6",
-    "eslint-plugin-react": "7.29.4",
-    "eslint-plugin-react-hooks": "4.3.0",
-=======
     "eslint": "8.20.0",
     "eslint-config-prettier": "8.5.0",
     "eslint-plugin-jsdoc": "38.0.6",
     "eslint-plugin-react": "7.29.4",
     "eslint-plugin-react-hooks": "4.6.0",
->>>>>>> 82e32447
     "execa": "^5.1.1",
     "file-loader": "^6.2.0",
     "fork-ts-checker-webpack-plugin": "^7.2.1",
@@ -121,10 +82,6 @@
     "inquirer": "^8.2.2",
     "jest": "27.5.1",
     "jest-canvas-mock": "2.3.1",
-<<<<<<< HEAD
-    "jest-coverage-badges": "^1.1.2",
-=======
->>>>>>> 82e32447
     "jest-junit": "13.1.0",
     "less": "^4.1.2",
     "less-loader": "^10.2.0",
@@ -138,11 +95,7 @@
     "postcss-flexbugs-fixes": "^5.0.2",
     "postcss-loader": "^6.2.1",
     "postcss-preset-env": "7.4.3",
-<<<<<<< HEAD
-    "prettier": "2.6.0",
-=======
     "prettier": "2.7.1",
->>>>>>> 82e32447
     "react-dev-utils": "^12.0.0",
     "replace-in-file-webpack-plugin": "1.0.6",
     "rimraf": "3.0.2",
@@ -153,17 +106,10 @@
     "style-loader": "^3.3.1",
     "terser-webpack-plugin": "^5.3.1",
     "ts-jest": "27.1.3",
-<<<<<<< HEAD
-    "ts-loader": "^9.2.8",
-    "ts-node": "^9.1.0",
-    "tslib": "2.4.0",
-    "typescript": "4.6.4",
-=======
     "ts-loader": "^9.3.1",
     "ts-node": "^9.1.0",
     "tslib": "2.4.0",
     "typescript": "4.7.4",
->>>>>>> 82e32447
     "url-loader": "^4.1.1",
     "webpack": "^5.72.0"
   }
