--- conflicted
+++ resolved
@@ -2,11 +2,7 @@
   "author": "Grafana Labs",
   "license": "Apache-2.0",
   "name": "@grafana/toolkit",
-<<<<<<< HEAD
-  "version": "9.1.1",
-=======
   "version": "9.1.2",
->>>>>>> 3c13120c
   "description": "Grafana Toolkit",
   "keywords": [
     "grafana",
@@ -42,17 +38,10 @@
     "@babel/preset-env": "^7.18.9",
     "@babel/preset-react": "^7.18.6",
     "@babel/preset-typescript": "^7.18.6",
-<<<<<<< HEAD
-    "@grafana/data": "9.1.1",
-    "@grafana/eslint-config": "^4.0.0",
-    "@grafana/tsconfig": "^1.2.0-rc1",
-    "@grafana/ui": "9.1.1",
-=======
     "@grafana/data": "9.1.2",
     "@grafana/eslint-config": "^4.0.0",
     "@grafana/tsconfig": "^1.2.0-rc1",
     "@grafana/ui": "9.1.2",
->>>>>>> 3c13120c
     "@jest/core": "27.5.1",
     "@types/command-exists": "^1.2.0",
     "@types/eslint": "8.4.1",
