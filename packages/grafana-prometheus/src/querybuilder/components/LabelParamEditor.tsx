--- conflicted
+++ resolved
@@ -70,11 +70,7 @@
     labels = [{ label: '__name__', op: '=', value: query.metric }, ...query.labels];
   }
 
-<<<<<<< HEAD
-  const expr = promQueryModeller.renderLabels(labels);
-=======
   const expr = modeller.renderLabels(labels);
->>>>>>> 7e5122d5
   const result = await datasource.languageProvider.queryLabelKeys(timeRange, expr);
 
   return Object.keys(result).map((x) => ({
