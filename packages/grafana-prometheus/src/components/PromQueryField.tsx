// Core Grafana history https://github.com/grafana/grafana/blob/v11.0.0-preview/public/app/plugins/datasource/prometheus/components/PromQueryField.tsx
import { css, cx } from '@emotion/css';
import { PureComponent, ReactNode } from 'react';

import {
  isDataFrame,
  LocalStorageValueProvider,
  QueryEditorProps,
  QueryHint,
  TimeRange,
  toLegacyResponseData,
} from '@grafana/data';
import { selectors } from '@grafana/e2e-selectors';
import { reportInteraction } from '@grafana/runtime';
import { clearButtonStyles, Icon, Themeable2, withTheme2 } from '@grafana/ui';

import { PrometheusDatasource } from '../datasource';
<<<<<<< HEAD
import {
  CancelablePromise,
  isCancelablePromiseRejection,
  makePromiseCancelable,
} from '../gcopypaste/app/core/utils/CancelablePromise';
=======
import { LocalStorageValueProvider } from '../gcopypaste/app/core/components/LocalStorageValueProvider';
>>>>>>> 2a1b620c
import { roundMsToMin } from '../language_utils';
import { PromOptions, PromQuery } from '../types';

import { PrometheusMetricsBrowser } from './PrometheusMetricsBrowser';
import { CancelablePromise, isCancelablePromiseRejection, makePromiseCancelable } from './cancelable-promise';
import { MonacoQueryFieldWrapper } from './monaco-query-field/MonacoQueryFieldWrapper';

const LAST_USED_LABELS_KEY = 'grafana.datasources.prometheus.browser.labels';

function getChooserText(metricsLookupDisabled: boolean, hasSyntax: boolean, hasMetrics: boolean) {
  if (metricsLookupDisabled) {
    return '(Disabled)';
  }

  if (!hasSyntax) {
    return 'Loading metrics...';
  }

  if (!hasMetrics) {
    return '(No metrics found)';
  }

  return 'Metrics browser';
}

interface PromQueryFieldProps extends QueryEditorProps<PrometheusDatasource, PromQuery, PromOptions>, Themeable2 {
  ExtraFieldElement?: ReactNode;
  'data-testid'?: string;
}

interface PromQueryFieldState {
  labelBrowserVisible: boolean;
  syntaxLoaded: boolean;
  hint: QueryHint | null;
}

class PromQueryFieldClass extends PureComponent<PromQueryFieldProps, PromQueryFieldState> {
  declare languageProviderInitializationPromise: CancelablePromise<any>;

  constructor(props: PromQueryFieldProps) {
    super(props);

    this.state = {
      labelBrowserVisible: false,
      syntaxLoaded: false,
      hint: null,
    };
  }

  componentDidMount() {
    if (this.props.datasource.languageProvider) {
      this.refreshMetrics();
    }
    this.refreshHint();
  }

  componentWillUnmount() {
    if (this.languageProviderInitializationPromise) {
      this.languageProviderInitializationPromise.cancel();
    }
  }

  componentDidUpdate(prevProps: PromQueryFieldProps) {
    const {
      data,
      datasource: { languageProvider },
      range,
    } = this.props;

    if (languageProvider !== prevProps.datasource.languageProvider) {
      // We reset this only on DS change so we do not flesh loading state on every rangeChange which happens on every
      // query run if using relative range.
      this.setState({
        syntaxLoaded: false,
      });
    }

    const changedRangeToRefresh = this.rangeChangedToRefresh(range, prevProps.range);
    // We want to refresh metrics when language provider changes and/or when range changes (we round up intervals to a minute)
    if (languageProvider !== prevProps.datasource.languageProvider || changedRangeToRefresh) {
      this.refreshMetrics();
    }

    if (data && prevProps.data && prevProps.data.series !== data.series) {
      this.refreshHint();
    }
  }

  refreshHint = () => {
    const { datasource, query, data } = this.props;
    const initHints = datasource.getInitHints();
    const initHint = initHints.length > 0 ? initHints[0] : null;

    if (!data || data.series.length === 0) {
      this.setState({
        hint: initHint,
      });
      return;
    }

    const result = isDataFrame(data.series[0]) ? data.series.map(toLegacyResponseData) : data.series;
    const queryHints = datasource.getQueryHints(query, result);
    let queryHint = queryHints.length > 0 ? queryHints[0] : null;

    this.setState({ hint: queryHint ?? initHint });
  };

  refreshMetrics = async () => {
    const {
      range,
      datasource: { languageProvider },
    } = this.props;

    this.languageProviderInitializationPromise = makePromiseCancelable(languageProvider.start(range));

    try {
      const remainingTasks = await this.languageProviderInitializationPromise.promise;
      await Promise.all(remainingTasks);
      this.onUpdateLanguage();
    } catch (err) {
      if (isCancelablePromiseRejection(err) && err.isCanceled) {
        // do nothing, promise was canceled
      } else {
        throw err;
      }
    }
  };

  rangeChangedToRefresh(range?: TimeRange, prevRange?: TimeRange): boolean {
    if (range && prevRange) {
      const sameMinuteFrom = roundMsToMin(range.from.valueOf()) === roundMsToMin(prevRange.from.valueOf());
      const sameMinuteTo = roundMsToMin(range.to.valueOf()) === roundMsToMin(prevRange.to.valueOf());
      // If both are same, don't need to refresh.
      return !(sameMinuteFrom && sameMinuteTo);
    }
    return false;
  }

  /**
   * TODO #33976: Remove this, add histogram group (query = `histogram_quantile(0.95, sum(rate(${metric}[5m])) by (le))`;)
   */
  onChangeLabelBrowser = (selector: string) => {
    this.onChangeQuery(selector, true);
    this.setState({ labelBrowserVisible: false });
  };

  onChangeQuery = (value: string, override?: boolean) => {
    // Send text change to parent
    const { query, onChange, onRunQuery } = this.props;
    if (onChange) {
      const nextQuery: PromQuery = { ...query, expr: value };
      onChange(nextQuery);

      if (override && onRunQuery) {
        onRunQuery();
      }
    }
  };

  onClickChooserButton = () => {
    this.setState((state) => ({ labelBrowserVisible: !state.labelBrowserVisible }));

    reportInteraction('user_grafana_prometheus_metrics_browser_clicked', {
      editorMode: this.state.labelBrowserVisible ? 'metricViewClosed' : 'metricViewOpen',
      app: this.props?.app ?? '',
    });
  };

  onClickHintFix = () => {
    const { datasource, query, onChange, onRunQuery } = this.props;
    const { hint } = this.state;
    if (hint?.fix?.action) {
      onChange(datasource.modifyQuery(query, hint.fix.action));
    }
    onRunQuery();
  };

  onUpdateLanguage = () => {
    const {
      datasource: { languageProvider },
    } = this.props;
    const { metrics } = languageProvider;

    if (!metrics) {
      return;
    }

    this.setState({ syntaxLoaded: true });
  };

  render() {
    const {
      datasource,
      datasource: { languageProvider },
      query,
      ExtraFieldElement,
      history = [],
      theme,
    } = this.props;

    const { labelBrowserVisible, syntaxLoaded, hint } = this.state;
    const hasMetrics = languageProvider.metrics.length > 0;
    const chooserText = getChooserText(datasource.lookupsDisabled, syntaxLoaded, hasMetrics);
    const buttonDisabled = !(syntaxLoaded && hasMetrics);

    return (
      <LocalStorageValueProvider<string[]> storageKey={LAST_USED_LABELS_KEY} defaultValue={[]}>
        {(lastUsedLabels, onLastUsedLabelsSave, onLastUsedLabelsDelete) => {
          return (
            <>
              <div
                className="gf-form-inline gf-form-inline--xs-view-flex-column flex-grow-1"
                data-testid={this.props['data-testid']}
              >
                <button
                  className="gf-form-label query-keyword pointer"
                  onClick={this.onClickChooserButton}
                  disabled={buttonDisabled}
                  type="button"
                  data-testid={selectors.components.DataSource.Prometheus.queryEditor.code.metricsBrowser.openButton}
                >
                  {chooserText}
                  <Icon name={labelBrowserVisible ? 'angle-down' : 'angle-right'} />
                </button>

                <div className="flex-grow-1 min-width-15">
                  <MonacoQueryFieldWrapper
                    languageProvider={languageProvider}
                    history={history}
                    onChange={this.onChangeQuery}
                    onRunQuery={this.props.onRunQuery}
                    initialValue={query.expr ?? ''}
                    placeholder="Enter a PromQL query…"
                    datasource={datasource}
                  />
                </div>
              </div>
              {labelBrowserVisible && (
                <div className="gf-form">
                  <PrometheusMetricsBrowser
                    languageProvider={languageProvider}
                    onChange={this.onChangeLabelBrowser}
                    lastUsedLabels={lastUsedLabels || []}
                    storeLastUsedLabels={onLastUsedLabelsSave}
                    deleteLastUsedLabels={onLastUsedLabelsDelete}
                    timeRange={this.props.range}
                  />
                </div>
              )}

              {ExtraFieldElement}
              {hint ? (
                <div
                  className={css({
                    flexBasis: '100%',
                  })}
                >
                  <div className="text-warning">
                    {hint.label}{' '}
                    {hint.fix ? (
                      <button
                        type="button"
                        className={cx(clearButtonStyles(theme), 'text-link', 'muted')}
                        onClick={this.onClickHintFix}
                      >
                        {hint.fix.label}
                      </button>
                    ) : null}
                  </div>
                </div>
              ) : null}
            </>
          );
        }}
      </LocalStorageValueProvider>
    );
  }
}

export const PromQueryField = withTheme2(PromQueryFieldClass);<|MERGE_RESOLUTION|>--- conflicted
+++ resolved
@@ -15,15 +15,6 @@
 import { clearButtonStyles, Icon, Themeable2, withTheme2 } from '@grafana/ui';
 
 import { PrometheusDatasource } from '../datasource';
-<<<<<<< HEAD
-import {
-  CancelablePromise,
-  isCancelablePromiseRejection,
-  makePromiseCancelable,
-} from '../gcopypaste/app/core/utils/CancelablePromise';
-=======
-import { LocalStorageValueProvider } from '../gcopypaste/app/core/components/LocalStorageValueProvider';
->>>>>>> 2a1b620c
 import { roundMsToMin } from '../language_utils';
 import { PromOptions, PromQuery } from '../types';
 
