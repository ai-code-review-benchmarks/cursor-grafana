--- conflicted
+++ resolved
@@ -37,18 +37,11 @@
     "postpack": "mv package.json.bak package.json"
   },
   "dependencies": {
-<<<<<<< HEAD
-    "@grafana/data": "10.3.0-pre",
-    "@grafana/e2e-selectors": "10.3.0-pre",
-    "@grafana/faro-web-sdk": "1.2.1",
-    "@grafana/schema": "10.3.0-pre",
-    "@grafana/ui": "10.3.0-pre",
-=======
     "@grafana/data": "10.4.0-pre",
     "@grafana/e2e-selectors": "10.4.0-pre",
     "@grafana/faro-web-sdk": "^1.3.6",
+    "@grafana/schema": "10.4.0-pre",
     "@grafana/ui": "10.4.0-pre",
->>>>>>> eb7e1216
     "history": "4.10.1",
     "lodash": "4.17.21",
     "rxjs": "7.8.1",
