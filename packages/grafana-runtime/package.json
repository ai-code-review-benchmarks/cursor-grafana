--- conflicted
+++ resolved
@@ -35,12 +35,8 @@
     "@types/jest": "26.0.15",
     "@types/rollup-plugin-visualizer": "2.6.0",
     "@types/systemjs": "^0.20.6",
-<<<<<<< HEAD
     "@types/history": "^4.7.8",
-    "lodash": "4.17.20",
-=======
     "lodash": "4.17.21",
->>>>>>> 0ba16acd
     "pretty-format": "25.1.0",
     "rollup": "2.33.3",
     "rollup-plugin-sourcemaps": "0.6.3",
