--- conflicted
+++ resolved
@@ -2,11 +2,7 @@
   "author": "Grafana Labs",
   "license": "Apache-2.0",
   "name": "@grafana/runtime",
-<<<<<<< HEAD
-  "version": "9.0.0",
-=======
   "version": "9.0.1",
->>>>>>> 14e988bd
   "description": "Grafana Runtime Library",
   "keywords": [
     "grafana",
@@ -26,15 +22,9 @@
     "typecheck": "tsc --noEmit"
   },
   "dependencies": {
-<<<<<<< HEAD
-    "@grafana/data": "9.0.0",
-    "@grafana/e2e-selectors": "9.0.0",
-    "@grafana/ui": "9.0.0",
-=======
     "@grafana/data": "9.0.1",
     "@grafana/e2e-selectors": "9.0.1",
     "@grafana/ui": "9.0.1",
->>>>>>> 14e988bd
     "@sentry/browser": "6.19.7",
     "history": "4.10.1",
     "lodash": "4.17.21",
