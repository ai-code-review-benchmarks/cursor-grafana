--- conflicted
+++ resolved
@@ -750,15 +750,9 @@
   padding: 2px 6px;
   border-width: 1px;
   border-style: solid;
-<<<<<<< HEAD
   border-color:  rgba(255,255,255,.2);
   box-shadow: 0 0 1px rgba(255,255,255,.2);
   line-height: 14px;
-=======
-  border-color: lighten(@purple, 15%);
-  box-shadow: 0 0 1px fade(@gray, 90%);
-  line-height: 12px;
->>>>>>> 15570fce
 
   a {
      color: @white;
