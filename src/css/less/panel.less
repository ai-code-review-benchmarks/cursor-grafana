.panel {
  display: inline-block;
  float: left;
  vertical-align: top;
  position: relative;
}

.panel-margin {
  margin: 5px;
  display: block;
}

.panel-container {
  background: @grafanaPanelBackground;
  position: relative;
  border: 1px solid @grayDark;
  &:hover {
    .panel-actions {
      display: block;
    }
  }
}

.panel-content {
  padding: 0px 10px 5px 10px;
}

.panel-title-container {
  min-height: 5px;
  padding-top: 4px;
  cursor: context-menu;
}

.panel-title {
  border: 0px;
  font-weight: bold;
  position: relative;
  cursor: context-menu;
  width: 100%;
  display: block;

  &.has-panel-links {
    .panel-title-text:after {
      content: "\f08e";
      font-family:'FontAwesome';
      font-size: 80%;
      padding-left: 10px;
      position: relative;
      top: -1px;
    }
  }
}

.panel-loading {
  position:absolute;
  top: -3px;
  right: 0px;
  z-index: 800;
}

.panel-header {
  text-align: center;
}

.panel-error {
  color: @white;
  position: absolute;
  left: 0;
  padding: 0px 17px 6px 5px;
  top: 0;
  z-index: 10;
  i {
    position: relative;
    top: -2px;
  }
}

.panel-error-arrow {
  width: 0;
  height: 0;
  position: absolute;
  border-left: 31px solid transparent;
  border-right: 30px solid transparent;
  border-bottom: 27px solid @grafanaPanelBackground;
  left: 0;
  bottom: 0;
}

.panel-fullscreen {
  z-index: 100;
  display: block;
  position: fixed;
  left: 0px;
  right: 0px;
<<<<<<< HEAD
  top: 55px;
  height: 100%;
  padding: 0;
  background: @grafanaPanelBackground;
=======
  top: 60px;
  height: 100%;
  padding: 0;
>>>>>>> df51be02
  overflow-y: auto;
  height: 100%;

  .dropdown-menu {
    margin-bottom: 70px;
  }
<<<<<<< HEAD
=======

  .panel-container {
    margin: 15px;
  }

>>>>>>> df51be02
  .panel-menu {
    top: 0px;
  }
  .panel-title-container {
    padding: 8px;
  }
<<<<<<< HEAD
=======
}

.panel-full-edit {
  margin-top: 30px;
  padding-bottom: 130px;
>>>>>>> df51be02
}

.panel-menu {
  z-index: 1000;
  position: absolute;
  background: @grafanaTargetFuncBackground;
  border: 1px solid black;
  top: -62px;

  .panel-menu-row {
    white-space: nowrap;
    border-bottom: 1px solid black;
    &:last-child {
      border-bottom: none;
    }
  }

  .panel-menu-link, .panel-menu-icon {
    padding: 5px 10px;
  }

  .panel-menu-link {
    display: inline-block;
    border-right: 1px solid black;
    &:last-child {
      border: none;
    }
  }

  .dropdown-menu {
    text-align: left;
  }
}

.panel-highlight  {
  .box-shadow(~"inset 0 1px 1px rgba(0,0,0,.075), 0 0 5px rgba(82,168,236, 0.8)");
}

.on-drag-hover {
  .panel-container {
    .box-shadow(~"inset 0 1px 1px rgba(0,0,0,.075), 0 0 5px rgba(82,168,236, 0.8)");
  }
}

.panel-drop-zone {
  display: none;
  .panel-container {
    border: 1px solid @grayDark;
  }
}

<|MERGE_RESOLUTION|>--- conflicted
+++ resolved
@@ -92,44 +92,31 @@
   position: fixed;
   left: 0px;
   right: 0px;
-<<<<<<< HEAD
-  top: 55px;
-  height: 100%;
-  padding: 0;
-  background: @grafanaPanelBackground;
-=======
   top: 60px;
   height: 100%;
   padding: 0;
->>>>>>> df51be02
   overflow-y: auto;
   height: 100%;
 
   .dropdown-menu {
     margin-bottom: 70px;
   }
-<<<<<<< HEAD
-=======
 
   .panel-container {
     margin: 15px;
   }
 
->>>>>>> df51be02
   .panel-menu {
     top: 0px;
   }
   .panel-title-container {
     padding: 8px;
   }
-<<<<<<< HEAD
-=======
 }
 
 .panel-full-edit {
   margin-top: 30px;
   padding-bottom: 130px;
->>>>>>> df51be02
 }
 
 .panel-menu {
