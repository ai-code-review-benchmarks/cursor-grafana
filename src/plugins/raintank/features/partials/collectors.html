--- conflicted
+++ resolved
@@ -47,11 +47,7 @@
 			<span class="label rt-label-tag dropdown rt-list-tag-menu" ng-repeat="tag in collector.tags" tag="tag" tag-color-from-name>
 				<a data-toggle="dropdown">{{tag}}<i ng-class="icon" class="tag-icon icon-rt-collector"></i></a>
 				<ul class="dropdown-menu rt-tag-dropup">
-<<<<<<< HEAD
 					<li><a href="#"><i ng-class="icon" class="dashboard-icon icon-rt-jump-to-dashboard" bs-tooltip="'Go to {{tag}} dashboard'"></i></a></li>
-=======
-					<li><a href="#"><img class="dashboard-icon"src="img/jump-to-dashboard.svg" width="28px" height="28px" bs-tooltip="'Go to {{tag}} dashboard'"></a></li>
->>>>>>> 15570fce
 					<li><a ng-click="setCollectorFilter(tag)"><img class="filter-icon"src="img/rt-filter.svg" width="28px" height="28px" bs-tooltip="'Filter by {{tag}}'"></a></li>
 				</ul>
 			</span>
