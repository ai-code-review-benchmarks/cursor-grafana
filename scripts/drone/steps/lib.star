--- conflicted
+++ resolved
@@ -60,14 +60,7 @@
 
     if install_deps:
         common_cmds.extend([
-<<<<<<< HEAD
-            'curl -fLO https://github.com/jwilder/dockerize/releases/download/v$${DOCKERIZE_VERSION}/dockerize-linux-amd64-v$${DOCKERIZE_VERSION}.tar.gz',
-            'tar -C bin -xzvf dockerize-linux-amd64-v$${DOCKERIZE_VERSION}.tar.gz',
-            'rm dockerize-linux-amd64-v$${DOCKERIZE_VERSION}.tar.gz',
             'yarn install --immutable',
-=======
-            'yarn install --frozen-lockfile --no-progress',
->>>>>>> 60f5bced
         ])
     if edition in ('enterprise', 'enterprise2'):
         source_commit = ''
