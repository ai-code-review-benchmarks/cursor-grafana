#!/bin/bash
set -e

echo -e "Collecting code stats (typescript errors & more)"

<<<<<<< HEAD
ERROR_COUNT_LIMIT=16
=======
ERROR_COUNT_LIMIT=13
>>>>>>> 2de76942
ERROR_COUNT="$(./node_modules/.bin/tsc --project tsconfig.json --noEmit --strict true | grep -oP 'Found \K(\d+)')"

if [ "$ERROR_COUNT" -gt $ERROR_COUNT_LIMIT ]; then
  echo -e "Typescript strict errors $ERROR_COUNT exceeded $ERROR_COUNT_LIMIT so failing build"
	exit 1
fi
<|MERGE_RESOLUTION|>--- conflicted
+++ resolved
@@ -3,11 +3,7 @@
 
 echo -e "Collecting code stats (typescript errors & more)"
 
-<<<<<<< HEAD
-ERROR_COUNT_LIMIT=16
-=======
-ERROR_COUNT_LIMIT=13
->>>>>>> 2de76942
+ERROR_COUNT_LIMIT=12
 ERROR_COUNT="$(./node_modules/.bin/tsc --project tsconfig.json --noEmit --strict true | grep -oP 'Found \K(\d+)')"
 
 if [ "$ERROR_COUNT" -gt $ERROR_COUNT_LIMIT ]; then
