{
  "author": "Grafana Labs",
  "license": "AGPL-3.0-only",
  "private": true,
  "name": "grafana",
  "version": "12.1.0-pre",
  "repository": "github:grafana/grafana",
  "scripts": {
    "build": "NODE_ENV=production nx exec --verbose -- webpack --config scripts/webpack/webpack.prod.js",
    "build:nominify": "yarn run build -- --env noMinify=1",
    "build:stats": "NODE_ENV=production webpack --progress --config scripts/webpack/webpack.stats.js",
    "dev": "NODE_ENV=dev nx exec -- webpack --config scripts/webpack/webpack.dev.js",
    "e2e": "./e2e/start-and-run-suite",
    "e2e:old-arch": "./e2e/start-and-run-suite old-arch",
    "e2e:schema-v2": "./e2e/start-and-run-suite dashboards-schema-v2",
    "e2e:dashboards-search": "./e2e/start-and-run-suite dashboards-search",
    "e2e:dashboard-new-layouts": "./e2e/start-and-run-suite dashboard-new-layouts",
    "e2e:dashboard-new-layouts:dev": "./e2e/start-and-run-suite dashboard-new-layouts dev",
    "e2e:debug": "./e2e/start-and-run-suite debug",
    "e2e:dev": "./e2e/start-and-run-suite dev",
    "e2e:benchmark:live": "./e2e/start-and-run-suite benchmark live",
    "e2e:enterprise": "./e2e/start-and-run-suite enterprise",
    "e2e:enterprise:dev": "./e2e/start-and-run-suite enterprise dev",
    "e2e:enterprise:debug": "./e2e/start-and-run-suite enterprise debug",
    "e2e:playwright": "yarn playwright test",
    "e2e:playwright:server": "yarn e2e:plugin:build && ./e2e/plugin-e2e/start-and-run-suite",
    "e2e:storybook": "PORT=9001 ./e2e/run-suite storybook true",
    "e2e:plugin:build": "nx run-many -t build --projects='@test-plugins/*'",
    "e2e:plugin:build:dev": "nx run-many -t dev --projects='@test-plugins/*' --maxParallel=100",
    "test": "jest --notify --watch",
    "test:coverage": "jest --coverage",
    "test:coverage:changes": "jest --coverage --changedSince=origin/main",
    "test:accessibility-report": "./scripts/generate-a11y-report.sh",
    "lint": "yarn run lint:ts && yarn run lint:sass",
    "lint:ts": "eslint ./ ./public/app/extensions/ --cache --no-error-on-unmatched-pattern",
    "lint:sass": "yarn stylelint '{public/sass,packages}/**/*.scss' --cache",
    "test:ci": "mkdir -p reports/junit && JEST_JUNIT_OUTPUT_DIR=reports/junit jest --ci --reporters=default --reporters=jest-junit -w ${TEST_MAX_WORKERS:-100%} --shard=${TEST_SHARD:-1}/${TEST_SHARD_TOTAL:-1}",
    "lint:fix": "yarn lint:ts --fix",
    "packages:build": "nx run-many -t build --projects='tag:scope:package'",
    "packages:clean": "rimraf ./npm-artifacts && nx run-many -t clean --projects='tag:scope:package' --maxParallel=100",
    "packages:i18n-extract": "nx run-many -t i18n-extract --projects='tag:scope:package'",
    "packages:prepare": "lerna version --no-push --no-git-tag-version --force-publish --exact",
    "packages:pack": "mkdir -p ./npm-artifacts && lerna exec --no-private -- yarn pack --out \"../../npm-artifacts/%s-%v.tgz\"",
    "packages:typecheck": "nx run-many -t typecheck --projects='tag:scope:package'",
    "prettier:check": "prettier --check --ignore-path .prettierignore --list-different=false --log-level=warn \"**/*.{ts,tsx,scss,md,mdx,json,js,cjs}\"",
    "prettier:checkDocs": "prettier --check --list-different=false --log-level=warn \"docs/**/*.md\" \"*.md\" \"packages/**/*.{ts,tsx,scss,md,mdx,json,js,cjs}\"",
    "prettier:write": "prettier --ignore-path .prettierignore --list-different \"**/*.{js,ts,tsx,scss,md,mdx,json,cjs}\" --write",
    "start": "NODE_ENV=dev nx exec -- webpack --config scripts/webpack/webpack.dev.js --watch",
    "start:liveReload": "yarn start -- --env liveReload=1",
    "start:noTsCheck": "yarn start -- --env noTsCheck=1",
    "start:noLint": "yarn start -- --env noTsCheck=1 --env noLint=1",
    "stats": "webpack --mode production --config scripts/webpack/webpack.prod.js --profile --json > compilation-stats.json",
    "storybook": "yarn workspace @grafana/ui storybook --ci",
    "storybook:build": "yarn workspace @grafana/ui storybook:build",
    "themes-generate": "esbuild --target=es6 ./scripts/cli/generateSassVariableFiles.ts --bundle --platform=node --tsconfig=./scripts/cli/tsconfig.json | node",
    "themes:usage": "eslint . --ignore-pattern '*.test.ts*' --ignore-pattern '*.spec.ts*' --cache --plugin '@grafana' --rule '{ @grafana/theme-token-usage: \"error\" }'",
    "typecheck": "tsc --noEmit && yarn run packages:typecheck",
    "plugins:build-bundled": "echo 'bundled plugins are no longer supported'",
    "watch": "yarn start -d watch,start core:start --watchTheme",
    "ci:test-frontend": "yarn run test:ci",
    "i18n:stats": "node ./scripts/cli/reportI18nStats.mjs",
    "betterer": "betterer --tsconfig ./scripts/cli/tsconfig.json",
    "betterer:stats": "ts-node --transpile-only --project ./scripts/cli/tsconfig.json ./scripts/cli/reportBettererStats.ts",
    "betterer:issues": "ts-node --transpile-only --project ./scripts/cli/tsconfig.json ./scripts/cli/generateBettererIssues.ts",
    "betterer:ci": "betterer ci --tsconfig ./scripts/cli/tsconfig.json",
    "plugin:build": "nx run-many -t build --projects='tag:scope:plugin'",
    "plugin:build:commit": "nx run-many -t build:commit --projects='tag:scope:plugin'",
    "plugin:build:dev": "nx run-many -t dev --projects='tag:scope:plugin' --maxParallel=100",
    "plugin:i18n-extract": "nx run-many -t i18n-extract --projects='tag:scope:plugin'",
    "process-specs": "node --experimental-strip-types scripts/process-specs.ts",
    "generate-apis": "yarn process-specs && rtk-query-codegen-openapi ./scripts/generate-rtk-apis.ts",
    "generate:api-client": "NODE_OPTIONS='--experimental-strip-types --disable-warning=ExperimentalWarning' plop --plopfile scripts/rtk-client-generator/plopfile.ts"
  },
  "grafana": {
    "whatsNewUrl": "https://grafana.com/docs/grafana/next/whatsnew/whats-new-in-v%[1]s-%[2]s/",
    "releaseNotesUrl": "https://grafana.com/docs/grafana/next/release-notes/"
  },
  "devDependencies": {
    "@arethetypeswrong/cli": "^0.18.2",
    "@babel/core": "7.26.10",
    "@babel/preset-env": "7.26.9",
    "@babel/runtime": "7.27.0",
    "@betterer/betterer": "5.4.0",
    "@betterer/cli": "5.4.0",
    "@crowdin/crowdin-api-client": "^1.42.0",
    "@cypress/webpack-preprocessor": "6.0.4",
    "@emotion/eslint-plugin": "11.12.0",
    "@grafana/eslint-config": "8.0.0",
    "@grafana/eslint-plugin": "link:./packages/grafana-eslint-rules",
    "@grafana/plugin-e2e": "2.0.0",
    "@grafana/test-utils": "workspace:*",
    "@grafana/tsconfig": "^2.0.0",
    "@manypkg/get-packages": "^2.2.0",
    "@npmcli/package-json": "^5.2.0",
    "@playwright/test": "1.52.0",
    "@pmmmwh/react-refresh-webpack-plugin": "0.5.15",
    "@react-types/button": "3.10.2",
    "@react-types/menu": "3.9.14",
    "@react-types/overlays": "3.8.12",
    "@react-types/shared": "3.27.0",
    "@rsdoctor/webpack-plugin": "^0.4.6",
    "@rtk-query/codegen-openapi": "^2.0.0",
    "@rtsao/plugin-proposal-class-properties": "7.0.1-patch.1",
    "@stylistic/eslint-plugin-ts": "^3.0.0",
    "@swc/core": "1.10.12",
    "@swc/helpers": "0.5.15",
    "@testing-library/dom": "10.4.0",
    "@testing-library/jest-dom": "6.6.3",
    "@testing-library/react": "16.2.0",
    "@testing-library/user-event": "14.6.1",
    "@types/babel__core": "^7",
    "@types/babel__preset-env": "^7",
    "@types/chance": "^1.1.3",
    "@types/common-tags": "^1.8.0",
    "@types/confusing-browser-globals": "^1",
    "@types/d3": "7.4.3",
    "@types/d3-force": "^3.0.0",
    "@types/d3-scale-chromatic": "3.1.0",
    "@types/debounce-promise": "3.1.9",
    "@types/diff": "^7.0.0",
    "@types/eslint": "9.6.1",
    "@types/eslint-scope": "^3.7.7",
    "@types/file-saver": "2.0.7",
    "@types/glob": "^8.0.0",
    "@types/google.analytics": "^0.0.46",
    "@types/gtag.js": "^0.0.20",
    "@types/history": "4.7.11",
    "@types/ini": "^4",
    "@types/jest": "29.5.14",
    "@types/jquery": "3.5.32",
    "@types/js-yaml": "^4.0.5",
    "@types/jsurl": "^1.2.28",
    "@types/lodash": "4.17.15",
    "@types/logfmt": "^1.2.3",
    "@types/lucene": "^2",
    "@types/node": "22.15.0",
    "@types/node-forge": "^1",
    "@types/ol-ext": "npm:@siedlerchr/types-ol-ext@3.3.0",
    "@types/pluralize": "^0.0.33",
    "@types/prismjs": "1.26.5",
    "@types/react": "18.3.18",
    "@types/react-dom": "18.3.5",
    "@types/react-grid-layout": "1.3.5",
    "@types/react-highlight-words": "0.20.0",
    "@types/react-resizable": "3.0.8",
    "@types/react-router": "5.1.20",
    "@types/react-router-dom": "5.3.3",
    "@types/react-table": "7.7.20",
    "@types/react-transition-group": "4.4.12",
    "@types/react-virtualized-auto-sizer": "1.0.4",
    "@types/react-window": "1.8.8",
    "@types/react-window-infinite-loader": "^1",
    "@types/redux-mock-store": "1.5.0",
    "@types/semver": "7.7.0",
    "@types/slate": "0.47.11",
    "@types/slate-plain-serializer": "0.7.5",
    "@types/slate-react": "0.22.9",
    "@types/swagger-ui-react": "5.18.0",
    "@types/systemjs": "6.15.1",
    "@types/tinycolor2": "1.4.6",
    "@types/uuid": "10.0.0",
    "@types/webpack-assets-manifest": "^5",
    "@types/webpack-env": "^1.18.4",
    "@types/yargs": "17.0.33",
    "@typescript-eslint/eslint-plugin": "8.22.0",
    "@typescript-eslint/parser": "8.22.0",
    "autoprefixer": "10.4.20",
    "babel-loader": "9.2.1",
    "blob-polyfill": "9.0.20240710",
    "browserslist": "^4.21.4",
    "chance": "^1.0.10",
    "chrome-remote-interface": "0.33.2",
    "codeowners": "^5.1.1",
    "confusing-browser-globals": "^1.0.11",
    "copy-webpack-plugin": "12.0.2",
    "core-js": "3.40.0",
    "crashme": "0.0.15",
    "css-loader": "7.1.2",
    "css-minimizer-webpack-plugin": "7.0.0",
    "cypress": "14.3.2",
    "cypress-file-upload": "5.0.8",
    "cypress-recurse": "^1.35.3",
    "esbuild": "0.25.0",
    "esbuild-loader": "4.3.0",
    "esbuild-plugin-browserslist": "^1.0.0",
    "eslint": "9.19.0",
    "eslint-config-prettier": "9.1.0",
    "eslint-plugin-import": "^2.31.0",
    "eslint-plugin-jest": "28.11.0",
    "eslint-plugin-jest-dom": "^5.4.0",
    "eslint-plugin-jsdoc": "50.6.3",
    "eslint-plugin-jsx-a11y": "6.10.2",
    "eslint-plugin-lodash": "8.0.0",
    "eslint-plugin-no-barrel-files": "^1.1.1",
    "eslint-plugin-react": "7.37.4",
    "eslint-plugin-react-hooks": "5.1.0",
    "eslint-plugin-testing-library": "^7.0.0",
    "eslint-plugin-unicorn": "^56.0.0",
    "eslint-scope": "^8.1.0",
    "eslint-webpack-plugin": "4.2.0",
    "expose-loader": "5.0.0",
    "fishery": "^2.2.2",
    "fork-ts-checker-webpack-plugin": "9.0.2",
    "glob": "11.0.1",
    "html-loader": "5.1.0",
    "html-webpack-plugin": "5.6.3",
    "http-server": "14.1.1",
    "i18next-parser": "9.3.0",
    "ini": "^5.0.0",
    "jest": "29.7.0",
    "jest-canvas-mock": "2.5.2",
    "jest-date-mock": "1.0.10",
    "jest-environment-jsdom": "29.7.0",
    "jest-fail-on-console": "3.3.1",
    "jest-junit": "16.0.0",
    "jest-matcher-utils": "29.7.0",
    "jest-watch-typeahead": "^2.2.2",
    "jimp": "^1.6.0",
    "jsdom-testing-mocks": "^1.13.1",
    "lerna": "8.2.1",
    "mini-css-extract-plugin": "2.9.2",
    "msw": "2.10.2",
    "mutationobserver-shim": "0.3.7",
    "node-notifier": "10.0.1",
    "nx": "20.7.1",
    "openapi-types": "^12.1.3",
    "pa11y-ci": "^3.1.0",
    "pdf-parse": "^1.1.1",
    "plop": "^4.0.1",
    "postcss": "8.5.1",
    "postcss-loader": "8.1.1",
    "postcss-reporter": "7.1.0",
    "postcss-scss": "4.0.9",
    "prettier": "3.4.2",
    "publint": "^0.3.12",
    "react-refresh": "0.14.0",
    "react-select-event": "5.5.1",
    "redux-mock-store": "1.5.5",
    "rimraf": "6.0.1",
    "sass": "1.83.4",
    "sass-loader": "16.0.4",
    "smtp-tester": "^2.1.0",
    "style-loader": "4.0.0",
    "stylelint": "16.14.1",
    "stylelint-config-sass-guidelines": "12.1.0",
    "terser-webpack-plugin": "5.3.11",
    "testing-library-selector": "0.3.1",
    "tracelib": "1.0.1",
    "ts-jest": "29.2.5",
    "ts-node": "10.9.2",
    "typescript": "5.7.3",
    "webpack": "5.97.1",
    "webpack-assets-manifest": "^5.1.0",
    "webpack-cli": "6.0.1",
    "webpack-dev-server": "5.2.1",
    "webpack-livereload-plugin": "3.0.2",
    "webpack-manifest-plugin": "5.0.0",
    "webpack-merge": "6.0.1",
    "webpack-subresource-integrity": "^5.2.0-rc.1",
    "webpackbar": "^7.0.0",
    "yaml": "^2.0.0",
    "yargs": "^17.5.1",
    "zod": "^3.25.55"
  },
  "dependencies": {
    "@bsull/augurs": "^0.10.0",
    "@emotion/css": "11.13.5",
    "@emotion/react": "11.14.0",
    "@fingerprintjs/fingerprintjs": "^3.4.2",
    "@floating-ui/react": "0.27.12",
    "@formatjs/intl-durationformat": "^0.7.0",
    "@glideapps/glide-data-grid": "^6.0.0",
    "@grafana/alerting": "workspace:*",
    "@grafana/aws-sdk": "0.7.1",
    "@grafana/azure-sdk": "0.0.7",
    "@grafana/data": "workspace:*",
    "@grafana/e2e-selectors": "workspace:*",
    "@grafana/faro-core": "^1.13.2",
    "@grafana/faro-web-sdk": "^1.13.2",
    "@grafana/faro-web-tracing": "^1.13.2",
    "@grafana/flamegraph": "workspace:*",
    "@grafana/google-sdk": "0.3.2",
    "@grafana/i18n": "workspace:*",
    "@grafana/lezer-logql": "0.2.7",
    "@grafana/llm": "0.22.1",
    "@grafana/monaco-logql": "^0.0.8",
    "@grafana/o11y-ds-frontend": "workspace:*",
    "@grafana/plugin-ui": "0.10.7",
    "@grafana/prometheus": "workspace:*",
    "@grafana/runtime": "workspace:*",
<<<<<<< HEAD
    "@grafana/scenes": "^6.22.0",
    "@grafana/scenes-react": "^6.22.0",
=======
    "@grafana/scenes": "^6.22.1",
    "@grafana/scenes-react": "^6.22.1",
>>>>>>> 694a5837
    "@grafana/schema": "workspace:*",
    "@grafana/sql": "workspace:*",
    "@grafana/ui": "workspace:*",
    "@hello-pangea/dnd": "18.0.1",
    "@kusto/monaco-kusto": "^10.0.0",
    "@leeoniya/ufuzzy": "1.0.18",
    "@lezer/common": "1.2.3",
    "@lezer/highlight": "1.2.1",
    "@lezer/lr": "1.4.2",
    "@locker/near-membrane-dom": "0.13.6",
    "@locker/near-membrane-shared": "0.13.6",
    "@locker/near-membrane-shared-dom": "0.13.6",
    "@msagl/core": "^1.1.19",
    "@msagl/parser": "^1.1.19",
    "@opentelemetry/api": "1.9.0",
    "@opentelemetry/exporter-collector": "0.25.0",
    "@opentelemetry/semantic-conventions": "1.34.0",
    "@popperjs/core": "2.11.8",
    "@react-aria/dialog": "3.5.27",
    "@react-aria/focus": "3.20.5",
    "@react-aria/overlays": "3.27.3",
    "@react-aria/utils": "3.29.1",
    "@react-awesome-query-builder/ui": "6.6.15",
    "@reduxjs/toolkit": "2.5.1",
    "@visx/event": "3.12.0",
    "@visx/gradient": "3.12.0",
    "@visx/group": "3.12.0",
    "@visx/shape": "3.12.0",
    "@visx/tooltip": "3.12.0",
    "@welldone-software/why-did-you-render": "8.0.3",
    "ansicolor": "2.0.3",
    "baron": "3.0.3",
    "brace": "0.11.1",
    "centrifuge": "5.3.5",
    "classnames": "2.5.1",
    "combokeys": "^3.0.0",
    "comlink": "4.4.2",
    "common-tags": "1.8.2",
    "croner": "^9.0.0",
    "d3": "7.9.0",
    "d3-force": "3.0.0",
    "d3-scale-chromatic": "3.1.0",
    "dangerously-set-html-content": "1.1.0",
    "date-fns": "4.1.0",
    "debounce-promise": "3.1.2",
    "diff": "^7.0.0",
    "fast-deep-equal": "^3.1.3",
    "fast-json-patch": "3.1.1",
    "file-saver": "2.0.5",
    "history": "4.10.1",
    "i18next": "^24.0.0",
    "i18next-browser-languagedetector": "^8.0.0",
    "i18next-pseudo": "^2.2.1",
    "immer": "10.1.1",
    "immutable": "5.1.3",
    "ix": "^7.0.0",
    "jquery": "3.7.1",
    "js-yaml": "^4.1.0",
    "json-markup": "^1.1.0",
    "json-source-map": "0.6.1",
    "jsurl": "^0.1.5",
    "kbar": "0.1.0-beta.45",
    "leven": "^4.0.0",
    "lodash": "4.17.21",
    "logfmt": "^1.3.2",
    "lru-cache": "11.1.0",
    "lru-memoize": "^1.1.0",
    "lucene": "^2.1.1",
    "marked": "15.0.12",
    "memoize-one": "6.0.0",
    "micro-memoize": "^4.1.2",
    "ml-regression-polynomial": "^3.0.0",
    "ml-regression-simple-linear": "^3.0.0",
    "moment": "2.30.1",
    "moment-timezone": "0.5.47",
    "monaco-editor": "0.34.1",
    "moveable": "0.53.0",
    "nanoid": "^5.0.9",
    "node-forge": "^1.3.1",
    "ol": "7.4.0",
    "ol-ext": "4.0.33",
    "pluralize": "^8.0.0",
    "prismjs": "1.30.0",
    "rc-slider": "11.1.8",
    "rc-tree": "5.13.1",
    "re-resizable": "6.11.2",
    "react": "18.3.1",
    "react-diff-viewer-continued": "^3.4.0",
    "react-dom": "18.3.1",
    "react-draggable": "4.4.6",
    "react-dropzone": "^14.2.3",
    "react-grid-layout": "patch:react-grid-layout@npm%3A1.4.4#~/.yarn/patches/react-grid-layout-npm-1.4.4-4024c5395b.patch",
    "react-highlight-words": "0.21.0",
    "react-hook-form": "^7.49.2",
    "react-i18next": "^15.0.0",
    "react-inlinesvg": "4.2.0",
    "react-loading-skeleton": "3.5.0",
    "react-moveable": "0.56.0",
    "react-redux": "9.2.0",
    "react-resizable": "3.0.5",
    "react-responsive-carousel": "^3.2.23",
    "react-router": "5.3.4",
    "react-router-dom": "5.3.4",
    "react-router-dom-v5-compat": "^6.26.1",
    "react-select": "5.10.1",
    "react-split-pane": "0.1.92",
    "react-table": "7.8.0",
    "react-transition-group": "4.4.5",
    "react-use": "17.6.0",
    "react-virtual": "2.10.4",
    "react-virtualized-auto-sizer": "1.0.25",
    "react-window": "1.8.11",
    "react-window-infinite-loader": "1.0.10",
    "react-zoom-pan-pinch": "^3.3.0",
    "reduce-reducers": "^1.0.4",
    "redux": "5.0.1",
    "redux-thunk": "3.1.0",
    "regenerator-runtime": "0.14.1",
    "reselect": "5.1.1",
    "rxjs": "7.8.2",
    "selecto": "1.26.3",
    "semver": "7.7.2",
    "slate": "0.47.9",
    "slate-plain-serializer": "0.7.13",
    "slate-react": "0.22.10",
    "swagger-ui-react": "5.25.2",
    "symbol-observable": "4.0.0",
    "systemjs": "6.15.1",
    "tinycolor2": "1.6.0",
    "tslib": "2.8.1",
    "tween-functions": "^1.2.0",
    "type-fest": "^4.18.2",
    "uplot": "1.6.32",
    "uuid": "11.1.0",
    "visjs-network": "4.25.0",
    "whatwg-fetch": "3.6.20"
  },
  "resolutions": {
    "underscore": "1.13.7",
    "@types/slate": "0.47.11",
    "semver@~7.0.0": "7.5.4",
    "semver@7.3.4": "7.5.4",
    "debug@npm:^0.7.2": "2.6.9",
    "debug@npm:^0.7.4": "2.6.9",
    "slate-dev-environment@^0.2.2": "patch:slate-dev-environment@npm:0.2.5#.yarn/patches/slate-dev-environment-npm-0.2.5-9aeb7da7b5.patch",
    "react-split-pane@0.1.92": "patch:react-split-pane@npm:0.1.92#.yarn/patches/react-split-pane-npm-0.1.92-93dbf51dff.patch",
    "history@4.10.1": "patch:history@npm%3A4.10.1#./.yarn/patches/history-npm-4.10.1-ee217563ae.patch",
    "redux": "^5.0.0",
    "react-grid-layout": "patch:react-grid-layout@npm%3A1.4.4#~/.yarn/patches/react-grid-layout-npm-1.4.4-4024c5395b.patch",
    "@grafana/plugin-e2e/@grafana/e2e-selectors": "workspace:*",
    "@grafana/scenes/@grafana/e2e-selectors": "workspace:*",
    "@grafana/scenes-react/@grafana/e2e-selectors": "workspace:*",
    "swagger-ui-react/dompurify": "3.2.6",
    "refractor/prismjs": "^1.27.0"
  },
  "workspaces": {
    "packages": [
      "packages/*",
      "public/app/plugins/*/*",
      "e2e/test-plugins/*"
    ]
  },
  "engines": {
    "node": ">= 22 <23"
  },
  "packageManager": "yarn@4.9.2",
  "dependenciesMeta": {
    "prettier@3.4.2": {
      "unplugged": true
    }
  },
  "msw": {
    "workerDirectory": [
      "public"
    ]
  }
}<|MERGE_RESOLUTION|>--- conflicted
+++ resolved
@@ -288,13 +288,8 @@
     "@grafana/plugin-ui": "0.10.7",
     "@grafana/prometheus": "workspace:*",
     "@grafana/runtime": "workspace:*",
-<<<<<<< HEAD
-    "@grafana/scenes": "^6.22.0",
-    "@grafana/scenes-react": "^6.22.0",
-=======
     "@grafana/scenes": "^6.22.1",
     "@grafana/scenes-react": "^6.22.1",
->>>>>>> 694a5837
     "@grafana/schema": "workspace:*",
     "@grafana/sql": "workspace:*",
     "@grafana/ui": "workspace:*",
