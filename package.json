{
  "author": "Grafana Labs",
  "license": "AGPL-3.0-only",
  "private": true,
  "name": "grafana",
  "version": "10.2.0-pre",
  "repository": "github:grafana/grafana",
  "scripts": {
    "build": "yarn i18n:compile && NODE_ENV=production webpack --progress --config scripts/webpack/webpack.prod.js",
    "build:nominify": "yarn run build --env noMinify=1",
    "dev": "yarn i18n:compile && NODE_ENV=dev webpack --progress --color --config scripts/webpack/webpack.dev.js",
    "e2e": "./e2e/start-and-run-suite",
    "e2e:debug": "./e2e/start-and-run-suite debug",
    "e2e:dev": "./e2e/start-and-run-suite dev",
    "e2e:benchmark:live": "./e2e/start-and-run-suite benchmark live",
    "e2e:enterprise": "./e2e/start-and-run-suite enterprise",
    "e2e:enterprise:dev": "./e2e/start-and-run-suite enterprise dev",
    "e2e:enterprise:debug": "./e2e/start-and-run-suite enterprise debug",
    "test": "jest --notify --watch",
    "test:coverage": "jest --coverage",
    "test:coverage:changes": "jest --coverage --changedSince=origin/main",
    "test:accessibility-report": "./scripts/generate-a11y-report.sh",
    "lint": "yarn run lint:ts && yarn run lint:sass",
    "lint:ts": "eslint . --ext .js,.tsx,.ts --cache",
    "lint:sass": "yarn stylelint '{public/sass,packages}/**/*.scss' --cache",
    "test:ci": "yarn i18n:compile && mkdir -p reports/junit && JEST_JUNIT_OUTPUT_DIR=reports/junit jest --ci --reporters=default --reporters=jest-junit -w ${TEST_MAX_WORKERS:-100%}",
    "lint:fix": "yarn lint:ts --fix",
    "packages:build": "lerna run build --ignore @grafana-plugins/input-datasource",
    "packages:clean": "rimraf ./npm-artifacts && lerna run clean --parallel",
    "packages:prepare": "lerna version --no-push --no-git-tag-version --force-publish --exact",
    "packages:pack": "mkdir -p ./npm-artifacts && lerna exec --no-private -- yarn pack --out \"../../npm-artifacts/%s-%v.tgz\"",
    "packages:typecheck": "lerna run typecheck",
    "prettier:check": "prettier --check --list-different=false --log-level=warn \"**/*.{ts,tsx,scss,md,mdx}\"",
    "prettier:checkDocs": "prettier --check --list-different=false --log-level=warn \"docs/**/*.md\" \"*.md\" \"packages/**/*.{ts,tsx,scss,md,mdx}\"",
    "prettier:write": "prettier --list-different \"**/*.{js,ts,tsx,scss,md,mdx}\" --write",
    "start": "yarn themes:generate && yarn dev --watch",
    "start:noTsCheck": "yarn start --env noTsCheck=1",
    "start:noLint": "yarn start --env noTsCheck=1 --env noLint=1",
    "stats": "webpack --mode production --config scripts/webpack/webpack.prod.js --profile --json > compilation-stats.json",
    "storybook": "yarn workspace @grafana/ui storybook --ci",
    "storybook:build": "yarn workspace @grafana/ui storybook:build",
    "themes:generate": "esbuild --target=es6 ./scripts/cli/generateSassVariableFiles.ts --bundle --platform=node --tsconfig=./scripts/cli/tsconfig.json | node",
    "themes:usage": "eslint . --ext .tsx,.ts --ignore-pattern '*.test.ts*' --ignore-pattern '*.spec.ts*' --cache --rule '{ @grafana/theme-token-usage: \"error\" }'",
    "typecheck": "tsc --noEmit && yarn run packages:typecheck",
    "plugins:build-bundled": "find plugins-bundled -name package.json -not -path '*/node_modules/*' -execdir yarn build \\;",
    "watch": "yarn start -d watch,start core:start --watchTheme",
    "ci:test-frontend": "yarn run test:ci",
    "i18n:clean": "rimraf public/locales/en-US/grafana.json",
    "i18n:extract": "yarn run i18next -c public/locales/i18next-parser.config.js 'public/**/*.{tsx,ts}' 'packages/grafana-ui/**/*.{tsx,ts}' && yarn i18n:pseudo",
    "i18n:compile": "echo 'no i18n compile yet, all good'",
    "i18n:pseudo": "node ./public/locales/pseudo.js",
    "betterer": "betterer",
    "betterer:merge": "betterer merge",
    "betterer:stats": "ts-node --transpile-only --project ./scripts/cli/tsconfig.json ./scripts/cli/reportBettererStats.ts",
    "betterer:issues": "ts-node --transpile-only --project ./scripts/cli/tsconfig.json ./scripts/cli/generateBettererIssues.ts"
  },
  "grafana": {
    "whatsNewUrl": "https://grafana.com/docs/grafana/next/whatsnew/whats-new-in-v10-1/",
    "releaseNotesUrl": "https://grafana.com/docs/grafana/next/release-notes/"
  },
  "devDependencies": {
    "@babel/core": "7.23.0",
    "@babel/plugin-proposal-class-properties": "7.18.6",
    "@babel/plugin-proposal-nullish-coalescing-operator": "7.18.6",
    "@babel/plugin-proposal-object-rest-spread": "7.20.7",
    "@babel/plugin-proposal-optional-chaining": "7.21.0",
    "@babel/plugin-syntax-dynamic-import": "7.8.3",
    "@babel/plugin-transform-react-constant-elements": "7.22.5",
    "@babel/plugin-transform-runtime": "7.22.9",
    "@babel/plugin-transform-typescript": "7.22.9",
    "@babel/preset-env": "7.22.9",
    "@babel/preset-react": "7.22.5",
    "@babel/preset-typescript": "7.23.0",
    "@babel/runtime": "7.23.1",
    "@betterer/betterer": "5.4.0",
    "@betterer/cli": "5.4.0",
    "@betterer/eslint": "5.4.0",
    "@betterer/regexp": "5.4.0",
    "@cypress/webpack-preprocessor": "5.17.1",
    "@emotion/eslint-plugin": "11.11.0",
    "@grafana/eslint-config": "6.0.1",
    "@grafana/eslint-plugin": "link:./packages/grafana-eslint-rules",
    "@grafana/tsconfig": "^1.3.0-rc1",
    "@pmmmwh/react-refresh-webpack-plugin": "0.5.10",
    "@react-types/button": "3.9.0",
    "@react-types/menu": "3.9.2",
    "@react-types/overlays": "3.8.0",
    "@react-types/shared": "3.21.0",
    "@rtsao/plugin-proposal-class-properties": "7.0.1-patch.1",
    "@swc/core": "1.3.38",
    "@swc/helpers": "0.4.14",
    "@testing-library/dom": "9.3.1",
    "@testing-library/jest-dom": "5.16.5",
    "@testing-library/react": "14.0.0",
    "@testing-library/user-event": "14.4.3",
    "@types/angular": "1.8.5",
    "@types/angular-route": "1.7.3",
    "@types/chance": "^1.1.3",
    "@types/common-tags": "^1.8.0",
    "@types/d3": "7.4.0",
    "@types/d3-force": "^3.0.0",
    "@types/d3-scale-chromatic": "3.0.0",
    "@types/debounce-promise": "3.1.6",
    "@types/eslint": "8.44.0",
    "@types/file-saver": "2.0.5",
    "@types/glob": "^8.0.0",
    "@types/google.analytics": "^0.0.42",
    "@types/gtag.js": "^0.0.12",
    "@types/history": "4.7.11",
    "@types/hoist-non-react-statics": "3.3.1",
    "@types/jest": "29.5.4",
    "@types/jquery": "3.5.16",
    "@types/js-yaml": "^4.0.5",
    "@types/jsurl": "^1.2.28",
    "@types/lodash": "4.14.195",
    "@types/logfmt": "^1.2.3",
    "@types/lucene": "^2",
    "@types/marked": "5.0.1",
    "@types/mousetrap": "1.6.11",
    "@types/node": "18.16.16",
    "@types/node-forge": "^1",
    "@types/ol-ext": "npm:@siedlerchr/types-ol-ext@3.2.0",
    "@types/papaparse": "5.3.7",
    "@types/pluralize": "^0.0.30",
    "@types/prismjs": "1.26.0",
    "@types/react": "18.2.15",
    "@types/react-beautiful-dnd": "13.1.4",
    "@types/react-dom": "18.2.7",
    "@types/react-grid-layout": "1.3.2",
    "@types/react-highlight-words": "0.16.4",
    "@types/react-redux": "7.1.25",
    "@types/react-router-dom": "5.3.3",
    "@types/react-table": "7.7.14",
    "@types/react-test-renderer": "18.0.0",
    "@types/react-transition-group": "4.4.6",
    "@types/react-virtualized-auto-sizer": "1.0.1",
    "@types/react-window": "1.8.5",
    "@types/react-window-infinite-loader": "^1",
    "@types/redux-mock-store": "1.0.3",
    "@types/semver": "7.5.0",
    "@types/slate": "0.47.11",
    "@types/slate-plain-serializer": "0.7.2",
    "@types/slate-react": "0.22.9",
    "@types/systemjs": "6.13.1",
    "@types/testing-library__jest-dom": "5.14.8",
    "@types/tinycolor2": "1.4.3",
    "@types/uuid": "9.0.2",
    "@types/yargs": "17.0.24",
    "@typescript-eslint/eslint-plugin": "5.42.0",
    "@typescript-eslint/parser": "5.42.0",
    "autoprefixer": "10.4.14",
    "babel-jest": "29.3.1",
    "babel-loader": "9.1.3",
    "babel-plugin-angularjs-annotate": "0.10.0",
    "babel-plugin-macros": "3.1.0",
    "blink-diff": "1.0.13",
    "blob-polyfill": "7.0.20220408",
    "browserslist": "^4.21.4",
    "chance": "^1.0.10",
    "chrome-remote-interface": "0.32.2",
    "codeowners": "^5.1.1",
    "copy-webpack-plugin": "11.0.0",
    "css-loader": "6.8.1",
    "css-minimizer-webpack-plugin": "5.0.1",
    "cypress": "13.1.0",
    "cypress-file-upload": "5.0.8",
    "esbuild": "0.18.12",
    "esbuild-loader": "3.0.1",
    "esbuild-plugin-browserslist": "^0.8.0",
    "eslint": "8.44.0",
    "eslint-config-prettier": "8.8.0",
    "eslint-plugin-import": "^2.26.0",
    "eslint-plugin-jest": "27.2.3",
    "eslint-plugin-jsdoc": "46.4.3",
    "eslint-plugin-jsx-a11y": "6.7.1",
    "eslint-plugin-lodash": "7.4.0",
    "eslint-plugin-react": "7.32.2",
    "eslint-plugin-react-hooks": "4.6.0",
    "eslint-webpack-plugin": "4.0.1",
    "expose-loader": "4.1.0",
    "fork-ts-checker-webpack-plugin": "8.0.0",
    "glob": "10.3.3",
    "html-loader": "4.2.0",
    "html-webpack-plugin": "5.5.3",
    "http-server": "14.1.1",
    "i18next-parser": "6.6.0",
    "jest": "29.3.1",
    "jest-canvas-mock": "2.5.2",
    "jest-date-mock": "1.0.8",
    "jest-environment-jsdom": "29.3.1",
    "jest-fail-on-console": "3.1.1",
    "jest-junit": "16.0.0",
    "jest-matcher-utils": "29.3.1",
    "lerna": "5.5.4",
    "mini-css-extract-plugin": "2.7.6",
    "msw": "1.2.2",
    "mutationobserver-shim": "0.3.7",
    "ngtemplate-loader": "2.1.0",
    "node-notifier": "10.0.1",
    "postcss": "8.4.31",
    "postcss-loader": "7.3.3",
    "postcss-reporter": "7.0.5",
    "postcss-scss": "4.0.6",
    "prettier": "3.0.0",
    "react-refresh": "0.14.0",
    "react-select-event": "5.5.1",
    "react-simple-compat": "1.2.3",
    "react-test-renderer": "18.2.0",
    "redux-mock-store": "1.5.4",
    "rimraf": "5.0.1",
    "rudder-sdk-js": "2.37.0",
    "sass": "1.63.6",
    "sass-loader": "13.3.2",
    "style-loader": "3.3.3",
    "stylelint": "15.10.1",
    "stylelint-config-prettier": "9.0.5",
    "stylelint-config-sass-guidelines": "10.0.0",
    "terser-webpack-plugin": "5.3.9",
    "testing-library-selector": "0.3.1",
    "tracelib": "1.0.1",
    "ts-jest": "29.1.1",
    "ts-loader": "9.3.1",
    "ts-node": "10.9.1",
    "typescript": "4.8.4",
    "wait-on": "7.0.1",
    "webpack": "5.88.1",
    "webpack-bundle-analyzer": "4.9.0",
    "webpack-cli": "5.1.4",
    "webpack-dev-server": "4.15.1",
    "webpack-manifest-plugin": "5.0.0",
    "webpack-merge": "5.9.0",
    "yaml": "^2.0.0",
    "yargs": "^17.5.1"
  },
  "dependencies": {
    "@daybrush/utils": "1.13.0",
    "@emotion/css": "11.11.2",
    "@emotion/react": "11.11.1",
    "@fingerprintjs/fingerprintjs": "^3.4.2",
    "@glideapps/glide-data-grid": "^5.2.1",
    "@grafana/aws-sdk": "0.1.3",
    "@grafana/data": "workspace:*",
    "@grafana/e2e-selectors": "workspace:*",
    "@grafana/experimental": "1.7.0",
    "@grafana/faro-core": "1.2.1",
    "@grafana/faro-web-sdk": "1.2.1",
    "@grafana/flamegraph": "workspace:*",
    "@grafana/google-sdk": "0.1.1",
    "@grafana/lezer-logql": "0.2.0",
    "@grafana/lezer-traceql": "0.0.6",
    "@grafana/monaco-logql": "^0.0.7",
    "@grafana/runtime": "workspace:*",
<<<<<<< HEAD
    "@grafana/scenes": "portal:/home/torkel/dev/scenes/packages/scenes",
=======
    "@grafana/scenes": "^1.15.0",
>>>>>>> 6184bf21
    "@grafana/schema": "workspace:*",
    "@grafana/ui": "workspace:*",
    "@kusto/monaco-kusto": "^7.4.0",
    "@leeoniya/ufuzzy": "1.0.8",
    "@lezer/common": "1.0.2",
    "@lezer/highlight": "1.1.3",
    "@lezer/lr": "1.3.3",
    "@locker/near-membrane-dom": "0.13.3",
    "@locker/near-membrane-shared": "0.13.3",
    "@locker/near-membrane-shared-dom": "0.13.3",
    "@opentelemetry/api": "1.4.1",
    "@opentelemetry/exporter-collector": "0.25.0",
    "@opentelemetry/semantic-conventions": "1.15.0",
    "@popperjs/core": "2.11.8",
    "@prometheus-io/lezer-promql": "^0.37.0-rc.1",
    "@react-aria/button": "3.8.0",
    "@react-aria/dialog": "3.5.3",
    "@react-aria/focus": "3.13.0",
    "@react-aria/interactions": "3.16.0",
    "@react-aria/menu": "3.10.0",
    "@react-aria/overlays": "3.15.0",
    "@react-aria/utils": "3.18.0",
    "@react-awesome-query-builder/core": "6.4.1",
    "@react-awesome-query-builder/ui": "6.4.1",
    "@react-stately/collections": "3.9.0",
    "@react-stately/menu": "3.5.3",
    "@react-stately/tree": "3.7.0",
    "@reduxjs/toolkit": "1.9.5",
    "@remix-run/router": "^1.5.0",
    "@testing-library/react-hooks": "^8.0.1",
    "@types/react-resizable": "3.0.4",
    "@types/trusted-types": "2.0.3",
    "@types/webpack-env": "1.18.1",
    "@visx/event": "3.3.0",
    "@visx/gradient": "3.3.0",
    "@visx/group": "3.3.0",
    "@visx/scale": "3.3.0",
    "@visx/shape": "3.3.0",
    "@visx/tooltip": "3.3.0",
    "@welldone-software/why-did-you-render": "7.0.1",
    "angular": "1.8.3",
    "angular-bindonce": "0.3.1",
    "angular-route": "1.8.3",
    "angular-sanitize": "1.8.3",
    "ansicolor": "1.1.100",
    "app": "link:./public/app",
    "baron": "3.0.3",
    "brace": "0.11.1",
    "calculate-size": "1.1.1",
    "centrifuge": "4.0.1",
    "classnames": "2.3.2",
    "combokeys": "^3.0.0",
    "comlink": "4.4.1",
    "common-tags": "1.8.2",
    "core-js": "3.31.1",
    "d3": "7.8.5",
    "d3-force": "3.0.0",
    "d3-scale-chromatic": "3.0.0",
    "dangerously-set-html-content": "1.0.9",
    "date-fns": "2.30.0",
    "debounce-promise": "3.1.2",
    "emotion": "11.0.0",
    "eventemitter3": "5.0.1",
    "fast-deep-equal": "^3.1.3",
    "fast-json-patch": "3.1.1",
    "file-saver": "2.0.5",
    "framework-utils": "^1.1.0",
    "history": "4.10.1",
    "hoist-non-react-statics": "3.3.2",
    "i18next": "^22.0.0",
    "i18next-browser-languagedetector": "^7.0.2",
    "immer": "10.0.2",
    "immutable": "4.3.1",
    "jquery": "3.7.0",
    "js-yaml": "^4.1.0",
    "json-markup": "^1.1.0",
    "json-source-map": "0.6.1",
    "jsurl": "^0.1.5",
    "kbar": "0.1.0-beta.40",
    "lodash": "4.17.21",
    "logfmt": "^1.3.2",
    "lru-cache": "10.0.0",
    "lru-memoize": "^1.1.0",
    "lucene": "^2.1.1",
    "marked": "5.1.1",
    "marked-mangle": "1.1.0",
    "memoize-one": "6.0.0",
    "moment": "2.29.4",
    "moment-timezone": "0.5.43",
    "monaco-editor": "0.34.0",
    "monaco-promql": "1.7.4",
    "mousetrap": "1.6.5",
    "mousetrap-global-bind": "1.1.0",
    "moveable": "0.43.1",
    "node-forge": "^1.3.1",
    "ol": "7.4.0",
    "ol-ext": "4.0.10",
    "papaparse": "5.4.1",
    "pluralize": "^8.0.0",
    "prismjs": "1.29.0",
    "prop-types": "15.8.1",
    "pseudoizer": "^0.1.0",
    "rc-cascader": "3.12.1",
    "rc-drawer": "6.3.0",
    "rc-slider": "10.2.1",
    "rc-time-picker": "3.7.3",
    "rc-tree": "5.7.9",
    "re-resizable": "6.9.9",
    "react": "18.2.0",
    "react-beautiful-dnd": "13.1.1",
    "react-diff-viewer": "^3.1.1",
    "react-dom": "18.2.0",
    "react-draggable": "4.4.5",
    "react-dropzone": "^14.2.3",
    "react-enable": "^3.1.0",
    "react-grid-layout": "1.3.4",
    "react-highlight-words": "0.20.0",
    "react-hook-form": "7.5.3",
    "react-i18next": "^12.0.0",
    "react-inlinesvg": "3.0.2",
    "react-loading-skeleton": "3.3.1",
    "react-moveable": "0.46.1",
    "react-popper": "2.3.0",
    "react-popper-tooltip": "4.4.2",
    "react-redux": "7.2.6",
    "react-resizable": "3.0.5",
    "react-responsive-carousel": "^3.2.23",
    "react-router-dom": "5.3.3",
    "react-router-dom-v5-compat": "^6.10.0",
    "react-select": "5.7.4",
    "react-split-pane": "0.1.92",
    "react-table": "7.8.0",
    "react-transition-group": "4.4.5",
    "react-use": "17.4.0",
    "react-virtual": "2.10.4",
    "react-virtualized-auto-sizer": "1.0.7",
    "react-window": "1.8.9",
    "react-window-infinite-loader": "1.0.9",
    "redux": "4.2.1",
    "redux-thunk": "2.4.2",
    "regenerator-runtime": "0.13.11",
    "reselect": "4.1.8",
    "rxjs": "7.8.1",
    "sass": "link:./public/sass",
    "selecto": "1.26.0",
    "semver": "7.5.4",
    "slate": "0.47.9",
    "slate-plain-serializer": "0.7.13",
    "slate-react": "0.22.10",
    "sql-formatter-plus": "^1.3.6",
    "symbol-observable": "4.0.0",
    "test": "link:./public/test",
    "tether-drop": "https://github.com/torkelo/drop",
    "tinycolor2": "1.6.0",
    "tslib": "2.6.0",
    "tween-functions": "^1.2.0",
    "uplot": "1.6.26",
    "uuid": "9.0.0",
    "vendor": "link:./public/vendor",
    "visjs-network": "4.25.0",
    "whatwg-fetch": "3.6.2",
    "xlsx": "https://cdn.sheetjs.com/xlsx-0.19.1/xlsx-0.19.1.tgz"
  },
  "resolutions": {
    "underscore": "1.13.6",
    "@types/slate": "0.47.11",
    "@rushstack/rig-package": "0.5.1",
    "@rushstack/ts-command-line": "4.15.1",
    "ngtemplate-loader/loader-utils": "^2.0.0",
    "trim": "1.0.1",
    "semver@~7.0.0": "7.5.4",
    "semver@7.3.4": "7.5.4",
    "slate-dev-environment@^0.2.2": "patch:slate-dev-environment@npm:0.2.5#.yarn/patches/slate-dev-environment-npm-0.2.5-9aeb7da7b5.patch",
    "react-split-pane@0.1.92": "patch:react-split-pane@npm:0.1.92#.yarn/patches/react-split-pane-npm-0.1.92-93dbf51dff.patch",
    "@storybook/blocks@7.4.5": "patch:@storybook/blocks@npm%3A7.4.5#./.yarn/patches/@storybook-blocks-npm-7.4.5-5a2374564a.patch"
  },
  "workspaces": {
    "packages": [
      "packages/*",
      "plugins-bundled/internal/*"
    ]
  },
  "engines": {
    "node": ">= 18"
  },
  "packageManager": "yarn@3.6.1",
  "dependenciesMeta": {
    "prettier@3.0.0": {
      "unplugged": true
    }
  }
}<|MERGE_RESOLUTION|>--- conflicted
+++ resolved
@@ -250,11 +250,7 @@
     "@grafana/lezer-traceql": "0.0.6",
     "@grafana/monaco-logql": "^0.0.7",
     "@grafana/runtime": "workspace:*",
-<<<<<<< HEAD
-    "@grafana/scenes": "portal:/home/torkel/dev/scenes/packages/scenes",
-=======
     "@grafana/scenes": "^1.15.0",
->>>>>>> 6184bf21
     "@grafana/schema": "workspace:*",
     "@grafana/ui": "workspace:*",
     "@kusto/monaco-kusto": "^7.4.0",
