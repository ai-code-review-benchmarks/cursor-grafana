--- conflicted
+++ resolved
@@ -129,18 +129,6 @@
 
 To learn more, refer to the [CloudWatch authentication documentation](/docs/grafana/next/datasources/aws-cloudwatch/aws-authentication).
 
-<<<<<<< HEAD
-## Permission validation on custom role creation and update
-
-<!-- Mihaly Gyongyosi -->
-<!-- already in on-prem -->
-
-August 25, 2023
-
-_Generally available in Grafana Cloud_
-
-With the current release, we enabled RBAC permission validation (`rbac.permission_validation_enabled` setting) by default. This means that the permissions provided in the request during custom role creation or update are validated against the list of [available permissions and their scopes](https://grafana.com/docs/grafana/<GRAFANA_VERSION>/administration/roles-and-permissions/access-control/custom-role-actions-scopes/#action-definitions). If the request contains a permission that is not available or the scope of the permission is not valid, the request is rejected with an error message.
-=======
 ## RBAC for library panels
 
 <!-- Kay Delaney, Natalia Bernarte  -->
@@ -151,4 +139,15 @@
 _Generally available in Grafana Cloud_
 
 You can manage the permissions for library panels with [RBAC](https://grafana.com/docs/grafana/<GRAFANA_VERSION>/administration/roles-and-permissions/access-control/), which provides a way to extend the permissions available with basic roles and gives you more granular control of users' actions.
->>>>>>> 549d8d49
+
+## Permission validation on custom role creation and update
+
+<!-- Mihaly Gyongyosi -->
+
+<!-- already in on-prem -->
+
+August 25, 2023
+
+_Generally available in Grafana Cloud_
+
+With the current release, we enabled RBAC permission validation (`rbac.permission_validation_enabled` setting) by default. This means that the permissions provided in the request during custom role creation or update are validated against the list of [available permissions and their scopes](https://grafana.com/docs/grafana/<GRAFANA_VERSION>/administration/roles-and-permissions/access-control/custom-role-actions-scopes/#action-definitions). If the request contains a permission that is not available or the scope of the permission is not valid, the request is rejected with an error message.