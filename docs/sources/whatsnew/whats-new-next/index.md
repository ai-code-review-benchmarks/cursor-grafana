---
canonical: https://grafana.com/docs/grafana/latest/whatsnew/whats-new-next/
description: Feature and improvement highlights for Grafana Cloud
keywords:
  - grafana
  - new
  - documentation
  - cloud
  - release notes
labels:
  products:
    - cloud
title: What's new in Grafana Cloud
weight: -37
---

# What’s new in Grafana Cloud

Welcome to Grafana Cloud! Read on to learn about the newest changes to Grafana Cloud.

## Support for dashboard variables in transformations

<!-- Oscar Kilhed, Victor Marin -->
<!-- already in on-prem -->

October 24, 2023

_Experimental in Grafana Cloud_

Previously, the only transformation that supported [dashboard variables](https://grafana.com/docs/grafana/<GRAFANA_VERSION>/dashboards/variables/) was the **Add field from calculation** transformation. We've now extended the support for variables to the **Filter by value**, **Create heatmap**, **Histogram**, **Sort by**, **Limit**, **Filter by name**, and **Join by field** transformations.

We've also made it easier to find the correct dashboard variable by displaying available variables in the fields that support them, either in the drop-down or as a suggestion when you type **$** or press Ctrl + Space:

{{< figure src="/media/docs/grafana/transformations/completion.png" caption="Input with dashboard variable suggestions" >}}

## Role mapping support for Google OIDC

<!-- Jo Guerreiro -->
<!-- already in on-prem -->

October 24, 2023

_Generally available in Grafana Cloud_

You can now map Google groups to Grafana organizational roles when using Google OIDC.
This is useful if you want to limit the access users have to your Grafana instance.

We've also added support for controlling allowed groups when using Google OIDC.

Refer to the [Google Authentication documentation](https://grafana.com/docs/grafana/<GRAFANA_VERSION>/setup-grafana/configure-security/configure-authentication/google/) to learn how to use these new options.

## Distributed tracing in Grafana Cloud k6

<!-- Heitor Tashiro Sergent -->

_Generally available in Grafana Cloud_

You can now use the Grafana Cloud Traces integration with Grafana Cloud k6 to quickly debug failed performance tests and proactively improve application reliability.

Distributed tracing in Grafana Cloud k6 only requires two things:

- An application instrumented for tracing with Grafana Cloud Traces.
- Adding a few lines of code to your existing k6 scripts.

The integration works by having k6 inject tracing metadata into the requests it sends to your backend services when you run a test. The tracing data is then correlated with k6 test run data, so you can understand how your services and operations behaved during the whole test run. The collected tracing data is aggregated to generate real-time metrics—such as frequency of calls, error rates, and percentile latencies—that can help you narrow your search space and quickly spot anomalies.

To learn more, refer to the [Integration with Grafana Cloud Traces documentation](/docs/grafana-cloud/k6/analyze-results/integration-with-grafana-cloud-traces/) and [Distributed Tracing in Grafana Cloud k6 blog post](https://grafana.com/blog/2023/09/19/troubleshoot-failed-performance-tests-faster-with-distributed-tracing-in-grafana-cloud-k6/).

## Tenant database instance name and number for SAP HANA® data source

<!-- Miguel Palau -->
<!-- OSS, Enterprise -->

_Generally available in Grafana Cloud_

The SAP HANA® data source now supports tenant databases connections by using the database name and/or instance number. For more information, refer to [SAP HANA® configuration](/docs/plugins/grafana-saphana-datasource/latest/#configuration).

{{< video-embed src="/media/docs/sap-hana/tenant.mp4" >}}

## Log aggregation for Datadog data source

<!-- Taewoo Kim -->
<!-- OSS, Enterprise -->

_Generally available in Grafana Cloud_

The Datadog data source now supports log aggregation. This feature helps aggregate logs/events into buckets and compute metrics and time series. For more information, refer to [Datadog log aggregation](/docs/plugins/grafana-datadog-datasource/latest#logs-analytics--aggregation).

{{< video-embed src="/media/docs/datadog/datadog-log-aggregation.mp4" >}}

## API throttling for Datadog data source

<!-- Taewoo Kim -->
<!-- OSS, Enterprise -->

_Generally available in Grafana Cloud_

The Datadog data source supports blocking API requests based on upstream rate limits (for metric queries). With this update, you can set a rate limit percentage at which the plugin stops sending queries.

To learn more, refer to [Datadog data source settings](/docs/plugins/grafana-datadog-datasource/latest#configure-the-data-source), as well as the following video demo.

{{< video-embed src="/media/docs/datadog/datadog-rate-limit.mp4" >}}

## Query-type template variables for Tempo data source

<!-- Fabrizio Casati -->
<!-- OSS, Enterprise -->

_Generally available in Grafana Cloud_

The Tempo data source now supports query-type template variables. With this update, you can create variables for which the values are a list of attribute names or attribute values seen on spans received by Tempo.

To learn more, refer to the following video demo, as well as the [Grafana Variables documentation](/docs/grafana/next/dashboards/variables/).

{{< video-embed src="/media/docs/tempo/screen-recording-grafana-10.2-tempo-query-type-template-variables.mp4" >}}

## Improved TraceQL query editor

<!-- Fabrizio Casati -->
<!-- OSS, Enterprise -->

_Generally available in Grafana Cloud_

The [TraceQL query editor](https://grafana.com/docs/tempo/latest/traceql/#traceql-query-editor) has been improved to facilitate the creation of TraceQL queries. In particular, it now features improved autocompletion, syntax highlighting, and error reporting.

{{< video-embed src="/media/docs/tempo/screen-recording-grafana-10.2-traceql-query-editor-improvements.mp4" >}}

## Grafana OnCall integration for Alerting

<!-- Brenda Muir -->
<!-- OSS, Enterprise -->

_Generally available in Grafana Cloud_

Use the Grafana Alerting - Grafana OnCall integration to effortlessly connect alerts generated by Grafana Alerting with Grafana OnCall. From there, you can route them according to defined escalation chains and schedules.

To learn more, refer to the [Grafana OnCall integration for Alerting documentation](/docs/grafana/next/alerting/alerting-rules/manage-contact-points/configure-oncall/).

## New browse dashboards view

<!-- Yaelle Chaudy for Frontend Platform -->
<!-- OSS, Enterprise -->

_Available in public preview in Grafana Cloud_

We are gradually rolling out our new browse dashboards user interface. With this new feature, we removed the **General** folder, and dashboards now sit at the root level. The feature also provides easier editing functionality, as well as faster search renders.

To learn more, refer to the following video demo.

{{< video-embed src="/media/docs/grafana/2023-09-11-New-Browse-Dashboards-Enablement-Video.mp4" >}}

## Temporary credentials in CloudWatch data source

<!-- Michael Mandrus, Ida Štambuk, Sarah Zinger  -->
<!-- Cloud -->

_Available in private preview in Grafana Cloud_

The Grafana Assume Role authentication provider lets Grafana Cloud users of the CloudWatch data source authenticate with AWS without having to create and maintain long term AWS Users. Using the new assume role authentication method, you no longer have to rotate access and secret keys in your CloudWatch data source. Instead, Grafana Cloud users can create an identity access and management (IAM) role that has a trust relationship with Grafana's AWS account; Grafana's AWS account will then use AWS Secure Token Service (STS) to create temporary credentials to access the user's AWS data.

<<<<<<< HEAD
To learn more, refer to the [CloudWatch authentication documentation](/docs/grafana/next/datasources/aws-cloudwatch/aws-authentication).

## RBAC for library panels

<!-- Kay Delaney, Natalia Bernarte  -->
<!-- Enterprise public preview -->

October 24, 2023

_Generally available in Grafana Cloud_

You can manage the permissions for library panels with [RBAC](https://grafana.com/docs/grafana/<GRAFANA_VERSION>/administration/roles-and-permissions/access-control/), which provides a way to extend the permissions available with basic roles and gives you more granular control of users' actions.

## Permission validation on custom role creation and update

<!-- Mihaly Gyongyosi -->
<!-- Cloud -->

<!-- already in on-prem -->

August 25, 2023

_Generally available in Grafana Cloud_

With the current release, we enabled RBAC permission validation (`rbac.permission_validation_enabled` setting) by default. This means that the permissions provided in the request during custom role creation or update are validated against the list of [available permissions and their scopes](https://grafana.com/docs/grafana/<GRAFANA_VERSION>/administration/roles-and-permissions/access-control/custom-role-actions-scopes/#action-definitions). If the request contains a permission that is not available or the scope of the permission is not valid, the request is rejected with an error message.
=======
To learn more, refer to the [CloudWatch authentication documentation](/docs/grafana/next/datasources/aws-cloudwatch/aws-authentication).
>>>>>>> 23fe8fcf
<|MERGE_RESOLUTION|>--- conflicted
+++ resolved
@@ -158,7 +158,6 @@
 
 The Grafana Assume Role authentication provider lets Grafana Cloud users of the CloudWatch data source authenticate with AWS without having to create and maintain long term AWS Users. Using the new assume role authentication method, you no longer have to rotate access and secret keys in your CloudWatch data source. Instead, Grafana Cloud users can create an identity access and management (IAM) role that has a trust relationship with Grafana's AWS account; Grafana's AWS account will then use AWS Secure Token Service (STS) to create temporary credentials to access the user's AWS data.
 
-<<<<<<< HEAD
 To learn more, refer to the [CloudWatch authentication documentation](/docs/grafana/next/datasources/aws-cloudwatch/aws-authentication).
 
 ## RBAC for library panels
@@ -183,7 +182,4 @@
 
 _Generally available in Grafana Cloud_
 
-With the current release, we enabled RBAC permission validation (`rbac.permission_validation_enabled` setting) by default. This means that the permissions provided in the request during custom role creation or update are validated against the list of [available permissions and their scopes](https://grafana.com/docs/grafana/<GRAFANA_VERSION>/administration/roles-and-permissions/access-control/custom-role-actions-scopes/#action-definitions). If the request contains a permission that is not available or the scope of the permission is not valid, the request is rejected with an error message.
-=======
-To learn more, refer to the [CloudWatch authentication documentation](/docs/grafana/next/datasources/aws-cloudwatch/aws-authentication).
->>>>>>> 23fe8fcf
+With the current release, we enabled RBAC permission validation (`rbac.permission_validation_enabled` setting) by default. This means that the permissions provided in the request during custom role creation or update are validated against the list of [available permissions and their scopes](https://grafana.com/docs/grafana/<GRAFANA_VERSION>/administration/roles-and-permissions/access-control/custom-role-actions-scopes/#action-definitions). If the request contains a permission that is not available or the scope of the permission is not valid, the request is rejected with an error message.