--- conflicted
+++ resolved
@@ -23,11 +23,8 @@
 ## Building the backend
 ```
 cd $GOPATH/src/github.com/grafana/grafana
-<<<<<<< HEAD
 git remote add raintank https://github.com/raintank/grafana
 git checkout -t raintank/master
-=======
->>>>>>> e9a174d1
 go run build.go setup            (only needed once to install godep)
 godep restore                    (will pull down all golang lib dependecies in your current GOPATH)
 go build .
