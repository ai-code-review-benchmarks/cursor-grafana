--- conflicted
+++ resolved
@@ -6,11 +6,7 @@
 
 # Sign a plugin
 
-<<<<<<< HEAD
-Signing a plugin allows Grafana to verify the authenticity of the plugin with [signature verification]({{< relref "../plugin-signatures/" >}}). This gives users a way to make sure plugins haven't been tampered with. All Grafana Labs-authored backend plugins, including Enterprise plugins, are signed.
-=======
 Signing a plugin allows Grafana to verify the authenticity of the plugin with [signature verification]({{< relref "../../administration/plugin-management#plugin-signatures" >}}). This gives users a way to make sure plugins haven't been tampered with. All Grafana Labs-authored backend plugins, including Enterprise plugins, are signed.
->>>>>>> 82e32447
 
 > **Important:** Future versions of Grafana will require all plugins to be signed.
 
@@ -18,11 +14,7 @@
 
 If you want to make your plugin publicly available outside of your organization, you need to sign your plugin under a _community_ or _commercial_ [signature level](#plugin-signature-levels). Public plugins are available from [grafana.com/plugins](https://grafana.com/plugins) and can be installed by anyone.
 
-<<<<<<< HEAD
-For more information on how to install public plugin, refer to [Install Grafana plugins]({{< relref "../installation/" >}}).
-=======
 For more information on how to install a public plugin, refer to [Install Grafana plugins]({{< relref "../../administration/plugin-management#install-a-plugin" >}}).
->>>>>>> 82e32447
 
 If you intend to only use the plugin within your organization, you can to sign it under a _private_ [signature level](#plugin-signature-levels).
 
