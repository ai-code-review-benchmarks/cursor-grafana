---
aliases:
  - ../../http_api/user/
canonical: /docs/grafana/latest/developers/http_api/user/
description: Grafana User HTTP API
keywords:
  - grafana
  - http
  - documentation
  - api
  - user
title: User HTTP API
---

# User API

<<<<<<< HEAD
The Users HTTP API does not currently work with an API Token. API Tokens are linked to an organization and an organization role. They cannot be given
the permission of server users access, only users can be given that permission. To use these API calls you can use Basic Auth and the Grafana
user must have the Grafana Admin role.

API Tokens can be used with Organization HTTP API to get users of specific organization.

> If you are running Grafana Enterprise, for some endpoints you'll need to have specific permissions. Refer to [Role-based access control permissions]({{< relref "../../administration/roles-and-permissions/access-control/custom-role-actions-scopes/" >}}) for more information.
=======
> If you are running Grafana Enterprise, for some endpoints you'll need to have specific permissions. Refer to [Role-based access control permissions]({{< relref "/docs/grafana/latest/administration/roles-and-permissions/access-control/custom-role-actions-scopes" >}}) for more information.
>>>>>>> 4aa477f4

## Search Users

`GET /api/users?perpage=10&page=1`

**Required permissions**

See note in the [introduction]({{< ref "#user-api" >}}) for an explanation.

| Action     | Scope           |
| ---------- | --------------- |
| users:read | global.users:\* |

**Example Request**:

```http
GET /api/users HTTP/1.1
Accept: application/json
Content-Type: application/json
Authorization: Basic YWRtaW46YWRtaW4=
```

Default value for the `perpage` parameter is `1000` and for the `page` parameter is `1`. Requires basic authentication and that the authenticated user is a Grafana Admin.

**Example Response**:

```http
HTTP/1.1 200
Content-Type: application/json

[
  {
    "id": 1,
    "name": "Admin",
    "login": "admin",
    "email": "admin@mygraf.com",
    "isAdmin": true,
    "isDisabled": false,
    "lastSeenAt": "2020-04-10T20:29:27+03:00",
    "lastSeenAtAge': "2m",
    "authLabels": ["OAuth"]
  },
  {
    "id": 2,
    "name": "User",
    "login": "user",
    "email": "user@mygraf.com",
    "isAdmin": false,
    "isDisabled": false,
    "lastSeenAt": "2020-01-24T12:38:47+02:00",
    "lastSeenAtAge": "2M",
    "authLabels": []
  }
]
```

## Search Users with Paging

`GET /api/users/search?perpage=10&page=1&query=mygraf`

**Required permissions**

See note in the [introduction]({{< ref "#user-api" >}}) for an explanation.

| Action     | Scope           |
| ---------- | --------------- |
| users:read | global.users:\* |

**Example Request**:

```http
GET /api/users/search?perpage=10&page=1&query=mygraf HTTP/1.1
Accept: application/json
Content-Type: application/json
Authorization: Basic YWRtaW46YWRtaW4=
```

Default value for the `perpage` parameter is `1000` and for the `page` parameter is `1`. The `totalCount` field in the response can be used for pagination of the user list E.g. if `totalCount` is equal to 100 users and the `perpage` parameter is set to 10 then there are 10 pages of users. The `query` parameter is optional and it will return results where the query value is contained in one of the `name`, `login` or `email` fields. Query values with spaces need to be URL encoded e.g. `query=Jane%20Doe`.

Requires basic authentication and that the authenticated user is a Grafana Admin.

**Example Response**:

```http
HTTP/1.1 200
Content-Type: application/json
{
  "totalCount": 2,
  "users": [
    {
      "id": 1,
      "name": "Admin",
      "login": "admin",
      "email": "admin@mygraf.com",
      "isAdmin": true,
      "isDisabled": false,
      "lastSeenAt": "2020-04-10T20:29:27+03:00",
      "lastSeenAtAge': "2m",
      "authLabels": ["OAuth"]
    },
    {
      "id": 2,
      "name": "User",
      "login": "user",
      "email": "user@mygraf.com",
      "isAdmin": false,
      "isDisabled": false,
      "lastSeenAt": "2020-01-24T12:38:47+02:00",
      "lastSeenAtAge": "2M",
      "authLabels": []
    }
  ],
  "page": 1,
  "perPage": 10
}
```

## Get single user by Id

`GET /api/users/:id`

**Required permissions**

See note in the [introduction]({{< ref "#user-api" >}}) for an explanation.

| Action     | Scope           |
| ---------- | --------------- |
| users:read | global.users:\* |

**Example Request**:

```http
GET /api/users/1 HTTP/1.1
Accept: application/json
Content-Type: application/json
Authorization: Basic YWRtaW46YWRtaW4=
```

Requires basic authentication and that the authenticated user is a Grafana Admin.

**Example Response**:

```http
HTTP/1.1 200
Content-Type: application/json

{
  "id": "1",
  "email": "user@mygraf.com",
  "name": "admin",
  "login": "admin",
  "theme": "light",
  "orgId": 1,
  "isGrafanaAdmin": true,
  "isDisabled": true,
  "isExternal": false,
  "authLabels": [],
  "updatedAt": "2019-09-09T11:31:26+01:00",
  "createdAt": "2019-09-09T11:31:26+01:00",
  "avatarUrl": ""
}
```

## Get single user by Username(login) or Email

`GET /api/users/lookup?loginOrEmail=user@mygraf.com`

**Required permissions**

See note in the [introduction]({{< ref "#user-api" >}}) for an explanation.

| Action     | Scope           |
| ---------- | --------------- |
| users:read | global.users:\* |

**Example Request using the email as option**:

```http
GET /api/users/lookup?loginOrEmail=user@mygraf.com HTTP/1.1
Accept: application/json
Content-Type: application/json
Authorization: Bearer eyJrIjoiT0tTcG1pUlY2RnVKZTFVaDFsNFZXdE9ZWmNrMkZYbk
```

**Example Request using the username as option**:

```http
GET /api/users/lookup?loginOrEmail=admin HTTP/1.1
Accept: application/json
Content-Type: application/json
Authorization: Basic YWRtaW46YWRtaW4=
```

Requires basic authentication and that the authenticated user is a Grafana Admin.

**Example Response**:

```http
HTTP/1.1 200
Content-Type: application/json

{
  "id": 1,
  "email": "user@mygraf.com",
  "name": "admin",
  "login": "admin",
  "theme": "light",
  "orgId": 1,
  "isGrafanaAdmin": true,
  "isDisabled": false,
  "isExternal": false,
  "authLabels": null,
  "updatedAt": "2019-09-25T14:44:37+01:00",
  "createdAt": "2019-09-25T14:44:37+01:00",
  "avatarUrl":""
}
```

## User Update

`PUT /api/users/:id`

**Required permissions**

See note in the [introduction]({{< ref "#user-api" >}}) for an explanation.

| Action      | Scope           |
| ----------- | --------------- |
| users:write | global.users:\* |

**Example Request**:

```http
PUT /api/users/2 HTTP/1.1
Accept: application/json
Content-Type: application/json
Authorization: Basic YWRtaW46YWRtaW4=

{
  "email":"user@mygraf.com",
  "name":"User2",
  "login":"user",
  "theme":"light"
}
```

Requires basic authentication and that the authenticated user is a Grafana Admin.

**Example Response**:

```http
HTTP/1.1 200
Content-Type: application/json

{"message":"User updated"}
```

## Get Organizations for user

`GET /api/users/:id/orgs`

**Required permissions**

See note in the [introduction]({{< ref "#user-api" >}}) for an explanation.

| Action     | Scope           |
| ---------- | --------------- |
| users:read | global.users:\* |

**Example Request**:

```http
GET /api/users/1/orgs HTTP/1.1
Accept: application/json
Content-Type: application/json
Authorization: Basic YWRtaW46YWRtaW4=
```

Requires basic authentication and that the authenticated user is a Grafana Admin.

**Example Response**:

```http
HTTP/1.1 200
Content-Type: application/json

[
  {
    "orgId":1,
    "name":"Main Org.",
    "role":"Admin"
  }
]
```

## Get Teams for user

`GET /api/users/:id/teams`

**Required permissions**

See note in the [introduction]({{< ref "#user-api" >}}) for an explanation.

| Action     | Scope           |
| ---------- | --------------- |
| users:read | global.users:\* |
| teams:read | teams:\*        |

**Example Request**:

```http
GET /api/users/1/teams HTTP/1.1
Accept: application/json
Content-Type: application/json
Authorization: Basic YWRtaW46YWRtaW4=
```

Requires basic authentication and that the authenticated user is a Grafana Admin.

**Example Response**:

```http
HTTP/1.1 200
Content-Type: application/json

[
  {
    "id":1,
    "orgId":1,
    "name":"team1",
    "email":"",
    "avatarUrl":"/avatar/3fcfe295eae3bcb67a49349377428a66",
    "memberCount":1
  }
]
```

## User

## Actual User

`GET /api/user`

**Example Request**:

```http
GET /api/user HTTP/1.1
Accept: application/json
Content-Type: application/json
Authorization: Basic YWRtaW46YWRtaW4=
```

Requires basic authentication.

**Example Response**:

```http
HTTP/1.1 200
Content-Type: application/json

{
  "id":1,
  "email":"admin@mygraf.com",
  "name":"Admin",
  "login":"admin",
  "theme":"light",
  "orgId":1,
  "isGrafanaAdmin":true,
  "isDisabled":false
  "isExternal": false,
  "authLabels": [],
  "updatedAt": "2019-09-09T11:31:26+01:00",
  "createdAt": "2019-09-09T11:31:26+01:00",
  "avatarUrl": ""
}
```

## Change Password

`PUT /api/user/password`

Changes the password for the user. Requires basic authentication.

**Example Request**:

```http
PUT /api/user/password HTTP/1.1
Accept: application/json
Content-Type: application/json
Authorization: Basic YWRtaW46YWRtaW4=

{
  "oldPassword": "old_password",
  "newPassword": "new_password"
}
```

**Example Response**:

```http
HTTP/1.1 200
Content-Type: application/json

{"message":"User password changed"}
```

**Change Password with a Script**

If you need to change a password with a script, here is an example of changing the Admin password using curl with basic auth:

```bash
curl -X PUT -H "Content-Type: application/json" -d '{
  "oldPassword": "oldpass",
  "newPassword": "newpass",
  "confirmNew": "newpass"
}' http://admin:oldpass@<your_grafana_host>:3000/api/user/password
```

## Switch user context for a specified user

`POST /api/users/:userId/using/:organizationId`

Switch user context to the given organization. Requires basic authentication and that the authenticated user is a Grafana Admin.

**Example Request**:

```http
POST /api/users/7/using/2 HTTP/1.1
Authorization: Basic YWRtaW46YWRtaW4=
```

**Example Response**:

```http
HTTP/1.1 200
Content-Type: application/json

{"message":"Active organization changed"}
```

## Switch user context for signed in user

`POST /api/user/using/:organizationId`

Switch user context to the given organization.

**Example Request**:

```http
POST /api/user/using/2 HTTP/1.1
Accept: application/json
Content-Type: application/json
Authorization: Bearer eyJrIjoiT0tTcG1pUlY2RnVKZTFVaDFsNFZXdE9ZWmNrMkZYbk
```

**Example Response**:

```http
HTTP/1.1 200
Content-Type: application/json

{"message":"Active organization changed"}
```

## Organizations of the actual User

`GET /api/user/orgs`

Return a list of all organizations of the current user. Requires basic authentication.

**Example Request**:

```http
GET /api/user/orgs HTTP/1.1
Accept: application/json
Content-Type: application/json
Authorization: Basic YWRtaW46YWRtaW4=
```

**Example Response**:

```http
HTTP/1.1 200
Content-Type: application/json

[
  {
    "orgId":1,
    "name":"Main Org.",
    "role":"Admin"
  }
]
```

## Teams that the actual User is member of

`GET /api/user/teams`

Return a list of all teams that the current user is member of.

**Example Request**:

```http
GET /api/user/teams HTTP/1.1
Accept: application/json
Content-Type: application/json
Authorization: Bearer eyJrIjoiT0tTcG1pUlY2RnVKZTFVaDFsNFZXdE9ZWmNrMkZYbk
```

**Example Response**:

```http
HTTP/1.1 200
Content-Type: application/json

[
  {
    "id": 1,
    "orgId": 1,
    "name": "MyTestTeam",
    "email": "",
    "avatarUrl": "\/avatar\/3f49c15916554246daa714b9bd0ee398",
    "memberCount": 1
  }
]
```

## Star a dashboard

`POST /api/user/stars/dashboard/:dashboardId`

Stars the given Dashboard for the actual user.

**Example Request**:

```http
POST /api/user/stars/dashboard/1 HTTP/1.1
Accept: application/json
Content-Type: application/json
Authorization: Bearer eyJrIjoiT0tTcG1pUlY2RnVKZTFVaDFsNFZXdE9ZWmNrMkZYbk
```

**Example Response**:

```http
HTTP/1.1 200
Content-Type: application/json

{"message":"Dashboard starred!"}
```

## Unstar a dashboard

`DELETE /api/user/stars/dashboard/:dashboardId`

Deletes the starring of the given Dashboard for the actual user.

**Example Request**:

```http
DELETE /api/user/stars/dashboard/1 HTTP/1.1
Accept: application/json
Content-Type: application/json
Authorization: Bearer eyJrIjoiT0tTcG1pUlY2RnVKZTFVaDFsNFZXdE9ZWmNrMkZYbk
```

**Example Response**:

```http
HTTP/1.1 200
Content-Type: application/json

{"message":"Dashboard unstarred"}
```

## Auth tokens of the actual User

`GET /api/user/auth-tokens`

Return a list of all auth tokens (devices) that the actual user currently have logged in from.

**Example Request**:

```http
GET /api/user/auth-tokens HTTP/1.1
Accept: application/json
Content-Type: application/json
Authorization: Bearer eyJrIjoiT0tTcG1pUlY2RnVKZTFVaDFsNFZXdE9ZWmNrMkZYbk
```

**Example Response**:

```http
HTTP/1.1 200
Content-Type: application/json

[
  {
    "id": 361,
    "isActive": true,
    "clientIp": "127.0.0.1",
    "browser": "Chrome",
    "browserVersion": "72.0",
    "os": "Linux",
    "osVersion": "",
    "device": "Other",
    "createdAt": "2019-03-05T21:22:54+01:00",
    "seenAt": "2019-03-06T19:41:06+01:00"
  },
  {
    "id": 364,
    "isActive": false,
    "clientIp": "127.0.0.1",
    "browser": "Mobile Safari",
    "browserVersion": "11.0",
    "os": "iOS",
    "osVersion": "11.0",
    "device": "iPhone",
    "createdAt": "2019-03-06T19:41:19+01:00",
    "seenAt": "2019-03-06T19:41:21+01:00"
  }
]
```

## Revoke an auth token of the actual User

`POST /api/user/revoke-auth-token`

Revokes the given auth token (device) for the actual user. User of issued auth token (device) will no longer be logged in
and will be required to authenticate again upon next activity.

**Example Request**:

```http
POST /api/user/revoke-auth-token HTTP/1.1
Accept: application/json
Content-Type: application/json
Authorization: Bearer eyJrIjoiT0tTcG1pUlY2RnVKZTFVaDFsNFZXdE9ZWmNrMkZYbk

{
  "authTokenId": 364
}
```

**Example Response**:

```http
HTTP/1.1 200
Content-Type: application/json

{
  "message": "User auth token revoked"
}
```<|MERGE_RESOLUTION|>--- conflicted
+++ resolved
@@ -14,7 +14,6 @@
 
 # User API
 
-<<<<<<< HEAD
 The Users HTTP API does not currently work with an API Token. API Tokens are linked to an organization and an organization role. They cannot be given
 the permission of server users access, only users can be given that permission. To use these API calls you can use Basic Auth and the Grafana
 user must have the Grafana Admin role.
@@ -22,9 +21,6 @@
 API Tokens can be used with Organization HTTP API to get users of specific organization.
 
 > If you are running Grafana Enterprise, for some endpoints you'll need to have specific permissions. Refer to [Role-based access control permissions]({{< relref "../../administration/roles-and-permissions/access-control/custom-role-actions-scopes/" >}}) for more information.
-=======
-> If you are running Grafana Enterprise, for some endpoints you'll need to have specific permissions. Refer to [Role-based access control permissions]({{< relref "/docs/grafana/latest/administration/roles-and-permissions/access-control/custom-role-actions-scopes" >}}) for more information.
->>>>>>> 4aa477f4
 
 ## Search Users
 
