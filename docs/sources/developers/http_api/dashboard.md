---
aliases:
  - ../../http_api/dashboard/
canonical: /docs/grafana/latest/developers/http_api/dashboard/
description: Grafana Dashboard HTTP API
keywords:
  - grafana
  - http
  - documentation
  - api
  - dashboard
labels:
  products:
    - enterprise
    - oss
title: Dashboard HTTP API
---

# New Dashboard APIs

> If you are running Grafana Enterprise, for some endpoints you'll need to have specific permissions. Refer to [Role-based access control permissions](/docs/grafana/latest/administration/roles-and-permissions/access-control/custom-role-actions-scopes/) for more information.

> To view more about the new api schema, refer to [API overview]({{< ref "apis" >}}).

## Create Dashboard

`POST /apis/dashboard.grafana.app/v1/namespaces/:namespace/dashboards`

Creates a new dashboard.

- namespace: to read more about the namespace to use, see the [API overview]({{< ref "apis" >}}).

**Required permissions**

See note in the [introduction]({{< ref "#dashboard-api" >}}) for an explanation.

<!-- prettier-ignore-start -->
| Action              | Scope                                                                                                   |
| ------------------- | ------------------------------------------------------------------------------------------------------- |
| `dashboards:create` | <ul><li>`folders:*`</li><li>`folders:uid:*`</li></ul>                                                   |
| `dashboards:write`  | <ul><li>`dashboards:*`</li><li>`dashboards:uid:*`</li><li>`folders:*`</li><li>`folders:uid:*`</li></ul> |
{ .no-spacing-list }
<!-- prettier-ignore-end -->


**Example Create Request**:

```http
POST /apis/dashboard.grafana.app/v1/namespaces/default/dashboards HTTP/1.1
Accept: application/json
Content-Type: application/json
Authorization: Bearer eyJrIjoiT0tTcG1pUlY2RnVKZTFVaDFsNFZXdE9ZWmNrMkZYbk

{
  "metadata": {
    "name": "gdxccn",
    "annotations": {
      "grafana.app/folder": "fef30w4jaxla8b",
      "grafana.app/message":"testing"
    },
  },
  "spec": {
    "editable": true,
    "schemaVersion": 41,
    "title": "New dashboard",
    "overwrite": true, // test this
    "refresh": "1s"
  }
}
```

JSON Body schema:
- **metadata.name** – The Grafana [unique identifier]({{< ref "#identifier-id-vs-unique-identifier-uid" >}}). If you do not want to provide this, set metadata.generateName instead to the prefix you would like for the randomly generated uid (cannot be an empty string). 
- **metadata.annotations.grafana.app/folder** - Optional field, the unique identifier of the folder under which the dashboard should be created.
- **metadata.annotations.grafana.app/message** - Optional field, to set a commit message for the version history.
- **spec** – Details on what can be set in the spec can be found [above]({{< ref "#dashboard-schema" >}}).

**Example Response**:

```http
HTTP/1.1 200 OK
Content-Type: application/json; charset=UTF-8
Content-Length: 485

{
  "kind": "Dashboard",
  "apiVersion": "dashboard.grafana.app/v1",
  "metadata": {
    "name": "gdxccn",
    "namespace": "default",
    "uid": "965b82ca-c0fa-43f9-a87e-e10c4ee55023",
    "resourceVersion": "1",
    "generation": 1,
    "creationTimestamp": "2025-03-07T02:48:18Z",
    "annotations": {
      "grafana.app/createdBy": "service-account:cef2t2rfm73lsb",
      "grafana.app/folder": "fef30w4jaxla8b"
    },
    "managedFields": [
      {
        "manager": "curl",
        "operation": "Update",
        "apiVersion": "dashboard.grafana.app/v1alpha1",
        "time": "2025-03-07T02:48:18Z",
        "fieldsType": "FieldsV1",
        "fieldsV1": {
          "f:spec": {
            "f:editable": {},
            "f:schemaVersion": {},
            "f:title": {}
          }
        }
      }
    ]
  },
  "spec": {
    "editable": true,
    "schemaVersion": 41,
    "title": "New dashboard"
  }
}
```

Status Codes:

- **201** – Created
- **400** – Errors (invalid json, missing or invalid fields, etc)
- **401** – Unauthorized
- **403** – Access denied
- **409** – Conflict (dashboard with the same uid already exists)

## Update Dashboard

`PUT /apis/dashboard.grafana.app/v1/namespaces/:namespace/dashboards/:uid`

Updates an existing dashboard via the dashboard uid.

- namespace: to read more about the namespace to use, see the [API overview]({{< ref "apis" >}}).
- uid: the unique identifier of the dashboard to update. this will be the _name_ in the dashboard response

**Required permissions**

See note in the [introduction]({{< ref "#dashboard-api" >}}) for an explanation.

<!-- prettier-ignore-start -->
| Action              | Scope                                                                                                   |
| ------------------- | ------------------------------------------------------------------------------------------------------- |
| `dashboards:write`  | <ul><li>`dashboards:*`</li><li>`dashboards:uid:*`</li><li>`folders:*`</li><li>`folders:uid:*`</li></ul> |
{ .no-spacing-list }
<!-- prettier-ignore-end -->


**Example Update Request**:

```http
POST /apis/dashboard.grafana.app/v1/namespaces/default/dashboards/gdxccn HTTP/1.1
Accept: application/json
Content-Type: application/json
Authorization: Bearer eyJrIjoiT0tTcG1pUlY2RnVKZTFVaDFsNFZXdE9ZWmNrMkZYbk

{
  "metadata": {
    "name": "gdxccn",
    "annotations": {
      "grafana.app/folder": "fef30w4jaxla8b"
    },
  },
  "spec": {
    "editable": true,
    "schemaVersion": 41,
    "title": "New dashboard - updated",
  }
}
```


JSON Body schema:
- **metadata.name** – The [unique identifier]({{< ref "#identifier-id-vs-unique-identifier-uid" >}}).
- **metadata.annotations.grafana.app/folder** - Optional field, the unique identifier of the folder under which the dashboard should be created.
- **metadata.annotations.grafana.app/message** - Optional field, to set a commit message for the version history.
- **spec** – Details on what can be set in the spec can be found [above]({{< ref "#dashboard-schema" >}}).

**Example Response**:

```http
HTTP/1.1 200 OK
Content-Type: application/json; charset=UTF-8
Content-Length: 485

{
  "kind": "Dashboard",
  "apiVersion": "dashboard.grafana.app/v1",
  "metadata": {
    "name": "gdxccn",
    "namespace": "default",
    "uid": "Cc7fA5ffHY94NnHZyMxXvFlpFtOmkK3qkBcVZPKSPXcX",
    "resourceVersion": "2",
    "generation": 2,
    "creationTimestamp": "2025-03-06T19:57:18Z",
    "annotations": {
      "grafana.app/folder": "fef30w4jaxla8b",
      "grafana.app/createdBy": "service-account:cef2t2rfm73lsb",
      "grafana.app/updatedBy": "service-account:cef2t2rfm73lsb",
      "grafana.app/updatedTimestamp": "2025-03-07T02:58:36Z"
    }
  },
  "spec": {
    "editable": true,
    "schemaVersion": 41,
    "title": "New dashboard - updated"
  }
}
```

Status Codes:

- **200** – OK
- **400** – Errors (invalid json, missing or invalid fields, etc)
- **401** – Unauthorized
- **403** – Access denied
- **409** – Conflict (dashboard with the same version already exists)

## Get Dashboard

`GET /apis/dashboard.grafana.app/v1/namespaces/:namespace/dashboards/:uid`

Gets a dashboard via the dashboard uid.

- namespace: to read more about the namespace to use, see the [API overview]({{< ref "apis" >}}).
- uid: the unique identifier of the dashboard to update. this will be the _name_ in the dashboard response

Note: For large dashboards, add `/dto` to the end of the URL to get the full dashboard body.

**Required permissions**

See note in the [introduction]({{< ref "#dashboard-api" >}}) for an explanation.

<!-- prettier-ignore-start -->
| Action            | Scope                                                                                                   |
| ----------------- | ------------------------------------------------------------------------------------------------------- |
| `dashboards:read` | <ul><li>`dashboards:*`</li><li>`dashboards:uid:*`</li><li>`folders:*`</li><li>`folders:uid:*`</li></ul> |
{ .no-spacing-list }
<!-- prettier-ignore-end -->


**Example Get Request**:

```http
GET /apis/dashboard.grafana.app/v1/namespaces/default/dashboards/gdxccn HTTP/1.1
Accept: application/json
Content-Type: application/json
Authorization: Bearer eyJrIjoiT0tTcG1pUlY2RnVKZTFVaDFsNFZXdE9ZWmNrMkZYbk
```

**Example Response**:

```http
HTTP/1.1 200 OK
Content-Type: application/json; charset=UTF-8
Content-Length: 485

{
  "kind": "Dashboard",
  "apiVersion": "dashboard.grafana.app/v1",
  "metadata": {
    "name": "gdxccn",
    "namespace": "default",
    "uid": "Cc7fA5ffHY94NnHZyMxXvFlpFtOmkK3qkBcVZPKSPXcX",
    "resourceVersion": "2",
    "generation": 2,
    "creationTimestamp": "2025-03-06T19:57:18Z",
    "annotations": {
      "grafana.app/createdBy": "service-account:cef2t2rfm73lsb",
      "grafana.app/updatedBy": "service-account:cef2t2rfm73lsb",
      "grafana.app/updatedTimestamp": "2025-03-07T02:58:36Z"
    }
  },
  "spec": {
    "editable": true,
    "schemaVersion": 41,
    "title": "New dashboard - updated"
  }
}
```

Status Codes:

- **200** – OK
- **401** – Unauthorized
- **403** – Access denied
- **404** – Not Found

## List Dashboards

`GET /apis/dashboard.grafana.app/v1/namespaces/:namespace/dashboards`

Lists all dashboards in the given organization. You can control the maximum number of dashboards returned through the `limit` query parameter. You can then use the `continue` token returned to fetch the next page of dashboards.

- namespace: to read more about the namespace to use, see the [API overview]({{< ref "apis" >}}).

Note: to read more about the namespace to use, see the [API overview]({{< ref "apis" >}}).

**Required permissions**

See note in the [introduction]({{< ref "#dashboard-api" >}}) for an explanation.

<!-- prettier-ignore-start -->
| Action            | Scope                                                                                                   |
| ----------------- | ------------------------------------------------------------------------------------------------------- |
| `dashboards:read` | <ul><li>`dashboards:*`</li><li>`dashboards:uid:*`</li><li>`folders:*`</li><li>`folders:uid:*`</li></ul> |
{ .no-spacing-list }
<!-- prettier-ignore-end -->


**Example Get Request**:

```http
GET /apis/dashboard.grafana.app/v1/namespaces/default/dashboards?limit=1 HTTP/1.1
Accept: application/json
Content-Type: application/json
Authorization: Bearer eyJrIjoiT0tTcG1pUlY2RnVKZTFVaDFsNFZXdE9ZWmNrMkZYbk
```

**Example Response**:


```http
HTTP/1.1 200 OK
Content-Type: application/json; charset=UTF-8
Content-Length: 644

{
  "kind": "DashboardList",
  "apiVersion": "dashboard.grafana.app/v1alpha1",
  "metadata": {
    "resourceVersion": "1741315830000",
    "continue": "org:1/start:1158/folder:"
  },
  "items": [
    {
      "kind": "Dashboard",
      "apiVersion": "dashboard.grafana.app/v1alpha1",
      "metadata": {
        "name": "gpqcmf",
        "namespace": "default",
        "uid": "VQyL7pNTpfGPNlPM6HRJSePrBg5dXmxr4iPQL7txLtwX",
        "resourceVersion": "1",
        "generation": 1,
        "creationTimestamp": "2025-03-06T19:50:30Z",
        "annotations": {
          "grafana.app/createdBy": "service-account:cef2t2rfm73lsb",
          "grafana.app/updatedBy": "service-account:cef2t2rfm73lsb",
          "grafana.app/updatedTimestamp": "2025-03-06T19:50:30Z"
        }
      },
      "spec": {
        "editable": true,
        "schemaVersion": 41,
        "title": "New dashboard",
        "uid": "gpqcmf",
        "version": 1
      }
    }
  ]
}
```

Status Codes:

- **200** – OK
- **401** – Unauthorized
- **403** – Access denied

## Delete Dashboard

`DELETE /apis/dashboard.grafana.app/v1/namespaces/:namespace/dashboards/:uid`

Deletes a dashboard via the dashboard uid. 

- namespace: to read more about the namespace to use, see the [API overview]({{< ref "apis" >}}).
- uid: the unique identifier of the dashboard to update. this will be the _name_ in the dashboard response


**Required permissions**

See note in the [introduction]({{< ref "#dashboard-api" >}}) for an explanation.

<!-- prettier-ignore-start -->
| Action              | Scope                                                                                                   |
| ------------------- | ------------------------------------------------------------------------------------------------------- |
| `dashboards:delete` | <ul><li>`dashboards:*`</li><li>`dashboards:uid:*`</li><li>`folders:*`</li><li>`folders:uid:*`</li></ul> |
{ .no-spacing-list }
<!-- prettier-ignore-end -->

**Example Delete Request**:

```http
DELETE /apis/dashboard.grafana.app/v1/namespaces/default/dashboards/gdxccn HTTP/1.1
Accept: application/json
Content-Type: application/json
Authorization: Bearer eyJrIjoiT0tTcG1pUlY2RnVKZTFVaDFsNFZXdE9ZWmNrMkZYbk
```

**Example Response**:

```http
HTTP/1.1 200 OK
Content-Type: application/json; charset=UTF-8
Content-Length: 78

{
  "kind": "Status",
  "apiVersion": "v1",
  "metadata": {},
  "status": "Success",
  "details": {
    "name": "gdxccn",
    "group": "dashboard.grafana.app",
    "kind": "dashboards",
    "uid": "Cc7fA5ffHY94NnHZyMxXvFlpFtOmkK3qkBcVZPKSPXcX"
  }
}
```

Status Codes:

- **200** – OK
- **401** – Unauthorized
- **403** – Access denied
- **404** – Not found


## Gets the home dashboard

`GET /api/dashboards/home`

Will return the home dashboard.

**Example Request**:

```http
GET /api/dashboards/home HTTP/1.1
Accept: application/json
Content-Type: application/json
Authorization: Bearer eyJrIjoiT0tTcG1pUlY2RnVKZTFVaDFsNFZXdE9ZWmNrMkZYbk
```

**Example Response**:

```http
HTTP/1.1 200
Content-Type: application/json

{
  "dashboard": {
    "editable":false,
    "nav":[
      {
        "enable":false,
        "type":"timepicker"
      }
    ],
    "style":"dark",
    "tags":[],
    "templating":{
      "list":[
      ]
    },
    "time":{
    },
    "timezone":"browser",
    "title":"Home",
    "version":5
  },
  "meta":	{
    "isHome":true,
    "canSave":false,
    "canEdit":false,
    "canStar":false,
    "url":"",
    "expires":"0001-01-01T00:00:00Z",
    "created":"0001-01-01T00:00:00Z"
  }
}
```

## Tags for Dashboard

`GET /api/dashboards/tags`

Get all tags of dashboards

**Example Request**:

```http
GET /api/dashboards/tags HTTP/1.1
Accept: application/json
Content-Type: application/json
Authorization: Bearer eyJrIjoiT0tTcG1pUlY2RnVKZTFVaDFsNFZXdE9ZWmNrMkZYbk
```

**Example Response**:

```http
HTTP/1.1 200
Content-Type: application/json

[
  {
    "term":"tag1",
    "count":1
  },
  {
    "term":"tag2",
    "count":4
  }
]
```

## Dashboard Search

See [Folder/Dashboard Search API]({{< relref "folder_dashboard_search/" >}}).


## APIs

### Unique identifier (uid) vs identifier (id) 

The unique identifier (uid) of a dashboard can be used to uniquely identify a dashboard within a given org.
It's automatically generated if not provided when creating a dashboard. The uid allows having consistent URLs for accessing
dashboards and when syncing dashboards between multiple Grafana installs, see [dashboard provisioning](/docs/grafana/latest/administration/provisioning/#dashboards)
for more information. This means that changing the title of a dashboard will not break any bookmarked links to that dashboard.

The uid can have a maximum length of 40 characters.

The identifier (id) of a dashboard is deprecated in favor of the unique identifier (uid).

### Create / Update dashboard

`POST /api/dashboards/db`

Creates a new dashboard or updates an existing dashboard. When updating existing dashboards, if you do not define the `folderId` or the `folderUid` property, then the dashboard(s) are moved to the root level. (You need to define only one property, not both).

> **Note:** This endpoint is not intended for creating folders, use `POST /api/folders` for that.

**Required permissions**

See note in the [introduction](#dashboard-api) for an explanation.

<!-- prettier-ignore-start -->
| Action              | Scope                                                                                                   |
| ------------------- | ------------------------------------------------------------------------------------------------------- |
| `dashboards:create` | <ul><li>`folders:*`</li><li>`folders:uid:*`</li></ul>                                                   |
| `dashboards:write`  | <ul><li>`dashboards:*`</li><li>`dashboards:uid:*`</li><li>`folders:*`</li><li>`folders:uid:*`</li></ul> |
{ .no-spacing-list }
<!-- prettier-ignore-end -->

**Example Request for new dashboard**:

```http
POST /api/dashboards/db HTTP/1.1
Accept: application/json
Content-Type: application/json
Authorization: Bearer eyJrIjoiT0tTcG1pUlY2RnVKZTFVaDFsNFZXdE9ZWmNrMkZYbk

{
  "dashboard": {
    "id": null,
    "uid": null,
    "title": "Production Overview",
    "tags": [ "templated" ],
    "timezone": "browser",
    "schemaVersion": 16,
    "refresh": "25s"
  },
  "folderUid": "l3KqBxCMz",
  "message": "Made changes to xyz",
  "overwrite": false
}
```

JSON Body schema:

- **dashboard** – The complete dashboard model.
- **dashboard.id** – id = null to create a new dashboard.
- **dashboard.uid** – Optional unique identifier when creating a dashboard. uid = null will generate a new uid.
- **dashboard.refresh** - Set the dashboard refresh interval. If this is lower than [the minimum refresh interval](/docs/grafana/latest/setup-grafana/configure-grafana/#min_refresh_interval), then Grafana will ignore it and will enforce the minimum refresh interval.
- **folderId** – The id of the folder to save the dashboard in.
- **folderUid** – The UID of the folder to save the dashboard in. Overrides the `folderId`.
- **overwrite** – Set to true if you want to overwrite an existing dashboard with a given dashboard UID.
- **message** - Set a commit message for the version history.

**Example Request for updating a dashboard**:

```http
POST /api/dashboards/db HTTP/1.1
Accept: application/json
Content-Type: application/json
Authorization: Bearer eyJrIjoiT0tTcG1pUlY2RnVKZTFVaDFsNFZXdE9ZWmNrMkZYbk

{
  "dashboard": {
    "id": 1,
    "title": "Production Overview Updated",
    "tags": [ "templated" ],
    "timezone": "browser",
    "schemaVersion": 16,
    "version": 1,
    "refresh": "25s"
  },
  "folderUid": "l3KqBxCMz",
  "message": "Made changes to xyz",
  "overwrite": false
}
```

**Example Response**:

```http
HTTP/1.1 200 OK
Content-Type: application/json; charset=UTF-8
Content-Length: 78

{
    "id": 1,
    "uid": "e883f11b-77c0-4ee3-9a70-3ba223d66e56",
    "url": "/d/e883f11b-77c0-4ee3-9a70-3ba223d66e56/production-overview-updated",
    "status": "success",
    "version": 2
    "slug": "production-overview-updated",
}
```

Status Codes:

- **200** – Created
- **400** – Errors (invalid json, missing or invalid fields, etc)
- **401** – Unauthorized
- **403** – Access denied
- **412** – Precondition failed

The **412** status code is used for explaining that you cannot create the dashboard and why.
There can be different reasons for this:

- The dashboard has been changed by someone else, `status=version-mismatch`
- A dashboard with the same uid already exists, `status=name-exists`
- The dashboard belongs to plugin `<plugin title>`, `status=plugin-dashboard`

The response body will have the following properties:

```http
HTTP/1.1 412 Precondition Failed
Content-Type: application/json; charset=UTF-8
Content-Length: 97

{
  "message": "The dashboard has been changed by someone else",
  "status": "version-mismatch"
}
```

### Get dashboard by uid

`GET /api/dashboards/uid/:uid`

Will return the dashboard given the dashboard unique identifier (uid). Information about the unique identifier of a folder containing the requested dashboard might be found in the metadata.

**Required permissions**

See note in the [introduction](#dashboard-api) for an explanation.

<!-- prettier-ignore-start -->
| Action            | Scope                                                                                                   |
| ----------------- | ------------------------------------------------------------------------------------------------------- |
| `dashboards:read` | <ul><li>`dashboards:*`</li><li>`dashboards:uid:*`</li><li>`folders:*`</li><li>`folders:uid:*`</li></ul> |
{ .no-spacing-list }
<!-- prettier-ignore-end -->

**Example Request**:

```http
GET /api/dashboards/uid/cIBgcSjkk HTTP/1.1
Accept: application/json
Content-Type: application/json
Authorization: Bearer eyJrIjoiT0tTcG1pUlY2RnVKZTFVaDFsNFZXdE9ZWmNrMkZYbk
```

**Example Response**:

```http
HTTP/1.1 200
Content-Type: application/json

{
  "dashboard": {
    "id": 1,
    "uid": "cIBgcSjkk",
    "title": "Production Overview",
    "tags": [ "templated" ],
    "timezone": "browser",
    "schemaVersion": 16,
    "version": 0
  },
  "meta": {
    "isStarred": false,
    "url": "/d/cIBgcSjkk/production-overview",
    "folderId": 2,
    "folderUid": "l3KqBxCMz",
    "slug": "production-overview" //deprecated in Grafana v5.0
  }
}
```

Status Codes:

- **200** – Found
- **401** – Unauthorized
- **403** – Access denied
- **404** – Not found

### Delete dashboard by uid

`DELETE /api/dashboards/uid/:uid`

Will delete the dashboard given the specified unique identifier (uid).

**Required permissions**

See note in the [introduction](#dashboard-api) for an explanation.

<!-- prettier-ignore-start -->
| Action              | Scope                                                                                                   |
| ------------------- | ------------------------------------------------------------------------------------------------------- |
| `dashboards:delete` | <ul><li>`dashboards:*`</li><li>`dashboards:uid:*`</li><li>`folders:*`</li><li>`folders:uid:*`</li></ul> |
{ .no-spacing-list }
<!-- prettier-ignore-end -->

**Example Request**:

```http
DELETE /api/dashboards/uid/cIBgcSjkk HTTP/1.1
Accept: application/json
Content-Type: application/json
Authorization: Bearer eyJrIjoiT0tTcG1pUlY2RnVKZTFVaDFsNFZXdE9ZWmNrMkZYbk
```

**Example Response**:

```http
HTTP/1.1 200
Content-Type: application/json

{
  "title": "Production Overview",
  "message": "Dashboard Production Overview deleted",
  "id": 2
}
```

Status Codes:

- **200** – Deleted
- **401** – Unauthorized
- **403** – Access denied
- **404** – Not found

<<<<<<< HEAD
### Hard delete dashboard by uid

{{% admonition type="note" %}}
This feature is currently in private preview and behind the `dashboardRestore` feature toggle.
{{% /admonition %}}

`DELETE /api/dashboards/uid/:uid/trash`

Will delete permanently the dashboard given the specified unique identifier (uid).

**Required permissions**

See note in the [introduction]({{< ref "#dashboard-api" >}}) for an explanation.

<!-- prettier-ignore-start -->
| Action              | Scope                                                                                                   |
| ------------------- | ------------------------------------------------------------------------------------------------------- |
| `dashboards:delete` | <ul><li>`dashboards:*`</li><li>`dashboards:uid:*`</li><li>`folders:*`</li><li>`folders:uid:*`</li></ul> |
{ .no-spacing-list }
<!-- prettier-ignore-end -->
=======
## Gets the home dashboard

`GET /api/dashboards/home`

Will return the home dashboard.
>>>>>>> 9f07e49c

**Example Request**:

```http
<<<<<<< HEAD
DELETE /api/dashboards/uid/cIBgcSjkk/trash HTTP/1.1
=======
GET /api/dashboards/home HTTP/1.1
>>>>>>> 9f07e49c
Accept: application/json
Content-Type: application/json
Authorization: Bearer eyJrIjoiT0tTcG1pUlY2RnVKZTFVaDFsNFZXdE9ZWmNrMkZYbk
```

**Example Response**:

```http
HTTP/1.1 200
Content-Type: application/json

{
<<<<<<< HEAD
  "title": "Production Overview",
  "message": "Dashboard Production Overview deleted",
  "uid": "cIBgcSjkk"
}
```

Status Codes:

- **200** – Deleted
- **401** – Unauthorized
- **403** – Access denied
- **404** – Not found

### Restore deleted dashboard by uid

{{% admonition type="note" %}}
This feature is currently in private preview and behind the `dashboardRestore` feature toggle.
{{% /admonition %}}

`PATCH /api/dashboards/uid/:uid/trash`

Will restore a deleted dashboard given the specified unique identifier (uid).

**Required permissions**

See note in the [introduction]({{< ref "#dashboard-api" >}}) for an explanation.

<!-- prettier-ignore-start -->
| Action              | Scope                                                 |
| ------------------- | ----------------------------------------------------- |
| `dashboards:create` | <ul><li>`folders:*`</li><li>`folders:uid:*`</li></ul> |
{ .no-spacing-list }
<!-- prettier-ignore-end -->
=======
  "dashboard": {
    "editable":false,
    "nav":[
      {
        "enable":false,
        "type":"timepicker"
      }
    ],
    "style":"dark",
    "tags":[],
    "templating":{
      "list":[
      ]
    },
    "time":{
    },
    "timezone":"browser",
    "title":"Home",
    "version":5
  },
  "meta":	{
    "isHome":true,
    "canSave":false,
    "canEdit":false,
    "canStar":false,
    "url":"",
    "expires":"0001-01-01T00:00:00Z",
    "created":"0001-01-01T00:00:00Z"
  }
}
```

## Tags for Dashboard

`GET /api/dashboards/tags`

Get all tags of dashboards
>>>>>>> 9f07e49c

**Example Request**:

```http
<<<<<<< HEAD
PATCH /api/dashboards/uid/cIBgcSjkk/trash HTTP/1.1
=======
GET /api/dashboards/tags HTTP/1.1
>>>>>>> 9f07e49c
Accept: application/json
Content-Type: application/json
Authorization: Bearer eyJrIjoiT0tTcG1pUlY2RnVKZTFVaDFsNFZXdE9ZWmNrMkZYbk
```

**Example Response**:

```http
HTTP/1.1 200
Content-Type: application/json

<<<<<<< HEAD
{
  "title": "Production Overview",
  "message": "Dashboard Production Overview restored",
  "uid": "cIBgcSjkk"
}
```

Status Codes:

- **200** – Restored
- **401** – Unauthorized
- **403** – Access denied
- **404** – Not found
-
=======
[
  {
    "term":"tag1",
    "count":1
  },
  {
    "term":"tag2",
    "count":4
  }
]
```

## Dashboard Search

See [Folder/Dashboard Search API](../folder_dashboard_search/).
>>>>>>> 9f07e49c
<|MERGE_RESOLUTION|>--- conflicted
+++ resolved
@@ -764,43 +764,16 @@
 - **403** – Access denied
 - **404** – Not found
 
-<<<<<<< HEAD
-### Hard delete dashboard by uid
-
-{{% admonition type="note" %}}
-This feature is currently in private preview and behind the `dashboardRestore` feature toggle.
-{{% /admonition %}}
-
-`DELETE /api/dashboards/uid/:uid/trash`
-
-Will delete permanently the dashboard given the specified unique identifier (uid).
-
-**Required permissions**
-
-See note in the [introduction]({{< ref "#dashboard-api" >}}) for an explanation.
-
-<!-- prettier-ignore-start -->
-| Action              | Scope                                                                                                   |
-| ------------------- | ------------------------------------------------------------------------------------------------------- |
-| `dashboards:delete` | <ul><li>`dashboards:*`</li><li>`dashboards:uid:*`</li><li>`folders:*`</li><li>`folders:uid:*`</li></ul> |
-{ .no-spacing-list }
-<!-- prettier-ignore-end -->
-=======
 ## Gets the home dashboard
 
 `GET /api/dashboards/home`
 
 Will return the home dashboard.
->>>>>>> 9f07e49c
 
 **Example Request**:
 
 ```http
-<<<<<<< HEAD
-DELETE /api/dashboards/uid/cIBgcSjkk/trash HTTP/1.1
-=======
 GET /api/dashboards/home HTTP/1.1
->>>>>>> 9f07e49c
 Accept: application/json
 Content-Type: application/json
 Authorization: Bearer eyJrIjoiT0tTcG1pUlY2RnVKZTFVaDFsNFZXdE9ZWmNrMkZYbk
@@ -813,41 +786,6 @@
 Content-Type: application/json
 
 {
-<<<<<<< HEAD
-  "title": "Production Overview",
-  "message": "Dashboard Production Overview deleted",
-  "uid": "cIBgcSjkk"
-}
-```
-
-Status Codes:
-
-- **200** – Deleted
-- **401** – Unauthorized
-- **403** – Access denied
-- **404** – Not found
-
-### Restore deleted dashboard by uid
-
-{{% admonition type="note" %}}
-This feature is currently in private preview and behind the `dashboardRestore` feature toggle.
-{{% /admonition %}}
-
-`PATCH /api/dashboards/uid/:uid/trash`
-
-Will restore a deleted dashboard given the specified unique identifier (uid).
-
-**Required permissions**
-
-See note in the [introduction]({{< ref "#dashboard-api" >}}) for an explanation.
-
-<!-- prettier-ignore-start -->
-| Action              | Scope                                                 |
-| ------------------- | ----------------------------------------------------- |
-| `dashboards:create` | <ul><li>`folders:*`</li><li>`folders:uid:*`</li></ul> |
-{ .no-spacing-list }
-<!-- prettier-ignore-end -->
-=======
   "dashboard": {
     "editable":false,
     "nav":[
@@ -885,16 +823,11 @@
 `GET /api/dashboards/tags`
 
 Get all tags of dashboards
->>>>>>> 9f07e49c
 
 **Example Request**:
 
 ```http
-<<<<<<< HEAD
-PATCH /api/dashboards/uid/cIBgcSjkk/trash HTTP/1.1
-=======
 GET /api/dashboards/tags HTTP/1.1
->>>>>>> 9f07e49c
 Accept: application/json
 Content-Type: application/json
 Authorization: Bearer eyJrIjoiT0tTcG1pUlY2RnVKZTFVaDFsNFZXdE9ZWmNrMkZYbk
@@ -906,22 +839,6 @@
 HTTP/1.1 200
 Content-Type: application/json
 
-<<<<<<< HEAD
-{
-  "title": "Production Overview",
-  "message": "Dashboard Production Overview restored",
-  "uid": "cIBgcSjkk"
-}
-```
-
-Status Codes:
-
-- **200** – Restored
-- **401** – Unauthorized
-- **403** – Access denied
-- **404** – Not found
--
-=======
 [
   {
     "term":"tag1",
@@ -936,5 +853,4 @@
 
 ## Dashboard Search
 
-See [Folder/Dashboard Search API](../folder_dashboard_search/).
->>>>>>> 9f07e49c
+See [Folder/Dashboard Search API](../folder_dashboard_search/).