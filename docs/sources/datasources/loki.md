---
aliases:
  - /docs/grafana/latest/datasources/loki/
  - /docs/grafana/latest/features/datasources/loki/
description: Guide for using Loki in Grafana
keywords:
  - grafana
  - loki
  - logging
  - guide
title: Loki
weight: 800
---

# Using Loki in Grafana

Grafana ships with built-in support for Loki, an open source log aggregation system by Grafana Labs. This topic explains options, variables, querying, and other options specific to this data source.

Add it as a data source and you are ready to build dashboards or query your log data in [Explore]({{< relref "../explore/" >}}). Refer to [Add a data source]({{< relref "add-a-data-source/" >}}) for instructions on how to add a data source to Grafana. Only users with the organization admin role can add data sources.

## Hosted Loki

You can run Loki on your own hardware or use [Grafana Cloud](https://grafana.com/products/cloud/features/#cloud-logs). The free forever plan includes Grafana, 50 GB of Loki logs, 10K Prometheus series, and more. [Create a free account to get started](https://grafana.com/auth/sign-up/create-user?pg=docs-grafana-loki&plcmt=in-text).

## Loki settings

To access Loki settings, click the **Configuration** (gear) icon, then click **Data Sources**, and then click the Loki data source.

| Name              | Description                                                                                                                                               |
| ----------------- | --------------------------------------------------------------------------------------------------------------------------------------------------------- |
| `Name`            | The data source name. This is how you refer to the data source in panels, queries, and Explore.                                                           |
| `Default`         | Default data source that is pre-selected for new panels.                                                                                                  |
| `URL`             | URL of the Loki instance, e.g., `http://localhost:3100`.                                                                                                  |
| `Allowed cookies` | Grafana Proxy deletes forwarded cookies by default. Specify cookies by name that should be forwarded to the data source.                                  |
| `Maximum lines`   | Upper limit for the number of log lines returned by Loki (default is 1000). Lower this limit if your browser is sluggish when displaying logs in Explore. |

> **Note:** To troubleshoot configuration and other issues, check the log file located at /var/log/grafana/grafana.log on Unix systems or in <grafana_install_dir>/data/log on other platforms and manual installations.

### Derived fields

The Derived Fields configuration allows you to:

- Add fields parsed from the log message.
- Add a link that uses the value of the field.

For example, you can use this functionality to link to your tracing backend directly from your logs, or link to a user profile page if a userId is present in the log line. These links appear in the [log details]({{< relref "../explore/logs-integration/#labels-and-detected-fields" >}}).

Each derived field consists of:

- **Name -** Shown in the log details as a label.
- **Regex -** A Regex pattern that runs on the log message and captures part of it as the value of the new field. Can only contain a single capture group.
- **URL/query -** If the link is external, then enter the full link URL. If the link is internal link, then this input serves as query for the target data source. In both cases, you can interpolate the value from the field with `${__value.raw}` macro.
- **URL Label -** (Optional) Set a custom display label for the link. The link label defaults to the full external URL or name of the linked internal data source and is overridden by this setting.
- **Internal link -** Select if the link is internal or external. In case of internal link, a data source selector allows you to select the target data source. Only tracing data sources are supported.

You can use a debug section to see what your fields extract and how the URL is interpolated. Click **Show example log message** to show the text area where you can enter a log message.
{{< figure src="/static/img/docs/v75/loki_derived_fields_settings.png" class="docs-image--no-shadow" max-width="800px" caption="Screenshot of the derived fields debugging" >}}

The new field with the link shown in log details:
{{< figure src="/static/img/docs/explore/detected-fields-link-7-4.png" max-width="800px" caption="Detected fields link in Explore" >}}

## Loki query editor

Loki query editor is separated into 2 distinct modes that you can switch between. See docs for each section below.

<<<<<<< HEAD
At the top of the editor, select `Run queries` to run a query. Select `Explain | Builder | Code` tabs to switch between the editor modes. If the query editor is in Builder mode, there are additional elements explained in the Builder section.
=======
At the top of the editor, select `Run queries` to run a query. Select `Builder | Code` tabs to switch between the editor modes. If the query editor is in Builder mode, there are additional elements explained in the Builder section.
>>>>>>> 82e32447

> **Note:** In Explore, to run Loki queries, select `Run query`.

Each mode is synchronized with the other modes, so you can switch between them without losing your work, although there are some limitations. Some more complex queries are not yet supported in the builder mode. If you try to switch from `Code` to `Builder` with such query, editor will show a popup explaining that you can lose some parts of the query, and you can decide if you still want to continue to `Builder` mode or not.

### Code mode

Code mode allows you to write raw queries in a textual editor. It implements autocomplete features and syntax highlighting to help with writing complex queries. In addition, it also contains `Log browser` to further aid with writing queries (see more docs below).

For more information about Loki query language, refer to the [Loki documentation](https://grafana.com/docs/loki/latest/logql/).

#### Autocomplete

Autocomplete kicks automatically in appropriate times during typing. Autocomplete can suggest both static functions, aggregations and parsers but also dynamic items like labels. Autocomplete dropdown also shows documentation for the suggested items, either static one or dynamic metric documentation where available.

#### Log browser

With Loki log browser you can easily navigate through your list of labels and values and construct the query of your choice. Log browser has multi-step selection:

1. Choose the labels you would like to consider for your search.
2. Search for the values for selected labels. Search filed supports fuzzy search. Log browser also supports facetting and therefore it shows you only possible label combinations.
3. Choose the type of query - logs query or rate metrics query. Additionally, you can also validate selector.

{{< figure src="/static/img/docs/v75/loki_log_browser.png" class="docs-image--no-shadow" max-width="800px" caption="Screenshot of the log browser for Loki" >}}

#### Options

| Name         | Description                                                                                                                                                                                                                                                                           |
| ------------ | ------------------------------------------------------------------------------------------------------------------------------------------------------------------------------------------------------------------------------------------------------------------------------------- |
| `Type`       | Choose the type of query to run. The `instant` type queries against a single point in time. We are using "To" time from the time range. The `range` type queries over the selected range of time.                                                                                     |
| `Line limit` | Upper limit for number of log lines returned by query. The default is the Maximum lines limit set in Loki settings.                                                                                                                                                                   |
| `Legend`     | Available only in Dashboard. Controls the name of the time series, using name or pattern. For example `{{hostname}}` is replaced with the label value for the label `hostname`.                                                                                                       |
| `Resolution` | Resolution 1/1 sets step parameter of Loki metrics range queries such that each pixel corresponds to one data point. For better performance, lower resolutions can be picked. 1/2 only retrieves a data point for every other pixel, and 1/10 retrieves one data point per 10 pixels. |

### Builder mode

#### Toolbar

In addition to `Run query` button and mode switcher, in builder mode additional elements are available:

| Name           | Description                                                                                                                       |
| -------------- | --------------------------------------------------------------------------------------------------------------------------------- |
| Query patterns | A list of useful operation patterns that can be used to quickly add multiple operations to your query to achieve a specific goal. |
| Explain        | Toggle to show a step by step explanation of all query parts and the operations.                                                  |
| Raw query      | Toggle to show raw query generated by the builder that will be sent to Loki instance.                                             |

#### Labels selector

Select desired labels and their values from the dropdown list. When label is selected, available values are fetched from the server. Use the `+` button to add more labels. Use the `x` button to remove a label.

#### Operations

Use the `+ Operations` button to add operation to your query. Operations are grouped into sections for easier navigation. When the operations dropdown is open, write into the search input to search and filter operations list.

Operations in a query are shown as boxes in the operations section. Each has a header with a name and additional action buttons. Hover over the operation header to show the action buttons. Click the `v` button to quickly replace the operation with different one of the same type. Click the `info` button to open operations' description tooltip. Click the `x` button to remove the operation.

Operation can have additional parameters under the operation header. See the operation description or Loki docs for more details about each operation.

Some operations make sense only in specific order, if adding an operation would result in nonsensical query, operation will be added to the correct place. To order operations manually drag operation box by the operation name and drop in appropriate place.

##### Hints

In same cases the query editor can detect which operations would be most appropriate for a selected log stream. In such cases it will show a hint next to the `+ Operations` button. Click on the hint to add the operations to your query.

#### Explain mode

Explain mode helps with understanding the query. It shows a step by step explanation of all query parts and the operations.

#### Raw query

This section is shown only if the `Raw query` switch from the query editor top toolbar is set to `on`. It shows the raw query that will be created and executed by the query editor.

## Querying with Loki

There are two types of LogQL queries:

- Log queries
- Metric queries

### Log queries

Loki log queries return the contents of the log lines. Querying and displaying log data from Loki is available via [Explore]({{< relref "../explore/" >}}), and with the [logs panel]({{< relref "../visualizations/logs-panel/" >}}) in dashboards. Select the Loki data source, and then enter a LogQL query to display your logs.F or more information about log queries and LogQL, refer to the [Loki log queries documentation](https://grafana.com/docs/loki/latest/logql/log_queries/)

#### Log context

When using a search expression as detailed above, you can retrieve the context surrounding your filtered results.
By clicking the `Show Context` link on the filtered rows, you'll be able to investigate the log messages that came before and after the
log message you're interested in.

#### Live tailing

Loki supports Live tailing which displays logs in real-time. This feature is supported in [Explore]({{< relref "../explore/#loki-specific-features" >}}).

Note that Live Tailing relies on two Websocket connections: one between the browser and the Grafana server, and another between the Grafana server and the Loki server. If you run any reverse proxies, please configure them accordingly. The following example for Apache2 can be used for proxying between the browser and the Grafana server:

```
ProxyPassMatch "^/(api/datasources/proxy/\d+/loki/api/v1/tail)" "ws://127.0.0.1:3000/$1"
```

The following example shows basic NGINX proxy configuration. It assumes that the Grafana server is available at `http://localhost:3000/`, Loki server is running locally without proxy, and your external site uses HTTPS. If you also host Loki behind NGINX proxy, then you might want to repeat the following configuration for Loki as well.

In the `http` section of NGINX configuration, add the following map definition:

```
  map $http_upgrade $connection_upgrade {
    default upgrade;
    '' close;
  }
```

In your `server` section, add the following configuration:

```
  location ~ /(api/datasources/proxy/\d+/loki/api/v1/tail) {
      proxy_pass          http://localhost:3000$request_uri;
      proxy_set_header    Host              $host;
      proxy_set_header    X-Real-IP         $remote_addr;
      proxy_set_header    X-Forwarded-for   $proxy_add_x_forwarded_for;
      proxy_set_header    X-Forwarded-Proto "https";
      proxy_set_header    Connection        $connection_upgrade;
      proxy_set_header    Upgrade           $http_upgrade;
  }

  location / {
      proxy_pass          http://localhost:3000/;
      proxy_set_header    Host              $host;
      proxy_set_header    X-Real-IP         $remote_addr;
      proxy_set_header    X-Forwarded-for   $proxy_add_x_forwarded_for;
      proxy_set_header    X-Forwarded-Proto "https";
  }
```

> **Note:** This feature is only available in Grafana v6.3+.

### Metric queries

LogQL supports wrapping a log query with functions that allow for creating metrics out of the logs. For more information about metric queries, refer to the [Loki metric queries documentation](https://grafana.com/docs/loki/latest/logql/metric_queries/)

## Templating

Instead of hard-coding things like server, application and sensor name in your metric queries, you can use variables in their place. Variables are shown as drop-down select boxes at the top of the dashboard. These drop-down boxes make it easy to change the data being displayed in your dashboard.

Check out the [Templating]({{< relref "../variables/" >}}) documentation for an introduction to the templating feature and the different types of template variables.

## Query variable

Variable of the type _Query_ allows you to query Loki for a list labels or label values. The Loki data source plugin
provides the following functions you can use in the `Query` input field.

| Name                                       | Description                                                                            |
| ------------------------------------------ | -------------------------------------------------------------------------------------- |
| `label_names()`                            | Returns a list of label names.                                                         |
| `label_values(label)`                      | Returns a list of label values for the `label`.                                        |
| `label_values(log stream selector, label)` | Returns a list of label values for the `label` in the specified `log stream selector`. |

### Ad hoc filters variable

Loki supports the special ad hoc filters variable type. It allows you to specify any number of label/value filters on the fly. These filters are automatically applied to all your Loki queries.

### Using interval and range variables

You can use some global built-in variables in query variables; `$__interval`, `$__interval_ms`, `$__range`, `$__range_s` and `$__range_ms`. For more information, refer to [Global built-in variables]({{< relref "../variables/variable-types/global-variables/" >}}).

## Annotations

You can use any non-metric Loki query as a source for [annotations]({{< relref "../dashboards/annotations/" >}}). Log content will be used as annotation text and your log stream labels as tags, so there is no need for additional mapping.

## Configure the data source with provisioning

You can set up the data source via config files with Grafana's provisioning system.
You can read more about how it works and all the settings you can set for data sources on the [provisioning docs page]({{< relref "../administration/provisioning/#datasources" >}})

Here is an example:

```yaml
apiVersion: 1

datasources:
  - name: Loki
    type: loki
    access: proxy
    url: http://localhost:3100
    jsonData:
      maxLines: 1000
```

Here's another with basic auth and derived field. Keep in mind that `$` character needs to be escaped in YAML values as it is used to interpolate environment variables:

```yaml
apiVersion: 1

datasources:
  - name: Loki
    type: loki
    access: proxy
    url: http://localhost:3100
    basicAuth: true
    basicAuthUser: my_user
    jsonData:
      maxLines: 1000
      derivedFields:
        # Field with internal link pointing to data source in Grafana.
        # Right now, Grafana supports only Jaeger and Zipkin data sources as link targets.
        # datasourceUid value can be anything, but it should be unique across all defined data source uids.
        - datasourceUid: my_jaeger_uid
          matcherRegex: "traceID=(\\w+)"
          name: TraceID
          # url will be interpreted as query for the datasource
          url: '$${__value.raw}'

        # Field with external link.
        - matcherRegex: "traceID=(\\w+)"
          name: TraceID
          url: 'http://localhost:16686/trace/$${__value.raw}'
    secureJsonData:
      basicAuthPassword: test_password
```

Here's an example of a Jaeger data source corresponding to the above example. Note that the Jaeger `uid` value does match the Loki `datasourceUid` value.

```
datasources:
    - name: Jaeger
      type: jaeger
      url: http://jaeger-tracing-query:16686/
      access: proxy
      # UID should match the datasourceUid in dervidedFields.
      uid: my_jaeger_uid
```<|MERGE_RESOLUTION|>--- conflicted
+++ resolved
@@ -63,11 +63,7 @@
 
 Loki query editor is separated into 2 distinct modes that you can switch between. See docs for each section below.
 
-<<<<<<< HEAD
-At the top of the editor, select `Run queries` to run a query. Select `Explain | Builder | Code` tabs to switch between the editor modes. If the query editor is in Builder mode, there are additional elements explained in the Builder section.
-=======
 At the top of the editor, select `Run queries` to run a query. Select `Builder | Code` tabs to switch between the editor modes. If the query editor is in Builder mode, there are additional elements explained in the Builder section.
->>>>>>> 82e32447
 
 > **Note:** In Explore, to run Loki queries, select `Run query`.
 
