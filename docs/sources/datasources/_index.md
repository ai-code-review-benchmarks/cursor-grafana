---
aliases:
  - /docs/grafana/latest/datasources/
  - /docs/grafana/latest/datasources/overview/
title: Data sources
weight: 60
---

# Data sources

<<<<<<< HEAD
Grafana supports many different storage backends for your time series data (data source). Refer to [Add a data source]({{< relref "../../administration/datasources/add-a-data-source/" >}}) for instructions on how to add a data source to Grafana. Only users with the organization admin role can add data sources.
=======
Grafana supports many different storage backends for your time series data (data source). Refer to [Add a data source]({{< relref "../administration/data-source-management/#add-a-data-source/" >}}) for instructions on how to add a data source to Grafana. Only users with the organization admin role can add data sources.
>>>>>>> 82e32447

## Querying

Each data source has a specific Query Editor that is customized for the features and capabilities that the particular data source exposes. The query language and capabilities of each data source are obviously very different. You can combine data from multiple data sources onto a single Dashboard, but each Panel is tied to a specific data source that belongs to a particular Organization.

## Supported data sources

The following data sources are officially supported:

<<<<<<< HEAD
- [Alertmanager]({{< relref "../../datasources/alertmanager/" >}})
- [AWS CloudWatch]({{< relref "aws-cloudwatch/" >}})
- [Azure Monitor]({{< relref "azuremonitor/" >}})
- [Elasticsearch]({{< relref "../../datasources/elasticsearch/" >}})
- [Google Cloud Monitoring]({{< relref "google-cloud-monitoring/" >}})
- [Graphite]({{< relref "../../datasources/graphite/" >}})
- [InfluxDB]({{< relref "influxdb/" >}})
- [Loki]({{< relref "../../datasources/loki/" >}})
- [Microsoft SQL Server (MSSQL)]({{< relref "../../datasources/mssql/" >}})
- [MySQL]({{< relref "../../datasources/mysql/" >}})
- [OpenTSDB]({{< relref "../../datasources/opentsdb/" >}})
- [PostgreSQL]({{< relref "../../datasources/postgres/" >}})
- [Prometheus]({{< relref "../../datasources/prometheus/" >}})
- [Jaeger]({{< relref "../../datasources/jaeger/" >}})
- [Zipkin]({{< relref "../../datasources/zipkin/" >}})
- [Tempo]({{< relref "../../datasources/tempo/" >}})
- [Testdata]({{< relref "../../datasources/testdata/" >}})
=======
- [Alertmanager]({{< relref "./alertmanager/" >}})
- [AWS CloudWatch]({{< relref "./aws-cloudwatch/" >}})
- [Azure Monitor]({{< relref "./azuremonitor/" >}})
- [Elasticsearch]({{< relref "./elasticsearch/" >}})
- [Google Cloud Monitoring]({{< relref "./google-cloud-monitoring/" >}})
- [Graphite]({{< relref "./graphite/" >}})
- [InfluxDB]({{< relref "./influxdb/" >}})
- [Loki]({{< relref "./loki/" >}})
- [Microsoft SQL Server (MSSQL)]({{< relref "./mssql/" >}})
- [MySQL]({{< relref "./mysql/" >}})
- [OpenTSDB]({{< relref "./opentsdb/" >}})
- [PostgreSQL]({{< relref "./postgres/" >}})
- [Prometheus]({{< relref "./prometheus/" >}})
- [Jaeger]({{< relref "./jaeger/" >}})
- [Zipkin]({{< relref "./zipkin/" >}})
- [Tempo]({{< relref "./tempo/" >}})
- [Testdata]({{< relref "./testdata/" >}})
>>>>>>> 82e32447

In addition to the data sources that you have configured in your Grafana, there are three special data sources available:

- **Grafana -** A built-in data source that generates random walk data. Useful for testing visualizations and running experiments.
- **Mixed -** Select this to query multiple data sources in the same panel. When this data source is selected, Grafana allows you to select a data source for every new query that you add.
  - The first query will use the data source that was selected before you selected **Mixed**.
  - You cannot change an existing query to use the Mixed Data Source.
  - Grafana Play example: [Mixed data sources](https://play.grafana.org/d/000000100/mixed-datasources?orgId=1)
- **Dashboard -** Select this to use a result set from another panel in the same dashboard.

## Data source plugins

Since Grafana 3.0 you can install data sources as plugins. Check out [Grafana.com/plugins](https://grafana.com/plugins) for more data sources.<|MERGE_RESOLUTION|>--- conflicted
+++ resolved
@@ -8,11 +8,7 @@
 
 # Data sources
 
-<<<<<<< HEAD
-Grafana supports many different storage backends for your time series data (data source). Refer to [Add a data source]({{< relref "../../administration/datasources/add-a-data-source/" >}}) for instructions on how to add a data source to Grafana. Only users with the organization admin role can add data sources.
-=======
 Grafana supports many different storage backends for your time series data (data source). Refer to [Add a data source]({{< relref "../administration/data-source-management/#add-a-data-source/" >}}) for instructions on how to add a data source to Grafana. Only users with the organization admin role can add data sources.
->>>>>>> 82e32447
 
 ## Querying
 
@@ -22,25 +18,6 @@
 
 The following data sources are officially supported:
 
-<<<<<<< HEAD
-- [Alertmanager]({{< relref "../../datasources/alertmanager/" >}})
-- [AWS CloudWatch]({{< relref "aws-cloudwatch/" >}})
-- [Azure Monitor]({{< relref "azuremonitor/" >}})
-- [Elasticsearch]({{< relref "../../datasources/elasticsearch/" >}})
-- [Google Cloud Monitoring]({{< relref "google-cloud-monitoring/" >}})
-- [Graphite]({{< relref "../../datasources/graphite/" >}})
-- [InfluxDB]({{< relref "influxdb/" >}})
-- [Loki]({{< relref "../../datasources/loki/" >}})
-- [Microsoft SQL Server (MSSQL)]({{< relref "../../datasources/mssql/" >}})
-- [MySQL]({{< relref "../../datasources/mysql/" >}})
-- [OpenTSDB]({{< relref "../../datasources/opentsdb/" >}})
-- [PostgreSQL]({{< relref "../../datasources/postgres/" >}})
-- [Prometheus]({{< relref "../../datasources/prometheus/" >}})
-- [Jaeger]({{< relref "../../datasources/jaeger/" >}})
-- [Zipkin]({{< relref "../../datasources/zipkin/" >}})
-- [Tempo]({{< relref "../../datasources/tempo/" >}})
-- [Testdata]({{< relref "../../datasources/testdata/" >}})
-=======
 - [Alertmanager]({{< relref "./alertmanager/" >}})
 - [AWS CloudWatch]({{< relref "./aws-cloudwatch/" >}})
 - [Azure Monitor]({{< relref "./azuremonitor/" >}})
@@ -58,7 +35,6 @@
 - [Zipkin]({{< relref "./zipkin/" >}})
 - [Tempo]({{< relref "./tempo/" >}})
 - [Testdata]({{< relref "./testdata/" >}})
->>>>>>> 82e32447
 
 In addition to the data sources that you have configured in your Grafana, there are three special data sources available:
 
