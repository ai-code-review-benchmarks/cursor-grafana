---
aliases:
  - ../../panels/visualizations/bar-chart/
  - ../../visualizations/bar-chart/
description: Configure options for Grafana's bar chart visualization
keywords:
  - grafana
  - docs
  - bar chart
  - panel
  - barchart
labels:
  products:
    - cloud
    - enterprise
    - oss
title: Bar chart
weight: 100
---

# Bar chart

Bar charts allow you to graph categorical data.

{{< figure src="/static/img/docs/bar-chart-panel/barchart_small_example.png" max-width="1000px" caption="Bar chart" >}}

{{< docs/play title="Grafana Bar Charts and Pie Charts" url="https://play.grafana.org/d/ktMs4D6Mk/" >}}

## Supported data formats

Only one data frame is supported and it must have at least one string field that will be used as the category for an X or Y axis and one or more numerical fields.

Example:

| Browser | Market share |
| ------- | ------------ |
| Chrome  | 50           |
| IE      | 17.5         |

If you have more than one numerical field the visualization will show grouped bars.

### Visualizing time series or multiple result sets

If you have multiple time series or tables you first need to join them using a join or reduce transform. For example if you
have multiple time series and you want to compare their last and max value add the **Reduce** transform and specify **Max** and **Last** as options under **Calculations**.

{{< figure src="/static/img/docs/bar-chart-panel/bar-chart-time-series-v8-0.png" max-width="1025px" caption="Bar chart time series example" >}}

## Bar chart options

Use these options to refine your visualization.

### Orientation

- **Auto** - Grafana decides the bar orientation based on what the panel dimensions.
- **Horizontal** - Will make the X axis the category axis.
- **Vertical** - Will make the Y axis the category axis.

### Rotate x-axis tick labels

When the graph is vertically oriented, this setting rotates the labels under the bars. This setting is useful when bar chart labels are long and overlap.

### X-axis tick label maximum length

Sets the maximum length of bar chart labels. Labels longer than the maximum length are truncated, and appended with `...`.

### Bar labels minimum spacing

Sets the minimum spacing between bar labels.

### Show values

This controls whether values are shown on top or to the left of bars.

- **Auto** Values will be shown if there is space
- **Always** Always show values.
- **Never** Never show values.

### Stacking

Controls bar chart stacking.

- **Off**: Bars will not be stacked.
- **Normal**: Bars will be stacked on each other.
- **Percent**: Bars will be stacked on each other, and the height of each bar is the percentage of the total height of the stack.

### Group width

Controls the width of groups. 1 = max with, 0 = min width.

### Bar width

Controls the width of bars. 1 = Max width, 0 = Min width.

### Bar radius

Controls the radius of the bars.

- 0 = Minimum radius
- 0.5 = Maximum radius

### Highlight full area on cover

Controls if the entire surrounding area of the bar is highlighted when you hover over the bar.

### Line width

Controls line width of the bars.

### Fill opacity

Controls the fill opacity bars.

### Gradient mode

Set the mode of the gradient fill. Fill gradient is based on the line color. To change the color, use the standard color scheme field option.

Gradient appearance is influenced by the **Fill opacity** setting.

#### None

No gradient fill. This is the default setting.

#### Opacity

Transparency of the gradient is calculated based on the values on the y-axis. Opacity of the fill is increasing with the values on the Y-axis.

#### Hue

Gradient color is generated based on the hue of the line color.

<<<<<<< HEAD
{{< docs/shared lookup="visualizations/tooltip-mode.md" source="grafana" version="<GRAFANA_VERSION>" >}}
=======
## Tooltip options

{{< docs/shared lookup="visualizations/tooltip-options-1.md" source="grafana" version="<GRAFANA_VERSION>" >}}

## Legend options

Legend options control the series names and statistics that appear under or to the right of the graph.
>>>>>>> f1aa6549

## Legend options

{{< docs/shared lookup="visualizations/legend-options-1.md" source="grafana" version="<GRAFANA_VERSION>" >}}

## Text size

Enter a **Value** to change the size of the text on your bar chart.

## Axis

Use the following field settings to refine how your axes display.

Some field options will not affect the visualization until you click outside of the field option box you are editing or press Enter.

### Placement

Select the placement of the Y-axis.

#### Auto

Grafana automatically assigns Y-axis to the series. When there are two or more series with different units, then Grafana assigns the left axis to the first unit and right to the following units.

#### Left

Display all Y-axes on the left side.

#### Right

Display all Y-axes on the right side.

#### Hidden

Hide all axes.

To selectively hide axes, [Add a field override][] that targets specific fields.

### Label

Set a Y-axis text label.

If you have more than one Y-axis, then you can give assign different labels with an override.

### Width

Set a fixed width of the axis. By default, Grafana dynamically calculates the width of an axis.

By setting the width of the axis, data whose axes types are different can share the same display proportions. This makes it easier to compare more than one graph’s worth of data because the axes are not shifted or stretched within visual proximity of each other.

### Soft min and soft max

Set a **Soft min** or **soft max** option for better control of Y-axis limits. By default, Grafana sets the range for the Y-axis automatically based on the dataset.

**Soft min** and **soft max** settings can prevent blips from turning into mountains when the data is mostly flat, and hard min or max derived from standard min and max field options can prevent intermittent spikes from flattening useful detail by clipping the spikes past a defined point.

You can set standard min/max options to define hard limits of the Y-axis. For more information, refer to [Standard options definitions][].

{{< docs/shared lookup="visualizations/multiple-y-axes.md" source="grafana" version="<GRAFANA_VERSION>" leveloffset="+2" >}}

{{% docs/reference %}}
[Add a field override]: "/docs/grafana/ -> /docs/grafana/<GRAFANA_VERSION>/panels-visualizations/configure-overrides#add-a-field-override"
[Add a field override]: "/docs/grafana-cloud/ -> /docs/grafana-cloud/visualizations/panels-visualizations/configure-overrides#add-a-field-override"

[standard calculations]: "/docs/grafana/ -> /docs/grafana/<GRAFANA_VERSION>/panels-visualizations/query-transform-data/calculation-types"
[standard calculations]: "/docs/grafana-cloud/ -> /docs/grafana-cloud/visualizations/panels-visualizations/query-transform-data/calculation-types"

[Standard options definitions]: "/docs/grafana/ -> /docs/grafana/<GRAFANA_VERSION>/panels-visualizations/configure-standard-options#max"
[Standard options definitions]: "/docs/grafana-cloud/ -> /docs/grafana-cloud/visualizations/panels-visualizations/configure-standard-options#max"
{{% /docs/reference %}}<|MERGE_RESOLUTION|>--- conflicted
+++ resolved
@@ -129,17 +129,9 @@
 
 Gradient color is generated based on the hue of the line color.
 
-<<<<<<< HEAD
-{{< docs/shared lookup="visualizations/tooltip-mode.md" source="grafana" version="<GRAFANA_VERSION>" >}}
-=======
 ## Tooltip options
 
 {{< docs/shared lookup="visualizations/tooltip-options-1.md" source="grafana" version="<GRAFANA_VERSION>" >}}
-
-## Legend options
-
-Legend options control the series names and statistics that appear under or to the right of the graph.
->>>>>>> f1aa6549
 
 ## Legend options
 
