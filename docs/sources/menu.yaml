--- conflicted
+++ resolved
@@ -33,64 +33,6 @@
 - name: Administration
   link: /administration/
   children:
-<<<<<<< HEAD
-  - name: Configuration
-    link: /installation/configuration/
-  - name: Configure Docker image
-    link: /installation/configure-docker/
-  - name: Security
-    link: /installation/security/
-  - name: Authentication
-    link: /auth/
-    children:
-    - link: /auth/overview/
-      name: Overview
-    - link: /auth/auth-proxy/
-      name: Auth Proxy
-    - link: /auth/ldap/
-      name: LDAP
-    - link: /auth/enhanced_ldap/
-      name: Enhanced LDAP
-    - link: /auth/generic-oauth/
-      name: Generic OAuth
-    - link: /auth/google/
-      name: Google
-    - link: /auth/azuread/
-      name: Azure AD
-    - link: /auth/github/
-      name: GitHub
-    - link: /auth/gitlab/
-      name: GitLab
-    - link: /auth/saml/
-      name: SAML
-    - link: /auth/team-sync/
-      name: Team Sync
-  - name: Permissions
-    link: /permissions/
-    children:
-    - link: /permissions/overview/
-      name: Overview
-    - link: /permissions/organization_roles/
-      name: Organization Roles
-    - link: /permissions/dashboard_folder_permissions/
-      name: Dashboard and Folder
-    - link: /permissions/datasource_permissions/
-      name: Data source
-  - name: Grafana CLI
-    link: /administration/cli/
-  - name: Internal metrics
-    link: /administration/metrics/
-  - name: Jaeger instrumentation
-    link: /administration/jaeger-instrumentation/
-  - name: Provisioning
-    link: /administration/provisioning/
-  - name: Set up Grafana for high availability
-    link: /tutorials/ha_setup/
-  - name: Troubleshooting
-    link: /installation/troubleshooting/
-- name: Features
-  link: /features/
-=======
     - name: Configuration
       link: /administration/configuration/
     - name: Configure Docker image
@@ -139,6 +81,8 @@
       link: /administration/cli/
     - name: Internal metrics
       link: /administration/metrics/
+    - name: Jaeger instrumentation
+      link: /administration/jaeger-instrumentation/
     - name: Provisioning
       link: /administration/provisioning/
     - name: Set up Grafana for high availability
@@ -147,7 +91,6 @@
       link: /installation/troubleshooting/
 - name: Manage users
   link: /manage-users
->>>>>>> c136f7da
   children:
     - link: /manage-users/
       name: Overview
