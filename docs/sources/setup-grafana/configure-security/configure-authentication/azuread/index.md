--- conflicted
+++ resolved
@@ -419,13 +419,6 @@
 
 The Entra ID `App registration` must include the following API permissions for group overage claim calls to succeed:
 
-<<<<<<< HEAD
-{{< admonition type="note" >}}
-The 'App registration' must include the `GroupMember.Read.All` API permission for group overage claim calls to succeed.
-
-Admin consent might be required for this permission.
-{{< /admonition >}}
-=======
 | Permissions name       | Type      | Admin consent required | Status  |
 | ---------------------- | --------- | ---------------------- | ------- |
 | `GroupMember.Read.All` | Delegated | Yes                    | Granted |
@@ -436,7 +429,6 @@
 {{% admonition type="note" %}}
 You can make Grafana always get group information from the Microsoft Graph API by turning on the [`force_use_graph_api`](./#force-fetching-groups-from-microsoft-graph-api) setting in the configuration.
 {{% /admonition %}}
->>>>>>> 4539e007
 
 #### Configure the required Graph API permissions
 
