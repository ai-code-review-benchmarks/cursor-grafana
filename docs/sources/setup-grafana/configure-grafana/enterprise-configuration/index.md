---
aliases:
  - ../../enterprise/enterprise-configuration/
description: Learn about Grafana Enterprise configuration options that you can specify.
labels:
  products:
    - enterprise
    - oss
title: Configure Grafana Enterprise
weight: 100
---

# Configure Grafana Enterprise

This page describes Grafana Enterprise-specific configuration options that you can specify in a `.ini` configuration file or using environment variables. Refer to [Configuration]({{< relref "../../configure-grafana" >}}) for more information about available configuration options.

## [enterprise]

### license_path

Local filesystem path to Grafana Enterprise's license file.
Defaults to `<paths.data>/license.jwt`.

### license_text

When set to the text representation (i.e. content of the license file)
of the license, Grafana will evaluate and apply the given license to
the instance.

### auto_refresh_license

When enabled, Grafana will send the license and usage statistics to
the license issuer. If the license has been updated on the issuer's
side to be valid for a different number of users or a new duration,
your Grafana instance will be updated with the new terms
automatically. Defaults to `true`.

{{% admonition type="note" %}}
The license only automatically updates once per day. To immediately update the terms for a license, use the Grafana UI to renew your license token.
{{% /admonition %}}

### license_validation_type

When set to `aws`, Grafana will validate its license status with Amazon Web Services (AWS) instead of with Grafana Labs. Only use this setting if you purchased an Enterprise license from AWS Marketplace. Defaults to empty, which means that by default Grafana Enterprise will validate using a license issued by Grafana Labs. For details about licenses issued by AWS, refer to [Activate a Grafana Enterprise license purchased through AWS Marketplace]({{< relref "../../../administration/enterprise-licensing/activate-aws-marketplace-license" >}}).

## [white_labeling]

### app_title

Set to your company name to override application title.

### login_logo

Set to complete URL to override login logo.

### login_background

Set to complete CSS background expression to override login background. Example:

```bash
[white_labeling]
login_background = url(http://www.bhmpics.com/wallpapers/starfield-1920x1080.jpg)
```

### menu_logo

Set to complete URL to override menu logo.

### fav_icon

Set to complete URL to override fav icon (icon shown in browser tab).

### apple_touch_icon

Set to complete URL to override Apple/iOS icon.

### hide_edition

Set to `true` to remove the Grafana edition from appearing in the footer.

### footer_links

List the link IDs to use here. Grafana will look for matching link configurations, the link IDs should be space-separated and contain no whitespace.

## [usage_insights.export]

By [exporting usage logs]({{< relref "../../configure-security/export-logs" >}}), you can directly query them and create dashboards of the information that matters to you most, such as dashboard errors, most active organizations, or your top-10 most-used queries.

### enabled

Enable the usage insights export feature.

### storage

Specify a storage type. Defaults to `loki`.

## [usage_insights.export.storage.loki]

### type

Set the communication protocol to use with Loki, which is either `grpc` or `http`. Defaults to `grpc`.

### url

Set the address for writing logs to Loki (format must be host:port).

### tls

Decide whether or not to enable the TLS (Transport Layer Security) protocol when establishing the connection to Loki. Defaults to true.

### tenant_id

Set the tenant ID for Loki communication, which is disabled by default. The tenant ID is required to interact with Loki running in [multi-tenant mode](/docs/loki/latest/operations/multi-tenancy/).

## [analytics.summaries]

### buffer_write_interval

Interval for writing dashboard usage stats buffer to database.

### buffer_write_timeout

Timeout for writing dashboard usage stats buffer to database.

### rollup_interval

Interval for trying to roll up per dashboard usage summary. Only rolled up at most once per day.

### rollup_timeout

Timeout for trying to rollup per dashboard usage summary.

## [analytics.views]

### recent_users_age

Age for recent active users.

## [reporting]

### rendering_timeout

Timeout for each panel rendering request.

### concurrent_render_limit

Maximum number of concurrent calls to the rendering service.

### image_scale_factor

Scale factor for rendering images. Value `2` is enough for monitor resolutions, `4` would be better for printed material. Setting a higher value affects performance and memory.

### max_attachment_size_mb

Set the maximum file size in megabytes for the CSV attachments.

### fonts_path

Path to the directory containing font files.

### font_regular

Name of the TrueType font file with regular style.

### font_bold

Name of the TrueType font file with bold style.

### font_italic

Name of the TrueType font file with italic style.

### max_retries_per_panel

Maximum number of panel rendering request retries before returning an error. To disable the retry feature, enter `0`. This is available in public preview and requires the `reportingRetries` feature toggle.

### allowed_domains

<<<<<<< HEAD
Allowed domains to receive reports. Use \* to allow all domains. Use a comma-separated list to allow multiple domains. Example: allowed_domains = grafana.com, example.org
=======
Allowed domains to receive reports. Use an asterisk (`*`) to allow all domains. Use a comma-separated list to allow multiple domains. Example: allowed_domains = grafana.com, example.org
>>>>>>> 5b386472

## [auditing]

[Auditing]({{< relref "../../configure-security/audit-grafana" >}}) allows you to track important changes to your Grafana instance. By default, audit logs are logged to file but the auditing feature also supports sending logs directly to Loki.

### enabled

Enable the auditing feature. Defaults to false.

### loggers

List of enabled loggers.

### log_dashboard_content

Keep dashboard content in the logs (request or response fields). This can significantly increase the size of your logs.

### verbose

Log all requests and keep requests and responses body. This can significantly increase the size of your logs.

### log_all_status_codes

Set to false to only log requests with 2xx, 3xx, 401, 403, 500 responses.

### max_response_size_bytes

Maximum response body (in bytes) to be recorded. May help reducing the memory footprint caused by auditing.

## [auditing.logs.file]

### path

Path to logs folder.

### max_files

Maximum log files to keep.

### max_file_size_mb

Max size in megabytes per log file.

## [auditing.logs.loki]

### url

Set the URL for writing logs to Loki.

### tls

If true, it establishes a secure connection to Loki. Defaults to true.

### tenant_id

Set the tenant ID for Loki communication, which is disabled by default. The tenant ID is required to interact with Loki running in [multi-tenant mode](/docs/loki/latest/operations/multi-tenancy/).

## [auth.saml]

### enabled

If true, the feature is enabled. Defaults to false.

### allow_sign_up

If true, allow new Grafana users to be created through SAML logins. Defaults to true.

### certificate

Base64-encoded public X.509 certificate. Used to sign requests to the IdP.

### certificate_path

Path to the public X.509 certificate. Used to sign requests to the IdP.

### private_key

Base64-encoded private key. Used to decrypt assertions from the IdP.

### private_key_path

Path to the private key. Used to decrypt assertions from the IdP.

### idp_metadata

Base64-encoded IdP SAML metadata XML. Used to verify and obtain binding locations from the IdP.

### idp_metadata_path

Path to the SAML metadata XML. Used to verify and obtain binding locations from the IdP.

### idp_metadata_url

URL to fetch SAML IdP metadata. Used to verify and obtain binding locations from the IdP.

### max_issue_delay

Time since the IdP issued a response and the SP is allowed to process it. Defaults to 90 seconds.

### metadata_valid_duration

How long the SPs metadata is valid. Defaults to 48 hours.

### assertion_attribute_name

Friendly name or name of the attribute within the SAML assertion to use as the user name. Alternatively, this can be a template with variables that match the names of attributes within the SAML assertion.

### assertion_attribute_login

Friendly name or name of the attribute within the SAML assertion to use as the user login handle.

### assertion_attribute_email

Friendly name or name of the attribute within the SAML assertion to use as the user email.

### assertion_attribute_groups

Friendly name or name of the attribute within the SAML assertion to use as the user groups.

### assertion_attribute_role

Friendly name or name of the attribute within the SAML assertion to use as the user roles.

### assertion_attribute_org

Friendly name or name of the attribute within the SAML assertion to use as the user organization.

### allowed_organizations

List of comma- or space-separated organizations. Each user must be a member of at least one organization to log in.

### org_mapping

List of comma- or space-separated Organization:OrgId:Role mappings. Organization can be `*` meaning "All users". Role is optional and can have the following values: `Admin`, `Editor` ,`Viewer` or `None`.

### role_values_none

List of comma- or space-separated roles that will be mapped to the None role.

### role_values_viewer

List of comma- or space-separated roles that will be mapped to the Viewer role.

### role_values_editor

List of comma- or space-separated roles that will be mapped to the Editor role.

### role_values_admin

List of comma- or space-separated roles that will be mapped to the Admin role.

### role_values_grafana_admin

List of comma- or space-separated roles that will be mapped to the Grafana Admin (Super Admin) role.

## [keystore.vault]

### url

Location of the Vault server.

### namespace

Vault namespace if using Vault with multi-tenancy.

### auth_method

Method for authenticating towards Vault. Vault is inactive if this option is not set. Current possible values: `token`.

### token

Secret token to connect to Vault when auth_method is `token`.

### lease_renewal_interval

Time between checking if there are any secrets which needs to be renewed.

### lease_renewal_expires_within

Time until expiration for tokens which are renewed. Should have a value higher than lease_renewal_interval.

### lease_renewal_increment

New duration for renewed tokens. Vault may be configured to ignore this value and impose a stricter limit.

## [security.egress]

Security egress makes it possible to control outgoing traffic from the Grafana server.

### host_deny_list

A list of hostnames or IP addresses separated by spaces for which requests are blocked.

### host_allow_list

A list of hostnames or IP addresses separated by spaces for which requests are allowed. All other requests are blocked.

### header_drop_list

A list of headers that are stripped from the outgoing data source and alerting requests.

### cookie_drop_list

A list of cookies that are stripped from the outgoing data source and alerting requests.

## [security.encryption]

### algorithm

Encryption algorithm used to encrypt secrets stored in the database and cookies. Possible values are `aes-cfb` (default) and `aes-gcm`. AES-CFB stands for _Advanced Encryption Standard_ in _cipher feedback_ mode, and AES-GCM stands for _Advanced Encryption Standard_ in _Galois/Counter Mode_.

## [caching]

When query caching is enabled, Grafana can temporarily store the results of data source queries and serve cached responses to similar requests.

### backend

The caching backend to use when storing cached queries. Options: `memory`, `redis`, and `memcached`.

The default is `memory`.

### enabled

Setting 'enabled' to `true` allows users to configure query caching for data sources.

This value is `true` by default.

{{% admonition type="note" %}}
This setting enables the caching feature, but it does not turn on query caching for any data source. To turn on query caching for a data source, update the setting on the data source configuration page. For more information, refer to the [query caching docs]({{< relref "../../../administration/data-source-management#enable-and-configure-query-caching" >}}).
{{% /admonition %}}

### ttl

_Time to live_ (TTL) is the time that a query result is stored in the caching system before it is deleted or refreshed. This setting defines the time to live for query caching, when TTL is not configured in data source settings. The default value is `1m` (1 minute).

### max_ttl

The max duration that a query result is stored in the caching system before it is deleted or refreshed. This value will override `ttl` config option or data source setting if the `ttl` value is greater than `max_ttl`. To disable this constraint, set this value to `0s`.

The default is `0s` (disabled).

{{% admonition type="note" %}}
Disabling this constraint is not recommended in production environments.
{{% /admonition %}}

### max_value_mb

This value limits the size of a single cache value. If a cache value (or query result) exceeds this size, then it is not cached. To disable this limit, set this value to `0`.

The default is `1`.

### connection_timeout

This setting defines the duration to wait for a connection to the caching backend.

The default is `5s`.

### read_timeout

This setting defines the duration to wait for the caching backend to return a cached result. To disable this timeout, set this value to `0s`.

The default is `0s` (disabled).

{{% admonition type="note" %}}
Disabling this timeout is not recommended in production environments.
{{% /admonition %}}

### write_timeout

This setting defines the number of seconds to wait for the caching backend to store a result. To disable this timeout, set this value to `0s`.

The default is `0s` (disabled).

{{% admonition type="note" %}}
Disabling this timeout is not recommended in production environments.
{{% /admonition %}}

## [caching.encryption]

### enabled

When 'enabled' is `true`, query values in the cache are encrypted.

The default is `false`.

### encryption_key

A string used to generate a key for encrypting the cache. For the encrypted cache data to persist between Grafana restarts, you must specify this key. If it is empty when encryption is enabled, then the key is automatically generated on startup, and the cache clears upon restarts.

The default is `""`.

## [caching.memory]

### gc_interval

When storing cache data in-memory, this setting defines how often a background process cleans up stale data from the in-memory cache. More frequent "garbage collection" can keep memory usage from climbing but will increase CPU usage.

The default is `1m`.

### max_size_mb

The maximum size of the in-memory cache in megabytes. Once this size is reached, new cache items are rejected. For more flexible control over cache eviction policies and size, use the Redis or Memcached backend.

To disable the maximum, set this value to `0`.

The default is `25`.

{{% admonition type="note" %}}
Disabling the maximum is not recommended in production environments.
{{% /admonition %}}

## [caching.redis]

### url

The full Redis URL of your Redis server. For example: `redis://username:password@localhost:6379`. To enable TLS, use the `rediss` scheme.

The default is `"redis://localhost:6379"`.

### cluster

A comma-separated list of Redis cluster members, either in `host:port` format or using the full Redis URLs (`redis://username:password@localhost:6379`). For example, `localhost:7000, localhost: 7001, localhost:7002`.
If you use the full Redis URLs, then you can specify the scheme, username, and password only once. For example, `redis://username:password@localhost:0000,localhost:1111,localhost:2222`. You cannot specify a different username and password for each URL.

{{% admonition type="note" %}}
If you have specify `cluster`, the value for `url` is ignored.
{{% /admonition %}}

{{% admonition type="note" %}}
You can enable TLS for cluster mode using the `rediss` scheme in Grafana Enterprise v8.5 and later versions.
{{% /admonition %}}

### prefix

A string that prefixes all Redis keys. This value must be set if using a shared database in Redis. If `prefix` is empty, then one will not be used.

The default is `"grafana"`.

## [caching.memcached]

### servers

A space-separated list of memcached servers. Example: `memcached-server-1:11211 memcached-server-2:11212 memcached-server-3:11211`. Or if there's only one server: `memcached-server:11211`.

The default is `"localhost:11211"`.

{{% admonition type="note" %}}
The following memcached configuration requires the `tlsMemcached` feature toggle.
{{% /admonition %}}

### tls_enabled

Enables TLS authentication for memcached. Defaults to `false`.

### tls_cert_path

Path to the client certificate, which will be used for authenticating with the server. Also requires the key path to be configured.

### tls_key_path

Path to the key for the client certificate. Also requires the client certificate to be configured.

### tls_ca_path

Path to the CA certificates to validate the server certificate against. If not set, the host's root CA certificates are used.

### tls_server_name

Override the expected name on the server certificate.

### connection_timeout

Timeout for the memcached client to connect to memcached. Defaults to `0`, which uses the memcached client default timeout per connection scheme.

## [recorded_queries]

### enabled

Whether the recorded queries feature is enabled

### min_interval

Sets the minimum interval to enforce between query evaluations. The default value is `10s`. Query evaluation will be
adjusted if they are less than this value. Higher values can help with resource management.

The interval string is a possibly signed sequence of decimal numbers, followed by a unit suffix (ms, s, m, h, d), e.g.
30s or 1m.

### max_queries

The maximum number of recorded queries that can exist.

### default_remote_write_datasource_uid

The UID of the datasource where the query data will be written.

If all `default_remote_write_*` properties are set, this information will be populated at startup. If a remote write target has
already been configured, nothing will happen.

### default_remote_write_path

The api path where metrics will be written

If all `default_remote_write_*` properties are set, this information will be populated at startup. If a remote write target has
already been configured, nothing will happen.

### default_remote_write_datasource_org_id

The org id of the datasource where the query data will be written.

If all `default_remote_write_*` properties are set, this information will be populated at startup. If a remote write target has
already been configured, nothing will happen.<|MERGE_RESOLUTION|>--- conflicted
+++ resolved
@@ -176,11 +176,7 @@
 
 ### allowed_domains
 
-<<<<<<< HEAD
-Allowed domains to receive reports. Use \* to allow all domains. Use a comma-separated list to allow multiple domains. Example: allowed_domains = grafana.com, example.org
-=======
 Allowed domains to receive reports. Use an asterisk (`*`) to allow all domains. Use a comma-separated list to allow multiple domains. Example: allowed_domains = grafana.com, example.org
->>>>>>> 5b386472
 
 ## [auditing]
 
