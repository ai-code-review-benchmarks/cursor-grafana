--- conflicted
+++ resolved
@@ -105,13 +105,9 @@
   grafana:latest-with-plugins
 ```
 
-<<<<<<< HEAD
+> If you need to specify the version of a plugin, you can add it to the `GF_INSTALL_PLUGINS` build argument. Otherwise, the latest will be assumed. For example: `--build-arg "GF_INSTALL_PLUGINS=grafana-clock-panel 1.0.1,grafana-simple-json-datasource 1.3.5"`
+
 ## Installing plugins from other sources
-=======
-> If you need to specify the version of a plugin, you can add it to the `GF_INSTALL_PLUGINS` build argument. Otherwise, the latest will be assumed. For example: `--build-arg "GF_INSTALL_PLUGINS=grafana-clock-panel 1.0.1,grafana-simple-json-datasource 1.3.5"`
-
-## Installing Plugins from other sources
->>>>>>> adc84c6a
 
 > Only available in Grafana v5.3.1+
 
