+++
title = "Enable diagnostics"
weight = 200
+++

# Enable diagnostics

You can set up the `grafana-server` process to enable certain diagnostics when it starts. This can be helpful
when investigating certain performance problems. It's _not_ recommended to have these enabled by default.

## Turn on profiling

<<<<<<< HEAD
The `grafana-server` can be started with the arguments `-profile` to enable profiling, `-profile-addr` to override the default HTTP address (`localhost`), and
`-profile-port` to override the default HTTP port (`6060`) where the `pprof` debugging endpoints are available. For example:
=======
The `grafana-server` can be started with the arguments `-profile` to enable profiling and `-profile-port` to override
the default HTTP port (`6060`) where the `pprof` debugging endpoints are available, for example:
>>>>>>> 11c848f0

```bash
./grafana-server -profile -profile-addr=0.0.0.0 -profile-port=8080
```

Note that `pprof` debugging endpoints are served on a different port than the Grafana HTTP server.

You can configure or override profiling settings using environment variables:

```bash
export GF_DIAGNOSTICS_PROFILING_ENABLED=true
export GF_DIAGNOSTICS_PROFILING_ADDR=0.0.0.0
export GF_DIAGNOSTICS_PROFILING_PORT=8080
```

Refer to [Go command pprof](https://golang.org/cmd/pprof/) for more information about how to collect and analyze profiling data.

## Use tracing

The `grafana-server` can be started with the arguments `-tracing` to enable tracing and `-tracing-file` to override the default trace file (`trace.out`) where trace result is written to. For example:

```bash
./grafana-server -tracing -tracing-file=/tmp/trace.out
```

You can configure or override profiling settings using environment variables:

```bash
export GF_DIAGNOSTICS_TRACING_ENABLED=true
export GF_DIAGNOSTICS_TRACING_FILE=/tmp/trace.out
```

View the trace in a web browser (Go required to be installed):

```bash
go tool trace <trace file>
2019/11/24 22:20:42 Parsing trace...
2019/11/24 22:20:42 Splitting trace...
2019/11/24 22:20:42 Opening browser. Trace viewer is listening on http://127.0.0.1:39735
```

For more information about how to analyze trace files, refer to [Go command trace](https://golang.org/cmd/trace/).<|MERGE_RESOLUTION|>--- conflicted
+++ resolved
@@ -10,13 +10,8 @@
 
 ## Turn on profiling
 
-<<<<<<< HEAD
 The `grafana-server` can be started with the arguments `-profile` to enable profiling, `-profile-addr` to override the default HTTP address (`localhost`), and
 `-profile-port` to override the default HTTP port (`6060`) where the `pprof` debugging endpoints are available. For example:
-=======
-The `grafana-server` can be started with the arguments `-profile` to enable profiling and `-profile-port` to override
-the default HTTP port (`6060`) where the `pprof` debugging endpoints are available, for example:
->>>>>>> 11c848f0
 
 ```bash
 ./grafana-server -profile -profile-addr=0.0.0.0 -profile-port=8080
