--- conflicted
+++ resolved
@@ -26,11 +26,7 @@
 
 func TestMigrate(t *testing.T) {
 	// Use the same datasource provider as the frontend test to ensure consistency
-<<<<<<< HEAD
-	Initialize(migrationtestutil.GetTestDataSourceProvider(), migrationtestutil.GetTestPanelProvider())
-=======
-	migration.Initialize(migrationtestutil.GetTestDataSourceProvider())
->>>>>>> 527073ef
+	Initialize(migrationtestutil.GetTestDataSourceProvider())
 
 	t.Run("minimum version check", func(t *testing.T) {
 		err := Migrate(context.Background(), map[string]interface{}{
@@ -46,7 +42,7 @@
 
 func TestMigrateSingleVersion(t *testing.T) {
 	// Use the same datasource provider as the frontend test to ensure consistency
-	Initialize(migrationtestutil.GetTestDataSourceProvider(), migrationtestutil.GetTestPanelProvider())
+	Initialize(migrationtestutil.GetTestDataSourceProvider())
 
 	runSingleVersionMigrationTests(t, SINGLE_VERSION_OUTPUT_DIR)
 }
@@ -97,12 +93,6 @@
 	files, err := os.ReadDir(INPUT_DIR)
 	require.NoError(t, err)
 
-<<<<<<< HEAD
-=======
-	// Use the same datasource provider as the frontend test to ensure consistency
-	migration.Initialize(migrationtestutil.GetTestDataSourceProvider())
-
->>>>>>> 527073ef
 	for _, f := range files {
 		if f.IsDir() {
 			continue
@@ -215,11 +205,7 @@
 // TestSchemaMigrationMetrics tests that schema migration metrics are recorded correctly
 func TestSchemaMigrationMetrics(t *testing.T) {
 	// Initialize migration with test providers
-<<<<<<< HEAD
-	Initialize(migrationtestutil.GetTestDataSourceProvider(), migrationtestutil.GetTestPanelProvider())
-=======
-	migration.Initialize(migrationtestutil.GetTestDataSourceProvider())
->>>>>>> 527073ef
+	Initialize(migrationtestutil.GetTestDataSourceProvider())
 
 	// Create a test registry for metrics
 	registry := prometheus.NewRegistry()
@@ -303,11 +289,7 @@
 
 // TestSchemaMigrationLogging tests that schema migration logging works correctly
 func TestSchemaMigrationLogging(t *testing.T) {
-<<<<<<< HEAD
-	Initialize(migrationtestutil.GetTestDataSourceProvider(), migrationtestutil.GetTestPanelProvider())
-=======
-	migration.Initialize(migrationtestutil.GetTestDataSourceProvider())
->>>>>>> 527073ef
+	Initialize(migrationtestutil.GetTestDataSourceProvider())
 
 	tests := []struct {
 		name           string
@@ -387,11 +369,6 @@
 
 // TestLogMessageStructure tests that log messages contain expected structured fields
 func TestLogMessageStructure(t *testing.T) {
-<<<<<<< HEAD
-	Initialize(migrationtestutil.GetTestDataSourceProvider(), migrationtestutil.GetTestPanelProvider())
-=======
-	migration.Initialize(migrationtestutil.GetTestDataSourceProvider())
->>>>>>> 527073ef
 
 	t.Run("log messages include all required fields", func(t *testing.T) {
 		// Test that migration functions execute successfully, ensuring log code paths are hit
