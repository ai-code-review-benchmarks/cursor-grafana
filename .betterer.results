--- conflicted
+++ resolved
@@ -1462,245 +1462,6 @@
       [0, 0, 0, "Unexpected any. Specify a different type.", "0"]
     ],
     "public/app/features/alerting/unified/components/rule-editor/RuleInspector.tsx:5381": [
-      [0, 0, 0, "Do not use any type assertions.", "0"]
-    ],
-    "public/app/features/alerting/unified/components/rules/RuleDetailsActionButtons.tsx:5381": [
-      [0, 0, 0, "\'HorizontalGroup\' import from \'@grafana/ui\' is restricted from being used by a pattern. Use Stack component instead.", "0"]
-    ],
-<<<<<<< HEAD
-    "public/app/features/alerting/unified/components/silences/SilencesEditor.tsx:5381": [
-      [0, 0, 0, "Do not use any type assertions.", "0"]
-=======
-    "public/app/features/alerting/unified/components/receivers/AlertInstanceModalSelector.tsx:5381": [
-      [0, 0, 0, "Styles should be written using objects.", "0"],
-      [0, 0, 0, "Styles should be written using objects.", "1"],
-      [0, 0, 0, "Styles should be written using objects.", "2"],
-      [0, 0, 0, "Styles should be written using objects.", "3"],
-      [0, 0, 0, "Styles should be written using objects.", "4"],
-      [0, 0, 0, "Styles should be written using objects.", "5"],
-      [0, 0, 0, "Styles should be written using objects.", "6"],
-      [0, 0, 0, "Styles should be written using objects.", "7"],
-      [0, 0, 0, "Styles should be written using objects.", "8"],
-      [0, 0, 0, "Styles should be written using objects.", "9"],
-      [0, 0, 0, "Styles should be written using objects.", "10"],
-      [0, 0, 0, "Styles should be written using objects.", "11"],
-      [0, 0, 0, "Styles should be written using objects.", "12"],
-      [0, 0, 0, "Styles should be written using objects.", "13"],
-      [0, 0, 0, "Styles should be written using objects.", "14"],
-      [0, 0, 0, "Styles should be written using objects.", "15"],
-      [0, 0, 0, "Styles should be written using objects.", "16"],
-      [0, 0, 0, "Styles should be written using objects.", "17"]
-    ],
-    "public/app/features/alerting/unified/components/receivers/PayloadEditor.tsx:5381": [
-      [0, 0, 0, "Styles should be written using objects.", "0"],
-      [0, 0, 0, "Styles should be written using objects.", "1"],
-      [0, 0, 0, "Styles should be written using objects.", "2"]
-    ],
-    "public/app/features/alerting/unified/components/receivers/ReceiversSection.tsx:5381": [
-      [0, 0, 0, "Styles should be written using objects.", "0"],
-      [0, 0, 0, "Styles should be written using objects.", "1"]
-    ],
-    "public/app/features/alerting/unified/components/receivers/TemplateDataDocs.tsx:5381": [
-      [0, 0, 0, "Styles should be written using objects.", "0"],
-      [0, 0, 0, "Styles should be written using objects.", "1"],
-      [0, 0, 0, "Styles should be written using objects.", "2"]
-    ],
-    "public/app/features/alerting/unified/components/receivers/TemplateForm.tsx:5381": [
-      [0, 0, 0, "Styles should be written using objects.", "0"],
-      [0, 0, 0, "Styles should be written using objects.", "1"]
-    ],
-    "public/app/features/alerting/unified/components/receivers/form/ChannelOptions.tsx:5381": [
-      [0, 0, 0, "Unexpected any. Specify a different type.", "0"],
-      [0, 0, 0, "Do not use any type assertions.", "1"],
-      [0, 0, 0, "Unexpected any. Specify a different type.", "2"]
-    ],
-    "public/app/features/alerting/unified/components/receivers/form/ChannelSubForm.tsx:5381": [
-      [0, 0, 0, "Styles should be written using objects.", "0"],
-      [0, 0, 0, "Styles should be written using objects.", "1"],
-      [0, 0, 0, "Styles should be written using objects.", "2"],
-      [0, 0, 0, "Styles should be written using objects.", "3"],
-      [0, 0, 0, "Styles should be written using objects.", "4"]
-    ],
-    "public/app/features/alerting/unified/components/receivers/form/CollapsibleSection.tsx:5381": [
-      [0, 0, 0, "Styles should be written using objects.", "0"],
-      [0, 0, 0, "Styles should be written using objects.", "1"],
-      [0, 0, 0, "Styles should be written using objects.", "2"],
-      [0, 0, 0, "Styles should be written using objects.", "3"],
-      [0, 0, 0, "Styles should be written using objects.", "4"]
-    ],
-    "public/app/features/alerting/unified/components/receivers/form/GenerateAlertDataModal.tsx:5381": [
-      [0, 0, 0, "Styles should be written using objects.", "0"],
-      [0, 0, 0, "Styles should be written using objects.", "1"],
-      [0, 0, 0, "Styles should be written using objects.", "2"],
-      [0, 0, 0, "Styles should be written using objects.", "3"],
-      [0, 0, 0, "Styles should be written using objects.", "4"],
-      [0, 0, 0, "Styles should be written using objects.", "5"]
-    ],
-    "public/app/features/alerting/unified/components/receivers/form/ReceiverForm.tsx:5381": [
-      [0, 0, 0, "Do not use any type assertions.", "0"],
-      [0, 0, 0, "Unexpected any. Specify a different type.", "1"],
-      [0, 0, 0, "Do not use any type assertions.", "2"],
-      [0, 0, 0, "Styles should be written using objects.", "3"],
-      [0, 0, 0, "Styles should be written using objects.", "4"]
-    ],
-    "public/app/features/alerting/unified/components/receivers/form/TestContactPointModal.tsx:5381": [
-      [0, 0, 0, "Styles should be written using objects.", "0"],
-      [0, 0, 0, "Styles should be written using objects.", "1"]
-    ],
-    "public/app/features/alerting/unified/components/receivers/form/fields/KeyValueMapInput.tsx:5381": [
-      [0, 0, 0, "Styles should be written using objects.", "0"],
-      [0, 0, 0, "Styles should be written using objects.", "1"]
-    ],
-    "public/app/features/alerting/unified/components/receivers/form/fields/OptionField.tsx:5381": [
-      [0, 0, 0, "Unexpected any. Specify a different type.", "0"],
-      [0, 0, 0, "Unexpected any. Specify a different type.", "1"],
-      [0, 0, 0, "Do not use any type assertions.", "2"],
-      [0, 0, 0, "Unexpected any. Specify a different type.", "3"],
-      [0, 0, 0, "Styles should be written using objects.", "4"],
-      [0, 0, 0, "Styles should be written using objects.", "5"],
-      [0, 0, 0, "Unexpected any. Specify a different type.", "6"],
-      [0, 0, 0, "Unexpected any. Specify a different type.", "7"]
-    ],
-    "public/app/features/alerting/unified/components/receivers/form/fields/StringArrayInput.tsx:5381": [
-      [0, 0, 0, "Styles should be written using objects.", "0"],
-      [0, 0, 0, "Styles should be written using objects.", "1"],
-      [0, 0, 0, "Styles should be written using objects.", "2"]
-    ],
-    "public/app/features/alerting/unified/components/receivers/form/fields/SubformArrayField.tsx:5381": [
-      [0, 0, 0, "Unexpected any. Specify a different type.", "0"],
-      [0, 0, 0, "Unexpected any. Specify a different type.", "1"]
-    ],
-    "public/app/features/alerting/unified/components/receivers/form/fields/SubformField.tsx:5381": [
-      [0, 0, 0, "Unexpected any. Specify a different type.", "0"],
-      [0, 0, 0, "Unexpected any. Specify a different type.", "1"]
-    ],
-    "public/app/features/alerting/unified/components/receivers/form/fields/styles.ts:5381": [
-      [0, 0, 0, "Styles should be written using objects.", "0"],
-      [0, 0, 0, "Styles should be written using objects.", "1"],
-      [0, 0, 0, "Styles should be written using objects.", "2"],
-      [0, 0, 0, "Styles should be written using objects.", "3"],
-      [0, 0, 0, "Styles should be written using objects.", "4"]
-    ],
-    "public/app/features/alerting/unified/components/rule-editor/AnnotationKeyInput.tsx:5381": [
-      [0, 0, 0, "Do not use any type assertions.", "0"]
-    ],
-    "public/app/features/alerting/unified/components/rule-editor/AnnotationsStep.tsx:5381": [
-      [0, 0, 0, "Styles should be written using objects.", "0"],
-      [0, 0, 0, "Styles should be written using objects.", "1"],
-      [0, 0, 0, "Styles should be written using objects.", "2"],
-      [0, 0, 0, "Styles should be written using objects.", "3"],
-      [0, 0, 0, "Styles should be written using objects.", "4"],
-      [0, 0, 0, "Styles should be written using objects.", "5"],
-      [0, 0, 0, "Styles should be written using objects.", "6"],
-      [0, 0, 0, "Styles should be written using objects.", "7"],
-      [0, 0, 0, "Styles should be written using objects.", "8"],
-      [0, 0, 0, "Styles should be written using objects.", "9"],
-      [0, 0, 0, "Styles should be written using objects.", "10"]
-    ],
-    "public/app/features/alerting/unified/components/rule-editor/CloudAlertPreview.tsx:5381": [
-      [0, 0, 0, "Styles should be written using objects.", "0"],
-      [0, 0, 0, "Styles should be written using objects.", "1"]
-    ],
-    "public/app/features/alerting/unified/components/rule-editor/CloudEvaluationBehavior.tsx:5381": [
-      [0, 0, 0, "Styles should be written using objects.", "0"],
-      [0, 0, 0, "Styles should be written using objects.", "1"],
-      [0, 0, 0, "Styles should be written using objects.", "2"]
-    ],
-    "public/app/features/alerting/unified/components/rule-editor/CustomAnnotationHeaderField.tsx:5381": [
-      [0, 0, 0, "Styles should be written using objects.", "0"],
-      [0, 0, 0, "Styles should be written using objects.", "1"]
-    ],
-    "public/app/features/alerting/unified/components/rule-editor/DashboardAnnotationField.tsx:5381": [
-      [0, 0, 0, "Styles should be written using objects.", "0"],
-      [0, 0, 0, "Styles should be written using objects.", "1"],
-      [0, 0, 0, "Styles should be written using objects.", "2"],
-      [0, 0, 0, "Styles should be written using objects.", "3"]
-    ],
-    "public/app/features/alerting/unified/components/rule-editor/DashboardPicker.tsx:5381": [
-      [0, 0, 0, "Styles should be written using objects.", "0"],
-      [0, 0, 0, "Styles should be written using objects.", "1"],
-      [0, 0, 0, "Styles should be written using objects.", "2"],
-      [0, 0, 0, "Styles should be written using objects.", "3"],
-      [0, 0, 0, "Styles should be written using objects.", "4"],
-      [0, 0, 0, "Styles should be written using objects.", "5"],
-      [0, 0, 0, "Styles should be written using objects.", "6"],
-      [0, 0, 0, "Styles should be written using objects.", "7"],
-      [0, 0, 0, "Styles should be written using objects.", "8"],
-      [0, 0, 0, "Styles should be written using objects.", "9"],
-      [0, 0, 0, "Styles should be written using objects.", "10"],
-      [0, 0, 0, "Styles should be written using objects.", "11"],
-      [0, 0, 0, "Styles should be written using objects.", "12"],
-      [0, 0, 0, "Styles should be written using objects.", "13"],
-      [0, 0, 0, "Styles should be written using objects.", "14"]
-    ],
-    "public/app/features/alerting/unified/components/rule-editor/ExpressionEditor.tsx:5381": [
-      [0, 0, 0, "Styles should be written using objects.", "0"],
-      [0, 0, 0, "Styles should be written using objects.", "1"],
-      [0, 0, 0, "Do not use any type assertions.", "2"]
-    ],
-    "public/app/features/alerting/unified/components/rule-editor/ExpressionsEditor.tsx:5381": [
-      [0, 0, 0, "Styles should be written using objects.", "0"]
-    ],
-    "public/app/features/alerting/unified/components/rule-editor/FolderAndGroup.tsx:5381": [
-      [0, 0, 0, "Styles should be written using objects.", "0"],
-      [0, 0, 0, "Styles should be written using objects.", "1"],
-      [0, 0, 0, "Styles should be written using objects.", "2"],
-      [0, 0, 0, "Styles should be written using objects.", "3"]
-    ],
-    "public/app/features/alerting/unified/components/rule-editor/GrafanaEvaluationBehavior.tsx:5381": [
-      [0, 0, 0, "Styles should be written using objects.", "0"],
-      [0, 0, 0, "Styles should be written using objects.", "1"],
-      [0, 0, 0, "Styles should be written using objects.", "2"],
-      [0, 0, 0, "Styles should be written using objects.", "3"],
-      [0, 0, 0, "Styles should be written using objects.", "4"],
-      [0, 0, 0, "Styles should be written using objects.", "5"],
-      [0, 0, 0, "Styles should be written using objects.", "6"],
-      [0, 0, 0, "Styles should be written using objects.", "7"],
-      [0, 0, 0, "Styles should be written using objects.", "8"],
-      [0, 0, 0, "Styles should be written using objects.", "9"],
-      [0, 0, 0, "Styles should be written using objects.", "10"]
-    ],
-    "public/app/features/alerting/unified/components/rule-editor/GroupAndNamespaceFields.tsx:5381": [
-      [0, 0, 0, "Styles should be written using objects.", "0"],
-      [0, 0, 0, "Styles should be written using objects.", "1"]
-    ],
-    "public/app/features/alerting/unified/components/rule-editor/NeedHelpInfo.tsx:5381": [
-      [0, 0, 0, "Styles should be written using objects.", "0"],
-      [0, 0, 0, "Styles should be written using objects.", "1"]
-    ],
-    "public/app/features/alerting/unified/components/rule-editor/PreviewRule.tsx:5381": [
-      [0, 0, 0, "Unexpected any. Specify a different type.", "0"],
-      [0, 0, 0, "Styles should be written using objects.", "1"]
-    ],
-    "public/app/features/alerting/unified/components/rule-editor/PreviewRuleResult.tsx:5381": [
-      [0, 0, 0, "Styles should be written using objects.", "0"],
-      [0, 0, 0, "Styles should be written using objects.", "1"]
-    ],
-    "public/app/features/alerting/unified/components/rule-editor/QueryEditor.tsx:5381": [
-      [0, 0, 0, "Styles should be written using objects.", "0"]
-    ],
-    "public/app/features/alerting/unified/components/rule-editor/QueryOptions.tsx:5381": [
-      [0, 0, 0, "Styles should be written using objects.", "0"],
-      [0, 0, 0, "Styles should be written using objects.", "1"],
-      [0, 0, 0, "Styles should be written using objects.", "2"]
-    ],
-    "public/app/features/alerting/unified/components/rule-editor/QueryWrapper.tsx:5381": [
-      [0, 0, 0, "Styles should be written using objects.", "0"],
-      [0, 0, 0, "Styles should be written using objects.", "1"]
-    ],
-    "public/app/features/alerting/unified/components/rule-editor/RecordingRuleEditor.tsx:5381": [
-      [0, 0, 0, "Styles should be written using objects.", "0"]
-    ],
-    "public/app/features/alerting/unified/components/rule-editor/RuleEditorSection.tsx:5381": [
-      [0, 0, 0, "Styles should be written using objects.", "0"],
-      [0, 0, 0, "Styles should be written using objects.", "1"],
-      [0, 0, 0, "Styles should be written using objects.", "2"]
-    ],
-    "public/app/features/alerting/unified/components/rule-editor/RuleFolderPicker.tsx:5381": [
-      [0, 0, 0, "Styles should be written using objects.", "0"],
-      [0, 0, 0, "Styles should be written using objects.", "1"]
-    ],
-    "public/app/features/alerting/unified/components/rule-editor/RuleInspector.tsx:5381": [
       [0, 0, 0, "Do not use any type assertions.", "0"],
       [0, 0, 0, "Styles should be written using objects.", "1"],
       [0, 0, 0, "Styles should be written using objects.", "2"],
@@ -1862,12 +1623,6 @@
       [0, 0, 0, "Styles should be written using objects.", "10"],
       [0, 0, 0, "Styles should be written using objects.", "11"]
     ],
-    "public/app/features/alerting/unified/components/rules/RulesTable.tsx:5381": [
-      [0, 0, 0, "Styles should be written using objects.", "0"],
-      [0, 0, 0, "Styles should be written using objects.", "1"],
-      [0, 0, 0, "Styles should be written using objects.", "2"],
-      [0, 0, 0, "Styles should be written using objects.", "3"]
-    ],
     "public/app/features/alerting/unified/components/rules/state-history/LogRecordViewer.tsx:5381": [
       [0, 0, 0, "Styles should be written using objects.", "0"],
       [0, 0, 0, "Styles should be written using objects.", "1"],
@@ -1919,13 +1674,7 @@
       [0, 0, 0, "Styles should be written using objects.", "4"]
     ],
     "public/app/features/alerting/unified/components/silences/SilencesEditor.tsx:5381": [
-      [0, 0, 0, "Do not use any type assertions.", "0"],
-      [0, 0, 0, "Styles should be written using objects.", "1"],
-      [0, 0, 0, "Styles should be written using objects.", "2"],
-      [0, 0, 0, "Styles should be written using objects.", "3"],
-      [0, 0, 0, "Styles should be written using objects.", "4"],
-      [0, 0, 0, "Styles should be written using objects.", "5"]
->>>>>>> 406fe8c8
+      [0, 0, 0, "Do not use any type assertions.", "0"]
     ],
     "public/app/features/alerting/unified/components/silences/SilencesFilter.tsx:5381": [
       [0, 0, 0, "Do not use any type assertions.", "0"]
