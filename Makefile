## This is a self-documented Makefile. For usage information, run `make help`:
##
## For more information, refer to https://suva.sh/posts/well-documented-makefiles/

WIRE_TAGS = "oss"

-include local/Makefile
include .bingo/Variables.mk

GO = go
GO_VERSION = 1.24.2
GO_LINT_FILES ?= $(shell ./scripts/go-workspace/golangci-lint-includes.sh)
GO_TEST_FILES ?= $(shell ./scripts/go-workspace/test-includes.sh)
SH_FILES ?= $(shell find ./scripts -name *.sh)
GO_RACE  := $(shell [ -n "$(GO_RACE)" -o -e ".go-race-enabled-locally" ] && echo 1 )
GO_RACE_FLAG := $(if $(GO_RACE),-race)
GO_BUILD_FLAGS += $(if $(GO_BUILD_DEV),-dev)
GO_BUILD_FLAGS += $(if $(GO_BUILD_TAGS),-build-tags=$(GO_BUILD_TAGS))
GO_BUILD_FLAGS += $(GO_RACE_FLAG)
GO_TEST_FLAGS += $(if $(GO_BUILD_TAGS),-tags=$(GO_BUILD_TAGS))
GO_TEST_OUTPUT := $(shell [ -n "$(GO_TEST_OUTPUT)" ] && echo '-json | tee $(GO_TEST_OUTPUT) | tparse -all')
GO_UNIT_COVERAGE ?= true
GO_UNIT_COVER_PROFILE ?= unit.cov
GO_INTEGRATION_COVER_PROFILE ?= integration.cov
GIT_BASE = remotes/origin/main

# GNU xargs has flag -r, and BSD xargs (e.g. MacOS) has that behaviour by default
XARGSR = $(shell xargs --version 2>&1 | grep -q GNU && echo xargs -r || echo xargs)

targets := $(shell echo '$(sources)' | tr "," " ")

GO_INTEGRATION_TESTS := $(shell find ./pkg -type f -name '*_test.go' -exec grep -l '^func TestIntegration' '{}' '+' | grep -o '\(.*\)/' | sort -u)

.PHONY: all
all: deps build

##@ Dependencies

.PHONY: deps-go
deps-go: ## Install backend dependencies.
	$(GO) run $(GO_RACE_FLAG) build.go setup

.PHONY: deps-js
deps-js: node_modules ## Install frontend dependencies.

.PHONY: deps
deps: deps-js ## Install all dependencies.

.PHONY: node_modules
node_modules: package.json yarn.lock ## Install node modules.
	@echo "install frontend dependencies"
	YARN_ENABLE_PROGRESS_BARS=false yarn install --immutable

##@ Swagger
SPEC_TARGET = public/api-spec.json
ENTERPRISE_SPEC_TARGET = public/api-enterprise-spec.json
MERGED_SPEC_TARGET = public/api-merged.json
NGALERT_SPEC_TARGET = pkg/services/ngalert/api/tooling/api.json

$(NGALERT_SPEC_TARGET):
	+$(MAKE) -C pkg/services/ngalert/api/tooling api.json

$(MERGED_SPEC_TARGET): swagger-oss-gen swagger-enterprise-gen $(NGALERT_SPEC_TARGET)  ## Merge generated and ngalert API specs
	# known conflicts DsPermissionType, AddApiKeyCommand, Json, Duration (identical models referenced by both specs)
	GODEBUG=gotypesalias=0 $(GO) tool swagger mixin -q $(SPEC_TARGET) $(ENTERPRISE_SPEC_TARGET) $(NGALERT_SPEC_TARGET) --ignore-conflicts -o $(MERGED_SPEC_TARGET)

.PHONY: swagger-oss-gen
swagger-oss-gen: ## Generate API Swagger specification
	@echo "re-generating swagger for OSS"
	rm -f $(SPEC_TARGET)
	SWAGGER_GENERATE_EXTENSION=false GODEBUG=gotypesalias=0 $(GO) tool swagger generate spec -q -m -w pkg/server -o $(SPEC_TARGET) \
	-x "github.com/grafana/grafana/pkg/services/ngalert/api/tooling/definitions" \
	-x "github.com/grpc-ecosystem/grpc-gateway/v2/protoc-gen-openapiv2/options" \
	-x "github.com/prometheus/alertmanager" \
	-i pkg/api/swagger_tags.json \
	--exclude-tag=alpha \
	--exclude-tag=enterprise

# this file only exists if enterprise is enabled
.PHONY: swagger-enterprise-gen
ENTERPRISE_EXT_FILE = pkg/extensions/ext.go
ifeq ("$(wildcard $(ENTERPRISE_EXT_FILE))","") ## if enterprise is not enabled
swagger-enterprise-gen:
	@echo "skipping re-generating swagger for enterprise: not enabled"
else
swagger-enterprise-gen: ## Generate API Swagger specification
	@echo "re-generating swagger for enterprise"
	rm -f $(ENTERPRISE_SPEC_TARGET)
	SWAGGER_GENERATE_EXTENSION=false GODEBUG=gotypesalias=0 $(GO) tool swagger generate spec -q -m -w pkg/server -o $(ENTERPRISE_SPEC_TARGET) \
	-x "github.com/grafana/grafana/pkg/services/ngalert/api/tooling/definitions" \
	-x "github.com/grpc-ecosystem/grpc-gateway/v2/protoc-gen-openapiv2/options" \
	-x "github.com/prometheus/alertmanager" \
	-i pkg/api/swagger_tags.json \
	--exclude-tag=alpha \
	--include-tag=enterprise
endif

.PHONY: swagger-gen
swagger-gen: gen-go $(MERGED_SPEC_TARGET) swagger-validate

.PHONY: swagger-validate
swagger-validate: $(MERGED_SPEC_TARGET) # Validate API spec
	GODEBUG=gotypesalias=0 $(GO) tool swagger validate --skip-warnings $(<)

.PHONY: swagger-clean
swagger-clean:
	rm -f $(SPEC_TARGET) $(MERGED_SPEC_TARGET) $(OAPI_SPEC_TARGET)

.PHONY: cleanup-old-git-hooks
cleanup-old-git-hooks:
	./scripts/cleanup-husky.sh

.PHONY: lefthook-install
lefthook-install: cleanup-old-git-hooks # install lefthook for pre-commit hooks
	$(GO) tool lefthook install -f

.PHONY: lefthook-uninstall
lefthook-uninstall:
	$(GO) tool lefthook uninstall

##@ OpenAPI 3
OAPI_SPEC_TARGET = public/openapi3.json

.PHONY: openapi3-gen
openapi3-gen: swagger-gen ## Generates OpenApi 3 specs from the Swagger 2 already generated
	$(GO) run $(GO_RACE_FLAG) scripts/openapi3/openapi3conv.go $(MERGED_SPEC_TARGET) $(OAPI_SPEC_TARGET)

##@ Internationalisation
.PHONY: i18n-extract-enterprise
ENTERPRISE_FE_EXT_FILE = public/app/extensions/index.ts
ifeq ("$(wildcard $(ENTERPRISE_FE_EXT_FILE))","") ## if enterprise is not enabled
i18n-extract-enterprise:
	@echo "Skipping i18n extract for Enterprise: not enabled"
else
i18n-extract-enterprise:
	@echo "Extracting i18n strings for Enterprise"
	yarn run i18next --config public/locales/i18next-parser-enterprise.config.cjs
endif

.PHONY: i18n-extract
i18n-extract: i18n-extract-enterprise
	@echo "Extracting i18n strings for OSS"
	yarn run i18next --config public/locales/i18next-parser.config.cjs

##@ Building
.PHONY: gen-cue
gen-cue: ## Do all CUE/Thema code generation
	@echo "generate code from .cue files"
	go generate ./kinds/gen.go
	go generate ./public/app/plugins/gen.go
	@echo "// This file is managed by Grafana - DO NOT EDIT MANUALLY" > apps/dashboard/pkg/apis/dashboard/v1alpha1/dashboard_kind.cue
	@echo "// Source: kinds/dashboard/dashboard_kind.cue" >> apps/dashboard/pkg/apis/dashboard/v1alpha1/dashboard_kind.cue
	@echo "// To sync changes, run: make gen-cue" >> apps/dashboard/pkg/apis/dashboard/v1alpha1/dashboard_kind.cue
	@echo "" >> apps/dashboard/pkg/apis/dashboard/v1alpha1/dashboard_kind.cue
	@cat kinds/dashboard/dashboard_kind.cue >> apps/dashboard/pkg/apis/dashboard/v1alpha1/dashboard_kind.cue
	@cp apps/dashboard/pkg/apis/dashboard/v1alpha1/dashboard_kind.cue apps/dashboard/pkg/apis/dashboard/v0alpha1/dashboard_kind.cue


.PHONY: gen-cuev2
gen-cuev2: ## Do all CUE code generation
	@echo "generate code from .cue files (v2)"
	@$(MAKE) -C ./kindsv2 all

# TODO (@radiohead): uncomment once we want to start generating code for all apps.
# For now, we want to use an explicit list of apps to generate code for.
#
# APPS_DIRS=$(shell find ./apps -mindepth 1 -maxdepth 1 -type d | sort)
<<<<<<< HEAD
APPS_DIRS := ./apps/dashboard ./apps/alerting/notifications
=======
APPS_DIRS := ./apps/dashboard ./apps/folder
>>>>>>> 8021dee6

.PHONY: gen-apps
gen-apps: ## Generate code for Grafana App SDK apps
	for dir in $(APPS_DIRS); do \
		$(MAKE) -C $$dir generate; \
	done
	./hack/update-codegen.sh

.PHONY: gen-feature-toggles
gen-feature-toggles:
## First go test run fails because it will re-generate the feature toggles.
## Second go test run will compare the generated files and pass.
	@echo "generate feature toggles"
	go test -v ./pkg/services/featuremgmt/... > /dev/null 2>&1; \
	if [ $$? -eq 0 ]; then \
		echo "feature toggles already up-to-date"; \
	else \
		go test -v ./pkg/services/featuremgmt/...; \
	fi

.PHONY: gen-go
gen-go:
	@echo "generate go files"
	$(GO) run $(GO_RACE_FLAG) ./pkg/build/wire/cmd/wire/main.go gen -tags $(WIRE_TAGS) ./pkg/server

.PHONY: fix-cue
fix-cue:
	@echo "formatting cue files"
	$(GO) tool cue fix kinds/**/*.cue
	$(GO) tool cue fix public/app/plugins/**/**/*.cue

.PHONY: gen-jsonnet
gen-jsonnet:
	go generate ./devenv/jsonnet

.PHONY: update-workspace
update-workspace: gen-go
	@echo "updating workspace"
	bash scripts/go-workspace/update-workspace.sh

.PHONY: build-go
build-go: gen-go update-workspace ## Build all Go binaries.
	@echo "build go files with updated workspace"
	$(GO) run build.go $(GO_BUILD_FLAGS) build

build-go-fast: gen-go ## Build all Go binaries.
	@echo "build go files"
	$(GO) run build.go $(GO_BUILD_FLAGS) build

.PHONY: build-backend
build-backend: ## Build Grafana backend.
	@echo "build backend"
	$(GO) run build.go $(GO_BUILD_FLAGS) build-backend

.PHONY: build-server
build-server: ## Build Grafana server.
	@echo "build server"
	$(GO) run build.go $(GO_BUILD_FLAGS) build-server

.PHONY: build-cli
build-cli: ## Build Grafana CLI application.
	@echo "build grafana-cli"
	$(GO) run build.go $(GO_BUILD_FLAGS) build-cli

.PHONY: build-js
build-js: ## Build frontend assets.
	@echo "build frontend"
	yarn run build

PLUGIN_ID ?=

.PHONY: build-plugin-go
build-plugin-go: ## Build decoupled plugins
	@echo "build plugin $(PLUGIN_ID)"
	@cd pkg/tsdb; \
	if [ -z "$(PLUGIN_ID)" ]; then \
		echo "PLUGIN_ID is not set"; \
		exit 1; \
	fi; \
	mage -v buildplugin $(PLUGIN_ID)

.PHONY: build
build: build-go build-js ## Build backend and frontend.

.PHONY: run
run: ## Build and run web server on filesystem changes. See /.bra.toml for configuration.
	$(GO) tool bra run

.PHONY: run-go
run-go: ## Build and run web server immediately.
	$(GO) run -race $(if $(GO_BUILD_TAGS),-build-tags=$(GO_BUILD_TAGS)) \
		./pkg/cmd/grafana -- server -profile -profile-addr=127.0.0.1 -profile-port=6000 -packaging=dev cfg:app_mode=development

.PHONY: run-frontend
run-frontend: deps-js ## Fetch js dependencies and watch frontend for rebuild
	yarn start

##@ Testing

.PHONY: test-go
test-go: test-go-unit test-go-integration

.PHONY: test-go-unit
test-go-unit: ## Run unit tests for backend with flags.
	@echo "backend unit tests"
	$(GO) test $(GO_RACE_FLAG) $(GO_TEST_FLAGS) -v -short -timeout=30m $(GO_TEST_FILES) $(GO_TEST_OUTPUT)

.PHONY: test-go-unit-cov
test-go-unit-cov: ## Run unit tests for backend with flags and coverage
	@echo "backend unit tests with coverage"
	$(GO) test $(GO_RACE_FLAG) $(GO_TEST_FLAGS) -v -short $(if $(filter true,$(GO_UNIT_COVERAGE)),-covermode=atomic -coverprofile=$(GO_UNIT_COVER_PROFILE) $(if $(GO_UNIT_TEST_COVERPKG),-coverpkg=$(GO_UNIT_TEST_COVERPKG)),) -timeout=30m $(GO_TEST_FILES) $(GO_TEST_OUTPUT)

.PHONY: test-go-unit-pretty
test-go-unit-pretty: check-tparse
	@if [ -z "$(FILES)" ]; then \
		echo "Notice: FILES variable is not set. Try \"make test-go-unit-pretty FILES=./pkg/services/mysvc\""; \
		exit 1; \
	fi
	$(GO) test $(GO_RACE_FLAG) $(GO_TEST_FLAGS) -timeout=10s $(FILES) -json | tparse -all

.PHONY: test-go-integration
test-go-integration: ## Run integration tests for backend with flags.
	@echo "test backend integration tests"
	$(GO) test $(GO_RACE_FLAG) $(GO_TEST_FLAGS) -count=1 -run "^TestIntegration" -covermode=atomic -coverprofile=$(GO_INTEGRATION_COVER_PROFILE)  -timeout=5m $(GO_INTEGRATION_TESTS) $(GO_TEST_OUTPUT)

.PHONY: test-go-integration-alertmanager
test-go-integration-alertmanager: ## Run integration tests for the remote alertmanager (config taken from the mimir_backend block).
	@echo "test remote alertmanager integration tests"
	$(GO) clean -testcache
	AM_URL=http://localhost:8080 AM_TENANT_ID=test \
	$(GO) test $(GO_RACE_FLAG) -count=1 -run "^TestIntegrationRemoteAlertmanager" -covermode=atomic -timeout=5m ./pkg/services/ngalert/...

.PHONY: test-go-integration-grafana-alertmanager
test-go-integration-grafana-alertmanager: ## Run integration tests for the grafana alertmanager
	@echo "test grafana alertmanager integration tests"
	@export GRAFANA_VERSION=11.5.0-81938; \
	$(GO) run tools/setup_grafana_alertmanager_integration_test_images.go; \
	$(GO) clean -testcache; \
	$(GO) test $(GO_RACE_FLAG) -count=1 -run "^TestAlertmanagerIntegration" -covermode=atomic -timeout=10m ./pkg/tests/alertmanager/...

.PHONY: test-go-integration-postgres
test-go-integration-postgres: devenv-postgres ## Run integration tests for postgres backend with flags.
	@echo "test backend integration postgres tests"
	$(GO) clean -testcache
	GRAFANA_TEST_DB=postgres \
	$(GO) test $(GO_RACE_FLAG) $(GO_TEST_FLAGS) -p=1 -count=1 -run "^TestIntegration" -covermode=atomic -timeout=10m $(GO_INTEGRATION_TESTS)

.PHONY: test-go-integration-mysql
test-go-integration-mysql: devenv-mysql ## Run integration tests for mysql backend with flags.
	@echo "test backend integration mysql tests"
	GRAFANA_TEST_DB=mysql \
	$(GO) test $(GO_RACE_FLAG) $(GO_TEST_FLAGS) -p=1 -count=1 -run "^TestIntegration" -covermode=atomic -timeout=10m $(GO_INTEGRATION_TESTS)

.PHONY: test-go-integration-redis
test-go-integration-redis: ## Run integration tests for redis cache.
	@echo "test backend integration redis tests"
	$(GO) clean -testcache
	REDIS_URL=localhost:6379 $(GO) test $(GO_TEST_FLAGS) -run IntegrationRedis -covermode=atomic -timeout=2m $(GO_INTEGRATION_TESTS)

.PHONY: test-go-integration-memcached
test-go-integration-memcached: ## Run integration tests for memcached cache.
	@echo "test backend integration memcached tests"
	$(GO) clean -testcache
	MEMCACHED_HOSTS=localhost:11211 $(GO) test $(GO_RACE_FLAG) $(GO_TEST_FLAGS) -run IntegrationMemcached -covermode=atomic -timeout=2m $(GO_INTEGRATION_TESTS)

.PHONY: test-go-integration-spanner
test-go-integration-spanner: ## Run integration tests for Spanner backend with flags. Uses spanner-emulator on localhost:9010 and localhost:9020.
	@if [ "${WIRE_TAGS}" != "enterprise" ]; then echo "Spanner integration test require enterprise setup"; exit 1; fi
	@echo "test backend integration spanner tests"
	GRAFANA_TEST_DB=spanner \
	$(GO) test $(GO_RACE_FLAG) $(GO_TEST_FLAGS) -p=1 -count=1 -v -run "^TestIntegration" -covermode=atomic -timeout=2m $(GO_INTEGRATION_TESTS)

.PHONY: test-js
test-js: ## Run tests for frontend.
	@echo "test frontend"
	yarn test

.PHONY: test
test: test-go test-js ## Run all tests.

##@ Linting
.PHONY: golangci-lint
golangci-lint:
	@echo "lint via golangci-lint"
	$(GO) tool golangci-lint run \
		--config .golangci.yml \
		$(if $(GO_BUILD_TAGS),--build-tags $(GO_BUILD_TAGS)) \
		$(GO_LINT_FILES)

.PHONY: lint-go
lint-go: golangci-lint ## Run all code checks for backend. You can use GO_LINT_FILES to specify exact files to check

.PHONY: lint-go-diff
lint-go-diff:
	git diff --name-only $(GIT_BASE) | \
		grep '\.go$$' | \
		$(XARGSR) dirname | \
		sort -u | \
		sed 's,^,./,' | \
		$(XARGSR) $(GO) tool golangci-lint run --config .golangci.yml

# with disabled SC1071 we are ignored some TCL,Expect `/usr/bin/env expect` scripts
.PHONY: shellcheck
shellcheck: $(SH_FILES) ## Run checks for shell scripts.
	@docker run --rm -v "$$PWD:/mnt" koalaman/shellcheck:stable \
	$(SH_FILES) -e SC1071 -e SC2162

##@ Docker

TAG_SUFFIX=$(if $(WIRE_TAGS)!=oss,-$(WIRE_TAGS))
PLATFORM=linux/amd64

.PHONY: build-docker-full
build-docker-full: ## Build Docker image for development.
	@echo "build docker container"
	tar -ch . | \
	docker buildx build - \
	--platform $(PLATFORM) \
	--build-arg BINGO=false \
	--build-arg GO_BUILD_TAGS=$(GO_BUILD_TAGS) \
	--build-arg WIRE_TAGS=$(WIRE_TAGS) \
	--build-arg COMMIT_SHA=$$(git rev-parse HEAD) \
	--build-arg BUILD_BRANCH=$$(git rev-parse --abbrev-ref HEAD) \
	--tag grafana/grafana$(TAG_SUFFIX):dev \
	$(DOCKER_BUILD_ARGS)

.PHONY: build-docker-full-ubuntu
build-docker-full-ubuntu: ## Build Docker image based on Ubuntu for development.
	@echo "build docker container"
	tar -ch . | \
	docker buildx build - \
	--platform $(PLATFORM) \
	--build-arg BINGO=false \
	--build-arg GO_BUILD_TAGS=$(GO_BUILD_TAGS) \
	--build-arg WIRE_TAGS=$(WIRE_TAGS) \
	--build-arg COMMIT_SHA=$$(git rev-parse HEAD) \
	--build-arg BUILD_BRANCH=$$(git rev-parse --abbrev-ref HEAD) \
	--build-arg BASE_IMAGE=ubuntu:22.04 \
	--build-arg GO_IMAGE=golang:$(GO_VERSION) \
	--tag grafana/grafana$(TAG_SUFFIX):dev-ubuntu \
	$(DOCKER_BUILD_ARGS)

##@ Services

COMPOSE := $(shell if docker compose --help >/dev/null 2>&1; then echo docker compose; else echo docker-compose; fi)
ifeq ($(COMPOSE),docker-compose)
$(warning From July 2023 Compose V1 (docker-compose) stopped receiving updates. Migrate to Compose V2 (docker compose). https://docs.docker.com/compose/migrate/)
endif

# Create a Docker Compose file with provided sources and start them.
# For example, `make devenv sources=postgres,auth/openldap`
.PHONY: devenv
ifeq ($(sources),)
devenv:
	@printf 'You have to define sources for this command \nexample: make devenv sources=postgres,auth/openldap\n'
else
devenv: devenv-down ## Start optional services like Postgresql, Prometheus, or Elasticsearch.
	@cd devenv; \
	./create_docker_compose.sh $(targets) || \
	(rm -rf {docker-compose.yaml,conf.tmp,.env}; exit 1)

	@cd devenv; \
	$(COMPOSE) up -d --build
endif

.PHONY: devenv-down
devenv-down: ## Stop optional services.
	@cd devenv; \
	test -f docker-compose.yaml && \
	$(COMPOSE) down || exit 0;

.PHONY: devenv-postgres
devenv-postgres:
	@cd devenv; \
	sources=postgres_tests

.PHONY: devenv-mysql
devenv-mysql:
	@cd devenv; \
	sources=mysql_tests

##@ Helpers

# We separate the protobuf generation because most development tasks on
# Grafana do not involve changing protobuf files and protoc is not a
# go-gettable dependency and so getting it installed can be inconvenient.
#
# If you are working on changes to protobuf interfaces you may either use
# this target or run the individual scripts below directly
.PHONY: protobuf
protobuf: ## Compile protobuf definitions
	bash scripts/protobuf-check.sh
	go install google.golang.org/protobuf/cmd/protoc-gen-go
	go install google.golang.org/grpc/cmd/protoc-gen-go-grpc@v1.4.0
	buf generate pkg/plugins/backendplugin/pluginextensionv2 --template pkg/plugins/backendplugin/pluginextensionv2/buf.gen.yaml
	buf generate pkg/apis/secret/v0alpha1/decrypt --template pkg/apis/secret/v0alpha1/decrypt/buf.gen.yaml
	buf generate pkg/storage/unified/resource --template pkg/storage/unified/resource/buf.gen.yaml
	buf generate pkg/services/authz/proto/v1 --template pkg/services/authz/proto/v1/buf.gen.yaml
	buf generate pkg/services/ngalert/store/proto/v1 --template pkg/services/ngalert/store/proto/v1/buf.gen.yaml

.PHONY: clean
clean: ## Clean up intermediate build artifacts.
	@echo "cleaning"
	rm -rf node_modules
	rm -rf public/build

.PHONY: gen-ts
gen-ts:
	@echo "generating TypeScript definitions"
	go get github.com/tkrajina/typescriptify-golang-structs/typescriptify@v0.1.7
	tscriptify -interface -package=github.com/grafana/grafana/pkg/services/live/pipeline -import="import { FieldConfig } from '@grafana/data'" -target=public/app/features/live/pipeline/models.gen.ts pkg/services/live/pipeline/config.go
	go mod tidy

# This repository's configuration is protected (https://readme.drone.io/signature/).
# Use this make target to regenerate the configuration YAML files when
# you modify starlark files.
.PHONY: drone
drone: $(DRONE)
	bash scripts/drone/env-var-check.sh
	$(DRONE) starlark --format
	$(DRONE) lint .drone.yml --trusted
	$(DRONE) --server https://drone.grafana.net sign --save grafana/grafana

# Generate an Emacs tags table (https://www.gnu.org/software/emacs/manual/html_node/emacs/Tags-Tables.html) for Starlark files.
.PHONY: scripts/drone/TAGS
scripts/drone/TAGS: $(shell find scripts/drone -name '*.star')
	etags --lang none --regex="/def \(\w+\)[^:]+:/\1/" --regex="/\s*\(\w+\) =/\1/" $^ -o $@

.PHONY: format-drone
format-drone:
	buildifier --lint=fix -r scripts/drone

.PHONY: go-race-is-enabled
go-race-is-enabled:
	@if [ -n "$(GO_RACE)" ]; then \
		echo "The Go race detector is enabled locally, yey!"; \
	else \
		echo "The Go race detector is NOT enabled locally, boo!"; \
	fi;

.PHONY: enable-go-race
enable-go-race:
	@touch .go-race-enabled-locally

check-tparse:
	@command -v tparse >/dev/null 2>&1 || { \
		echo >&2 "Error: tparse is not installed. Refer to https://github.com/mfridman/tparse"; \
		exit 1; \
	}

.PHONY: help
help: ## Display this help.
	@awk 'BEGIN {FS = ":.*##"; printf "\nUsage:\n  make \033[36m<target>\033[0m\n"} /^[a-zA-Z_-]+:.*?##/ { printf "  \033[36m%-15s\033[0m %s\n", $$1, $$2 } /^##@/ { printf "\n\033[1m%s\033[0m\n", substr($$0, 5) } ' $(MAKEFILE_LIST)<|MERGE_RESOLUTION|>--- conflicted
+++ resolved
@@ -165,11 +165,7 @@
 # For now, we want to use an explicit list of apps to generate code for.
 #
 # APPS_DIRS=$(shell find ./apps -mindepth 1 -maxdepth 1 -type d | sort)
-<<<<<<< HEAD
-APPS_DIRS := ./apps/dashboard ./apps/alerting/notifications
-=======
-APPS_DIRS := ./apps/dashboard ./apps/folder
->>>>>>> 8021dee6
+APPS_DIRS := ./apps/dashboard ./apps/folder ./apps/alerting/notifications
 
 .PHONY: gen-apps
 gen-apps: ## Generate code for Grafana App SDK apps
