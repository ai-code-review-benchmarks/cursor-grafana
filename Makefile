## This is a self-documented Makefile. For usage information, run `make help`:
##
## For more information, refer to https://suva.sh/posts/well-documented-makefiles/

WIRE_TAGS = "oss"

-include local/Makefile
include .bingo/Variables.mk

.PHONY: all deps-go deps-js deps build-go build-backend build-server build-cli build-js build build-docker-full build-docker-full-ubuntu lint-go golangci-lint test-go test-js gen-ts test run run-frontend clean devenv devenv-down protobuf drone help gen-go gen-cue fix-cue gen-feature-toggles

GO = go
GO_FILES ?= ./pkg/... ./pkg/apiserver/... ./pkg/apimachinery/... ./pkg/promlib/...
SH_FILES ?= $(shell find ./scripts -name *.sh)
GO_BUILD_FLAGS += $(if $(GO_BUILD_DEV),-dev)
GO_BUILD_FLAGS += $(if $(GO_BUILD_TAGS),-build-tags=$(GO_BUILD_TAGS))

targets := $(shell echo '$(sources)' | tr "," " ")

GO_INTEGRATION_TESTS := $(shell find ./pkg -type f -name '*_test.go' -exec grep -l '^func TestIntegration' '{}' '+' | grep -o '\(.*\)/' | sort -u)

all: deps build

##@ Dependencies

deps-go: ## Install backend dependencies.
	$(GO) run build.go setup

deps-js: node_modules ## Install frontend dependencies.

deps: deps-js ## Install all dependencies.

node_modules: package.json yarn.lock ## Install node modules.
	@echo "install frontend dependencies"
	YARN_ENABLE_PROGRESS_BARS=false yarn install --immutable

##@ Swagger
SPEC_TARGET = public/api-spec.json
ENTERPRISE_SPEC_TARGET = public/api-enterprise-spec.json
MERGED_SPEC_TARGET = public/api-merged.json
NGALERT_SPEC_TARGET = pkg/services/ngalert/api/tooling/api.json

$(NGALERT_SPEC_TARGET):
	+$(MAKE) -C pkg/services/ngalert/api/tooling api.json

$(MERGED_SPEC_TARGET): swagger-oss-gen swagger-enterprise-gen $(NGALERT_SPEC_TARGET) $(SWAGGER) ## Merge generated and ngalert API specs
	# known conflicts DsPermissionType, AddApiKeyCommand, Json, Duration (identical models referenced by both specs)
	$(SWAGGER) mixin -q $(SPEC_TARGET) $(ENTERPRISE_SPEC_TARGET) $(NGALERT_SPEC_TARGET) --ignore-conflicts -o $(MERGED_SPEC_TARGET)

swagger-oss-gen: $(SWAGGER) ## Generate API Swagger specification
	@echo "re-generating swagger for OSS"
	rm -f $(SPEC_TARGET)
	SWAGGER_GENERATE_EXTENSION=false $(SWAGGER) generate spec -q -m -w pkg/server -o $(SPEC_TARGET) \
	-x "github.com/grafana/grafana/pkg/services/ngalert/api/tooling/definitions" \
	-x "github.com/prometheus/alertmanager" \
	-i pkg/api/swagger_tags.json \
	--exclude-tag=alpha \
	--exclude-tag=enterprise

# this file only exists if enterprise is enabled
ENTERPRISE_EXT_FILE = pkg/extensions/ext.go
ifeq ("$(wildcard $(ENTERPRISE_EXT_FILE))","") ## if enterprise is not enabled
swagger-enterprise-gen:
	@echo "skipping re-generating swagger for enterprise: not enabled"
else
swagger-enterprise-gen: $(SWAGGER) ## Generate API Swagger specification
	@echo "re-generating swagger for enterprise"
	rm -f $(ENTERPRISE_SPEC_TARGET)
	SWAGGER_GENERATE_EXTENSION=false $(SWAGGER) generate spec -q -m -w pkg/server -o $(ENTERPRISE_SPEC_TARGET) \
	-x "github.com/grafana/grafana/pkg/services/ngalert/api/tooling/definitions" \
	-x "github.com/prometheus/alertmanager" \
	-i pkg/api/swagger_tags.json \
	--exclude-tag=alpha \
	--include-tag=enterprise
endif

swagger-gen: gen-go $(MERGED_SPEC_TARGET) swagger-validate

swagger-validate: $(MERGED_SPEC_TARGET) $(SWAGGER) ## Validate API spec
	$(SWAGGER) validate --skip-warnings $(<)

swagger-clean:
	rm -f $(SPEC_TARGET) $(MERGED_SPEC_TARGET) $(OAPI_SPEC_TARGET)

.PHONY: cleanup-old-git-hooks
cleanup-old-git-hooks:
	./scripts/cleanup-husky.sh

.PHONY: lefthook-install
lefthook-install: cleanup-old-git-hooks $(LEFTHOOK) # install lefthook for pre-commit hooks
	$(LEFTHOOK) install -f

.PHONY: lefthook-uninstall
lefthook-uninstall: $(LEFTHOOK)
	$(LEFTHOOK) uninstall

##@ OpenAPI 3
OAPI_SPEC_TARGET = public/openapi3.json

openapi3-gen: swagger-gen ## Generates OpenApi 3 specs from the Swagger 2 already generated
	$(GO) run scripts/openapi3/openapi3conv.go $(MERGED_SPEC_TARGET) $(OAPI_SPEC_TARGET)

##@ Building
gen-cue: ## Do all CUE/Thema code generation
	@echo "generate code from .cue files"
	go generate ./kinds/gen.go
	go generate ./public/app/plugins/gen.go

<<<<<<< HEAD
gen-go:
=======
gen-feature-toggles:
## First go test run fails because it will re-generate the feature toggles.
## Second go test run will compare the generated files and pass.
	@echo "generate feature toggles"
	go test -v ./pkg/services/featuremgmt/... > /dev/null 2>&1; \
	if [ $$? -eq 0 ]; then \
		echo "feature toggles already up-to-date"; \
	else \
		go test -v ./pkg/services/featuremgmt/...; \
	fi

gen-go: $(WIRE)
>>>>>>> 9772ed65
	@echo "generate go files"
	$(GO) run ./pkg/build/wire/cmd/wire/main.go gen -tags $(WIRE_TAGS) ./pkg/server

fix-cue: $(CUE)
	@echo "formatting cue files"
	$(CUE) fix kinds/**/*.cue
	$(CUE) fix public/app/plugins/**/**/*.cue

gen-jsonnet:
	go generate ./devenv/jsonnet

build-go: gen-go ## Build all Go binaries.
	@echo "build go files"
	$(GO) run build.go $(GO_BUILD_FLAGS) build

build-backend: ## Build Grafana backend.
	@echo "build backend"
	$(GO) run build.go $(GO_BUILD_FLAGS) build-backend

build-server: ## Build Grafana server.
	@echo "build server"
	$(GO) run build.go $(GO_BUILD_FLAGS) build-server

build-cli: ## Build Grafana CLI application.
	@echo "build grafana-cli"
	$(GO) run build.go $(GO_BUILD_FLAGS) build-cli

build-js: ## Build frontend assets.
	@echo "build frontend"
	yarn run build
	yarn run plugins:build-bundled

PLUGIN_ID ?=

build-plugin-go: ## Build decoupled plugins
	@echo "build plugin $(PLUGIN_ID)"
	@cd pkg/tsdb; \
	if [ -z "$(PLUGIN_ID)" ]; then \
		echo "PLUGIN_ID is not set"; \
		exit 1; \
	fi; \
	mage -v buildplugin $(PLUGIN_ID)

build: build-go build-js ## Build backend and frontend.

run: $(BRA) ## Build and run web server on filesystem changes.
	$(BRA) run

run-frontend: deps-js ## Fetch js dependencies and watch frontend for rebuild
	yarn start

##@ Testing

.PHONY: test-go
test-go: test-go-unit test-go-integration

.PHONY: test-go-unit
test-go-unit: ## Run unit tests for backend with flags.
	@echo "test backend unit tests"
	go list -f '{{.Dir}}/...' -m | xargs \
	$(GO) test -short -covermode=atomic -timeout=30m 

.PHONY: test-go-integration
test-go-integration: ## Run integration tests for backend with flags.
	@echo "test backend integration tests"
	$(GO) test -count=1 -run "^TestIntegration" -covermode=atomic -timeout=5m $(GO_INTEGRATION_TESTS)

.PHONY: test-go-integration-alertmanager
test-go-integration-alertmanager: ## Run integration tests for the remote alertmanager (config taken from the mimir_backend block).
	@echo "test remote alertmanager integration tests"
	$(GO) clean -testcache
	AM_URL=http://localhost:8080 AM_TENANT_ID=test \
	$(GO) test -count=1 -run "^TestIntegrationRemoteAlertmanager" -covermode=atomic -timeout=5m ./pkg/services/ngalert/...

.PHONY: test-go-integration-postgres
test-go-integration-postgres: devenv-postgres ## Run integration tests for postgres backend with flags.
	@echo "test backend integration postgres tests"
	$(GO) clean -testcache
	GRAFANA_TEST_DB=postgres \
	$(GO) test -p=1 -count=1 -run "^TestIntegration" -covermode=atomic -timeout=10m $(GO_INTEGRATION_TESTS)

.PHONY: test-go-integration-mysql
test-go-integration-mysql: devenv-mysql ## Run integration tests for mysql backend with flags.
	@echo "test backend integration mysql tests"
	GRAFANA_TEST_DB=mysql \
	$(GO) test -p=1 -count=1 -run "^TestIntegration" -covermode=atomic -timeout=10m $(GO_INTEGRATION_TESTS)

.PHONY: test-go-integration-redis
test-go-integration-redis: ## Run integration tests for redis cache.
	@echo "test backend integration redis tests"
	$(GO) clean -testcache
	REDIS_URL=localhost:6379 $(GO) test -run IntegrationRedis -covermode=atomic -timeout=2m $(GO_INTEGRATION_TESTS)

.PHONY: test-go-integration-memcached
test-go-integration-memcached: ## Run integration tests for memcached cache.
	@echo "test backend integration memcached tests"
	$(GO) clean -testcache
	MEMCACHED_HOSTS=localhost:11211 $(GO) test -run IntegrationMemcached -covermode=atomic -timeout=2m $(GO_INTEGRATION_TESTS)

test-js: ## Run tests for frontend.
	@echo "test frontend"
	yarn test

test: test-go test-js ## Run all tests.

##@ Linting
golangci-lint: $(GOLANGCI_LINT)
	@echo "lint via golangci-lint"
	$(GOLANGCI_LINT) run \
		--config .golangci.toml \
		$(GO_FILES)

lint-go: golangci-lint ## Run all code checks for backend. You can use GO_FILES to specify exact files to check

# with disabled SC1071 we are ignored some TCL,Expect `/usr/bin/env expect` scripts
shellcheck: $(SH_FILES) ## Run checks for shell scripts.
	@docker run --rm -v "$$PWD:/mnt" koalaman/shellcheck:stable \
	$(SH_FILES) -e SC1071 -e SC2162

##@ Docker

TAG_SUFFIX=$(if $(WIRE_TAGS)!=oss,-$(WIRE_TAGS))
PLATFORM=linux/amd64

build-docker-full: ## Build Docker image for development.
	@echo "build docker container"
	tar -ch . | \
	docker buildx build - \
	--platform $(PLATFORM) \
	--build-arg BINGO=false \
	--build-arg GO_BUILD_TAGS=$(GO_BUILD_TAGS) \
	--build-arg WIRE_TAGS=$(WIRE_TAGS) \
	--build-arg COMMIT_SHA=$$(git rev-parse HEAD) \
	--build-arg BUILD_BRANCH=$$(git rev-parse --abbrev-ref HEAD) \
	--tag grafana/grafana$(TAG_SUFFIX):dev \
	$(DOCKER_BUILD_ARGS)

build-docker-full-ubuntu: ## Build Docker image based on Ubuntu for development.
	@echo "build docker container"
	tar -ch . | \
	docker buildx build - \
	--platform $(PLATFORM) \
	--build-arg BINGO=false \
	--build-arg GO_BUILD_TAGS=$(GO_BUILD_TAGS) \
	--build-arg WIRE_TAGS=$(WIRE_TAGS) \
	--build-arg COMMIT_SHA=$$(git rev-parse HEAD) \
	--build-arg BUILD_BRANCH=$$(git rev-parse --abbrev-ref HEAD) \
	--build-arg BASE_IMAGE=ubuntu:22.04 \
	--build-arg GO_IMAGE=golang:1.21.8 \
	--tag grafana/grafana$(TAG_SUFFIX):dev-ubuntu \
	$(DOCKER_BUILD_ARGS)

##@ Services

# create docker-compose file with provided sources and start them
# example: make devenv sources=postgres,auth/openldap
ifeq ($(sources),)
devenv:
	@printf 'You have to define sources for this command \nexample: make devenv sources=postgres,openldap\n'
else
devenv: devenv-down ## Start optional services, e.g. postgres, prometheus, and elasticsearch.
	@cd devenv; \
	./create_docker_compose.sh $(targets) || \
	(rm -rf {docker-compose.yaml,conf.tmp,.env}; exit 1)

	@cd devenv; \
	docker-compose up -d --build
endif

devenv-down: ## Stop optional services.
	@cd devenv; \
	test -f docker-compose.yaml && \
	docker-compose down || exit 0;

devenv-postgres:
	@cd devenv; \
	sources=postgres_tests

devenv-mysql:
	@cd devenv; \
	sources=mysql_tests

##@ Helpers

# We separate the protobuf generation because most development tasks on
# Grafana do not involve changing protobuf files and protoc is not a
# go-gettable dependency and so getting it installed can be inconvenient.
#
# If you are working on changes to protobuf interfaces you may either use
# this target or run the individual scripts below directly.
protobuf: ## Compile protobuf definitions
	bash scripts/protobuf-check.sh
	bash pkg/plugins/backendplugin/pluginextensionv2/generate.sh
	bash pkg/plugins/backendplugin/secretsmanagerplugin/generate.sh
	bash pkg/services/store/entity/generate.sh

clean: ## Clean up intermediate build artifacts.
	@echo "cleaning"
	rm -rf node_modules
	rm -rf public/build

gen-ts:
	@echo "generating TypeScript definitions"
	go get github.com/tkrajina/typescriptify-golang-structs/typescriptify@v0.1.7
	tscriptify -interface -package=github.com/grafana/grafana/pkg/services/live/pipeline -import="import { FieldConfig } from '@grafana/data'" -target=public/app/features/live/pipeline/models.gen.ts pkg/services/live/pipeline/config.go
	go mod tidy

# This repository's configuration is protected (https://readme.drone.io/signature/).
# Use this make target to regenerate the configuration YAML files when
# you modify starlark files.
drone: $(DRONE)
	bash scripts/drone/env-var-check.sh
	$(DRONE) starlark --format
	$(DRONE) lint .drone.yml --trusted
	$(DRONE) --server https://drone.grafana.net sign --save grafana/grafana

# Generate an Emacs tags table (https://www.gnu.org/software/emacs/manual/html_node/emacs/Tags-Tables.html) for Starlark files.
scripts/drone/TAGS: $(shell find scripts/drone -name '*.star')
	etags --lang none --regex="/def \(\w+\)[^:]+:/\1/" --regex="/\s*\(\w+\) =/\1/" $^ -o $@

format-drone:
	buildifier --lint=fix -r scripts/drone

help: ## Display this help.
	@awk 'BEGIN {FS = ":.*##"; printf "\nUsage:\n  make \033[36m<target>\033[0m\n"} /^[a-zA-Z_-]+:.*?##/ { printf "  \033[36m%-15s\033[0m %s\n", $$1, $$2 } /^##@/ { printf "\n\033[1m%s\033[0m\n", substr($$0, 5) } ' $(MAKEFILE_LIST)<|MERGE_RESOLUTION|>--- conflicted
+++ resolved
@@ -106,9 +106,6 @@
 	go generate ./kinds/gen.go
 	go generate ./public/app/plugins/gen.go
 
-<<<<<<< HEAD
-gen-go:
-=======
 gen-feature-toggles:
 ## First go test run fails because it will re-generate the feature toggles.
 ## Second go test run will compare the generated files and pass.
@@ -120,8 +117,7 @@
 		go test -v ./pkg/services/featuremgmt/...; \
 	fi
 
-gen-go: $(WIRE)
->>>>>>> 9772ed65
+gen-go:
 	@echo "generate go files"
 	$(GO) run ./pkg/build/wire/cmd/wire/main.go gen -tags $(WIRE_TAGS) ./pkg/server
 
