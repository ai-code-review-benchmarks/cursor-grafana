--- conflicted
+++ resolved
@@ -1,4 +1,3 @@
-<<<<<<< HEAD
 <!-- 10.4.19 START -->
 
 # 10.4.19 (2025-05-22)
@@ -9,7 +8,6 @@
 - **Dependencies:** Bump golang.org/x/net from v0.37.0 to v0.40.0 [#105449](https://github.com/grafana/grafana/pull/105449), [@macabu](https://github.com/macabu)
 
 <!-- 10.4.19 END -->
-=======
 <!-- 12.0.0+security-01 START -->
 
 # 12.0.0+security-01 (2025-05-21)
@@ -73,7 +71,6 @@
 - **Security:** Fix CVE-2025-4123
 
 <!-- 10.4.18+security-01 END -->
->>>>>>> b3fac7a2
 <!-- 12.0.0 START -->
 
 # 12.0.0 (2025-05-05)
